--- conflicted
+++ resolved
@@ -1,775 +1,3 @@
-<<<<<<< HEAD
-/*
- * main.c: Subversion server administration tool.
- *
- * ====================================================================
- * Copyright (c) 2000-2003 CollabNet.  All rights reserved.
- *
- * This software is licensed as described in the file COPYING, which
- * you should have received as part of this distribution.  The terms
- * are also available at http://subversion.tigris.org/license-1.html.
- * If newer versions of this license are posted there, you may use a
- * newer version instead, at your option.
- *
- * This software consists of voluntary contributions made by many
- * individuals.  For exact contribution history, see the revision
- * history and logs, available at http://subversion.tigris.org/.
- * ====================================================================
- */
-
-
-#include <locale.h>
-#include <apr_file_io.h>
-#include "svn_error.h"
-#include "svn_opt.h"
-#include "svn_utf.h"
-#include "svn_subst.h"
-#include "svnadmin.h"
-
--
-/*** Code. ***/
-
-/* Helper to open stdio streams */
-
-/* NOTE: we used to call svn_stream_from_stdio(), which wraps a stream
-   around a standard stdio.h FILE pointer.  The problem is that these
-   pointers operate through C Run Time (CRT) on Win32, which does all
-   sorts of translation on them: LF's become CRLF's, and ctrl-Z's
-   embedded in Word documents are interpreted as premature EOF's.
-
-   So instead, we use apr_file_open_std*, which bypass the CRT and
-   directly wrap the OS's file-handles, which don't know or care about
-   translation.  Thus dump/load works correctly on Win32.
- */
-static svn_error_t *
-create_stdio_stream (svn_stream_t **stream,
-                     APR_DECLARE(apr_status_t) open_fn (apr_file_t **, 
-                                                        apr_pool_t *),
-                     apr_pool_t *pool)
-{
-  apr_file_t *stdio_file;
-
-  apr_status_t apr_err = open_fn (&stdio_file, pool);  
-  if (apr_err)
-    return svn_error_create (apr_err, NULL,
-                             "error opening stdio file");
-  
-  *stream = svn_stream_from_aprfile (stdio_file, pool);
-  return SVN_NO_ERROR;   
-}
-
-
--
-/** Subcommands. **/
-
-static svn_opt_subcommand_t
-  subcommand_create,
-  subcommand_createtxn,
-  subcommand_dump,
-  subcommand_help,
-  subcommand_load,
-  subcommand_lscr,
-  subcommand_lstxns,
-  subcommand_recover,
-  subcommand_rmtxns,
-  subcommand_setlog;
-
-enum 
-  { 
-    svnadmin__incremental = SVN_OPT_FIRST_LONGOPT_ID,
-    svnadmin__follow_copies,
-    svnadmin__long_output
-  };
-
-/* Option codes and descriptions.
- *
- * This must not have more than SVN_OPT_MAX_OPTIONS entries; if you
- * need more, increase that limit first. 
- *
- * The entire list must be terminated with an entry of nulls.
- */
-static const apr_getopt_option_t options_table[] =
-  {
-    {"help",          'h', 0,
-     "show help on a subcommand"},
-
-    {NULL,            '?', 0,
-     "show help on a subcommand"},
-
-    {"revision",      'r', 1,
-     "specify revision number ARG (or X:Y range)"},
-
-    {"incremental",   svnadmin__incremental, 0,
-     "dump incrementally"},
-
-    {"copies",   svnadmin__follow_copies, 0,
-     "follow copy history"},
-
-    {0,               0, 0, 0}
-  };
-
-
-/* Array of available subcommands.
- * The entire list must be terminated with an entry of nulls.
- */
-static const svn_opt_subcommand_desc_t cmd_table[] =
-  {
-    {"create", subcommand_create, {0},
-     "usage: svnadmin create REPOS_PATH\n\n"
-     "Create a new, empty repository at REPOS_PATH.\n",
-     {0} },
-    
-    {"createtxn", subcommand_createtxn, {0},
-     "usage: svnadmin createtxn REPOS_PATH -r REVISION\n\n"
-     "Create a new transaction based on REVISION.\n",
-     {'r'} },
-    
-    {"dump", subcommand_dump, {0},
-     "usage: svnadmin dump REPOS_PATH [-r LOWER[:UPPER]] [--incremental]\n\n"
-     "Dump the contents of filesystem to stdout in a 'dumpfile'\n"
-     "portable format, sending feedback to stderr.  Dump revisions\n"
-     "LOWER rev through UPPER rev.  If no revisions are given, dump all\n"
-     "revision trees.  If only LOWER is given, dump that one revision tree.\n"
-     "If --incremental is passed, then the first revision dumped will be\n"
-     "a diff against the previous revision, instead of the usual fulltext.\n",
-     {'r', svnadmin__incremental} },
-
-    {"help", subcommand_help, {"?", "h"},
-     "usage: svn help [SUBCOMMAND1 [SUBCOMMAND2] ...]\n\n"
-     "Display this usage message.\n",
-     {0} },
-
-    {"load", subcommand_load, {0},
-     "usage: svnadmin load REPOS_PATH\n\n"
-     "Read a 'dumpfile'-formatted stream from stdin, committing\n"
-     "new revisions into the repository's filesystem.\n"
-     "Send progress feedback to stdout.\n",
-     {0} },
-
-    {"lscr", subcommand_lscr, {0},
-     "usage: svnadmin lscr REPOS_PATH PATH [--copies]\n\n"
-     "Print, one-per-line and youngest-to-eldest, the revisions in\n"
-     "which PATH was modified.  Use the COPIES flag to allow this\n"
-     "operation to cross copy history while searching for revisions.\n"
-     "(For directories, this is, for now, almost guaranteed to be\n"
-     "uninteresting.  Also, PATH must exist in the HEAD of the\n"
-     "repository.)\n",
-     {svnadmin__follow_copies} },
-
-    {"lstxns", subcommand_lstxns, {0},
-     "usage: svnadmin lstxns REPOS_PATH\n\n"
-     "Print the names of all uncommitted transactions.\n",
-     {0} },
-
-    {"recover", subcommand_recover, {0},
-     "usage: svnadmin recover REPOS_PATH\n\n"
-     "Run the Berkeley DB recovery procedure on a repository.  Do\n"
-     "this if you've been getting errors indicating that recovery\n"
-     "ought to be run.\n\n"
-     "WARNING: only run this when you are SURE you're the only process\n"
-     "accessing the repository.  Requires exclusive access.\n\n",
-     {0} },
-
-    {"rmtxns", subcommand_rmtxns, {0},
-     "usage: svnadmin rmtxns REPOS_PATH TXN_NAME [TXN_NAME2 ...]\n\n"
-     "Delete the named transaction(s).\n",
-     {0} },
-
-    {"setlog", subcommand_setlog, {0},
-     "usage: svnadmin setlog REPOS_PATH -r REVISION FILE\n\n"
-     "Set the log-message on revision REVISION to the contents of FILE.\n"
-     "(Note that revision properties are not historied, so this command\n"
-     "will permanently overwrite the previous log message.)\n",
-     {'r'} },
-
-    { NULL, NULL, {0}, NULL, {0} }
-  };
-
-
-/* Baton for passing option/argument state to a subcommand function. */
-struct svnadmin_opt_state
-{
-  const char *repository_path;
-  svn_opt_revision_t start_revision, end_revision;  /* -r X[:Y] */
-  svn_boolean_t help;                               /* --help or -? */
-  svn_boolean_t incremental;                        /* --incremental */
-  svn_boolean_t follow_copies;                      /* --copies */
-  svn_boolean_t long_output;                        /* --long */
-};
-
-/* This implements `svn_opt_subcommand_t'. */
-static svn_error_t *
-subcommand_create (apr_getopt_t *os, void *baton, apr_pool_t *pool)
-{
-  struct svnadmin_opt_state *opt_state = baton;
-  svn_repos_t *repos;
-
-  SVN_ERR (svn_repos_create (&repos, opt_state->repository_path, pool));
-  SVN_ERR (svn_repos_close (repos));
-
-  return SVN_NO_ERROR;
-}
-
-
-/* This implements `svn_opt_subcommand_t'. */
-static svn_error_t *
-subcommand_createtxn (apr_getopt_t *os, void *baton, apr_pool_t *pool)
-{
-  struct svnadmin_opt_state *opt_state = baton;
-  svn_repos_t *repos;
-  svn_fs_t *fs;
-  svn_fs_txn_t *txn;
-
-  if (opt_state->start_revision.kind != svn_opt_revision_number)
-    return svn_error_createf (SVN_ERR_CL_ARG_PARSING_ERROR, NULL,
-                              "missing revision");
-  else if (opt_state->end_revision.kind != svn_opt_revision_unspecified)
-    return svn_error_createf (SVN_ERR_CL_ARG_PARSING_ERROR, NULL,
-                              "only one revision allowed");
-    
-  SVN_ERR (svn_repos_open (&repos, opt_state->repository_path, pool));
-  fs = svn_repos_fs (repos);
-  SVN_ERR (svn_fs_begin_txn (&txn, fs, opt_state->start_revision.value.number,
-                             pool));
-  SVN_ERR (svn_fs_close_txn (txn));
-  SVN_ERR (svn_repos_close (repos));
-  
-  return SVN_NO_ERROR;
-}
-
-
-/* This implements `svn_opt_subcommand_t'. */
-static svn_error_t *
-subcommand_dump (apr_getopt_t *os, void *baton, apr_pool_t *pool)
-{
-  struct svnadmin_opt_state *opt_state = baton;
-  svn_repos_t *repos;
-  svn_fs_t *fs;
-  svn_stream_t *stdout_stream, *stderr_stream;
-  svn_revnum_t
-    lower = SVN_INVALID_REVNUM,
-    upper = SVN_INVALID_REVNUM;
-
-  SVN_ERR (svn_repos_open (&repos, opt_state->repository_path, pool));
-  fs = svn_repos_fs (repos);
-
-  /* ### We only handle revision numbers right now, not dates. */
-  if (opt_state->start_revision.kind == svn_opt_revision_number)
-    lower = opt_state->start_revision.value.number;
-  else
-    lower = SVN_INVALID_REVNUM;
-
-  if (opt_state->end_revision.kind == svn_opt_revision_number)
-    upper = opt_state->end_revision.value.number;
-  else
-    upper = SVN_INVALID_REVNUM;
-
-  /* Fill in implied revisions if necessary. */
-  if (lower == SVN_INVALID_REVNUM)
-    {
-      lower = 0;
-      svn_fs_youngest_rev (&upper, fs, pool);
-    }
-  else if (upper == SVN_INVALID_REVNUM)
-    upper = lower;
-        
-  if (lower > upper)
-    return svn_error_createf
-      (SVN_ERR_CL_ARG_PARSING_ERROR, NULL,
-       "first revision cannot be higher than second");
-
-  /* Run the dump to STDOUT.  Let the user redirect output into
-     a file if they want.  :-)  Progress feedback goes to stderr. */
-  SVN_ERR (create_stdio_stream (&stdout_stream,
-                                apr_file_open_stdout, pool));
-  SVN_ERR (create_stdio_stream (&stderr_stream,
-                                apr_file_open_stderr, pool));
-
-  SVN_ERR (svn_repos_dump_fs (repos, stdout_stream, stderr_stream,
-                              lower, upper, opt_state->incremental, pool));
-
-  SVN_ERR (svn_repos_close (repos));
-
-  return SVN_NO_ERROR;
-}
-
-
-/* This implements `svn_opt_subcommand_t'. */
-static svn_error_t *
-subcommand_help (apr_getopt_t *os, void *baton, apr_pool_t *pool)
-{
-  const char *header =
-    "general usage: svnadmin SUBCOMMAND REPOS_PATH  [ARGS & OPTIONS ...]\n"
-    "Type \"svnadmin help <subcommand>\" for help on a specific subcommand.\n"
-    "\n"
-    "Available subcommands:\n";
-
-  SVN_ERR (svn_opt_print_help (os, "svnadmin", FALSE, FALSE, NULL,
-                               header, cmd_table, options_table, NULL,
-                               pool));
-  
-  return SVN_NO_ERROR;
-}
-
-
-/* This implements `svn_opt_subcommand_t'. */
-static svn_error_t *
-subcommand_load (apr_getopt_t *os, void *baton, apr_pool_t *pool)
-{
-  struct svnadmin_opt_state *opt_state = baton;
-  svn_repos_t *repos;
-  svn_stream_t *stdin_stream, *stdout_stream;
-  
-  SVN_ERR (svn_repos_open (&repos, opt_state->repository_path, pool));
-  
-  /* Read the stream from STDIN.  Users can redirect a file. */
-  SVN_ERR (create_stdio_stream (&stdin_stream,
-                                apr_file_open_stdin, pool));
-  
-  /* Have the parser dump feedback to STDOUT. */
-  SVN_ERR (create_stdio_stream (&stdout_stream,
-                                apr_file_open_stdout, pool));
-  
-  SVN_ERR (svn_repos_load_fs (repos, stdin_stream, stdout_stream, pool));
-
-  SVN_ERR (svn_repos_close (repos));
-
-  return SVN_NO_ERROR;
-}
-
-
-/* This implements `svn_opt_subcommand_t'. */
-static svn_error_t *
-subcommand_lscr (apr_getopt_t *os, void *baton, apr_pool_t *pool)
-{
-  struct svnadmin_opt_state *opt_state = baton;
-  svn_repos_t *repos;
-  svn_fs_t *fs;
-  svn_fs_root_t *rev_root;
-  svn_revnum_t youngest_rev;
-  apr_array_header_t *revs, *args, *paths;
-  int i;
-
-  SVN_ERR (svn_opt_parse_all_args (&args, os, pool));
-  
-  if (args->nelts != 1)
-    return svn_error_createf (SVN_ERR_CL_ARG_PARSING_ERROR, NULL,
-                              "exactly one path argument required");
-
-  paths = apr_array_make (pool, 1, sizeof (const char *));
-  SVN_ERR (svn_utf_cstring_to_utf8 ((const char **)apr_array_push(paths),
-                                    APR_ARRAY_IDX (args, 0, const char *),
-                                    NULL, pool));
-  
-  SVN_ERR (svn_repos_open (&repos, opt_state->repository_path, pool));
-  fs = svn_repos_fs (repos);
-  svn_fs_youngest_rev (&youngest_rev, fs, pool);
-  SVN_ERR (svn_fs_revision_root (&rev_root, fs, youngest_rev, pool));
-  SVN_ERR (svn_fs_revisions_changed (&revs, rev_root, paths,
-                                     opt_state->follow_copies, pool));
-  for (i = 0; i < revs->nelts; i++)
-    {
-      svn_revnum_t this_rev = ((svn_revnum_t *)revs->elts)[i];
-      printf ("%" SVN_REVNUM_T_FMT "\n", this_rev);
-    }
-  
-  SVN_ERR (svn_repos_close (repos));
-
-  return SVN_NO_ERROR;
-}
-
-
-/* This implements `svn_opt_subcommand_t'. */
-static svn_error_t *
-subcommand_lstxns (apr_getopt_t *os, void *baton, apr_pool_t *pool)
-{
-  struct svnadmin_opt_state *opt_state = baton;
-  svn_repos_t *repos;
-  svn_fs_t *fs;
-  apr_array_header_t *txns;
-  int i;
-  
-  SVN_ERR (svn_repos_open (&repos, opt_state->repository_path, pool));
-  fs = svn_repos_fs (repos);
-  SVN_ERR (svn_fs_list_transactions (&txns, fs, pool));
-  
-  /* Loop, printing revisions. */
-  for (i = 0; i < txns->nelts; i++)
-    {
-      printf ("%s\n", APR_ARRAY_IDX (txns, i, const char *));
-    }
-
-  SVN_ERR (svn_repos_close (repos));
-  
-  return SVN_NO_ERROR;
-}
-
-
-/* This implements `svn_opt_subcommand_t'. */
-svn_error_t *
-subcommand_recover (apr_getopt_t *os, void *baton, apr_pool_t *pool)
-{
-  svn_revnum_t youngest_rev;
-  svn_repos_t *repos;
-  struct svnadmin_opt_state *opt_state = baton;
-
-  printf ("Acquiring exclusive lock on repository db, and running "
-          "recovery procedures.\nPlease stand by...");
-  fflush(stdout);
-
-  SVN_ERR (svn_repos_recover (opt_state->repository_path, pool));
-
-  printf ("\nRecovery completed.\n");
-
-  /* Since db transactions may have been replayed, it's nice to tell
-     people what the latest revision is.  It also proves that the
-     recovery actually worked. */
-  SVN_ERR (svn_repos_open (&repos, opt_state->repository_path, pool));
-  SVN_ERR (svn_fs_youngest_rev (&youngest_rev, svn_repos_fs (repos), pool));
-  printf ("The latest repos revision is %"
-          SVN_REVNUM_T_FMT ".\n", youngest_rev);
-  SVN_ERR (svn_repos_close (repos));
-
-  return SVN_NO_ERROR;
-}
-
-
-/* This implements `svn_opt_subcommand_t'. */
-static svn_error_t *
-subcommand_rmtxns (apr_getopt_t *os, void *baton, apr_pool_t *pool)
-{
-  struct svnadmin_opt_state *opt_state = baton;
-  svn_repos_t *repos;
-  svn_fs_t *fs;
-  svn_fs_txn_t *txn;
-  apr_array_header_t *args;
-  int i;
-  apr_pool_t *subpool = svn_pool_create (pool);
-  
-  SVN_ERR (svn_repos_open (&repos, opt_state->repository_path, pool));
-  fs = svn_repos_fs (repos);
-  
-  SVN_ERR (svn_opt_parse_all_args (&args, os, pool));
-
-  /* All the rest of the arguments are transaction names. */
-  for (i = 0; i < args->nelts; i++)
-    {
-      const char *txn_name_utf8;
-      SVN_ERR (svn_utf_cstring_to_utf8 (&txn_name_utf8, 
-                                        APR_ARRAY_IDX (args, i, const char *),
-                                        NULL, subpool));
-      SVN_ERR (svn_fs_open_txn (&txn, fs, txn_name_utf8, subpool));
-      SVN_ERR (svn_fs_abort_txn (txn));
-      svn_pool_clear (subpool);
-    }
-
-  SVN_ERR (svn_repos_close (repos));
-
-  return SVN_NO_ERROR;
-}
-
-
-/* This implements `svn_opt_subcommand_t'. */
-static svn_error_t *
-subcommand_setlog (apr_getopt_t *os, void *baton, apr_pool_t *pool)
-{
-  struct svnadmin_opt_state *opt_state = baton;
-  svn_repos_t *repos;
-  svn_fs_t *fs;
-  svn_stringbuf_t *file_contents;
-  const char *filename_utf8;
-  apr_array_header_t *args;
-  svn_string_t *log_contents = svn_string_create ("", pool);
-
-  if (opt_state->start_revision.kind != svn_opt_revision_number)
-    return svn_error_createf (SVN_ERR_CL_ARG_PARSING_ERROR, NULL,
-                              "missing revision");
-  else if (opt_state->end_revision.kind != svn_opt_revision_unspecified)
-    return svn_error_createf (SVN_ERR_CL_ARG_PARSING_ERROR, NULL,
-                              "only one revision allowed");
-    
-  SVN_ERR (svn_opt_parse_all_args (&args, os, pool));
-
-  if (args->nelts != 1)
-    return svn_error_createf (SVN_ERR_CL_ARG_PARSING_ERROR, NULL,
-                              "exactly one file argument required");
-  
-  SVN_ERR (svn_utf_cstring_to_utf8 (&filename_utf8,
-                                    APR_ARRAY_IDX (args, 0, const char *),
-                                    NULL, pool));
-  SVN_ERR (svn_stringbuf_from_file (&file_contents, filename_utf8, pool)); 
-
-  log_contents->data = file_contents->data;
-  log_contents->len = file_contents->len;
-
-  SVN_ERR (svn_subst_translate_string (&log_contents, log_contents,
-                                       NULL, pool));
-
-  /* open the filesystem  */
-  SVN_ERR (svn_repos_open (&repos, opt_state->repository_path, pool));
-  fs = svn_repos_fs (repos);
-  
-  /* set the revision property */
-  SVN_ERR (svn_fs_change_rev_prop (fs, opt_state->start_revision.value.number,
-                                   SVN_PROP_REVISION_LOG,
-                                   log_contents, pool));
-
-  SVN_ERR (svn_repos_close (repos));
-
-  return SVN_NO_ERROR;
-}
-
-
--
-/** Main. **/
-
-int
-main (int argc, const char * const *argv)
-{
-  svn_error_t *err;
-  apr_status_t apr_err;
-  int err2;
-  apr_pool_t *pool;
-
-  const svn_opt_subcommand_desc_t *subcommand = NULL;
-  struct svnadmin_opt_state opt_state;
-  apr_getopt_t *os;  
-  int opt_id;
-  int received_opts[SVN_OPT_MAX_OPTIONS];
-  int i, num_opts = 0;
-
-  setlocale (LC_CTYPE, "");
-
-  apr_err = apr_initialize ();
-  if (apr_err)
-    {
-      fprintf (stderr, "error: apr_initialize\n");
-      return EXIT_FAILURE;
-    }
-  err2 = atexit (apr_terminate);
-  if (err2)
-    {
-      fprintf (stderr, "error: atexit returned %d\n", err2);
-      return EXIT_FAILURE;
-    }
-
-  pool = svn_pool_create (NULL);
-
-  if (argc <= 1)
-    {
-      subcommand_help (NULL, NULL, pool);
-      svn_pool_destroy (pool);
-      return EXIT_FAILURE;
-    }
-
-  /* Initialize opt_state. */
-  memset (&opt_state, 0, sizeof (opt_state));
-  opt_state.start_revision.kind = svn_opt_revision_unspecified;
-  opt_state.end_revision.kind = svn_opt_revision_unspecified;
-
-  /* Parse options. */
-  apr_getopt_init (&os, pool, argc, argv);
-  os->interleave = 1;
-  while (1)
-    {
-      const char *opt_arg;
-      const char *utf8_opt_arg;
-
-      /* Parse the next option. */
-      apr_err = apr_getopt_long (os, options_table, &opt_id, &opt_arg);
-      if (APR_STATUS_IS_EOF (apr_err))
-        break;
-      else if (apr_err)
-        {
-          subcommand_help (NULL, NULL, pool);
-          svn_pool_destroy (pool);
-          return EXIT_FAILURE;
-        }
-
-      /* Stash the option code in an array before parsing it. */
-      received_opts[num_opts] = opt_id;
-      num_opts++;
-
-      switch (opt_id) {
-      case 'r':
-        {
-          if (opt_state.start_revision.kind != svn_opt_revision_unspecified)
-            {
-              svn_handle_error (svn_error_create
-                                (SVN_ERR_CL_ARG_PARSING_ERROR, NULL,
-                                 "Multiple revision arguments encountered; "
-                                 "try '-r M:N' instead of '-r M -r N'"),
-                                stderr, FALSE);
-              svn_pool_destroy (pool);
-              return EXIT_FAILURE;
-            }
-          if (svn_opt_parse_revision (&(opt_state.start_revision),
-                                      &(opt_state.end_revision),
-                                      opt_arg, pool) != 0)
-            {
-              err = svn_utf_cstring_to_utf8 (&utf8_opt_arg, opt_arg,
-                                             NULL, pool);
-
-              if (err)
-                svn_handle_error (err, stderr, FALSE);
-              else
-                svn_handle_error (svn_error_createf
-                                  (SVN_ERR_CL_ARG_PARSING_ERROR, NULL,
-                                   "Syntax error in revision argument \"%s\"",
-                                   utf8_opt_arg),
-                                  stderr, FALSE);
-              svn_pool_destroy (pool);
-              return EXIT_FAILURE;
-            }
-        }
-        break;
-      case 'h':
-      case '?':
-        opt_state.help = TRUE;
-        break;
-      case svnadmin__incremental:
-        opt_state.incremental = TRUE;
-        break;
-      case svnadmin__follow_copies:
-        opt_state.follow_copies = TRUE;
-        break;
-      case svnadmin__long_output:
-        opt_state.long_output = TRUE;
-        break;
-      default:
-        {
-          subcommand_help (NULL, NULL, pool);
-          svn_pool_destroy (pool);
-          return EXIT_FAILURE;
-        }
-      }  /* close `switch' */
-    }  /* close `while' */
-  
-  /* If the user asked for help, then the rest of the arguments are
-     the names of subcommands to get help on (if any), or else they're
-     just typos/mistakes.  Whatever the case, the subcommand to
-     actually run is subcommand_help(). */
-  if (opt_state.help)
-    subcommand = svn_opt_get_canonical_subcommand (cmd_table, "help");
-
-  /* If we're not running the `help' subcommand, then look for a
-     subcommand in the first argument. */
-  if (subcommand == NULL)
-    {
-      if (os->ind >= os->argc)
-        {
-          fprintf (stderr, "subcommand argument required\n");
-          subcommand_help (NULL, NULL, pool);
-          svn_pool_destroy (pool);
-          return EXIT_FAILURE;
-        }
-      else
-        {
-          const char *first_arg = os->argv[os->ind++];
-          subcommand = svn_opt_get_canonical_subcommand (cmd_table, first_arg);
-          if (subcommand == NULL)
-            {
-              fprintf (stderr, "unknown command: %s\n", first_arg);
-              subcommand_help (NULL, NULL, pool);
-              svn_pool_destroy (pool);
-              return EXIT_FAILURE;
-            }
-        }
-    }
-
-  /* If there's a second argument, it's probably the repository.
-     Every subcommand except `help' requires one, so we parse it out
-     here and store it in opt_state. */
-  if (subcommand->cmd_func != subcommand_help)
-    {
-      const char *repos_path = NULL;
-
-      if (os->ind < os->argc)
-        {
-          opt_state.repository_path = os->argv[os->ind++];
-
-          SVN_INT_ERR (svn_utf_cstring_to_utf8 (&(opt_state.repository_path),
-                                                opt_state.repository_path,
-                                                NULL, pool));
-          repos_path 
-            = svn_path_canonicalize (opt_state.repository_path, pool);
-        }
-
-      if (repos_path == NULL)
-        {
-          fprintf (stderr, "repository argument required\n");
-          subcommand_help (NULL, NULL, pool);
-          svn_pool_destroy (pool);
-          return EXIT_FAILURE;
-        }
-      else if (svn_path_is_url (repos_path))
-        {
-          fprintf (stderr,
-                   "'%s' is a url when it should be a path\n",
-                   repos_path);
-          svn_pool_destroy (pool);
-          return EXIT_FAILURE;
-        }
-
-      /* Copy repos path into the OPT_STATE structure. */
-      opt_state.repository_path = repos_path;      
-    }
-
-  /* Check that the subcommand wasn't passed any inappropriate options. */
-  for (i = 0; i < num_opts; i++)
-    {
-      opt_id = received_opts[i];
-
-      /* All commands implicitly accept --help, so just skip over this
-         when we see it. Note that we don't want to include this option
-         in their "accepted options" list because it would be awfully
-         redundant to display it in every commands' help text. */
-      if (opt_id == 'h' || opt_id == '?')
-        continue;
-
-      if (! svn_opt_subcommand_takes_option (subcommand, opt_id))
-        {
-          const char *optstr;
-          const apr_getopt_option_t *badopt = 
-            svn_opt_get_option_from_code (opt_id, options_table);
-          svn_opt_format_option (&optstr, badopt, FALSE, pool);
-          fprintf (stderr,
-                   "\nError: subcommand '%s' doesn't accept option '%s'\n\n",
-                   subcommand->name, optstr);
-          svn_opt_subcommand_help (subcommand->name,
-                                   cmd_table,
-                                   options_table,
-                                   pool);
-          svn_pool_destroy (pool);
-          return EXIT_FAILURE;
-        }
-    }
-
-  /* Run the subcommand. */
-  err = (*subcommand->cmd_func) (os, &opt_state, pool);
-  if (err)
-    {
-      if (err->apr_err == SVN_ERR_CL_ARG_PARSING_ERROR)
-        {
-          svn_handle_error (err, stderr, 0);
-          svn_opt_subcommand_help (subcommand->name, cmd_table,
-                                   options_table, pool);
-        }
-      else
-        svn_handle_error (err, stderr, 0);
-      svn_pool_destroy (pool);
-      return EXIT_FAILURE;
-    }
-  else
-    {
-      svn_pool_destroy (pool);
-      return EXIT_SUCCESS;
-    }
-}
-=======
 /*
  * main.c: Subversion server administration tool.
  *
@@ -1552,5 +780,4 @@
       svn_pool_destroy (pool);
       return EXIT_SUCCESS;
     }
-}
->>>>>>> 2b3bfb48
+}