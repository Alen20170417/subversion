/*
 * entries.h :  manipulating entries
 *
 * ====================================================================
 *    Licensed to the Apache Software Foundation (ASF) under one
 *    or more contributor license agreements.  See the NOTICE file
 *    distributed with this work for additional information
 *    regarding copyright ownership.  The ASF licenses this file
 *    to you under the Apache License, Version 2.0 (the
 *    "License"); you may not use this file except in compliance
 *    with the License.  You may obtain a copy of the License at
 *
 *      http://www.apache.org/licenses/LICENSE-2.0
 *
 *    Unless required by applicable law or agreed to in writing,
 *    software distributed under the License is distributed on an
 *    "AS IS" BASIS, WITHOUT WARRANTIES OR CONDITIONS OF ANY
 *    KIND, either express or implied.  See the License for the
 *    specific language governing permissions and limitations
 *    under the License.
 * ====================================================================
 */


#ifndef SVN_LIBSVN_WC_ENTRIES_H
#define SVN_LIBSVN_WC_ENTRIES_H

#include <apr_pools.h>

#include "svn_types.h"

#include "wc_db.h"
#include "private/svn_sqlite.h"


#ifdef __cplusplus
extern "C" {
#endif /* __cplusplus */

<<<<<<< HEAD

/* String representations for svn_node_kind.  This maybe should be
   abstracted farther out? */
#define SVN_WC__ENTRIES_ATTR_FILE_STR   "file"
#define SVN_WC__ENTRIES_ATTR_DIR_STR    "dir"


/* The names of the fields used for storing entries' information.
   Used for the names of the XML attributes in XML entries files
   (format 6 and below), for the names of attributes in wc logs,
   and for error reporting when reading a non-XML entries file.
   ### If you add or remove items here, you probably want to make sure
   to do the same for the SVN_WC__ENTRY_MODIFY_* #defines as well. */
#define SVN_WC__ENTRY_ATTR_NAME               "name"
#define SVN_WC__ENTRY_ATTR_REVISION           "revision"
#define SVN_WC__ENTRY_ATTR_URL                "url"
#define SVN_WC__ENTRY_ATTR_KIND               "kind"
#define SVN_WC__ENTRY_ATTR_TEXT_TIME          "text-time"
#define SVN_WC__ENTRY_ATTR_CHECKSUM           "checksum"
#define SVN_WC__ENTRY_ATTR_SCHEDULE           "schedule"
#define SVN_WC__ENTRY_ATTR_COPIED             "copied"
#define SVN_WC__ENTRY_ATTR_DELETED            "deleted"
#define SVN_WC__ENTRY_ATTR_ABSENT             "absent"
#define SVN_WC__ENTRY_ATTR_COPYFROM_URL       "copyfrom-url"
#define SVN_WC__ENTRY_ATTR_COPYFROM_REV       "copyfrom-rev"
#define SVN_WC__ENTRY_ATTR_CONFLICT_OLD       "conflict-old" /* saved old file */
#define SVN_WC__ENTRY_ATTR_CONFLICT_NEW       "conflict-new" /* saved new file */
#define SVN_WC__ENTRY_ATTR_CONFLICT_WRK       "conflict-wrk" /* saved wrk file */
#define SVN_WC__ENTRY_ATTR_PREJFILE           "prop-reject-file"
#define SVN_WC__ENTRY_ATTR_CMT_REV            "committed-rev"
#define SVN_WC__ENTRY_ATTR_CMT_DATE           "committed-date"
#define SVN_WC__ENTRY_ATTR_CMT_AUTHOR         "last-author"
#define SVN_WC__ENTRY_ATTR_WORKING_SIZE       "working-size"

/* Attribute values for 'schedule' */
#define SVN_WC__ENTRY_VALUE_ADD        "add"
#define SVN_WC__ENTRY_VALUE_DELETE     "delete"
#define SVN_WC__ENTRY_VALUE_REPLACE    "replace"


/* Set *NEW_ENTRY to a new entry, taking attributes from ATTS, whose
   keys and values are both char *.  Allocate the entry and copy
   attributes into POOL as needed.

   Set MODIFY_FLAGS to reflect the fields that were present in ATTS. */
svn_error_t *svn_wc__atts_to_entry(svn_wc_entry_t **new_entry,
                                   apr_uint64_t *modify_flags,
                                   apr_hash_t *atts,
                                   apr_pool_t *pool);


/* The MODIFY_FLAGS that tell svn_wc__entry_modify which parameters to
   pay attention to.  ### These should track the changes made to the
   SVN_WC__ENTRY_ATTR_* #defines! */
/* Note: we use APR_INT64_C because APR 0.9 lacks APR_UINT64_C */
#define SVN_WC__ENTRY_MODIFY_REVISION           APR_INT64_C(0x0000000000000001)
#define SVN_WC__ENTRY_MODIFY_URL                APR_INT64_C(0x0000000000000002)
/* OPEN */
#define SVN_WC__ENTRY_MODIFY_KIND               APR_INT64_C(0x0000000000000008)
#define SVN_WC__ENTRY_MODIFY_TEXT_TIME          APR_INT64_C(0x0000000000000010)
/* OPEN */
#define SVN_WC__ENTRY_MODIFY_CHECKSUM           APR_INT64_C(0x0000000000000040)
#define SVN_WC__ENTRY_MODIFY_SCHEDULE           APR_INT64_C(0x0000000000000080)
#define SVN_WC__ENTRY_MODIFY_COPIED             APR_INT64_C(0x0000000000000100)
#define SVN_WC__ENTRY_MODIFY_DELETED            APR_INT64_C(0x0000000000000200)
#define SVN_WC__ENTRY_MODIFY_COPYFROM_URL       APR_INT64_C(0x0000000000000400)
#define SVN_WC__ENTRY_MODIFY_COPYFROM_REV       APR_INT64_C(0x0000000000000800)
#define SVN_WC__ENTRY_MODIFY_CONFLICT_OLD       APR_INT64_C(0x0000000000001000)
#define SVN_WC__ENTRY_MODIFY_CONFLICT_NEW       APR_INT64_C(0x0000000000002000)
#define SVN_WC__ENTRY_MODIFY_CONFLICT_WRK       APR_INT64_C(0x0000000000004000)
#define SVN_WC__ENTRY_MODIFY_PREJFILE           APR_INT64_C(0x0000000000008000)
#define SVN_WC__ENTRY_MODIFY_CMT_REV            APR_INT64_C(0x0000000000010000)
#define SVN_WC__ENTRY_MODIFY_CMT_DATE           APR_INT64_C(0x0000000000020000)
#define SVN_WC__ENTRY_MODIFY_CMT_AUTHOR         APR_INT64_C(0x0000000000040000)
/* OPEN */
#define SVN_WC__ENTRY_MODIFY_INCOMPLETE         APR_INT64_C(0x0000000000100000)
#define SVN_WC__ENTRY_MODIFY_ABSENT             APR_INT64_C(0x0000000000200000)
/* OPEN */
#define SVN_WC__ENTRY_MODIFY_KEEP_LOCAL         APR_INT64_C(0x0000000080000000)
#define SVN_WC__ENTRY_MODIFY_WORKING_SIZE       APR_INT64_C(0x0000000100000000)
/* OPEN */
#define SVN_WC__ENTRY_MODIFY_FILE_EXTERNAL      APR_INT64_C(0x0000000400000000)
/* No #define for DEPTH, because it's only meaningful on this-dir anyway. */

/* ...ORed together with this to mean: just set the schedule to the new
   value, instead of treating the new value as a change of state to be
   merged with the current schedule. */
#define SVN_WC__ENTRY_MODIFY_FORCE              APR_INT64_C(0x4000000000000000)


/* TODO ### Rewrite doc string to mention DB, LOCAL_ABSPATH; not ADM_ACCESS, NAME.

   Modify an entry for NAME in access baton ADM_ACCESS by folding in
   ("merging") changes, and sync those changes to disk.  New values
   for the entry are pulled from their respective fields in ENTRY, and
   MODIFY_FLAGS is a bitmask to specify which of those fields to pay
   attention to, formed from the values SVN_WC__ENTRY_MODIFY_....
   ADM_ACCESS must hold a write lock.

   NAME can be NULL to specify that the caller wishes to modify the
   "this dir" entry in ADM_ACCESS.

   "Folding in" a change means, in most cases, simply replacing the field
   with the new value. However, for the "schedule" field, unless
   MODIFY_FLAGS includes SVN_WC__ENTRY_MODIFY_FORCE (in which case just take
   the new schedule from ENTRY), it means to determine the schedule that the
   entry should end up with if the "schedule" value from ENTRY represents a
   change/add/delete/replace being made to the
     ### base / working / base and working version(s) ?
   of the node.

   Perform all allocations in SCRATCH_POOL.

   -----

   A cross between svn_wc__get_entry() and svn_wc__entry_modify().

   If PARENT_STUB is TRUE, then this function will modify a directory's
   stub entry in the parent. If PARENT_STUB is FALSE, then it will operate
   on a directory's real entry.

   PARENT_STUB must be FALSE if KIND==FILE.

   If KIND is svn_kind_unknown, then PARENT_STUB is interpreted based on
   what is found on disk.  */
svn_error_t *
svn_wc__entry_modify2(svn_wc__db_t *db,
                      const char *local_abspath,
                      svn_node_kind_t kind,
                      svn_boolean_t parent_stub,
                      svn_wc_entry_t *entry,
                      apr_uint64_t modify_flags,
                      apr_pool_t *scratch_pool);


/* Remove LOCAL_ABSPATH from DB, unconditionally.

   All temporary allocations will be performed in SCRATCH_POOL.  */
svn_error_t *
svn_wc__entry_remove(svn_wc__db_t *db,
                     const char *local_abspath,
                     apr_pool_t *scratch_pool);


/* Tweak the information for LOCAL_ABSPATH in DB.  If NEW_URL is non-null,
 * make this the entry's new url.  If NEW_REV is valid, make this the
 * entry's working revision.
 *
 * If ALLOW_REMOVAL is TRUE the tweaks might cause the entry NAME to
 * be removed from the hash, if ALLOW_REMOVAL is FALSE this will not
 * happen.
 *
 * THIS_DIR should be true if the LOCAL_ABSPATH refers to a directory, and
 * the information to be edited is not in the stub entry.
 *
 * (Intended as a helper to svn_wc__do_update_cleanup, which see.)
 */
svn_error_t *
svn_wc__tweak_entry(svn_wc__db_t *db,
                    const char *local_abspath,
                    svn_node_kind_t kind,
                    svn_boolean_t parent_stub,
                    const char *new_url,
                    svn_revnum_t new_rev,
                    svn_boolean_t allow_removal,
                    apr_pool_t *scratch_pool);


=======
>>>>>>> 4cf18c3e
/** Get an ENTRY for the given LOCAL_ABSPATH.
 *
 * This API does not require an access baton, just a wc_db handle (DB).
 * The requested entry MUST be present and version-controlled when
 * ALLOW_UNVERSIONED is FALSE; otherwise, SVN_ERR_WC_PATH_NOT_FOUND is
 * returned. When ALLOW_UNVERSIONED is TRUE, and the node is not under
 * version control, *ENTRY will be set to NULL (this is easier for callers
 * to handle, than detecting the error and clearing it).
 *
 * If you know the entry is a FILE or DIR, then specify that in KIND. If you
 * are unsure, then specify 'svn_node_unknown' for KIND. This value will be
 * used to optimize the access to the entry, so it is best to know the kind.
 * If you specify FILE/DIR, and the entry is *something else*, then
 * SVN_ERR_NODE_UNEXPECTED_KIND will be returned.
 *
 * If KIND == UNKNOWN, and you request the parent stub, and the node turns
 * out to NOT be a directory, then SVN_ERR_NODE_UNEXPECTED_KIND is returned.
 *
 * NOTE: if SVN_ERR_NODE_UNEXPECTED_KIND is returned, then the ENTRY *IS*
 * valid and may be examined. For any other error, ENTRY *IS NOT* valid.
 *
 * NOTE: if an access baton is available, then it will be examined for
 * cached entries (and this routine may even cache them for you). It is
 * not required, however, to do any access baton management for this API.
 *
 * ENTRY will be allocated in RESULT_POOL, and all temporary allocations
 * will be performed in SCRATCH_POOL.
 */
svn_error_t *
svn_wc__get_entry(const svn_wc_entry_t **entry,
                  svn_wc__db_t *db,
                  const char *local_abspath,
                  svn_boolean_t allow_unversioned,
                  svn_node_kind_t kind,
                  apr_pool_t *result_pool,
                  apr_pool_t *scratch_pool);

<<<<<<< HEAD

=======
>>>>>>> 4cf18c3e
/* Is ENTRY in a 'hidden' state in the sense of the 'show_hidden'
 * switches on svn_wc_entries_read(), svn_wc_walk_entries*(), etc.? */
svn_error_t *
svn_wc__entry_is_hidden(svn_boolean_t *hidden, const svn_wc_entry_t *entry);


/* The checksums of one pre-1.7 text-base file.  If the text-base file
 * exists, both checksums are filled in, otherwise both fields are NULL. */
typedef struct svn_wc__text_base_file_info_t
{
  svn_checksum_t *sha1_checksum;
  svn_checksum_t *md5_checksum;
} svn_wc__text_base_file_info_t;

/* The text-base checksums of the normal base and/or the revert-base of one
 * pre-1.7 versioned text file. */
typedef struct svn_wc__text_base_info_t
{
  svn_wc__text_base_file_info_t normal_base;
  svn_wc__text_base_file_info_t revert_base;
} svn_wc__text_base_info_t;

/* For internal use by upgrade.c to write entries in the wc-ng format.
   Return in DIR_BATON the baton to be passed as PARENT_BATON when
   upgrading child directories. Pass a NULL PARENT_BATON when upgrading
   the root directory.

   TEXT_BASES_INFO is a hash of information about all the text bases found
   in this directory's admin area, keyed on (const char *) name of the
   versioned file, with (svn_wc__text_base_info_t *) values. */
svn_error_t *
<<<<<<< HEAD
svn_wc__read_entries_old(apr_hash_t **entries,
                         const char *dir_abspath,
                         apr_pool_t *result_pool,
                         apr_pool_t *scratch_pool);

/* For internal use by upgrade.c to write entries in the wc-ng format.  */
svn_error_t *
svn_wc__write_upgraded_entries(svn_wc__db_t *db,
=======
svn_wc__write_upgraded_entries(void **dir_baton,
                               void *parent_baton,
                               svn_wc__db_t *db,
>>>>>>> 4cf18c3e
                               svn_sqlite__db_t *sdb,
                               apr_int64_t repos_id,
                               apr_int64_t wc_id,
                               const char *dir_abspath,
<<<<<<< HEAD
                               apr_hash_t *entries,
                               apr_pool_t *scratch_pool);


/* ### return a flag corresponding to the classic "DELETED" concept.  */
svn_error_t *
svn_wc__node_is_deleted(svn_boolean_t *deleted,
                        svn_wc__db_t *db,
                        const char *local_abspath,
                        apr_pool_t *scratch_pool);

=======
                               const char *new_root_abspath,
                               apr_hash_t *entries,
                               apr_hash_t *text_bases_info,
                               apr_pool_t *result_pool,
                               apr_pool_t *scratch_pool);
>>>>>>> 4cf18c3e

/* Parse a file external specification in the NULL terminated STR and
   place the path in PATH_RESULT, the peg revision in PEG_REV_RESULT
   and revision number in REV_RESULT.  STR may be NULL, in which case
   PATH_RESULT will be set to NULL and both PEG_REV_RESULT and
   REV_RESULT set to svn_opt_revision_unspecified.

   The format that is read is the same as a working-copy path with a
   peg revision; see svn_opt_parse_path(). */
svn_error_t *
svn_wc__unserialize_file_external(const char **path_result,
                                  svn_opt_revision_t *peg_rev_result,
                                  svn_opt_revision_t *rev_result,
                                  const char *str,
                                  apr_pool_t *pool);

/* Serialize into STR the file external path, peg revision number and
   the operative revision number into a format that
   unserialize_file_external() can parse.  The format is
     %{peg_rev}:%{rev}:%{path}
   where a rev will either be HEAD or the string revision number.  If
   PATH is NULL then STR will be set to NULL.  This method writes to a
   string instead of a svn_stringbuf_t so that the string can be
   protected by write_str(). */
svn_error_t *
svn_wc__serialize_file_external(const char **str,
                                const char *path,
                                const svn_opt_revision_t *peg_rev,
                                const svn_opt_revision_t *rev,
                                apr_pool_t *pool);

#ifdef __cplusplus
}
#endif /* __cplusplus */

#endif /* SVN_LIBSVN_WC_ENTRIES_H */<|MERGE_RESOLUTION|>--- conflicted
+++ resolved
@@ -38,178 +38,6 @@
 extern "C" {
 #endif /* __cplusplus */
 
-<<<<<<< HEAD
--
-/* String representations for svn_node_kind.  This maybe should be
-   abstracted farther out? */
-#define SVN_WC__ENTRIES_ATTR_FILE_STR   "file"
-#define SVN_WC__ENTRIES_ATTR_DIR_STR    "dir"
-
-
-/* The names of the fields used for storing entries' information.
-   Used for the names of the XML attributes in XML entries files
-   (format 6 and below), for the names of attributes in wc logs,
-   and for error reporting when reading a non-XML entries file.
-   ### If you add or remove items here, you probably want to make sure
-   to do the same for the SVN_WC__ENTRY_MODIFY_* #defines as well. */
-#define SVN_WC__ENTRY_ATTR_NAME               "name"
-#define SVN_WC__ENTRY_ATTR_REVISION           "revision"
-#define SVN_WC__ENTRY_ATTR_URL                "url"
-#define SVN_WC__ENTRY_ATTR_KIND               "kind"
-#define SVN_WC__ENTRY_ATTR_TEXT_TIME          "text-time"
-#define SVN_WC__ENTRY_ATTR_CHECKSUM           "checksum"
-#define SVN_WC__ENTRY_ATTR_SCHEDULE           "schedule"
-#define SVN_WC__ENTRY_ATTR_COPIED             "copied"
-#define SVN_WC__ENTRY_ATTR_DELETED            "deleted"
-#define SVN_WC__ENTRY_ATTR_ABSENT             "absent"
-#define SVN_WC__ENTRY_ATTR_COPYFROM_URL       "copyfrom-url"
-#define SVN_WC__ENTRY_ATTR_COPYFROM_REV       "copyfrom-rev"
-#define SVN_WC__ENTRY_ATTR_CONFLICT_OLD       "conflict-old" /* saved old file */
-#define SVN_WC__ENTRY_ATTR_CONFLICT_NEW       "conflict-new" /* saved new file */
-#define SVN_WC__ENTRY_ATTR_CONFLICT_WRK       "conflict-wrk" /* saved wrk file */
-#define SVN_WC__ENTRY_ATTR_PREJFILE           "prop-reject-file"
-#define SVN_WC__ENTRY_ATTR_CMT_REV            "committed-rev"
-#define SVN_WC__ENTRY_ATTR_CMT_DATE           "committed-date"
-#define SVN_WC__ENTRY_ATTR_CMT_AUTHOR         "last-author"
-#define SVN_WC__ENTRY_ATTR_WORKING_SIZE       "working-size"
-
-/* Attribute values for 'schedule' */
-#define SVN_WC__ENTRY_VALUE_ADD        "add"
-#define SVN_WC__ENTRY_VALUE_DELETE     "delete"
-#define SVN_WC__ENTRY_VALUE_REPLACE    "replace"
-
-
-/* Set *NEW_ENTRY to a new entry, taking attributes from ATTS, whose
-   keys and values are both char *.  Allocate the entry and copy
-   attributes into POOL as needed.
-
-   Set MODIFY_FLAGS to reflect the fields that were present in ATTS. */
-svn_error_t *svn_wc__atts_to_entry(svn_wc_entry_t **new_entry,
-                                   apr_uint64_t *modify_flags,
-                                   apr_hash_t *atts,
-                                   apr_pool_t *pool);
-
-
-/* The MODIFY_FLAGS that tell svn_wc__entry_modify which parameters to
-   pay attention to.  ### These should track the changes made to the
-   SVN_WC__ENTRY_ATTR_* #defines! */
-/* Note: we use APR_INT64_C because APR 0.9 lacks APR_UINT64_C */
-#define SVN_WC__ENTRY_MODIFY_REVISION           APR_INT64_C(0x0000000000000001)
-#define SVN_WC__ENTRY_MODIFY_URL                APR_INT64_C(0x0000000000000002)
-/* OPEN */
-#define SVN_WC__ENTRY_MODIFY_KIND               APR_INT64_C(0x0000000000000008)
-#define SVN_WC__ENTRY_MODIFY_TEXT_TIME          APR_INT64_C(0x0000000000000010)
-/* OPEN */
-#define SVN_WC__ENTRY_MODIFY_CHECKSUM           APR_INT64_C(0x0000000000000040)
-#define SVN_WC__ENTRY_MODIFY_SCHEDULE           APR_INT64_C(0x0000000000000080)
-#define SVN_WC__ENTRY_MODIFY_COPIED             APR_INT64_C(0x0000000000000100)
-#define SVN_WC__ENTRY_MODIFY_DELETED            APR_INT64_C(0x0000000000000200)
-#define SVN_WC__ENTRY_MODIFY_COPYFROM_URL       APR_INT64_C(0x0000000000000400)
-#define SVN_WC__ENTRY_MODIFY_COPYFROM_REV       APR_INT64_C(0x0000000000000800)
-#define SVN_WC__ENTRY_MODIFY_CONFLICT_OLD       APR_INT64_C(0x0000000000001000)
-#define SVN_WC__ENTRY_MODIFY_CONFLICT_NEW       APR_INT64_C(0x0000000000002000)
-#define SVN_WC__ENTRY_MODIFY_CONFLICT_WRK       APR_INT64_C(0x0000000000004000)
-#define SVN_WC__ENTRY_MODIFY_PREJFILE           APR_INT64_C(0x0000000000008000)
-#define SVN_WC__ENTRY_MODIFY_CMT_REV            APR_INT64_C(0x0000000000010000)
-#define SVN_WC__ENTRY_MODIFY_CMT_DATE           APR_INT64_C(0x0000000000020000)
-#define SVN_WC__ENTRY_MODIFY_CMT_AUTHOR         APR_INT64_C(0x0000000000040000)
-/* OPEN */
-#define SVN_WC__ENTRY_MODIFY_INCOMPLETE         APR_INT64_C(0x0000000000100000)
-#define SVN_WC__ENTRY_MODIFY_ABSENT             APR_INT64_C(0x0000000000200000)
-/* OPEN */
-#define SVN_WC__ENTRY_MODIFY_KEEP_LOCAL         APR_INT64_C(0x0000000080000000)
-#define SVN_WC__ENTRY_MODIFY_WORKING_SIZE       APR_INT64_C(0x0000000100000000)
-/* OPEN */
-#define SVN_WC__ENTRY_MODIFY_FILE_EXTERNAL      APR_INT64_C(0x0000000400000000)
-/* No #define for DEPTH, because it's only meaningful on this-dir anyway. */
-
-/* ...ORed together with this to mean: just set the schedule to the new
-   value, instead of treating the new value as a change of state to be
-   merged with the current schedule. */
-#define SVN_WC__ENTRY_MODIFY_FORCE              APR_INT64_C(0x4000000000000000)
-
-
-/* TODO ### Rewrite doc string to mention DB, LOCAL_ABSPATH; not ADM_ACCESS, NAME.
-
-   Modify an entry for NAME in access baton ADM_ACCESS by folding in
-   ("merging") changes, and sync those changes to disk.  New values
-   for the entry are pulled from their respective fields in ENTRY, and
-   MODIFY_FLAGS is a bitmask to specify which of those fields to pay
-   attention to, formed from the values SVN_WC__ENTRY_MODIFY_....
-   ADM_ACCESS must hold a write lock.
-
-   NAME can be NULL to specify that the caller wishes to modify the
-   "this dir" entry in ADM_ACCESS.
-
-   "Folding in" a change means, in most cases, simply replacing the field
-   with the new value. However, for the "schedule" field, unless
-   MODIFY_FLAGS includes SVN_WC__ENTRY_MODIFY_FORCE (in which case just take
-   the new schedule from ENTRY), it means to determine the schedule that the
-   entry should end up with if the "schedule" value from ENTRY represents a
-   change/add/delete/replace being made to the
-     ### base / working / base and working version(s) ?
-   of the node.
-
-   Perform all allocations in SCRATCH_POOL.
-
-   -----
-
-   A cross between svn_wc__get_entry() and svn_wc__entry_modify().
-
-   If PARENT_STUB is TRUE, then this function will modify a directory's
-   stub entry in the parent. If PARENT_STUB is FALSE, then it will operate
-   on a directory's real entry.
-
-   PARENT_STUB must be FALSE if KIND==FILE.
-
-   If KIND is svn_kind_unknown, then PARENT_STUB is interpreted based on
-   what is found on disk.  */
-svn_error_t *
-svn_wc__entry_modify2(svn_wc__db_t *db,
-                      const char *local_abspath,
-                      svn_node_kind_t kind,
-                      svn_boolean_t parent_stub,
-                      svn_wc_entry_t *entry,
-                      apr_uint64_t modify_flags,
-                      apr_pool_t *scratch_pool);
-
-
-/* Remove LOCAL_ABSPATH from DB, unconditionally.
-
-   All temporary allocations will be performed in SCRATCH_POOL.  */
-svn_error_t *
-svn_wc__entry_remove(svn_wc__db_t *db,
-                     const char *local_abspath,
-                     apr_pool_t *scratch_pool);
-
-
-/* Tweak the information for LOCAL_ABSPATH in DB.  If NEW_URL is non-null,
- * make this the entry's new url.  If NEW_REV is valid, make this the
- * entry's working revision.
- *
- * If ALLOW_REMOVAL is TRUE the tweaks might cause the entry NAME to
- * be removed from the hash, if ALLOW_REMOVAL is FALSE this will not
- * happen.
- *
- * THIS_DIR should be true if the LOCAL_ABSPATH refers to a directory, and
- * the information to be edited is not in the stub entry.
- *
- * (Intended as a helper to svn_wc__do_update_cleanup, which see.)
- */
-svn_error_t *
-svn_wc__tweak_entry(svn_wc__db_t *db,
-                    const char *local_abspath,
-                    svn_node_kind_t kind,
-                    svn_boolean_t parent_stub,
-                    const char *new_url,
-                    svn_revnum_t new_rev,
-                    svn_boolean_t allow_removal,
-                    apr_pool_t *scratch_pool);
-
-
-=======
->>>>>>> 4cf18c3e
 /** Get an ENTRY for the given LOCAL_ABSPATH.
  *
  * This API does not require an access baton, just a wc_db handle (DB).
@@ -247,10 +75,6 @@
                   apr_pool_t *result_pool,
                   apr_pool_t *scratch_pool);
 
-<<<<<<< HEAD
-
-=======
->>>>>>> 4cf18c3e
 /* Is ENTRY in a 'hidden' state in the sense of the 'show_hidden'
  * switches on svn_wc_entries_read(), svn_wc_walk_entries*(), etc.? */
 svn_error_t *
@@ -282,43 +106,18 @@
    in this directory's admin area, keyed on (const char *) name of the
    versioned file, with (svn_wc__text_base_info_t *) values. */
 svn_error_t *
-<<<<<<< HEAD
-svn_wc__read_entries_old(apr_hash_t **entries,
-                         const char *dir_abspath,
-                         apr_pool_t *result_pool,
-                         apr_pool_t *scratch_pool);
-
-/* For internal use by upgrade.c to write entries in the wc-ng format.  */
-svn_error_t *
-svn_wc__write_upgraded_entries(svn_wc__db_t *db,
-=======
 svn_wc__write_upgraded_entries(void **dir_baton,
                                void *parent_baton,
                                svn_wc__db_t *db,
->>>>>>> 4cf18c3e
                                svn_sqlite__db_t *sdb,
                                apr_int64_t repos_id,
                                apr_int64_t wc_id,
                                const char *dir_abspath,
-<<<<<<< HEAD
-                               apr_hash_t *entries,
-                               apr_pool_t *scratch_pool);
-
-
-/* ### return a flag corresponding to the classic "DELETED" concept.  */
-svn_error_t *
-svn_wc__node_is_deleted(svn_boolean_t *deleted,
-                        svn_wc__db_t *db,
-                        const char *local_abspath,
-                        apr_pool_t *scratch_pool);
-
-=======
                                const char *new_root_abspath,
                                apr_hash_t *entries,
                                apr_hash_t *text_bases_info,
                                apr_pool_t *result_pool,
                                apr_pool_t *scratch_pool);
->>>>>>> 4cf18c3e
 
 /* Parse a file external specification in the NULL terminated STR and
    place the path in PATH_RESULT, the peg revision in PEG_REV_RESULT
