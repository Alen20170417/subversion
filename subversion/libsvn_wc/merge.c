--- conflicted
+++ resolved
@@ -2,34 +2,58 @@
  * merge.c:  merging changes into a working file
  *
  * ====================================================================
- * Copyright (c) 2000-2006 CollabNet.  All rights reserved.
- *
- * This software is licensed as described in the file COPYING, which
- * you should have received as part of this distribution.  The terms
- * are also available at http://subversion.tigris.org/license-1.html.
- * If newer versions of this license are posted there, you may use a
- * newer version instead, at your option.
- *
- * This software consists of voluntary contributions made by many
- * individuals.  For exact contribution history, see the revision
- * history and logs, available at http://subversion.tigris.org/.
+ *    Licensed to the Apache Software Foundation (ASF) under one
+ *    or more contributor license agreements.  See the NOTICE file
+ *    distributed with this work for additional information
+ *    regarding copyright ownership.  The ASF licenses this file
+ *    to you under the Apache License, Version 2.0 (the
+ *    "License"); you may not use this file except in compliance
+ *    with the License.  You may obtain a copy of the License at
+ *
+ *      http://www.apache.org/licenses/LICENSE-2.0
+ *
+ *    Unless required by applicable law or agreed to in writing,
+ *    software distributed under the License is distributed on an
+ *    "AS IS" BASIS, WITHOUT WARRANTIES OR CONDITIONS OF ANY
+ *    KIND, either express or implied.  See the License for the
+ *    specific language governing permissions and limitations
+ *    under the License.
  * ====================================================================
  */
 
-
--
 #include "svn_wc.h"
 #include "svn_diff.h"
+#include "svn_dirent_uri.h"
 #include "svn_path.h"
+#include "svn_pools.h"
+#include "svn_props.h"
 
 #include "wc.h"
-#include "entries.h"
+#include "conflicts.h"
+#include "props.h"
 #include "translate.h"
-#include "questions.h"
-#include "log.h"
+#include "workqueue.h"
+
+#include "private/svn_skel.h"
 
 #include "svn_private_config.h"
+
+/* Contains some information on the merge target before merge, and some
+   information needed for the diff processing. */
+typedef struct merge_target_t
+{
+  svn_wc__db_t *db;                         /* The DB used to access target */
+  const char *local_abspath;                /* The absolute path to target */
+  const char *wri_abspath;                  /* The working copy of target */
+
+  apr_hash_t *old_actual_props;                 /* The set of actual properties
+                                               before merging */
+  const apr_array_header_t *prop_diff;      /* The property changes */
+
+  const char *diff3_cmd;                    /* The diff3 command and options */
+  const apr_array_header_t *merge_options;
+
+} merge_target_t;
 
  
@@ -44,8 +68,10 @@
       int i;
       for (i = 0; i < prop_diff->nelts; i++)
         {
-          const svn_prop_t *elt = &APR_ARRAY_IDX(prop_diff, i, svn_prop_t);
-          if (strcmp(elt->name,prop_name) == 0)
+          const svn_prop_t *elt = &APR_ARRAY_IDX(prop_diff, i,
+                                                 svn_prop_t);
+
+          if (strcmp(elt->name, prop_name) == 0)
             return elt;
         }
     }
@@ -61,8 +87,8 @@
    3. Retranslate
    4. Detranslate
 
-   in 1 pass to get a file which can be compared with the left and right
-   files which were created with the 'new props' above.
+   in one pass, to get a file which can be compared with the left and right
+   files which are in repository normal form.
 
    Property changes make this a little complex though. Changes in
 
@@ -75,91 +101,124 @@
 
    Effect for svn:mime-type:
 
-     The value for svn:mime-type affects the translation wrt keywords
-     and eol-style settings.
-
-   I) both old and new mime-types are texty
-      -> just do the translation dance (as lined out below)
-
-   II) the old one is texty, the new one is binary
-      -> detranslate with the old eol-style and keywords
-         (the new re+detranslation is a no-op)
-
-   III) the old one is binary, the new one texty
-      -> detranslate with the new eol-style
-         (the old detranslation is a no-op)
-
-   IV) the old and new ones are binary
-      -> don't detranslate, just make a straight copy
-
+     If svn:mime-type is considered 'binary', we ignore svn:eol-style (but
+     still translate keywords).
+
+     I) both old and new mime-types are texty
+        -> just do the translation dance (as lined out below)
+           ### actually we do a shortcut with just one translation:
+           detranslate with the old keywords and ... eol-style
+           (the new re+detranslation is a no-op w.r.t. keywords [1])
+
+     II) the old one is texty, the new one is binary
+        -> detranslate with the old eol-style and keywords
+           (the new re+detranslation is a no-op [1])
+
+     III) the old one is binary, the new one texty
+        -> detranslate with the old keywords and new eol-style
+           (the old detranslation is a no-op w.r.t. eol, and
+            the new re+detranslation is a no-op w.r.t. keywords [1])
+
+     IV) the old and new ones are binary
+        -> detranslate with the old keywords
+           (the new re+detranslation is a no-op [1])
 
    Effect for svn:eol-style
 
-   I) On add or change use the new value
-
-   II) otherwise: use the old value (absent means 'no translation')
-
+     I) On add or change of svn:eol-style, use the new value
+
+     II) otherwise: use the old value (absent means 'no translation')
 
    Effect for svn:keywords
 
-     Always use old settings (re+detranslation are no-op)
-
+     Always use the old settings (re+detranslation are no-op [1]).
+
+     [1] Translation of keywords from repository normal form to WC form and
+         back is normally a no-op, but is not a no-op if text contains a kw
+         that is only enabled by the new props and is present in non-
+         contracted form (such as "$Rev: 1234 $").  If we want to catch this
+         case we should detranslate with both the old & the new keywords
+         together.
 
    Effect for svn:special
 
-     Always use the old settings (same reasons as for svn:keywords)
+     Always use the old settings (re+detranslation are no-op).
+
+  Sets *DETRANSLATED_ABSPATH to the path to the detranslated file,
+  this may be the same as SOURCE_ABSPATH if FORCE_COPY is FALSE and no
+  translation is required.
+
+  If FORCE_COPY is FALSE and *DETRANSLATED_ABSPATH is a file distinct
+  from SOURCE_ABSPATH then the file will be deleted on RESULT_POOL
+  cleanup.
+
+  If FORCE_COPY is TRUE then *DETRANSLATED_ABSPATH will always be a
+  new file distinct from SOURCE_ABSPATH and it will be the callers
+  responsibility to delete the file.
 
 */
 static svn_error_t *
-detranslate_wc_file(const char **detranslated_file,
-                    const char *merge_target,
-                    svn_wc_adm_access_t *adm_access,
+detranslate_wc_file(const char **detranslated_abspath,
+                    const merge_target_t *mt,
                     svn_boolean_t force_copy,
-                    const apr_array_header_t *prop_diff,
-                    apr_pool_t *pool)
+                    const char *source_abspath,
+                    svn_cancel_func_t cancel_func,
+                    void *cancel_baton,
+                    apr_pool_t *result_pool,
+                    apr_pool_t *scratch_pool)
 {
-  svn_boolean_t is_binary;
-  const svn_prop_t *prop;
+  svn_boolean_t old_is_binary, new_is_binary;
   svn_subst_eol_style_t style;
   const char *eol;
   apr_hash_t *keywords;
   svn_boolean_t special;
 
-  /* Decide if the merge target currently is a text or binary file. */
-  SVN_ERR(svn_wc_has_binary_prop(&is_binary,
-                                 merge_target, adm_access, pool));
-
-
-  /* See if we need to do a straight copy:
-     - old and new mime-types are binary, or
-     - old mime-type is binary and no new mime-type specified */
-  if (is_binary
-      && (((prop = get_prop(prop_diff, SVN_PROP_MIME_TYPE))
-           && prop->value && svn_mime_type_is_binary(prop->value->data))
-          || prop == NULL))
-    {
-      /* this is case IV above */
-      keywords = NULL;
+  {
+    const char *old_mime_value
+      = svn_prop_get_value(mt->old_actual_props, SVN_PROP_MIME_TYPE);
+    const svn_prop_t *prop = get_prop(mt->prop_diff, SVN_PROP_MIME_TYPE);
+    const char *new_mime_value
+      = prop ? (prop->value ? prop->value->data : NULL) : old_mime_value;
+
+    old_is_binary = old_mime_value && svn_mime_type_is_binary(old_mime_value);
+    new_is_binary = new_mime_value && svn_mime_type_is_binary(new_mime_value);
+  }
+
+  /* See what translations we want to do */
+  if (old_is_binary && new_is_binary)
+    {
+      /* Case IV. Old and new props 'binary': detranslate keywords only */
+      SVN_ERR(svn_wc__get_translate_info(NULL, NULL, &keywords, NULL,
+                                         mt->db, mt->local_abspath,
+                                         mt->old_actual_props, TRUE,
+                                         scratch_pool, scratch_pool));
+      /* ### Why override 'special'? Elsewhere it has precedence. */
       special = FALSE;
       eol = NULL;
       style = svn_subst_eol_style_none;
     }
-  else if ((!is_binary)
-           && (prop = get_prop(prop_diff, SVN_PROP_MIME_TYPE))
-           && prop->value && svn_mime_type_is_binary(prop->value->data))
-    {
-      /* Old props indicate texty, new props indicate binary:
+  else if (!old_is_binary && new_is_binary)
+    {
+      /* Case II. Old props indicate texty, new props indicate binary:
          detranslate keywords and old eol-style */
-      SVN_ERR(svn_wc__get_keywords(&keywords, merge_target,
-                                   adm_access, NULL, pool));
-      SVN_ERR(svn_wc__get_special(&special, merge_target, adm_access, pool));
+      SVN_ERR(svn_wc__get_translate_info(&style, &eol,
+                                         &keywords,
+                                         &special,
+                                         mt->db, mt->local_abspath,
+                                         mt->old_actual_props, TRUE,
+                                         scratch_pool, scratch_pool));
     }
   else
     {
-      /* New props indicate texty, regardless of old props */
+      /* Case I & III. New props indicate texty, regardless of old props */
 
       /* In case the file used to be special, detranslate specially */
-      SVN_ERR(svn_wc__get_special(&special, merge_target, adm_access, pool));
+      SVN_ERR(svn_wc__get_translate_info(&style, &eol,
+                                         &keywords,
+                                         &special,
+                                         mt->db, mt->local_abspath,
+                                         mt->old_actual_props, TRUE,
+                                         scratch_pool, scratch_pool));
 
       if (special)
         {
@@ -169,28 +228,23 @@
         }
       else
         {
+          const svn_prop_t *prop;
+
           /* In case a new eol style was set, use that for detranslation */
-          if ((prop = get_prop(prop_diff, SVN_PROP_EOL_STYLE)) && prop->value)
+          if ((prop = get_prop(mt->prop_diff, SVN_PROP_EOL_STYLE)) && prop->value)
             {
               /* Value added or changed */
               svn_subst_eol_style_from_value(&style, &eol, prop->value->data);
             }
-          else if (!is_binary)
-            SVN_ERR(svn_wc__get_eol_style(&style, &eol, merge_target,
-                                          adm_access, pool));
+          else if (!old_is_binary)
+            {
+              /* Already fetched */
+            }
           else
             {
               eol = NULL;
               style = svn_subst_eol_style_none;
             }
-
-          /* In case there were keywords, detranslate with keywords
-             (iff we were texty) */
-          if (!is_binary)
-            SVN_ERR(svn_wc__get_keywords(&keywords, merge_target,
-                                         adm_access, NULL, pool));
-          else
-            keywords = NULL;
         }
     }
 
@@ -198,40 +252,64 @@
 
   if (force_copy || keywords || eol || special)
     {
+      const char *temp_dir_abspath;
       const char *detranslated;
+
       /* Force a copy into the temporary wc area to avoid having
          temporary files created below to appear in the actual wc. */
-
-      SVN_ERR(svn_wc_create_tmp_file2
-              (NULL, &detranslated,
-               svn_wc_adm_access_path(adm_access),
-               svn_io_file_del_none, pool));
-
-      SVN_ERR(svn_subst_translate_to_normal_form(merge_target,
-                                                 detranslated,
-                                                 style,
-                                                 eol, eol ? FALSE : TRUE,
-                                                 keywords,
-                                                 special,
-                                                 pool));
-      *detranslated_file = detranslated;
+      SVN_ERR(svn_wc__db_temp_wcroot_tempdir(&temp_dir_abspath, mt->db,
+                                             mt->wri_abspath,
+                                             scratch_pool, scratch_pool));
+
+      /* ### svn_subst_copy_and_translate4() also creates a tempfile
+         ### internally.  Anyway to piggyback on that? */
+      SVN_ERR(svn_io_open_unique_file3(NULL, &detranslated, temp_dir_abspath,
+                                       (force_copy
+                                        ? svn_io_file_del_none
+                                        : svn_io_file_del_on_pool_cleanup),
+                                       result_pool, scratch_pool));
+
+      /* Always 'repair' EOLs here, so that we can apply a diff that
+         changes from inconsistent newlines and no 'svn:eol-style' to
+         consistent newlines and 'svn:eol-style' set.  */
+
+      if (style == svn_subst_eol_style_native)
+        eol = SVN_SUBST_NATIVE_EOL_STR;
+      else if (style != svn_subst_eol_style_fixed
+               && style != svn_subst_eol_style_none)
+        return svn_error_create(SVN_ERR_IO_UNKNOWN_EOL, NULL, NULL);
+
+      SVN_ERR(svn_subst_copy_and_translate4(source_abspath,
+                                            detranslated,
+                                            eol,
+                                            TRUE /* repair */,
+                                            keywords,
+                                            FALSE /* contract keywords */,
+                                            special,
+                                            cancel_func, cancel_baton,
+                                            scratch_pool));
+
+      SVN_ERR(svn_dirent_get_absolute(detranslated_abspath, detranslated,
+                                      result_pool));
     }
   else
-    *detranslated_file = merge_target;
+    *detranslated_abspath = apr_pstrdup(result_pool, source_abspath);
 
   return SVN_NO_ERROR;
 }
 
 /* Updates (by copying and translating) the eol style in
-   OLD_TARGET returning the filename containing the
-   correct eol style in NEW_TARGET, if an eol style
-   change is contained in PROP_DIFF */
+   OLD_TARGET_ABSPATH returning the filename containing the
+   correct eol style in NEW_TARGET_ABSPATH, if an eol style
+   change is contained in PROP_DIFF. */
 static svn_error_t *
-maybe_update_target_eols(const char **new_target,
-                         const char *old_target,
-                         svn_wc_adm_access_t *adm_access,
+maybe_update_target_eols(const char **new_target_abspath,
                          const apr_array_header_t *prop_diff,
-                         apr_pool_t *pool)
+                         const char *old_target_abspath,
+                         svn_cancel_func_t cancel_func,
+                         void *cancel_baton,
+                         apr_pool_t *result_pool,
+                         apr_pool_t *scratch_pool)
 {
   const svn_prop_t *prop = get_prop(prop_diff, SVN_PROP_EOL_STYLE);
 
@@ -241,702 +319,1111 @@
       const char *tmp_new;
 
       svn_subst_eol_style_from_value(NULL, &eol, prop->value->data);
-      SVN_ERR(svn_wc_create_tmp_file2(NULL, &tmp_new,
-                                      svn_wc_adm_access_path(adm_access),
-                                      svn_io_file_del_none,
-                                      pool));
-      SVN_ERR(svn_subst_copy_and_translate3(old_target,
+      SVN_ERR(svn_io_open_unique_file3(NULL, &tmp_new, NULL,
+                                       svn_io_file_del_on_pool_cleanup,
+                                       result_pool, scratch_pool));
+
+      /* Always 'repair' EOLs here, so that we can apply a diff that
+         changes from inconsistent newlines and no 'svn:eol-style' to
+         consistent newlines and 'svn:eol-style' set.  */
+      SVN_ERR(svn_subst_copy_and_translate4(old_target_abspath,
                                             tmp_new,
-                                            eol, eol ? FALSE : TRUE,
-                                            NULL, FALSE,
-                                            FALSE, pool));
-      *new_target = tmp_new;
+                                            eol,
+                                            TRUE /* repair */,
+                                            NULL /* keywords */,
+                                            FALSE /* expand */,
+                                            FALSE /* special */,
+                                            cancel_func, cancel_baton,
+                                            scratch_pool));
+      *new_target_abspath = apr_pstrdup(result_pool, tmp_new);
     }
   else
-    *new_target = old_target;
+    *new_target_abspath = apr_pstrdup(result_pool, old_target_abspath);
 
   return SVN_NO_ERROR;
 }
 
 
+/* Set *TARGET_MARKER, *LEFT_MARKER and *RIGHT_MARKER to strings suitable
+   for delimiting the alternative texts in a text conflict.  Include in each
+   marker a string that may be given by TARGET_LABEL, LEFT_LABEL and
+   RIGHT_LABEL respectively or a default value where any of those are NULL.
+
+   Allocate the results in POOL or statically. */
+static void
+init_conflict_markers(const char **target_marker,
+                      const char **left_marker,
+                      const char **right_marker,
+                      const char *target_label,
+                      const char *left_label,
+                      const char *right_label,
+                      apr_pool_t *pool)
+{
+  /* Labels fall back to sensible defaults if not specified. */
+  if (target_label)
+    *target_marker = apr_psprintf(pool, "<<<<<<< %s", target_label);
+  else
+    *target_marker = "<<<<<<< .working";
+
+  if (left_label)
+    *left_marker = apr_psprintf(pool, "||||||| %s", left_label);
+  else
+    *left_marker = "||||||| .old";
+
+  if (right_label)
+    *right_marker = apr_psprintf(pool, ">>>>>>> %s", right_label);
+  else
+    *right_marker = ">>>>>>> .new";
+}
+
+/* Do a 3-way merge of the files at paths LEFT, DETRANSLATED_TARGET,
+ * and RIGHT, using diff options provided in MERGE_OPTIONS.  Store the merge
+ * result in the file RESULT_F.
+ * If there are conflicts, set *CONTAINS_CONFLICTS to true, and use
+ * TARGET_LABEL, LEFT_LABEL, and RIGHT_LABEL as labels for conflict
+ * markers.  Else, set *CONTAINS_CONFLICTS to false.
+ * Do all allocations in POOL. */
+static svn_error_t *
+do_text_merge(svn_boolean_t *contains_conflicts,
+              apr_file_t *result_f,
+              const apr_array_header_t *merge_options,
+              const char *detranslated_target,
+              const char *left,
+              const char *right,
+              const char *target_label,
+              const char *left_label,
+              const char *right_label,
+              svn_cancel_func_t cancel_func,
+              void *cancel_baton,
+              apr_pool_t *pool)
+{
+  svn_diff_t *diff;
+  svn_stream_t *ostream;
+  const char *target_marker;
+  const char *left_marker;
+  const char *right_marker;
+  svn_diff_file_options_t *diff3_options;
+
+  diff3_options = svn_diff_file_options_create(pool);
+
+  if (merge_options)
+    SVN_ERR(svn_diff_file_options_parse(diff3_options,
+                                        merge_options, pool));
+
+
+  init_conflict_markers(&target_marker, &left_marker, &right_marker,
+                        target_label, left_label, right_label, pool);
+
+  SVN_ERR(svn_diff_file_diff3_2(&diff, left, detranslated_target, right,
+                                diff3_options, pool));
+
+  ostream = svn_stream_from_aprfile2(result_f, TRUE, pool);
+
+  SVN_ERR(svn_diff_file_output_merge3(ostream, diff,
+                                      left, detranslated_target, right,
+                                      left_marker,
+                                      target_marker,
+                                      right_marker,
+                                      "=======", /* separator */
+                                      svn_diff_conflict_display_modified_original_latest,
+                                      cancel_func, cancel_baton,
+                                      pool));
+  SVN_ERR(svn_stream_close(ostream));
+
+  *contains_conflicts = svn_diff_contains_conflicts(diff);
+
+  return SVN_NO_ERROR;
+}
+
+/* Same as do_text_merge() above, but use the external diff3
+ * command DIFF3_CMD to perform the merge.  Pass MERGE_OPTIONS
+ * to the diff3 command.  Do all allocations in POOL. */
+static svn_error_t *
+do_text_merge_external(svn_boolean_t *contains_conflicts,
+                       apr_file_t *result_f,
+                       const char *diff3_cmd,
+                       const apr_array_header_t *merge_options,
+                       const char *detranslated_target,
+                       const char *left_abspath,
+                       const char *right_abspath,
+                       const char *target_label,
+                       const char *left_label,
+                       const char *right_label,
+                       apr_pool_t *scratch_pool)
+{
+  int exit_code;
+
+  SVN_ERR(svn_io_run_diff3_3(&exit_code, ".",
+                             detranslated_target, left_abspath, right_abspath,
+                             target_label, left_label, right_label,
+                             result_f, diff3_cmd,
+                             merge_options, scratch_pool));
+
+  *contains_conflicts = exit_code == 1;
+
+  return SVN_NO_ERROR;
+}
+
+/* Preserve the three pre-merge files.
+
+   Create three empty files, with unique names that each include the
+   basename of TARGET_ABSPATH and one of LEFT_LABEL, RIGHT_LABEL and
+   TARGET_LABEL, in the directory that contains TARGET_ABSPATH.  Typical
+   names are "foo.c.r37" or "foo.c.2.mine".  Set *LEFT_COPY, *RIGHT_COPY and
+   *TARGET_COPY to their absolute paths.
+
+   Set *WORK_ITEMS to a list of new work items that will write copies of
+   LEFT_ABSPATH, RIGHT_ABSPATH and TARGET_ABSPATH into the three files,
+   translated to working-copy form.
+
+   The translation to working-copy form will be done according to the
+   versioned properties of TARGET_ABSPATH that are current when the work
+   queue items are executed.
+
+   If target_abspath is not versioned use detranslated_target_abspath
+   as the target file.
+       ### NOT IMPLEMENTED -- 'detranslated_target_abspath' is not used.
+*/
+static svn_error_t *
+preserve_pre_merge_files(svn_skel_t **work_items,
+                         const char **left_copy,
+                         const char **right_copy,
+                         const char **target_copy,
+                         const merge_target_t *mt,
+                         const char *left_abspath,
+                         const char *right_abspath,
+                         const char *left_label,
+                         const char *right_label,
+                         const char *target_label,
+                         const char *detranslated_target_abspath,
+                         svn_cancel_func_t cancel_func,
+                         void *cancel_baton,
+                         apr_pool_t *result_pool,
+                         apr_pool_t *scratch_pool)
+{
+  const char *tmp_left, *tmp_right, *detranslated_target_copy;
+  const char *dir_abspath, *target_name;
+  const char *wcroot_abspath, *temp_dir_abspath;
+  svn_skel_t *work_item, *last_items = NULL;
+
+  *work_items = NULL;
+
+  svn_dirent_split(&dir_abspath, &target_name, mt->local_abspath,
+                   scratch_pool);
+
+  SVN_ERR(svn_wc__db_get_wcroot(&wcroot_abspath, mt->db, mt->wri_abspath,
+                                scratch_pool, scratch_pool));
+  SVN_ERR(svn_wc__db_temp_wcroot_tempdir(&temp_dir_abspath, mt->db,
+                                         mt->wri_abspath,
+                                         scratch_pool, scratch_pool));
+
+  /* Create three empty files in DIR_ABSPATH, naming them with unique names
+     that each include TARGET_NAME and one of {LEFT,RIGHT,TARGET}_LABEL,
+     and set *{LEFT,RIGHT,TARGET}_COPY to those names. */
+  SVN_ERR(svn_io_open_uniquely_named(
+            NULL, left_copy, dir_abspath, target_name, left_label,
+            svn_io_file_del_none, result_pool, scratch_pool));
+  SVN_ERR(svn_io_open_uniquely_named(
+            NULL, right_copy, dir_abspath, target_name, right_label,
+            svn_io_file_del_none, result_pool, scratch_pool));
+  SVN_ERR(svn_io_open_uniquely_named(
+            NULL, target_copy, dir_abspath, target_name, target_label,
+            svn_io_file_del_none, result_pool, scratch_pool));
+
+  /* We preserve all the files with keywords expanded and line
+     endings in local (working) form. */
+
+  /* The workingqueue requires its paths to be in the subtree
+     relative to the wcroot path they are executed in.
+
+     Make our LEFT and RIGHT files 'local' if they aren't... */
+  if (! svn_dirent_is_ancestor(wcroot_abspath, left_abspath))
+    {
+      SVN_ERR(svn_io_open_unique_file3(NULL, &tmp_left, temp_dir_abspath,
+                                       svn_io_file_del_none,
+                                       scratch_pool, scratch_pool));
+      SVN_ERR(svn_io_copy_file(left_abspath, tmp_left, TRUE, scratch_pool));
+
+      /* And create a wq item to remove the file later */
+      SVN_ERR(svn_wc__wq_build_file_remove(&work_item, mt->db, wcroot_abspath,
+                                           tmp_left,
+                                           result_pool, scratch_pool));
+
+      last_items = svn_wc__wq_merge(last_items, work_item, result_pool);
+    }
+  else
+    tmp_left = left_abspath;
+
+  if (! svn_dirent_is_ancestor(wcroot_abspath, right_abspath))
+    {
+      SVN_ERR(svn_io_open_unique_file3(NULL, &tmp_right, temp_dir_abspath,
+                                       svn_io_file_del_none,
+                                       scratch_pool, scratch_pool));
+      SVN_ERR(svn_io_copy_file(right_abspath, tmp_right, TRUE, scratch_pool));
+
+      /* And create a wq item to remove the file later */
+      SVN_ERR(svn_wc__wq_build_file_remove(&work_item, mt->db, wcroot_abspath,
+                                           tmp_right,
+                                           result_pool, scratch_pool));
+
+      last_items = svn_wc__wq_merge(last_items, work_item, result_pool);
+    }
+  else
+    tmp_right = right_abspath;
+
+  /* NOTE: Callers must ensure that the svn:eol-style and
+     svn:keywords property values are correct in the currently
+     installed props.  With 'svn merge', it's no big deal.  But
+     when 'svn up' calls this routine, it needs to make sure that
+     this routine is using the newest property values that may
+     have been received *during* the update.  Since this routine
+     will be run from within a log-command, merge_file()
+     needs to make sure that a previous log-command to 'install
+     latest props' has already executed first.  Ben and I just
+     checked, and that is indeed the order in which the log items
+     are written, so everything should be fine.  Really.  */
+
+  /* Create LEFT and RIGHT backup files, in expanded form.
+     We use TARGET_ABSPATH's current properties to do the translation. */
+  /* Derive the basenames of the 3 backup files. */
+  SVN_ERR(svn_wc__wq_build_file_copy_translated(&work_item,
+                                                mt->db, mt->local_abspath,
+                                                tmp_left, *left_copy,
+                                                result_pool, scratch_pool));
+  *work_items = svn_wc__wq_merge(*work_items, work_item, result_pool);
+
+  SVN_ERR(svn_wc__wq_build_file_copy_translated(&work_item,
+                                                mt->db, mt->local_abspath,
+                                                tmp_right, *right_copy,
+                                                result_pool, scratch_pool));
+  *work_items = svn_wc__wq_merge(*work_items, work_item, result_pool);
+
+  /* Back up TARGET_ABSPATH through detranslation/retranslation:
+     the new translation properties may not match the current ones */
+  SVN_ERR(detranslate_wc_file(&detranslated_target_copy, mt, TRUE,
+                              mt->local_abspath,
+                              cancel_func, cancel_baton,
+                              scratch_pool, scratch_pool));
+
+  SVN_ERR(svn_wc__wq_build_file_copy_translated(&work_item,
+                                                mt->db, mt->local_abspath,
+                                                detranslated_target_copy,
+                                                *target_copy,
+                                                result_pool, scratch_pool));
+  *work_items = svn_wc__wq_merge(*work_items, work_item, result_pool);
+
+  /* And maybe delete some tempfiles */
+  SVN_ERR(svn_wc__wq_build_file_remove(&work_item, mt->db, wcroot_abspath,
+                                       detranslated_target_copy,
+                                       result_pool, scratch_pool));
+  *work_items = svn_wc__wq_merge(*work_items, work_item, result_pool);
+
+  *work_items = svn_wc__wq_merge(*work_items, last_items, result_pool);
+
+  return SVN_NO_ERROR;
+}
+
+/* Attempt a trivial merge of LEFT_ABSPATH and RIGHT_ABSPATH to
+ * the target file at TARGET_ABSPATH.
+ *
+ * These are the inherently trivial cases:
+ *
+ *   left == right == target         =>  no-op
+ *   left != right, left == target   =>  target := right
+ *
+ * This case is also treated as trivial:
+ *
+ *   left != right, right == target  =>  no-op
+ *
+ *   ### Strictly, this case is a conflict, and the no-op outcome is only
+ *       one of the possible resolutions.
+ *
+ *       TODO: Raise a conflict at this level and implement the 'no-op'
+ *       resolution of that conflict at a higher level, in preparation for
+ *       being able to support stricter conflict detection.
+ *
+ * This case is inherently trivial but not currently handled here:
+ *
+ *   left == right != target         =>  no-op
+ *
+ * The files at LEFT_ABSPATH and RIGHT_ABSPATH are in repository normal
+ * form.  The file at DETRANSLATED_TARGET_ABSPATH is a copy of the target,
+ * 'detranslated' to repository normal form, or may be the target file
+ * itself if no translation is necessary.
+ *
+ * When this function updates the target file, it translates to working copy
+ * form.
+ *
+ * On success, set *MERGE_OUTCOME to SVN_WC_MERGE_MERGED in case the
+ * target was changed, or to SVN_WC_MERGE_UNCHANGED if the target was not
+ * changed. Install work queue items allocated in RESULT_POOL in *WORK_ITEMS.
+ * On failure, set *MERGE_OUTCOME to SVN_WC_MERGE_NO_MERGE.
+ */
+static svn_error_t *
+merge_file_trivial(svn_skel_t **work_items,
+                   enum svn_wc_merge_outcome_t *merge_outcome,
+                   const char *left_abspath,
+                   const char *right_abspath,
+                   const char *target_abspath,
+                   const char *detranslated_target_abspath,
+                   svn_boolean_t dry_run,
+                   svn_wc__db_t *db,
+                   svn_cancel_func_t cancel_func,
+                   void *cancel_baton,
+                   apr_pool_t *result_pool,
+                   apr_pool_t *scratch_pool)
+{
+  svn_skel_t *work_item;
+  svn_boolean_t same_left_right;
+  svn_boolean_t same_right_target;
+  svn_boolean_t same_left_target;
+  svn_node_kind_t kind;
+  svn_boolean_t is_special;
+
+  /* If the target is not a normal file, do not attempt a trivial merge. */
+  SVN_ERR(svn_io_check_special_path(target_abspath, &kind, &is_special,
+                                    scratch_pool));
+  if (kind != svn_node_file || is_special)
+    {
+      *merge_outcome = svn_wc_merge_no_merge;
+      return SVN_NO_ERROR;
+    }
+
+  /* Check the files */
+  SVN_ERR(svn_io_files_contents_three_same_p(&same_left_right,
+                                             &same_right_target,
+                                             &same_left_target,
+                                             left_abspath,
+                                             right_abspath,
+                                             detranslated_target_abspath,
+                                             scratch_pool));
+
+  /* If the LEFT side of the merge is equal to WORKING, then we can
+   * copy RIGHT directly. */
+  if (same_left_target)
+    {
+      /* If the left side equals the right side, there is no change to merge
+       * so we leave the target unchanged. */
+      if (same_left_right)
+        {
+          *merge_outcome = svn_wc_merge_unchanged;
+        }
+      else
+        {
+          *merge_outcome = svn_wc_merge_merged;
+          if (!dry_run)
+            {
+              const char *wcroot_abspath;
+              svn_boolean_t delete_src = FALSE;
+
+              /* The right_abspath might be outside our working copy. In that
+                 case we should copy the file to a safe location before
+                 installing to avoid breaking the workqueue.
+
+                 This matches the behavior in preserve_pre_merge_files */
+
+              SVN_ERR(svn_wc__db_get_wcroot(&wcroot_abspath,
+                                            db, target_abspath,
+                                            scratch_pool, scratch_pool));
+
+              if (!svn_dirent_is_child(wcroot_abspath, right_abspath, NULL))
+                {
+                  svn_stream_t *tmp_src;
+                  svn_stream_t *tmp_dst;
+                  const char *tmp_dir;
+
+                  SVN_ERR(svn_stream_open_readonly(&tmp_src, right_abspath,
+                                                   scratch_pool,
+                                                   scratch_pool));
+
+                  SVN_ERR(svn_wc__db_temp_wcroot_tempdir(&tmp_dir, db,
+                                                         target_abspath,
+                                                         scratch_pool,
+                                                         scratch_pool));
+
+                  SVN_ERR(svn_stream_open_unique(&tmp_dst, &right_abspath,
+                                                 tmp_dir, svn_io_file_del_none,
+                                                 scratch_pool, scratch_pool));
+
+                  SVN_ERR(svn_stream_copy3(tmp_src, tmp_dst,
+                                           cancel_func, cancel_baton,
+                                           scratch_pool));
+
+                  delete_src = TRUE;
+                }
+
+              SVN_ERR(svn_wc__wq_build_file_install(
+                        &work_item, db, target_abspath, right_abspath,
+                        FALSE /* use_commit_times */,
+                        FALSE /* record_fileinfo */,
+                        result_pool, scratch_pool));
+              *work_items = svn_wc__wq_merge(*work_items, work_item,
+                                             result_pool);
+
+              if (delete_src)
+                {
+                  SVN_ERR(svn_wc__wq_build_file_remove(
+                                    &work_item, db, wcroot_abspath,
+                                    right_abspath,
+                                    result_pool, scratch_pool));
+                  *work_items = svn_wc__wq_merge(*work_items, work_item,
+                                                 result_pool);
+                }
+            }
+        }
+
+      return SVN_NO_ERROR;
+    }
+  else
+    {
+      /* If the locally existing, changed file equals the incoming 'right'
+       * file, there is no conflict.  For binary files, we historically
+       * conflicted them needlessly, while merge_text_file figured it out
+       * eventually and returned svn_wc_merge_unchanged for them, which
+       * is what we do here. */
+      if (same_right_target)
+        {
+          *merge_outcome = svn_wc_merge_unchanged;
+          return SVN_NO_ERROR;
+        }
+    }
+
+  *merge_outcome = svn_wc_merge_no_merge;
+  return SVN_NO_ERROR;
+}
+
+
+/* Handle a non-trivial merge of 'text' files.  (Assume that a trivial
+ * merge was not possible.)
+ *
+ * Set *WORK_ITEMS, *CONFLICT_SKEL and *MERGE_OUTCOME according to the
+ * result -- to install the merged file, or to indicate a conflict.
+ *
+ * On successful merge, leave the result in a temporary file and set
+ * *WORK_ITEMS to hold work items that will translate and install that
+ * file into its proper form and place (unless DRY_RUN) and delete the
+ * temporary file (in any case).  Set *MERGE_OUTCOME to 'merged' or
+ * 'unchanged'.
+ *
+ * If a conflict occurs, set *MERGE_OUTCOME to 'conflicted', and (unless
+ * DRY_RUN) set *WORK_ITEMS and *CONFLICT_SKEL to record the conflict
+ * and copies of the pre-merge files.  See preserve_pre_merge_files()
+ * for details.
+ *
+ * On entry, all of the output pointers must be non-null and *CONFLICT_SKEL
+ * must either point to an existing conflict skel or be NULL.
+ */
+static svn_error_t*
+merge_text_file(svn_skel_t **work_items,
+                svn_skel_t **conflict_skel,
+                enum svn_wc_merge_outcome_t *merge_outcome,
+                const merge_target_t *mt,
+                const char *left_abspath,
+                const char *right_abspath,
+                const char *left_label,
+                const char *right_label,
+                const char *target_label,
+                svn_boolean_t dry_run,
+                const char *detranslated_target_abspath,
+                svn_cancel_func_t cancel_func,
+                void *cancel_baton,
+                apr_pool_t *result_pool,
+                apr_pool_t *scratch_pool)
+{
+  apr_pool_t *pool = scratch_pool;  /* ### temporary rename  */
+  svn_boolean_t contains_conflicts;
+  apr_file_t *result_f;
+  const char *result_target;
+  const char *base_name;
+  const char *temp_dir;
+  svn_skel_t *work_item;
+
+  *work_items = NULL;
+
+  base_name = svn_dirent_basename(mt->local_abspath, scratch_pool);
+
+  /* Open a second temporary file for writing; this is where diff3
+     will write the merged results.  We want to use a tempfile
+     with a name that reflects the original, in case this
+     ultimately winds up in a conflict resolution editor.  */
+  SVN_ERR(svn_wc__db_temp_wcroot_tempdir(&temp_dir, mt->db, mt->wri_abspath,
+                                         pool, pool));
+  SVN_ERR(svn_io_open_uniquely_named(&result_f, &result_target,
+                                     temp_dir, base_name, ".tmp",
+                                     svn_io_file_del_none, pool, pool));
+
+  /* Run the external or internal merge, as requested. */
+  if (mt->diff3_cmd)
+      SVN_ERR(do_text_merge_external(&contains_conflicts,
+                                     result_f,
+                                     mt->diff3_cmd,
+                                     mt->merge_options,
+                                     detranslated_target_abspath,
+                                     left_abspath,
+                                     right_abspath,
+                                     target_label,
+                                     left_label,
+                                     right_label,
+                                     pool));
+  else /* Use internal merge. */
+    SVN_ERR(do_text_merge(&contains_conflicts,
+                          result_f,
+                          mt->merge_options,
+                          detranslated_target_abspath,
+                          left_abspath,
+                          right_abspath,
+                          target_label,
+                          left_label,
+                          right_label,
+                          cancel_func, cancel_baton,
+                          pool));
+
+  SVN_ERR(svn_io_file_close(result_f, pool));
+
+  /* Determine the MERGE_OUTCOME, and record any conflict. */
+  if (contains_conflicts)
+    {
+      *merge_outcome = svn_wc_merge_conflict;
+
+      if (! dry_run)
+        {
+          const char *left_copy, *right_copy, *target_copy;
+
+          /* Preserve the three conflict files */
+          SVN_ERR(preserve_pre_merge_files(
+                    &work_item,
+                    &left_copy, &right_copy, &target_copy,
+                    mt, left_abspath, right_abspath,
+                    left_label, right_label, target_label,
+                    detranslated_target_abspath,
+                    cancel_func, cancel_baton,
+                    result_pool, scratch_pool));
+          *work_items = svn_wc__wq_merge(*work_items, work_item, result_pool);
+
+          /* Track the conflict marker files in the metadata. */
+
+          if (!*conflict_skel)
+            *conflict_skel = svn_wc__conflict_skel_create(result_pool);
+
+          SVN_ERR(svn_wc__conflict_skel_add_text_conflict(*conflict_skel,
+                                                          mt->db, mt->local_abspath,
+                                                          target_copy,
+                                                          left_copy,
+                                                          right_copy,
+                                                          result_pool,
+                                                          scratch_pool));
+        }
+    }
+  else
+    {
+      svn_boolean_t same, special;
+
+      /* If 'special', then use the detranslated form of the
+         target file.  This is so we don't try to follow symlinks,
+         but the same treatment is probably also appropriate for
+         whatever special file types we may invent in the future. */
+      SVN_ERR(svn_wc__get_translate_info(NULL, NULL, NULL,
+                                         &special, mt->db, mt->local_abspath,
+                                         mt->old_actual_props, TRUE,
+                                         pool, pool));
+      SVN_ERR(svn_io_files_contents_same_p(&same, result_target,
+                                           (special ?
+                                              detranslated_target_abspath :
+                                              mt->local_abspath),
+                                           pool));
+
+      *merge_outcome = same ? svn_wc_merge_unchanged : svn_wc_merge_merged;
+    }
+
+  if (*merge_outcome != svn_wc_merge_unchanged && ! dry_run)
+    {
+      /* replace TARGET_ABSPATH with the new merged file, expanding. */
+      SVN_ERR(svn_wc__wq_build_file_install(&work_item,
+                                            mt->db, mt->local_abspath,
+                                            result_target,
+                                            FALSE /* use_commit_times */,
+                                            FALSE /* record_fileinfo */,
+                                            result_pool, scratch_pool));
+      *work_items = svn_wc__wq_merge(*work_items, work_item, result_pool);
+    }
+
+  /* Remove the tempfile after use */
+  SVN_ERR(svn_wc__wq_build_file_remove(&work_item, mt->db, mt->local_abspath,
+                                       result_target,
+                                       result_pool, scratch_pool));
+
+  *work_items = svn_wc__wq_merge(*work_items, work_item, result_pool);
+
+  return SVN_NO_ERROR;
+}
+
+/* Handle a non-trivial merge of 'binary' files: don't actually merge, just
+ * flag a conflict.  (Assume that a trivial merge was not possible.)
+ *
+ * Copy* the files at LEFT_ABSPATH and RIGHT_ABSPATH into the same directory
+ * as the target file, giving them unique names that start with the target
+ * file's name and end with LEFT_LABEL and RIGHT_LABEL respectively.
+ * If the merge target has been 'detranslated' to repository normal form,
+ * move the detranslated file similarly to a unique name ending with
+ * TARGET_LABEL.
+ *
+ * ### * Why do we copy the left and right temp files when we could (maybe
+ *     not always?) move them?
+ *
+ * On entry, all of the output pointers must be non-null and *CONFLICT_SKEL
+ * must either point to an existing conflict skel or be NULL.
+ *
+ * Set *WORK_ITEMS, *CONFLICT_SKEL and *MERGE_OUTCOME to indicate the
+ * conflict.
+ *
+ * ### Why do we not use preserve_pre_merge_files() in here?  The
+ *     behaviour would be slightly different, more consistent: the
+ *     preserved 'left' and 'right' files would be translated to working
+ *     copy form, which may make a difference when a binary file
+ *     contains keyword expansions or when some versions of the file are
+ *     not 'binary' even though we're merging in 'binary files' mode.
+ */
+static svn_error_t *
+merge_binary_file(svn_skel_t **work_items,
+                  svn_skel_t **conflict_skel,
+                  enum svn_wc_merge_outcome_t *merge_outcome,
+                  const merge_target_t *mt,
+                  const char *left_abspath,
+                  const char *right_abspath,
+                  const char *left_label,
+                  const char *right_label,
+                  const char *target_label,
+                  svn_boolean_t dry_run,
+                  const char *detranslated_target_abspath,
+                  apr_pool_t *result_pool,
+                  apr_pool_t *scratch_pool)
+{
+  apr_pool_t *pool = scratch_pool;  /* ### temporary rename  */
+  /* ### when making the binary-file backups, should we be honoring
+     keywords and eol stuff?   */
+  const char *left_copy, *right_copy;
+  const char *merge_dirpath, *merge_filename;
+  const char *conflict_wrk;
+
+  *work_items = NULL;
+
+  svn_dirent_split(&merge_dirpath, &merge_filename, mt->local_abspath, pool);
+
+  if (dry_run)
+    {
+      *merge_outcome = svn_wc_merge_conflict;
+      return SVN_NO_ERROR;
+    }
+
+  /* reserve names for backups of left and right fulltexts */
+  SVN_ERR(svn_io_open_uniquely_named(NULL,
+                                     &left_copy,
+                                     merge_dirpath,
+                                     merge_filename,
+                                     left_label,
+                                     svn_io_file_del_none,
+                                     pool, pool));
+
+  SVN_ERR(svn_io_open_uniquely_named(NULL,
+                                     &right_copy,
+                                     merge_dirpath,
+                                     merge_filename,
+                                     right_label,
+                                     svn_io_file_del_none,
+                                     pool, pool));
+
+  /* create the backup files */
+  SVN_ERR(svn_io_copy_file(left_abspath, left_copy, TRUE, pool));
+  SVN_ERR(svn_io_copy_file(right_abspath, right_copy, TRUE, pool));
+
+  /* Was the merge target detranslated? */
+  if (strcmp(mt->local_abspath, detranslated_target_abspath) != 0)
+    {
+      /* Create a .mine file too */
+      SVN_ERR(svn_io_open_uniquely_named(NULL,
+                                         &conflict_wrk,
+                                         merge_dirpath,
+                                         merge_filename,
+                                         target_label,
+                                         svn_io_file_del_none,
+                                         pool, pool));
+      SVN_ERR(svn_wc__wq_build_file_move(work_items, mt->db,
+                                         mt->local_abspath,
+                                         detranslated_target_abspath,
+                                         conflict_wrk,
+                                         pool, result_pool));
+    }
+  else
+    {
+      conflict_wrk = NULL;
+    }
+
+  /* Mark target_abspath's entry as "Conflicted", and start tracking
+     the backup files in the entry as well. */
+  if (!*conflict_skel)
+    *conflict_skel = svn_wc__conflict_skel_create(result_pool);
+
+  SVN_ERR(svn_wc__conflict_skel_add_text_conflict(*conflict_skel,
+                                                  mt->db, mt->local_abspath,
+                                                  conflict_wrk,
+                                                  left_copy,
+                                                  right_copy,
+                                                  result_pool, scratch_pool));
+
+  *merge_outcome = svn_wc_merge_conflict; /* a conflict happened */
+
+  return SVN_NO_ERROR;
+}
+
 svn_error_t *
-svn_wc__merge_internal(svn_stringbuf_t **log_accum,
+svn_wc__internal_merge(svn_skel_t **work_items,
+                       svn_skel_t **conflict_skel,
                        enum svn_wc_merge_outcome_t *merge_outcome,
-                       const char *left,
-                       const char *right,
-                       const char *merge_target,
-                       const char *copyfrom_text,
-                       svn_wc_adm_access_t *adm_access,
+                       svn_wc__db_t *db,
+                       const char *left_abspath,
+                       const char *right_abspath,
+                       const char *target_abspath,
+                       const char *wri_abspath,
                        const char *left_label,
                        const char *right_label,
                        const char *target_label,
+                       apr_hash_t *old_actual_props,
                        svn_boolean_t dry_run,
                        const char *diff3_cmd,
                        const apr_array_header_t *merge_options,
                        const apr_array_header_t *prop_diff,
-                       svn_wc_conflict_resolver_func_t conflict_func,
-                       void *conflict_baton,
-                       apr_pool_t *pool)
+                       svn_cancel_func_t cancel_func,
+                       void *cancel_baton,
+                       apr_pool_t *result_pool,
+                       apr_pool_t *scratch_pool)
 {
-  const char *tmp_target, *result_target, *working_text;
-  const char *adm_path = svn_wc_adm_access_path(adm_access);
-  apr_file_t *result_f;
+  const char *detranslated_target_abspath;
   svn_boolean_t is_binary = FALSE;
-  const svn_wc_entry_t *entry;
-  svn_boolean_t contains_conflicts;
   const svn_prop_t *mimeprop;
-
-  /* Sanity check:  the merge target must be under revision control (unless
-     this is an add-with-history). */
-  SVN_ERR(svn_wc_entry(&entry, merge_target, adm_access, FALSE, pool));
-  if (! entry && ! copyfrom_text)
-    {
-      *merge_outcome = svn_wc_merge_no_merge;
-      return SVN_NO_ERROR;
-    }
+  svn_skel_t *work_item;
+  merge_target_t mt;
+
+  SVN_ERR_ASSERT(svn_dirent_is_absolute(left_abspath));
+  SVN_ERR_ASSERT(svn_dirent_is_absolute(right_abspath));
+  SVN_ERR_ASSERT(svn_dirent_is_absolute(target_abspath));
+
+  *work_items = NULL;
+
+  /* Fill the merge target baton */
+  mt.db = db;
+  mt.local_abspath = target_abspath;
+  mt.wri_abspath = wri_abspath;
+  mt.old_actual_props = old_actual_props;
+  mt.prop_diff = prop_diff;
+  mt.diff3_cmd = diff3_cmd;
+  mt.merge_options = merge_options;
 
   /* Decide if the merge target is a text or binary file. */
   if ((mimeprop = get_prop(prop_diff, SVN_PROP_MIME_TYPE))
       && mimeprop->value)
     is_binary = svn_mime_type_is_binary(mimeprop->value->data);
-  else if (! copyfrom_text)
-    SVN_ERR(svn_wc_has_binary_prop(&is_binary, merge_target, adm_access, pool));
-
-  working_text = copyfrom_text ? copyfrom_text : merge_target;
-  SVN_ERR(detranslate_wc_file(&tmp_target, working_text, adm_access,
+  else
+    {
+      const char *value = svn_prop_get_value(mt.old_actual_props,
+                                             SVN_PROP_MIME_TYPE);
+
+      is_binary = value && svn_mime_type_is_binary(value);
+    }
+
+  SVN_ERR(detranslate_wc_file(&detranslated_target_abspath, &mt,
                               (! is_binary) && diff3_cmd != NULL,
-                              prop_diff, pool));
+                              target_abspath,
+                              cancel_func, cancel_baton,
+                              scratch_pool, scratch_pool));
 
   /* We cannot depend on the left file to contain the same eols as the
      right file. If the merge target has mods, this will mark the entire
      file as conflicted, so we need to compensate. */
-  SVN_ERR(maybe_update_target_eols(&left, left, adm_access, prop_diff, pool));
-
-  if (! is_binary)              /* this is a text file */
-    {
-      /* Open a second temporary file for writing; this is where diff3
-         will write the merged results. */
-      SVN_ERR(svn_wc_create_tmp_file2(&result_f, &result_target,
-                                      adm_path, svn_io_file_del_none,
-                                      pool));
-
-      /* Run an external merge if requested. */
-      if (diff3_cmd)
+  SVN_ERR(maybe_update_target_eols(&left_abspath, prop_diff, left_abspath,
+                                   cancel_func, cancel_baton,
+                                   scratch_pool, scratch_pool));
+
+  SVN_ERR(merge_file_trivial(work_items, merge_outcome,
+                             left_abspath, right_abspath,
+                             target_abspath, detranslated_target_abspath,
+                             dry_run, db, cancel_func, cancel_baton,
+                             result_pool, scratch_pool));
+  if (*merge_outcome == svn_wc_merge_no_merge)
+    {
+      /* We have a non-trivial merge.  If we classify it as a merge of
+       * 'binary' files we'll just raise a conflict, otherwise we'll do
+       * the actual merge of 'text' file contents. */
+      if (is_binary)
         {
-          int exit_code;
-
-          SVN_ERR(svn_io_run_diff3_2(&exit_code, ".",
-                                     tmp_target, left, right,
-                                     target_label, left_label, right_label,
-                                     result_f, diff3_cmd,
-                                     merge_options, pool));
-
-          contains_conflicts = exit_code == 1;
+          /* Raise a text conflict */
+          SVN_ERR(merge_binary_file(work_items,
+                                    conflict_skel,
+                                    merge_outcome,
+                                    &mt,
+                                    left_abspath,
+                                    right_abspath,
+                                    left_label,
+                                    right_label,
+                                    target_label,
+                                    dry_run,
+                                    detranslated_target_abspath,
+                                    result_pool, scratch_pool));
         }
       else
         {
-          svn_diff_t *diff;
-          const char *target_marker;
-          const char *left_marker;
-          const char *right_marker;
-          svn_stream_t *ostream;
-          svn_diff_file_options_t *options;
-
-          ostream = svn_stream_from_aprfile(result_f, pool);
-          options = svn_diff_file_options_create(pool);
-
-          if (merge_options)
-            SVN_ERR(svn_diff_file_options_parse(options, merge_options, pool));
-
-          SVN_ERR(svn_diff_file_diff3_2(&diff,
-                                        left, tmp_target, right,
-                                        options, pool));
-
-          /* Labels fall back to sensible defaults if not specified. */
-          if (target_label)
-            target_marker = apr_psprintf(pool, "<<<<<<< %s", target_label);
-          else
-            target_marker = "<<<<<<< .working";
-
-          if (left_label)
-            left_marker = apr_psprintf(pool, "||||||| %s", left_label);
-          else
-            left_marker = "||||||| .old";
-
-          if (right_label)
-            right_marker = apr_psprintf(pool, ">>>>>>> %s", right_label);
-          else
-            right_marker = ">>>>>>> .new";
-
-          SVN_ERR(svn_diff_file_output_merge(ostream, diff,
-                                             left, tmp_target, right,
-                                             left_marker,
-                                             target_marker,
-                                             right_marker,
-                                             "=======", /* seperator */
-                                             FALSE, /* display original */
-                                             FALSE, /* resolve conflicts */
-                                             pool));
-          SVN_ERR(svn_stream_close(ostream));
-
-          contains_conflicts = svn_diff_contains_conflicts(diff);
+          SVN_ERR(merge_text_file(work_items,
+                                  conflict_skel,
+                                  merge_outcome,
+                                  &mt,
+                                  left_abspath,
+                                  right_abspath,
+                                  left_label,
+                                  right_label,
+                                  target_label,
+                                  dry_run,
+                                  detranslated_target_abspath,
+                                  cancel_func, cancel_baton,
+                                  result_pool, scratch_pool));
         }
-
-      /* Close the output file */
-      SVN_ERR(svn_io_file_close(result_f, pool));
-
-      if (contains_conflicts && ! dry_run)  /* got a conflict */
-        {
-          const char *left_copy, *right_copy, *target_copy;
-          const char *tmp_left, *tmp_right, *tmp_target_copy;
-          const char *parentt, *target_base;
-          svn_wc_adm_access_t *parent_access;
-          svn_wc_entry_t tmp_entry;
-
-          /* Give the conflict resolution callback a chance to clean
-             up the conflict before we mark the file 'conflicted' */
-          if (conflict_func)
-            {
-<<<<<<< HEAD
-=======
-              svn_wc_conflict_result_t *result = NULL;
->>>>>>> 8595db6c
-              svn_wc_conflict_description_t cdesc;
-
-              cdesc.path = merge_target;
-              cdesc.node_kind = svn_node_file;
-              cdesc.kind = svn_wc_conflict_kind_text;
-              cdesc.is_binary = FALSE;
-              cdesc.mime_type = (mimeprop && mimeprop->value)
-                                  ? mimeprop->value->data : NULL;
-              cdesc.access = adm_access;
-              cdesc.action = svn_wc_conflict_action_edit;
-              cdesc.reason = svn_wc_conflict_reason_edited;
-              cdesc.base_file = left;
-<<<<<<< HEAD
-              cdesc.repos_file = right;
-              cdesc.user_file = tmp_target;
-=======
-              cdesc.their_file = right;
-              cdesc.my_file = tmp_target;
->>>>>>> 8595db6c
-              cdesc.merged_file = result_target;
-              cdesc.property_name = NULL;
-
-              SVN_ERR(conflict_func(&result, &cdesc, conflict_baton, pool));
-              if (result == NULL)
-                return svn_error_create(SVN_ERR_WC_CONFLICT_RESOLVER_FAILURE,
-                                        NULL, _("Conflict callback violated API:"
-                                                " returned no results"));
-
-              switch (result->choice)
-                {
-                  /* If the callback wants to use one of the fulltexts
-                     to resolve the conflict, so be it.*/
-                  case svn_wc_conflict_choose_base:
-                    {
-                      SVN_ERR(svn_wc__loggy_copy
-                              (log_accum, NULL, adm_access,
-                               svn_wc__copy_translate,
-                               left, merge_target,
-                               FALSE, pool));
-                      *merge_outcome = svn_wc_merge_merged;
-                      contains_conflicts = FALSE;
-                      goto merge_complete;
-                    }
-                  case svn_wc_conflict_choose_theirs_full:
-                    {
-                      SVN_ERR(svn_wc__loggy_copy
-                              (log_accum, NULL, adm_access,
-                               svn_wc__copy_translate,
-                               right, merge_target,
-                               FALSE, pool));
-                      *merge_outcome = svn_wc_merge_merged;
-                      contains_conflicts = FALSE;
-                      goto merge_complete;
-                    }
-                  case svn_wc_conflict_choose_mine_full:
-                    {
-                      /* Do nothing to merge_target, let it live untouched! */
-                      *merge_outcome = svn_wc_merge_merged;
-                      contains_conflicts = FALSE;
-                      goto merge_complete;
-                    }
-
-                    /* For the case of 3-way file merging, we don't
-                       really distinguish between these return values;
-                       if the callback claims to have "generally
-                       resolved" the situation, we still interpret
-                       that as "OK, we'll assume the merged version is
-                       good to use". */
-                  case svn_wc_conflict_choose_merged:
-                    {
-                      SVN_ERR(svn_wc__loggy_copy
-                              (log_accum, NULL, adm_access,
-                               svn_wc__copy_translate,
-                               /* Look for callback's own merged-file first: */
-                               result->merged_file ?
-                                  result->merged_file : result_target,
-                               merge_target,
-                               FALSE, pool));
-                      *merge_outcome = svn_wc_merge_merged;
-                      contains_conflicts = FALSE;
-                      goto merge_complete;
-                    }
-                  case svn_wc_conflict_choose_postpone:
-                  default:
-                    {
-                      /* Assume conflict remains, fall through to code below. */
-                    }
-                }
-            }
-
-          /* Preserve the three pre-merge files, and modify the
-             entry (mark as conflicted, track the preserved files). */
-
-          /* I miss Lisp. */
-
-          SVN_ERR(svn_io_open_unique_file2(NULL,
-                                           &left_copy,
-                                           merge_target,
-                                           left_label,
-                                           svn_io_file_del_none,
-                                           pool));
-
-          /* Have I mentioned how much I miss Lisp? */
-
-          SVN_ERR(svn_io_open_unique_file2(NULL,
-                                           &right_copy,
-                                           merge_target,
-                                           right_label,
-                                           svn_io_file_del_none,
-                                           pool));
-
-          /* Why, how much more pleasant to be forced to unroll my loops.
-             If I'd been writing in Lisp, I might have mapped an inline
-             lambda form over a list, or something equally disgusting.
-             Thank goodness C was here to protect me! */
-
-          SVN_ERR(svn_io_open_unique_file2(NULL,
-                                           &target_copy,
-                                           merge_target,
-                                           target_label,
-                                           svn_io_file_del_none,
-                                           pool));
-
-          /* We preserve all the files with keywords expanded and line
-             endings in local (working) form. */
-
-          svn_path_split(target_copy, &parentt, &target_base, pool);
-          SVN_ERR(svn_wc_adm_retrieve(&parent_access, adm_access, parentt,
-                                      pool));
-
-          /* Log files require their paths to be in the subtree
-             relative to the adm_access path they are executed in.
-
-             Make our LEFT and RIGHT files 'local' if they aren't... */
-          if (! svn_path_is_child(adm_path, left, pool))
-            {
-              SVN_ERR(svn_wc_create_tmp_file2
-                      (NULL, &tmp_left,
-                       adm_path, svn_io_file_del_none, pool));
-              SVN_ERR(svn_io_copy_file(left, tmp_left, TRUE, pool));
-            }
-          else
-            tmp_left = left;
-
-          if (! svn_path_is_child(adm_path, right, pool))
-            {
-              SVN_ERR(svn_wc_create_tmp_file2
-                      (NULL, &tmp_right,
-                       adm_path, svn_io_file_del_none, pool));
-              SVN_ERR(svn_io_copy_file(right, tmp_right, TRUE, pool));
-            }
-          else
-            tmp_right = right;
-
-          /* NOTE: Callers must ensure that the svn:eol-style and
-             svn:keywords property values are correct in the currently
-             installed props.  With 'svn merge', it's no big deal.  But
-             when 'svn up' calls this routine, it needs to make sure that
-             this routine is using the newest property values that may
-             have been received *during* the update.  Since this routine
-             will be run from within a log-command, merge_file()
-             needs to make sure that a previous log-command to 'install
-             latest props' has already executed first.  Ben and I just
-             checked, and that is indeed the order in which the log items
-             are written, so everything should be fine.  Really.  */
-
-          /* Create LEFT and RIGHT backup files, in expanded form.
-             We use merge_target's current properties to do the translation. */
-          /* Derive the basenames of the 3 backup files. */
-          SVN_ERR(svn_wc__loggy_translated_file(log_accum,
-                                                adm_access,
-                                                left_copy, tmp_left,
-                                                merge_target, pool));
-          SVN_ERR(svn_wc__loggy_translated_file(log_accum,
-                                                adm_access,
-                                                right_copy, tmp_right,
-                                                merge_target, pool));
-
-          /* Back up MERGE_TARGET through detranslation/retranslation:
-             the new translation properties may not match the current ones */
-          SVN_ERR(svn_wc_translated_file2(&tmp_target_copy,
-                                          merge_target,
-                                          merge_target,
-                                          adm_access,
-                                          SVN_WC_TRANSLATE_TO_NF
-                                          | SVN_WC_TRANSLATE_NO_OUTPUT_CLEANUP,
-                                          pool));
-          SVN_ERR(svn_wc__loggy_translated_file
-                  (log_accum, adm_access,
-                   target_copy, tmp_target_copy, merge_target, pool));
-<<<<<<< HEAD
-
-          left_base = svn_path_is_child(adm_path, left_copy, pool);
-          right_base = svn_path_is_child(adm_path, right_copy, pool);
-=======
->>>>>>> 8595db6c
-
-          tmp_entry.conflict_old
-            = svn_path_is_child(adm_path, left_copy, pool);
-          tmp_entry.conflict_new
-            = svn_path_is_child(adm_path, right_copy, pool);
-          tmp_entry.conflict_wrk = target_base;
-
-          /* Mark merge_target's entry as "Conflicted", and start tracking
-             the backup files in the entry as well. */
-          SVN_ERR(svn_wc__loggy_entry_modify
-                  (log_accum, adm_access,
-                   merge_target, &tmp_entry,
-                   SVN_WC__ENTRY_MODIFY_CONFLICT_OLD
-                   | SVN_WC__ENTRY_MODIFY_CONFLICT_NEW
-                   | SVN_WC__ENTRY_MODIFY_CONFLICT_WRK,
-                   pool));
-
-          *merge_outcome = svn_wc_merge_conflict;
-        }
-      else if (contains_conflicts && dry_run)
-        {
-          *merge_outcome = svn_wc_merge_conflict;
-        } /* end of conflict handling */
-      else if (copyfrom_text)
-        {
-          *merge_outcome = svn_wc_merge_merged;
-        }
-      else
-        {
-          svn_boolean_t same;
-          SVN_ERR(svn_io_files_contents_same_p(&same, result_target,
-                                               merge_target, pool));
-
-          *merge_outcome = same ? svn_wc_merge_unchanged : svn_wc_merge_merged;
-        }
-
-      if (*merge_outcome != svn_wc_merge_unchanged && ! dry_run)
-        /* replace MERGE_TARGET with the new merged file, expanding. */
-        SVN_ERR(svn_wc__loggy_copy(log_accum, NULL,
-                                   adm_access,
-                                   svn_wc__copy_translate,
-                                   result_target, merge_target,
-                                   FALSE, pool));
-
-    } /* end of merging for text files */
-
-  else if (! dry_run) /* merging procedure for binary files */
-    {
-      /* ### when making the binary-file backups, should we be honoring
-         keywords and eol stuff?   */
-
-      const char *left_copy, *right_copy;
-      const char *parentt, *left_base, *right_base;
-      svn_wc_entry_t tmp_entry;
-
-      /* Give the conflict resolution callback a chance to clean
-         up the conflict before we mark the file 'conflicted' */
-      if (conflict_func)
-        {
-<<<<<<< HEAD
-=======
-          svn_wc_conflict_result_t *result = NULL;
->>>>>>> 8595db6c
-          svn_wc_conflict_description_t cdesc;
-
-          cdesc.path = merge_target;
-          cdesc.node_kind = svn_node_file;
-          cdesc.kind = svn_wc_conflict_kind_text;
-          cdesc.is_binary = TRUE;
-          cdesc.mime_type = (mimeprop && mimeprop->value)
-                                ? mimeprop->value->data : NULL;
-          cdesc.access = adm_access;
-          cdesc.action = svn_wc_conflict_action_edit;
-          cdesc.reason = svn_wc_conflict_reason_edited;
-          cdesc.base_file = left;
-<<<<<<< HEAD
-          cdesc.repos_file = right;
-          cdesc.user_file = tmp_target;
-=======
-          cdesc.their_file = right;
-          cdesc.my_file = tmp_target;
->>>>>>> 8595db6c
-          cdesc.merged_file = NULL;     /* notice there is NO merged file! */
-          cdesc.property_name = NULL;
-
-          SVN_ERR(conflict_func(&result, &cdesc, conflict_baton, pool));
-          if (result == NULL)
-            return svn_error_create(SVN_ERR_WC_CONFLICT_RESOLVER_FAILURE,
-                                    NULL, _("Conflict callback violated API:"
-                                            " returned no results"));
-
-          switch (result->choice)
-            {
-              /* For a binary file, there's no merged file to look at,
-                 unless the conflict-callback did the merging itself. */
-              case svn_wc_conflict_choose_base:
-                {
-                  SVN_ERR(svn_wc__loggy_copy
-                          (log_accum, NULL, adm_access,
-                           svn_wc__copy_translate,
-                           left, merge_target,
-                           FALSE, pool));
-                  *merge_outcome = svn_wc_merge_merged;
-                  contains_conflicts = FALSE;
-                  goto merge_complete;
-                }
-              case svn_wc_conflict_choose_theirs_full:
-                {
-                  SVN_ERR(svn_wc__loggy_copy
-                          (log_accum, NULL, adm_access,
-                           svn_wc__copy_translate,
-                           right, merge_target,
-                           FALSE, pool));
-                  *merge_outcome = svn_wc_merge_merged;
-                  contains_conflicts = FALSE;
-                  goto merge_complete;
-                }
-                /* For a binary file, if the response is to use the
-                   user's file, we do nothing.  We also do nothing if
-                   the response claims to have already resolved the
-                   problem.*/
-              case svn_wc_conflict_choose_mine_full:
-                {
-                  *merge_outcome = svn_wc_merge_merged;
-                  contains_conflicts = FALSE;
-                  goto merge_complete;
-                }
-              case svn_wc_conflict_choose_merged:
-                {
-                  if (! result->merged_file)
-                    {
-                      /* Callback asked us to choose its own
-                         merged file, but didn't provide one! */
-                      return svn_error_create
-                          (SVN_ERR_WC_CONFLICT_RESOLVER_FAILURE,
-                           NULL, _("Conflict callback violated API:"
-                                   " returned no merged file"));
-                    }
-                  else
-                    {
-                      SVN_ERR(svn_wc__loggy_copy
-                              (log_accum, NULL, adm_access,
-                               svn_wc__copy_translate,
-                               result->merged_file, merge_target,
-                               FALSE, pool));
-                      *merge_outcome = svn_wc_merge_merged;
-                      contains_conflicts = FALSE;
-                      goto merge_complete;
-                    }
-                }
-              case svn_wc_conflict_choose_postpone:
-              default:
-                {
-                  /* Assume conflict remains, fall through to code below. */
-                }
-            }
-        }
-
-      /* reserve names for backups of left and right fulltexts */
-      SVN_ERR(svn_io_open_unique_file2(NULL,
-                                       &left_copy,
-                                       merge_target,
-                                       left_label,
-                                       svn_io_file_del_none,
-                                       pool));
-
-      SVN_ERR(svn_io_open_unique_file2(NULL,
-                                       &right_copy,
-                                       merge_target,
-                                       right_label,
-                                       svn_io_file_del_none,
-                                       pool));
-
-      /* create the backup files */
-      SVN_ERR(svn_io_copy_file(left,
-                               left_copy, TRUE, pool));
-      SVN_ERR(svn_io_copy_file(right,
-                               right_copy, TRUE, pool));
-
-      /* Was the merge target detranslated? */
-      if (merge_target != tmp_target)
-        {
-          /* Create a .mine file too */
-          const char *mine_copy;
-
-          SVN_ERR(svn_io_open_unique_file2(NULL,
-                                           &mine_copy,
-                                           merge_target,
-                                           target_label,
-                                           svn_io_file_del_none,
-                                           pool));
-          SVN_ERR(svn_wc__loggy_move(log_accum, NULL,
-                                     adm_access,
-                                     tmp_target,
-                                     mine_copy,
-                                     FALSE, pool));
-          mine_copy = svn_path_is_child(adm_path, mine_copy, pool);
-          tmp_entry.conflict_wrk = mine_copy;
-        }
-      else
-        tmp_entry.conflict_wrk = NULL;
-
-      /* Derive the basenames of the backup files. */
-      svn_path_split(left_copy, &parentt, &left_base, pool);
-      svn_path_split(right_copy, &parentt, &right_base, pool);
-
-      /* Mark merge_target's entry as "Conflicted", and start tracking
-         the backup files in the entry as well. */
-      tmp_entry.conflict_old = left_base;
-      tmp_entry.conflict_new = right_base;
-      SVN_ERR(svn_wc__loggy_entry_modify
-              (log_accum,
-               adm_access, merge_target,
-               &tmp_entry,
-               SVN_WC__ENTRY_MODIFY_CONFLICT_OLD
-               | SVN_WC__ENTRY_MODIFY_CONFLICT_NEW
-               | SVN_WC__ENTRY_MODIFY_CONFLICT_WRK,
-               pool));
-
-      *merge_outcome = svn_wc_merge_conflict; /* a conflict happened */
-
-    } /* end of binary conflict handling */
-  else
-    *merge_outcome = svn_wc_merge_conflict; /* dry_run for binary files. */
-
-  merge_complete:
+    }
+
   /* Merging is complete.  Regardless of text or binariness, we might
-     need to tweak the executable bit on the new working file.  */
+     need to tweak the executable bit on the new working file, and
+     possibly make it read-only. */
   if (! dry_run)
     {
-      SVN_ERR(svn_wc__loggy_maybe_set_executable(log_accum,
-                                                 adm_access, merge_target,
-                                                 pool));
-
-      SVN_ERR(svn_wc__loggy_maybe_set_readonly(log_accum,
-                                                adm_access, merge_target,
-                                                pool));
-
+      SVN_ERR(svn_wc__wq_build_sync_file_flags(&work_item, db,
+                                               target_abspath,
+                                               result_pool, scratch_pool));
+      *work_items = svn_wc__wq_merge(*work_items, work_item, result_pool);
     }
 
   return SVN_NO_ERROR;
 }
 
--
 
 svn_error_t *
-svn_wc_merge3(enum svn_wc_merge_outcome_t *merge_outcome,
-              const char *left,
-              const char *right,
-              const char *merge_target,
-              svn_wc_adm_access_t *adm_access,
+svn_wc_merge5(enum svn_wc_merge_outcome_t *merge_content_outcome,
+              enum svn_wc_notify_state_t *merge_props_outcome,
+              svn_wc_context_t *wc_ctx,
+              const char *left_abspath,
+              const char *right_abspath,
+              const char *target_abspath,
               const char *left_label,
               const char *right_label,
               const char *target_label,
+              const svn_wc_conflict_version_t *left_version,
+              const svn_wc_conflict_version_t *right_version,
               svn_boolean_t dry_run,
               const char *diff3_cmd,
               const apr_array_header_t *merge_options,
+              apr_hash_t *original_props,
               const apr_array_header_t *prop_diff,
-              svn_wc_conflict_resolver_func_t conflict_func,
+              svn_wc_conflict_resolver_func2_t conflict_func,
               void *conflict_baton,
-              apr_pool_t *pool)
+              svn_cancel_func_t cancel_func,
+              void *cancel_baton,
+              apr_pool_t *scratch_pool)
 {
-  svn_stringbuf_t *log_accum = svn_stringbuf_create("", pool);
-
-  SVN_ERR(svn_wc__merge_internal(&log_accum, merge_outcome,
-                                 left, right, merge_target,
-                                 NULL,
-                                 adm_access,
+  const char *dir_abspath = svn_dirent_dirname(target_abspath, scratch_pool);
+  svn_skel_t *work_items;
+  svn_skel_t *conflict_skel = NULL;
+  apr_hash_t *pristine_props = NULL;
+  apr_hash_t *old_actual_props;
+  apr_hash_t *new_actual_props = NULL;
+  svn_node_kind_t kind;
+
+  SVN_ERR_ASSERT(svn_dirent_is_absolute(left_abspath));
+  SVN_ERR_ASSERT(svn_dirent_is_absolute(right_abspath));
+  SVN_ERR_ASSERT(svn_dirent_is_absolute(target_abspath));
+
+  /* Before we do any work, make sure we hold a write lock.  */
+  if (!dry_run)
+    SVN_ERR(svn_wc__write_check(wc_ctx->db, dir_abspath, scratch_pool));
+
+  /* Sanity check:  the merge target must be a file under revision control */
+  {
+    svn_wc__db_status_t status;
+    svn_boolean_t had_props;
+    svn_boolean_t props_mod;
+    svn_boolean_t conflicted;
+
+    SVN_ERR(svn_wc__db_read_info(&status, &kind, NULL, NULL, NULL, NULL, NULL,
+                                 NULL, NULL, NULL, NULL, NULL, NULL, NULL,
+                                 NULL, NULL, NULL, NULL, NULL, NULL,
+                                 &conflicted, NULL, &had_props, &props_mod,
+                                 NULL, NULL, NULL,
+                                 wc_ctx->db, target_abspath,
+                                 scratch_pool, scratch_pool));
+
+    if (kind != svn_node_file || (status != svn_wc__db_status_normal
+                                  && status != svn_wc__db_status_added))
+      {
+        *merge_content_outcome = svn_wc_merge_no_merge;
+        if (merge_props_outcome)
+          *merge_props_outcome = svn_wc_notify_state_unchanged;
+        return SVN_NO_ERROR;
+      }
+
+    if (conflicted)
+      {
+        svn_boolean_t text_conflicted;
+        svn_boolean_t prop_conflicted;
+        svn_boolean_t tree_conflicted;
+
+        SVN_ERR(svn_wc__internal_conflicted_p(&text_conflicted,
+                                              &prop_conflicted,
+                                              &tree_conflicted,
+                                              wc_ctx->db, target_abspath,
+                                              scratch_pool));
+
+        /* We can't install two prop conflicts on a single node, so
+           avoid even checking that we have to merge it */
+        if (text_conflicted || prop_conflicted || tree_conflicted)
+          {
+            return svn_error_createf(
+                            SVN_ERR_WC_PATH_UNEXPECTED_STATUS, NULL,
+                            _("Can't merge into conflicted node '%s'"),
+                            svn_dirent_local_style(target_abspath,
+                                                   scratch_pool));
+          }
+        /* else: Conflict was resolved by removing markers */
+      }
+
+    if (merge_props_outcome && had_props)
+      {
+        SVN_ERR(svn_wc__db_read_pristine_props(&pristine_props,
+                                               wc_ctx->db, target_abspath,
+                                               scratch_pool, scratch_pool));
+      }
+    else if (merge_props_outcome)
+      pristine_props = apr_hash_make(scratch_pool);
+
+    if (props_mod)
+      {
+        SVN_ERR(svn_wc__db_read_props(&old_actual_props,
+                                      wc_ctx->db, target_abspath,
+                                      scratch_pool, scratch_pool));
+      }
+    else if (pristine_props)
+      old_actual_props = pristine_props;
+    else
+      old_actual_props = apr_hash_make(scratch_pool);
+  }
+
+  /* Merge the properties, if requested.  We merge the properties first
+   * because the properties can affect the text (EOL style, keywords). */
+  if (merge_props_outcome)
+    {
+      int i;
+
+      /* The PROPCHANGES may not have non-"normal" properties in it. If entry
+         or wc props were allowed, then the following code would install them
+         into the BASE and/or WORKING properties(!).  */
+      for (i = prop_diff->nelts; i--; )
+        {
+          const svn_prop_t *change = &APR_ARRAY_IDX(prop_diff, i, svn_prop_t);
+
+          if (!svn_wc_is_normal_prop(change->name))
+            return svn_error_createf(SVN_ERR_BAD_PROP_KIND, NULL,
+                                     _("The property '%s' may not be merged "
+                                       "into '%s'."),
+                                     change->name,
+                                     svn_dirent_local_style(target_abspath,
+                                                            scratch_pool));
+        }
+
+      SVN_ERR(svn_wc__merge_props(&conflict_skel,
+                                  merge_props_outcome,
+                                  &new_actual_props,
+                                  wc_ctx->db, target_abspath,
+                                  original_props, pristine_props, old_actual_props,
+                                  prop_diff,
+                                  scratch_pool, scratch_pool));
+    }
+
+  /* Merge the text. */
+  SVN_ERR(svn_wc__internal_merge(&work_items,
+                                 &conflict_skel,
+                                 merge_content_outcome,
+                                 wc_ctx->db,
+                                 left_abspath,
+                                 right_abspath,
+                                 target_abspath,
+                                 target_abspath,
                                  left_label, right_label, target_label,
+                                 old_actual_props,
                                  dry_run,
                                  diff3_cmd,
                                  merge_options,
                                  prop_diff,
-                                 conflict_func, conflict_baton,
-                                 pool));
-
-  /* Write our accumulation of log entries into a log file */
-  SVN_ERR(svn_wc__write_log(adm_access, 0, log_accum, pool));
-
-  SVN_ERR(svn_wc__run_log(adm_access, NULL, pool));
+                                 cancel_func, cancel_baton,
+                                 scratch_pool, scratch_pool));
+
+  /* If this isn't a dry run, then update the DB, run the work, and
+   * call the conflict resolver callback.  */
+  if (!dry_run)
+    {
+      if (conflict_skel)
+        {
+          svn_skel_t *work_item;
+
+          SVN_ERR(svn_wc__conflict_skel_set_op_merge(conflict_skel,
+                                                     left_version,
+                                                     right_version,
+                                                     scratch_pool,
+                                                     scratch_pool));
+
+          SVN_ERR(svn_wc__conflict_create_markers(&work_item,
+                                                  wc_ctx->db, target_abspath,
+                                                  conflict_skel,
+                                                  scratch_pool, scratch_pool));
+
+          work_items = svn_wc__wq_merge(work_items, work_item, scratch_pool);
+        }
+
+      if (new_actual_props)
+        SVN_ERR(svn_wc__db_op_set_props(wc_ctx->db, target_abspath,
+                                        new_actual_props,
+                                        svn_wc__has_magic_property(prop_diff),
+                                        conflict_skel, work_items,
+                                        scratch_pool));
+      else if (conflict_skel)
+        SVN_ERR(svn_wc__db_op_mark_conflict(wc_ctx->db, target_abspath,
+                                            conflict_skel, work_items,
+                                            scratch_pool));
+      else if (work_items)
+        SVN_ERR(svn_wc__db_wq_add(wc_ctx->db, target_abspath, work_items,
+                                  scratch_pool));
+
+      if (work_items)
+        SVN_ERR(svn_wc__wq_run(wc_ctx->db, target_abspath,
+                               cancel_func, cancel_baton,
+                               scratch_pool));
+
+      if (conflict_skel && conflict_func)
+        {
+          svn_boolean_t text_conflicted, prop_conflicted;
+
+          SVN_ERR(svn_wc__conflict_invoke_resolver(
+                    wc_ctx->db, target_abspath, kind,
+                    conflict_skel, merge_options,
+                    conflict_func, conflict_baton,
+                    cancel_func, cancel_baton,
+                    scratch_pool));
+
+          /* Reset *MERGE_CONTENT_OUTCOME etc. if a conflict was resolved. */
+          SVN_ERR(svn_wc__internal_conflicted_p(
+                    &text_conflicted, &prop_conflicted, NULL,
+                    wc_ctx->db, target_abspath, scratch_pool));
+          if (*merge_props_outcome == svn_wc_notify_state_conflicted
+              && ! prop_conflicted)
+            *merge_props_outcome = svn_wc_notify_state_merged;
+          if (*merge_content_outcome == svn_wc_merge_conflict
+              && ! text_conflicted)
+            *merge_content_outcome = svn_wc_merge_merged;
+        }
+    }
 
   return SVN_NO_ERROR;
-}
-
-
-svn_error_t *
-svn_wc_merge2(enum svn_wc_merge_outcome_t *merge_outcome,
-              const char *left,
-              const char *right,
-              const char *merge_target,
-              svn_wc_adm_access_t *adm_access,
-              const char *left_label,
-              const char *right_label,
-              const char *target_label,
-              svn_boolean_t dry_run,
-              const char *diff3_cmd,
-              const apr_array_header_t *merge_options,
-              apr_pool_t *pool)
-{
-  return svn_wc_merge3(merge_outcome,
-                       left, right, merge_target, adm_access,
-                       left_label, right_label, target_label,
-                       dry_run, diff3_cmd, merge_options, NULL,
-                       NULL, NULL, pool);
-}
-
-svn_error_t *
-svn_wc_merge(const char *left,
-             const char *right,
-             const char *merge_target,
-             svn_wc_adm_access_t *adm_access,
-             const char *left_label,
-             const char *right_label,
-             const char *target_label,
-             svn_boolean_t dry_run,
-             enum svn_wc_merge_outcome_t *merge_outcome,
-             const char *diff3_cmd,
-             apr_pool_t *pool)
-{
-  return svn_wc_merge3(merge_outcome,
-                       left, right, merge_target, adm_access,
-                       left_label, right_label, target_label,
-                       dry_run, diff3_cmd, NULL, NULL, NULL,
-                       NULL, pool);
-}
-
-
-
-/* Constructor for the result-structure returned by conflict callbacks. */
-svn_wc_conflict_result_t *
-svn_wc_create_conflict_result(svn_wc_conflict_choice_t choice,
-                              const char *merged_file,
-                              apr_pool_t *pool)
-{
-  svn_wc_conflict_result_t *result = apr_pcalloc(pool, sizeof(*result));
-  result->choice = choice;
-  result->merged_file = merged_file;
-
-  /* If we add more fields to svn_wc_conflict_result_t, add them here. */
-
-  return result;
 }