/*
 * node.c:  routines for getting information about nodes in the working copy.
 *
 * ====================================================================
 *    Licensed to the Apache Software Foundation (ASF) under one
 *    or more contributor license agreements.  See the NOTICE file
 *    distributed with this work for additional information
 *    regarding copyright ownership.  The ASF licenses this file
 *    to you under the Apache License, Version 2.0 (the
 *    "License"); you may not use this file except in compliance
 *    with the License.  You may obtain a copy of the License at
 *
 *      http://www.apache.org/licenses/LICENSE-2.0
 *
 *    Unless required by applicable law or agreed to in writing,
 *    software distributed under the License is distributed on an
 *    "AS IS" BASIS, WITHOUT WARRANTIES OR CONDITIONS OF ANY
 *    KIND, either express or implied.  See the License for the
 *    specific language governing permissions and limitations
 *    under the License.
 * ====================================================================
 */

/* A note about these functions:

   We aren't really sure yet which bits of data libsvn_client needs about
   nodes.  In wc-1, we just grab the entry, and then use whatever we want
   from it.  Such a pattern is Bad.

   This file is intended to hold functions which retrieve specific bits of
   information about a node, and will hopefully give us a better idea about
   what data libsvn_client needs, and how to best provide that data in 1.7
   final.  As such, these functions should only be called from outside
   libsvn_wc; any internal callers are encouraged to use the appropriate
   information fetching function, such as svn_wc__db_read_info().
*/

#include <apr_pools.h>
#include <apr_time.h>

#include "svn_pools.h"
#include "svn_dirent_uri.h"
#include "svn_path.h"
#include "svn_hash.h"
#include "svn_types.h"

#include "wc.h"
#include "props.h"
#include "entries.h"
#include "wc_db.h"

#include "svn_private_config.h"
#include "private/svn_wc_private.h"


/* Set *CHILDREN_ABSPATHS to a new array of the full paths formed by joining
 * each name in REL_CHILDREN onto DIR_ABSPATH.  If SHOW_HIDDEN is false then
 * omit any paths that are reported as 'hidden' by svn_wc__db_node_hidden().
 *
 * Allocate the output array and its elements in RESULT_POOL. */
static svn_error_t *
filter_and_make_absolute(const apr_array_header_t **children_abspaths,
                         svn_wc_context_t *wc_ctx,
                         const char *dir_abspath,
                         const apr_array_header_t *rel_children,
                         svn_boolean_t show_hidden,
                         apr_pool_t *result_pool,
                         apr_pool_t *scratch_pool)
{
  apr_array_header_t *children;
  int i;

  children = apr_array_make(result_pool, rel_children->nelts,
                            sizeof(const char *));
  for (i = 0; i < rel_children->nelts; i++)
    {
      const char *child_abspath = svn_dirent_join(dir_abspath,
                                                  APR_ARRAY_IDX(rel_children,
                                                                i,
                                                                const char *),
                                                  result_pool);

      /* Don't add hidden nodes to *CHILDREN if we don't want them. */
      if (!show_hidden)
        {
          svn_boolean_t child_is_hidden;

          SVN_ERR(svn_wc__db_node_hidden(&child_is_hidden, wc_ctx->db,
                                         child_abspath, scratch_pool));
          if (child_is_hidden)
            continue;
        }

      APR_ARRAY_PUSH(children, const char *) = child_abspath;
    }

  *children_abspaths = children;

  return SVN_NO_ERROR;
}


svn_error_t *
<<<<<<< HEAD
svn_wc__node_get_repos_info(const char **repos_root_url,
                            const char **repos_uuid,
                            svn_wc_context_t *wc_ctx,
                            const char *local_abspath,
                            svn_boolean_t scan_added,
                            apr_pool_t *result_pool,
                            apr_pool_t *scratch_pool)
=======
svn_wc__node_get_children_of_working_node(const apr_array_header_t **children,
                                          svn_wc_context_t *wc_ctx,
                                          const char *dir_abspath,
                                          svn_boolean_t show_hidden,
                                          apr_pool_t *result_pool,
                                          apr_pool_t *scratch_pool)
{
  const apr_array_header_t *rel_children;

  SVN_ERR(svn_wc__db_read_children_of_working_node(&rel_children,
                                                   wc_ctx->db, dir_abspath,
                                                   scratch_pool, scratch_pool));
  SVN_ERR(filter_and_make_absolute(children, wc_ctx, dir_abspath,
                                   rel_children, show_hidden,
                                   result_pool, scratch_pool));
  return SVN_NO_ERROR;
}

svn_error_t *
svn_wc__node_get_children(const apr_array_header_t **children,
                          svn_wc_context_t *wc_ctx,
                          const char *dir_abspath,
                          svn_boolean_t show_hidden,
                          apr_pool_t *result_pool,
                          apr_pool_t *scratch_pool)
{
  const apr_array_header_t *rel_children;

  SVN_ERR(svn_wc__db_read_children(&rel_children, wc_ctx->db, dir_abspath,
                                   scratch_pool, scratch_pool));
  SVN_ERR(filter_and_make_absolute(children, wc_ctx, dir_abspath,
                                   rel_children, show_hidden,
                                   result_pool, scratch_pool));
  return SVN_NO_ERROR;
}


svn_error_t *
svn_wc__internal_get_repos_info(const char **repos_root_url,
                                const char **repos_uuid,
                                svn_wc__db_t *db,
                                const char *local_abspath,
                                apr_pool_t *result_pool,
                                apr_pool_t *scratch_pool)
>>>>>>> 4cf18c3e
{
  svn_error_t *err;
  svn_wc__db_status_t status;

  err = svn_wc__db_read_info(&status, NULL, NULL, NULL,
                             repos_root_url, repos_uuid,
                             NULL, NULL, NULL, NULL, NULL, NULL,
                             NULL, NULL, NULL, NULL, NULL, NULL,
                             NULL, NULL, NULL, NULL, NULL, NULL,
<<<<<<< HEAD
                             wc_ctx->db, local_abspath, result_pool,
                             scratch_pool);
=======
                             NULL, NULL, NULL,
                             db, local_abspath,
                             result_pool, scratch_pool);
>>>>>>> 4cf18c3e
  if (err)
    {
      if (err->apr_err != SVN_ERR_WC_PATH_NOT_FOUND
          && err->apr_err != SVN_ERR_WC_NOT_WORKING_COPY)
<<<<<<< HEAD
        return svn_error_return(err);
=======
        return svn_error_trace(err);
>>>>>>> 4cf18c3e

      /* This node is not versioned. Return NULL repos info.  */
      svn_error_clear(err);

      if (repos_root_url)
        *repos_root_url = NULL;
      if (repos_uuid)
        *repos_uuid = NULL;
      return SVN_NO_ERROR;
<<<<<<< HEAD
=======
    }

  if (((repos_root_url && *repos_root_url) || !repos_root_url)
      && ((repos_uuid && *repos_uuid) || !repos_uuid))
    return SVN_NO_ERROR;

  if (status == svn_wc__db_status_deleted)
    {
      const char *base_del_abspath, *wrk_del_abspath;

      SVN_ERR(svn_wc__db_scan_deletion(&base_del_abspath, NULL,
                                       &wrk_del_abspath, NULL,
                                       db, local_abspath,
                                       scratch_pool, scratch_pool));

      if (base_del_abspath)
        SVN_ERR(svn_wc__db_scan_base_repos(NULL,repos_root_url,
                                           repos_uuid, db, base_del_abspath,
                                           result_pool, scratch_pool));
      else if (wrk_del_abspath)
        SVN_ERR(svn_wc__db_scan_addition(NULL, NULL, NULL,
                                         repos_root_url, repos_uuid,
                                         NULL, NULL, NULL, NULL, NULL, NULL,
                                         db, svn_dirent_dirname(
                                                   wrk_del_abspath,
                                                   scratch_pool),
                                         result_pool, scratch_pool));
    }
  else if (status == svn_wc__db_status_added)
    {
      /* We have an addition. scan_addition() will find the intended
         repository location by scanning up the tree.  */
      SVN_ERR(svn_wc__db_scan_addition(NULL, NULL, NULL,
                                       repos_root_url, repos_uuid,
                                       NULL, NULL, NULL, NULL, NULL, NULL,
                                       db, local_abspath,
                                       result_pool, scratch_pool));
>>>>>>> 4cf18c3e
    }
  else
    SVN_ERR(svn_wc__db_scan_base_repos(NULL, repos_root_url, repos_uuid,
                                       db, local_abspath,
                                       result_pool, scratch_pool));

<<<<<<< HEAD
  if (scan_added
      && (status == svn_wc__db_status_added
          || status == svn_wc__db_status_obstructed_add))
    {
      /* We have an addition. scan_addition() will find the intended
         repository location by scanning up the tree.  */
      return svn_error_return(svn_wc__db_scan_addition(
                                &status, NULL,
                                NULL, repos_root_url, repos_uuid,
                                NULL, NULL, NULL, NULL,
                                wc_ctx->db, local_abspath,
                                scratch_pool, scratch_pool));
    }

  /* If we didn't get repository information, and the status means we are
     looking at an unchanged BASE node, then scan upwards for repos info.  */
  if (((repos_root_url != NULL && *repos_root_url == NULL)
       || (repos_uuid != NULL && *repos_uuid == NULL))
      && (status == svn_wc__db_status_normal
          || status == svn_wc__db_status_obstructed
          || status == svn_wc__db_status_absent
          || status == svn_wc__db_status_excluded
          || status == svn_wc__db_status_not_present))
    {
      SVN_ERR(svn_wc__db_scan_base_repos(NULL, repos_root_url, repos_uuid,
                                         wc_ctx->db, local_abspath,
                                         result_pool, scratch_pool));
    }
  /* else maybe a deletion, or an addition w/ SCAN_ADDED==FALSE.  */

=======
  SVN_ERR_ASSERT(repos_root_url == NULL || *repos_root_url != NULL);
  SVN_ERR_ASSERT(repos_uuid == NULL || *repos_uuid != NULL);
>>>>>>> 4cf18c3e
  return SVN_NO_ERROR;
}

svn_error_t *
svn_wc__node_get_repos_info(const char **repos_root_url,
                            const char **repos_uuid,
                            svn_wc_context_t *wc_ctx,
                            const char *local_abspath,
                            apr_pool_t *result_pool,
                            apr_pool_t *scratch_pool)
{
  return svn_error_trace(svn_wc__internal_get_repos_info(
            repos_root_url, repos_uuid, wc_ctx->db, local_abspath,
            result_pool, scratch_pool));
}

<<<<<<< HEAD
  SVN_ERR(svn_wc__db_read_kind(&db_kind, wc_ctx->db, abspath, TRUE,
                               scratch_pool));
=======
/* Convert DB_KIND into the appropriate NODE_KIND value.
 * If SHOW_HIDDEN is TRUE, report the node kind as found in the DB
 * even if DB_STATUS indicates that the node is hidden.
 * Else, return svn_kind_none for such nodes.
 *
 * ### This is a bit ugly. We should consider promoting svn_kind_t
 * ### to the de-facto node kind type instead of converting between them
 * ### in non-backwards compat code.
 * ### See also comments at the definition of svn_kind_t. */
static svn_error_t *
convert_db_kind_to_node_kind(svn_node_kind_t *node_kind,
                             svn_kind_t db_kind,
                             svn_wc__db_status_t db_status,
                             svn_boolean_t show_hidden)
{
>>>>>>> 4cf18c3e
  switch (db_kind)
    {
      case svn_kind_file:
        *node_kind = svn_node_file;
        break;
      case svn_kind_dir:
        *node_kind = svn_node_dir;
        break;
      case svn_kind_symlink:
        *node_kind = svn_node_file;
        break;
      case svn_kind_unknown:
        *node_kind = svn_node_unknown;
        break;
      case svn_wc__db_kind_unknown:
        *kind = svn_node_unknown;  /* ### should probably be svn_node_none  */
        break;
      default:
        SVN_ERR_MALFUNCTION();
    }

  /* Make sure hidden nodes return svn_node_none. */
  if (! show_hidden)
    switch (db_status)
      {
        case svn_wc__db_status_not_present:
        case svn_wc__db_status_server_excluded:
        case svn_wc__db_status_excluded:
          *node_kind = svn_node_none;

        default:
          break;
      }

  return SVN_NO_ERROR;
}

svn_error_t *
svn_wc_read_kind(svn_node_kind_t *kind,
                 svn_wc_context_t *wc_ctx,
                 const char *local_abspath,
                 svn_boolean_t show_hidden,
                 apr_pool_t *scratch_pool)
{
  svn_kind_t db_kind;

  SVN_ERR(svn_wc__db_read_kind(&db_kind,
                             wc_ctx->db, local_abspath, TRUE, show_hidden,
                             scratch_pool));

  if (db_kind == svn_kind_dir)
    *kind = svn_node_dir;
  else if (db_kind == svn_kind_file || db_kind == svn_kind_symlink)
    *kind = svn_node_file;
  else
    *kind = svn_node_none;

  return SVN_NO_ERROR;
}

svn_error_t *
svn_wc__node_get_depth(svn_depth_t *depth,
                       svn_wc_context_t *wc_ctx,
                       const char *local_abspath,
                       apr_pool_t *scratch_pool)
{
  return svn_error_trace(
    svn_wc__db_read_info(NULL, NULL, NULL, NULL, NULL, NULL, NULL,
                         NULL, NULL, depth, NULL, NULL, NULL, NULL,
                         NULL, NULL, NULL, NULL, NULL, NULL, NULL,
                         NULL, NULL, NULL, NULL, NULL, NULL,
                         wc_ctx->db, local_abspath, scratch_pool,
                         scratch_pool));
}

svn_error_t *
svn_wc__node_get_changed_info(svn_revnum_t *changed_rev,
                              apr_time_t *changed_date,
                              const char **changed_author,
                              svn_wc_context_t *wc_ctx,
                              const char *local_abspath,
                              apr_pool_t *result_pool,
                              apr_pool_t *scratch_pool)
{
  return svn_error_trace(
    svn_wc__db_read_info(NULL, NULL, NULL, NULL, NULL, NULL, changed_rev,
                         changed_date, changed_author, NULL, NULL, NULL,
                         NULL, NULL, NULL, NULL, NULL, NULL, NULL, NULL,
                         NULL, NULL, NULL, NULL, NULL, NULL, NULL,
                         wc_ctx->db, local_abspath, result_pool,
                         scratch_pool));
}

svn_error_t *
svn_wc__node_get_url(const char **url,
                     svn_wc_context_t *wc_ctx,
                     const char *local_abspath,
                     apr_pool_t *result_pool,
                     apr_pool_t *scratch_pool)
{
  return svn_error_trace(svn_wc__db_read_url(url, wc_ctx->db, local_abspath,
                                             result_pool, scratch_pool));
}

/* ### This is essentially a copy-paste of svn_wc__internal_get_url().
 * ### If we decide to keep this one, then it should be rewritten to avoid
 * ### code duplication.*/
svn_error_t *
svn_wc__node_get_repos_relpath(const char **repos_relpath,
                               svn_wc_context_t *wc_ctx,
                               const char *local_abspath,
                               apr_pool_t *result_pool,
                               apr_pool_t *scratch_pool)
{
  svn_wc__db_status_t status;
  svn_boolean_t have_base;

  SVN_ERR(svn_wc__db_read_info(&status, NULL, NULL, repos_relpath,
                               NULL, NULL, NULL, NULL, NULL, NULL, NULL,
                               NULL, NULL, NULL, NULL, NULL, NULL, NULL,
                               NULL, NULL, NULL, NULL, NULL, NULL,
                               &have_base, NULL, NULL,
                               wc_ctx->db, local_abspath,
                               result_pool, scratch_pool));
  if (*repos_relpath == NULL)
    {
      if (status == svn_wc__db_status_added)
        {
          SVN_ERR(svn_wc__db_scan_addition(NULL, NULL, repos_relpath,
                                           NULL, NULL, NULL, NULL,
                                           NULL, NULL, NULL, NULL,
                                           wc_ctx->db, local_abspath,
                                           result_pool, scratch_pool));
        }
      else if (have_base)
        {
          SVN_ERR(svn_wc__db_scan_base_repos(repos_relpath, NULL,
                                             NULL,
                                             wc_ctx->db, local_abspath,
                                             result_pool, scratch_pool));
        }
      else if (status == svn_wc__db_status_excluded
               || (!have_base && (status == svn_wc__db_status_deleted)))
        {
          const char *parent_abspath, *name, *parent_relpath;

          svn_dirent_split(&parent_abspath, &name, local_abspath,
                           scratch_pool);
          SVN_ERR(svn_wc__node_get_repos_relpath(&parent_relpath, wc_ctx,
                                                 parent_abspath,
                                                 scratch_pool,
                                                 scratch_pool));

          if (parent_relpath)
            *repos_relpath = svn_relpath_join(parent_relpath, name,
                                              result_pool);
        }
      else
        {
          /* Status: obstructed, obstructed_add */
          *repos_relpath = NULL;
          return SVN_NO_ERROR;
        }
    }

  return SVN_NO_ERROR;
}

svn_error_t *
<<<<<<< HEAD
svn_wc__node_get_depth(svn_depth_t *depth,
                       svn_wc_context_t *wc_ctx,
                       const char *local_abspath,
                       apr_pool_t *scratch_pool)
{
  return svn_error_return(
    svn_wc__db_read_info(NULL, NULL, NULL, NULL, NULL, NULL, NULL,
                         NULL, NULL, NULL, depth, NULL, NULL, NULL,
                         NULL, NULL, NULL, NULL, NULL, NULL, NULL,
                         NULL, NULL, NULL,
                         wc_ctx->db, local_abspath, scratch_pool,
                         scratch_pool));
}

svn_error_t *
svn_wc__node_get_changed_info(svn_revnum_t *changed_rev,
                              apr_time_t *changed_date,
                              const char **changed_author,
                              svn_wc_context_t *wc_ctx,
                              const char *local_abspath,
                              apr_pool_t *result_pool,
                              apr_pool_t *scratch_pool)
{
  return svn_error_return(
    svn_wc__db_read_info(NULL, NULL, NULL, NULL, NULL, NULL, changed_rev,
                         changed_date, changed_author, NULL, NULL, NULL,
                         NULL, NULL, NULL, NULL, NULL, NULL, NULL, NULL,
                         NULL, NULL, NULL, NULL,
                         wc_ctx->db, local_abspath, result_pool,
                         scratch_pool));
}

svn_error_t *
svn_wc__node_get_changelist(const char **changelist,
                            svn_wc_context_t *wc_ctx,
                            const char *local_abspath,
                            apr_pool_t *result_pool,
                            apr_pool_t *scratch_pool)
=======
svn_wc__internal_get_copyfrom_info(const char **copyfrom_root_url,
                                   const char **copyfrom_repos_relpath,
                                   const char **copyfrom_url,
                                   svn_revnum_t *copyfrom_rev,
                                   svn_boolean_t *is_copy_target,
                                   svn_wc__db_t *db,
                                   const char *local_abspath,
                                   apr_pool_t *result_pool,
                                   apr_pool_t *scratch_pool)
>>>>>>> 4cf18c3e
{
  const char *original_root_url;
  const char *original_repos_relpath;
  svn_revnum_t original_revision;
  svn_wc__db_status_t status;

<<<<<<< HEAD
  err = svn_wc__db_read_info(NULL, NULL, NULL, NULL, NULL, NULL, NULL,
                             NULL, NULL, NULL, NULL, NULL, NULL, NULL,
                             changelist,
                             NULL, NULL, NULL, NULL, NULL, NULL,
                             NULL, NULL, NULL,
                             wc_ctx->db, local_abspath, result_pool,
                             scratch_pool);
=======
  if (copyfrom_root_url)
    *copyfrom_root_url = NULL;
  if (copyfrom_repos_relpath)
    *copyfrom_repos_relpath = NULL;
  if (copyfrom_url)
    *copyfrom_url = NULL;
  if (copyfrom_rev)
    *copyfrom_rev = SVN_INVALID_REVNUM;
  if (is_copy_target)
    *is_copy_target = FALSE;
>>>>>>> 4cf18c3e

  SVN_ERR(svn_wc__db_read_info(&status, NULL, NULL, NULL, NULL, NULL, NULL,
                               NULL, NULL, NULL, NULL, NULL,
                               &original_repos_relpath,
                               &original_root_url, NULL,
                               &original_revision,
                               NULL, NULL, NULL, NULL, NULL, NULL, NULL, NULL,
                               NULL, NULL, NULL,
                               db, local_abspath, result_pool, scratch_pool));
  if (original_root_url && original_repos_relpath)
    {
      /* If this was the root of the copy then the URL is immediately
         available... */
      const char *my_copyfrom_url;

      if (copyfrom_url || is_copy_target)
        my_copyfrom_url = svn_path_url_add_component2(original_root_url,
                                                      original_repos_relpath,
                                                      result_pool);

      if (copyfrom_root_url)
        *copyfrom_root_url = original_root_url;
      if (copyfrom_repos_relpath)
        *copyfrom_repos_relpath = original_repos_relpath;
      if (copyfrom_url)
        *copyfrom_url = my_copyfrom_url;

      if (copyfrom_rev)
        *copyfrom_rev = original_revision;

      if (is_copy_target)
        {
          /* ### At this point we'd just set is_copy_target to TRUE, *but* we
           * currently want to model wc-1 behaviour.  Particularly, this
           * affects mixed-revision copies (e.g. wc-wc copy):
           * - Wc-1 saw only the root of a mixed-revision copy as the copy's
           *   root.
           * - Wc-ng returns an explicit original_root_url,
           *   original_repos_relpath pair for each subtree with mismatching
           *   revision.
           * We need to compensate for that: Find out if the parent of
           * this node is also copied and has a matching copy_from URL. If so,
           * nevermind the revision, just like wc-1 did, and say this was not
           * a separate copy target. */
          const char *parent_abspath;
          const char *base_name;
          const char *parent_copyfrom_url;

          svn_dirent_split(&parent_abspath, &base_name, local_abspath,
                           scratch_pool);

          /* This is a copied node, so we should never fall off the top of a
           * working copy here. */
          SVN_ERR(svn_wc__internal_get_copyfrom_info(NULL, NULL,
                                                     &parent_copyfrom_url,
                                                     NULL, NULL,
                                                     db, parent_abspath,
                                                     scratch_pool,
                                                     scratch_pool));

          /* So, count this as a separate copy target only if the URLs
           * don't match up, or if the parent isn't copied at all. */
          if (parent_copyfrom_url == NULL
              || strcmp(my_copyfrom_url,
                        svn_path_url_add_component2(parent_copyfrom_url,
                                                    base_name,
                                                    scratch_pool)) != 0)
            *is_copy_target = TRUE;
        }
    }
  else if ((status == svn_wc__db_status_added)
           && (copyfrom_rev || copyfrom_url || copyfrom_root_url
               || copyfrom_repos_relpath))
    {
      /* ...But if this is merely the descendant of an explicitly
         copied/moved directory, we need to do a bit more work to
         determine copyfrom_url and copyfrom_rev. */
      const char *op_root_abspath;

      SVN_ERR(svn_wc__db_scan_addition(&status, &op_root_abspath, NULL, NULL,
                                       NULL, &original_repos_relpath,
                                       &original_root_url, NULL,
                                       &original_revision, NULL, NULL, db,
                                       local_abspath, result_pool, scratch_pool));
      if (status == svn_wc__db_status_copied ||
          status == svn_wc__db_status_moved_here)
        {
          const char *src_parent_url;
          const char *src_relpath;

          src_parent_url = svn_path_url_add_component2(original_root_url,
                                                       original_repos_relpath,
                                                       scratch_pool);
          src_relpath = svn_dirent_is_child(op_root_abspath, local_abspath,
                                            scratch_pool);
          if (src_relpath)
            {
              if (copyfrom_root_url)
                *copyfrom_root_url = original_root_url;
              if (copyfrom_repos_relpath)
                *copyfrom_repos_relpath = svn_relpath_join(
                                            original_repos_relpath,
                                            src_relpath, result_pool);
              if (copyfrom_url)
                *copyfrom_url = svn_path_url_add_component2(src_parent_url,
                                                            src_relpath,
                                                            result_pool);
              if (copyfrom_rev)
                *copyfrom_rev = original_revision;
            }
        }
    }

  return SVN_NO_ERROR;
}

<<<<<<< HEAD
svn_error_t *
svn_wc__internal_node_get_url(const char **url,
                              svn_wc__db_t *db,
                              const char *local_abspath,
                              apr_pool_t *result_pool,
                              apr_pool_t *scratch_pool)
{
  svn_wc__db_status_t status;
  const char *repos_relpath;
  const char *repos_root_url;

  SVN_ERR(svn_wc__db_read_info(&status, NULL, NULL, &repos_relpath,
                               &repos_root_url,
                               NULL, NULL, NULL, NULL, NULL, NULL, NULL, NULL,
                               NULL, NULL, NULL, NULL, NULL, NULL, NULL, NULL,
                               NULL, NULL, NULL,
                               db, local_abspath,
                               scratch_pool, scratch_pool));
  if (repos_relpath == NULL)
    {
      if (status == svn_wc__db_status_normal
          || status == svn_wc__db_status_incomplete)
        {
          SVN_ERR(svn_wc__db_scan_base_repos(&repos_relpath, &repos_root_url,
                                             NULL,
                                             db, local_abspath,
                                             scratch_pool, scratch_pool));
        }
      else if (status == svn_wc__db_status_added
               || status == svn_wc__db_status_obstructed_add)
        {
          SVN_ERR(svn_wc__db_scan_addition(NULL, NULL, &repos_relpath,
                                           &repos_root_url, NULL, NULL, NULL,
                                           NULL, NULL,
                                           db, local_abspath,
                                           scratch_pool, scratch_pool));
        }
      else
        {
          *url = NULL;
          return SVN_NO_ERROR;
        }
    }

  SVN_ERR_ASSERT(repos_root_url != NULL && repos_relpath != NULL);
  *url = svn_path_url_add_component2(repos_root_url, repos_relpath,
                                     result_pool);

  return SVN_NO_ERROR;
}


svn_error_t *
svn_wc__node_get_url(const char **url,
                     svn_wc_context_t *wc_ctx,
                     const char *local_abspath,
                     apr_pool_t *result_pool,
                     apr_pool_t *scratch_pool)
{
  return svn_error_return(svn_wc__internal_node_get_url(
                            url, wc_ctx->db, local_abspath,
                            result_pool, scratch_pool));
}


/* A recursive node-walker, helper for svn_wc__node_walk_children(). */
=======

/* A recursive node-walker, helper for svn_wc__internal_walk_children().
 *
 * Call WALK_CALLBACK with WALK_BATON on all children (recursively) of
 * DIR_ABSPATH in DB, but not on DIR_ABSPATH itself. DIR_ABSPATH must be a
 * versioned directory. If SHOW_HIDDEN is true, visit hidden nodes, else
 * ignore them. Restrict the depth of the walk to DEPTH.
 *
 * ### Is it possible for a subdirectory to be hidden and known to be a
 *     directory?  If so, and if show_hidden is true, this will try to
 *     recurse into it.  */
>>>>>>> 4cf18c3e
static svn_error_t *
walker_helper(svn_wc__db_t *db,
              const char *dir_abspath,
              svn_boolean_t show_hidden,
<<<<<<< HEAD
=======
              const apr_hash_t *changelist_filter,
>>>>>>> 4cf18c3e
              svn_wc__node_found_func_t walk_callback,
              void *walk_baton,
              svn_depth_t depth,
              svn_cancel_func_t cancel_func,
              void *cancel_baton,
              apr_pool_t *scratch_pool)
{
<<<<<<< HEAD
  const apr_array_header_t *rel_children;
=======
  apr_hash_t *rel_children_info;
  apr_hash_index_t *hi;
>>>>>>> 4cf18c3e
  apr_pool_t *iterpool;

  if (depth == svn_depth_empty)
    return SVN_NO_ERROR;

  SVN_ERR(svn_wc__db_read_children_walker_info(&rel_children_info, db,
                                               dir_abspath, scratch_pool,
                                               scratch_pool));


  iterpool = svn_pool_create(scratch_pool);
  for (hi = apr_hash_first(scratch_pool, rel_children_info);
       hi;
       hi = apr_hash_next(hi))
    {
      const char *child_name = svn__apr_hash_index_key(hi);
      struct svn_wc__db_walker_info_t *wi = svn__apr_hash_index_val(hi);
      svn_kind_t child_kind = wi->kind;
      svn_wc__db_status_t child_status = wi->status;
      const char *child_abspath;
<<<<<<< HEAD
      svn_wc__db_kind_t child_kind;
=======
>>>>>>> 4cf18c3e

      svn_pool_clear(iterpool);

      /* See if someone wants to cancel this operation. */
      if (cancel_func)
        SVN_ERR(cancel_func(cancel_baton));

      child_abspath = svn_dirent_join(dir_abspath, child_name, iterpool);

      if (!show_hidden)
        switch (child_status)
          {
            case svn_wc__db_status_not_present:
            case svn_wc__db_status_server_excluded:
            case svn_wc__db_status_excluded:
              continue;
            default:
              break;
          }

<<<<<<< HEAD
      SVN_ERR(svn_wc__db_read_info(NULL, &child_kind, NULL, NULL, NULL, NULL,
                                   NULL, NULL, NULL, NULL, NULL, NULL,
                                   NULL, NULL, NULL, NULL, NULL, NULL,
                                   NULL, NULL, NULL, NULL, NULL,
                                   NULL,
                                   db, child_abspath, iterpool, iterpool));

      /* Return the child, if appropriate.  (For a directory,
       * this is the first visit: as a child.) */
      if (child_kind == svn_wc__db_kind_file
            || depth >= svn_depth_immediates)
        {
          SVN_ERR(walk_callback(child_abspath, walk_baton, iterpool));
=======
      /* Return the child, if appropriate. */
      if ( (child_kind == svn_kind_file
             || depth >= svn_depth_immediates)
           && svn_wc__internal_changelist_match(db, child_abspath,
                                                changelist_filter,
                                                scratch_pool) )
        {
          svn_node_kind_t kind;

          SVN_ERR(convert_db_kind_to_node_kind(&kind, child_kind,
                                               child_status, show_hidden));
          /* ### We might want to pass child_status as well because at least
           * ### one callee is asking for it.
           * ### But is it OK to use an svn_wc__db type in this API?
           * ###    Not yet, we need to get the node walker
           * ###    libsvn_wc-internal first. -hkw */
          SVN_ERR(walk_callback(child_abspath, kind, walk_baton, iterpool));
>>>>>>> 4cf18c3e
        }

      /* Recurse into this directory, if appropriate. */
      if (child_kind == svn_kind_dir
            && depth >= svn_depth_immediates)
        {
          svn_depth_t depth_below_here = depth;

          if (depth == svn_depth_immediates)
            depth_below_here = svn_depth_empty;

          SVN_ERR(walker_helper(db, child_abspath, show_hidden,
<<<<<<< HEAD
                                walk_callback, walk_baton,
                                depth_below_here, cancel_func, cancel_baton,
=======
                                changelist_filter,
                                walk_callback, walk_baton,
                                depth_below_here,
                                cancel_func, cancel_baton,
>>>>>>> 4cf18c3e
                                iterpool));
        }
    }

  svn_pool_destroy(iterpool);

  return SVN_NO_ERROR;
}


svn_error_t *
svn_wc__internal_walk_children(svn_wc__db_t *db,
                               const char *local_abspath,
                               svn_boolean_t show_hidden,
<<<<<<< HEAD
=======
                               const apr_array_header_t *changelist_filter,
>>>>>>> 4cf18c3e
                               svn_wc__node_found_func_t walk_callback,
                               void *walk_baton,
                               svn_depth_t walk_depth,
                               svn_cancel_func_t cancel_func,
                               void *cancel_baton,
                               apr_pool_t *scratch_pool)
{
<<<<<<< HEAD
  svn_wc__db_kind_t kind;
  svn_depth_t depth;
=======
  svn_kind_t db_kind;
  svn_node_kind_t kind;
  svn_wc__db_status_t status;
  apr_hash_t *changelist_hash = NULL;

  SVN_ERR_ASSERT(walk_depth >= svn_depth_empty
                 && walk_depth <= svn_depth_infinity);
>>>>>>> 4cf18c3e

  if (changelist_filter && changelist_filter->nelts)
    SVN_ERR(svn_hash_from_cstring_keys(&changelist_hash, changelist_filter,
                                       scratch_pool));

  /* Check if the node exists before the first callback */
  SVN_ERR(svn_wc__db_read_info(&status, &db_kind, NULL, NULL, NULL, NULL,
                               NULL, NULL, NULL, NULL, NULL, NULL,
                               NULL, NULL, NULL, NULL, NULL, NULL, NULL,
<<<<<<< HEAD
                               NULL, NULL, NULL, NULL, NULL,
                               db, local_abspath, scratch_pool, scratch_pool));

  if (kind == svn_wc__db_kind_file || depth == svn_depth_exclude)
    {
      return svn_error_return(
        walk_callback(local_abspath, walk_baton, scratch_pool));
    }
=======
                               NULL, NULL, NULL, NULL, NULL, NULL, NULL, NULL,
                               db, local_abspath, scratch_pool, scratch_pool));

  SVN_ERR(convert_db_kind_to_node_kind(&kind, db_kind, status, show_hidden));

  if (svn_wc__internal_changelist_match(db, local_abspath,
                                        changelist_hash, scratch_pool))
    SVN_ERR(walk_callback(local_abspath, kind, walk_baton, scratch_pool));

  if (db_kind == svn_kind_file
      || status == svn_wc__db_status_not_present
      || status == svn_wc__db_status_excluded
      || status == svn_wc__db_status_server_excluded)
    return SVN_NO_ERROR;
>>>>>>> 4cf18c3e

  if (db_kind == svn_kind_dir)
    {
<<<<<<< HEAD
      /* Return the directory first, before starting recursion, since it
         won't get returned as part of the recursion. */
      SVN_ERR(walk_callback(local_abspath, walk_baton, scratch_pool));

      return svn_error_return(
        walker_helper(db, local_abspath, show_hidden, walk_callback, walk_baton,
=======
      return svn_error_trace(
        walker_helper(db, local_abspath, show_hidden, changelist_hash,
                      walk_callback, walk_baton,
>>>>>>> 4cf18c3e
                      walk_depth, cancel_func, cancel_baton, scratch_pool));
    }

  return svn_error_createf(SVN_ERR_NODE_UNKNOWN_KIND, NULL,
                           _("'%s' has an unrecognized node kind"),
                           svn_dirent_local_style(local_abspath,
                                                  scratch_pool));
}

svn_error_t *
<<<<<<< HEAD
svn_wc__node_walk_children(svn_wc_context_t *wc_ctx,
                           const char *local_abspath,
                           svn_boolean_t show_hidden,
                           svn_wc__node_found_func_t walk_callback,
                           void *walk_baton,
                           svn_depth_t walk_depth,
                           svn_cancel_func_t cancel_func,
                           void *cancel_baton,
                           apr_pool_t *scratch_pool)
{
  return svn_error_return(
    svn_wc__internal_walk_children(wc_ctx->db, local_abspath, show_hidden,
                                   walk_callback, walk_baton, walk_depth,
                                   cancel_func, cancel_baton, scratch_pool));
}

svn_error_t *
svn_wc__node_is_status_delete(svn_boolean_t *is_deleted,
                              svn_wc_context_t *wc_ctx,
                              const char *local_abspath,
                              apr_pool_t *scratch_pool)
=======
svn_wc__node_is_status_deleted(svn_boolean_t *is_deleted,
                               svn_wc_context_t *wc_ctx,
                               const char *local_abspath,
                               apr_pool_t *scratch_pool)
>>>>>>> 4cf18c3e
{
  svn_wc__db_status_t status;

  SVN_ERR(svn_wc__db_read_info(&status,
                               NULL, NULL, NULL, NULL, NULL, NULL, NULL,
                               NULL, NULL, NULL, NULL, NULL, NULL, NULL,
                               NULL, NULL, NULL, NULL, NULL, NULL, NULL,
<<<<<<< HEAD
                               NULL, NULL,
                               wc_ctx->db, local_abspath,
                               scratch_pool, scratch_pool));

  /* ### Do we need to consider svn_wc__db_status_obstructed_delete? */
=======
                               NULL, NULL, NULL, NULL, NULL,
                               wc_ctx->db, local_abspath,
                               scratch_pool, scratch_pool));

>>>>>>> 4cf18c3e
  *is_deleted = (status == svn_wc__db_status_deleted);

  return SVN_NO_ERROR;
}

svn_error_t *
<<<<<<< HEAD
svn_wc__node_is_status_obstructed(svn_boolean_t *is_obstructed,
                                  svn_wc_context_t *wc_ctx,
                                  const char *local_abspath,
=======
svn_wc__node_get_deleted_ancestor(const char **deleted_ancestor_abspath,
                                  svn_wc_context_t *wc_ctx,
                                  const char *local_abspath,
                                  apr_pool_t *result_pool,
>>>>>>> 4cf18c3e
                                  apr_pool_t *scratch_pool)
{
  svn_wc__db_status_t status;

<<<<<<< HEAD
=======
  *deleted_ancestor_abspath = NULL;

>>>>>>> 4cf18c3e
  SVN_ERR(svn_wc__db_read_info(&status,
                               NULL, NULL, NULL, NULL, NULL, NULL, NULL,
                               NULL, NULL, NULL, NULL, NULL, NULL, NULL,
                               NULL, NULL, NULL, NULL, NULL, NULL, NULL,
<<<<<<< HEAD
                               NULL, NULL,
                               wc_ctx->db, local_abspath,
                               scratch_pool, scratch_pool));

  *is_obstructed = (status == svn_wc__db_status_obstructed) ||
                   (status == svn_wc__db_status_obstructed_add) ||
                   (status == svn_wc__db_status_obstructed_delete);
=======
                               NULL, NULL, NULL, NULL, NULL,
                               wc_ctx->db, local_abspath,
                               scratch_pool, scratch_pool));

  if (status == svn_wc__db_status_deleted)
    SVN_ERR(svn_wc__db_scan_deletion(deleted_ancestor_abspath, NULL, NULL,
                                     NULL, wc_ctx->db, local_abspath,
                                     result_pool, scratch_pool));
>>>>>>> 4cf18c3e

  return SVN_NO_ERROR;
}

svn_error_t *
<<<<<<< HEAD
svn_wc__node_is_status_absent(svn_boolean_t *is_absent,
                              svn_wc_context_t *wc_ctx,
                              const char *local_abspath,
                              apr_pool_t *scratch_pool)
=======
svn_wc__node_is_status_server_excluded(svn_boolean_t *is_server_excluded,
                                       svn_wc_context_t *wc_ctx,
                                       const char *local_abspath,
                                       apr_pool_t *scratch_pool)
>>>>>>> 4cf18c3e
{
  svn_wc__db_status_t status;

  SVN_ERR(svn_wc__db_read_info(&status,
                               NULL, NULL, NULL, NULL, NULL, NULL, NULL,
                               NULL, NULL, NULL, NULL, NULL, NULL, NULL,
                               NULL, NULL, NULL, NULL, NULL, NULL, NULL,
<<<<<<< HEAD
                               NULL, NULL,
                               wc_ctx->db, local_abspath,
                               scratch_pool, scratch_pool));
  *is_absent = (status == svn_wc__db_status_absent);
=======
                               NULL, NULL, NULL, NULL, NULL,
                               wc_ctx->db, local_abspath,
                               scratch_pool, scratch_pool));
  *is_server_excluded = (status == svn_wc__db_status_server_excluded);
>>>>>>> 4cf18c3e

  return SVN_NO_ERROR;
}

svn_error_t *
<<<<<<< HEAD
svn_wc__node_is_status_present(svn_boolean_t *is_present,
                               svn_wc_context_t *wc_ctx,
                               const char *local_abspath,
                               apr_pool_t *scratch_pool)
=======
svn_wc__node_is_status_not_present(svn_boolean_t *is_not_present,
                                   svn_wc_context_t *wc_ctx,
                                   const char *local_abspath,
                                   apr_pool_t *scratch_pool)
>>>>>>> 4cf18c3e
{
  svn_wc__db_status_t status;

  SVN_ERR(svn_wc__db_read_info(&status,
                               NULL, NULL, NULL, NULL, NULL, NULL, NULL,
                               NULL, NULL, NULL, NULL, NULL, NULL, NULL,
                               NULL, NULL, NULL, NULL, NULL, NULL, NULL,
<<<<<<< HEAD
                               NULL, NULL,
                               wc_ctx->db, local_abspath,
                               scratch_pool, scratch_pool));
  *is_present = (status != svn_wc__db_status_not_present);
=======
                               NULL, NULL, NULL, NULL, NULL,
                               wc_ctx->db, local_abspath,
                               scratch_pool, scratch_pool));
  *is_not_present = (status == svn_wc__db_status_not_present);
>>>>>>> 4cf18c3e

  return SVN_NO_ERROR;
}

svn_error_t *
<<<<<<< HEAD
svn_wc__node_is_status_added(svn_boolean_t *is_added,
                             svn_wc_context_t *wc_ctx,
                             const char *local_abspath,
                             apr_pool_t *scratch_pool)
=======
svn_wc__node_is_status_excluded(svn_boolean_t *is_excluded,
                                   svn_wc_context_t *wc_ctx,
                                   const char *local_abspath,
                                   apr_pool_t *scratch_pool)
>>>>>>> 4cf18c3e
{
  svn_wc__db_status_t status;

  SVN_ERR(svn_wc__db_read_info(&status,
                               NULL, NULL, NULL, NULL, NULL, NULL, NULL,
                               NULL, NULL, NULL, NULL, NULL, NULL, NULL,
                               NULL, NULL, NULL, NULL, NULL, NULL, NULL,
<<<<<<< HEAD
                               NULL, NULL,
=======
                               NULL, NULL, NULL, NULL, NULL,
                               wc_ctx->db, local_abspath,
                               scratch_pool, scratch_pool));
  *is_excluded = (status == svn_wc__db_status_excluded);

  return SVN_NO_ERROR;
}

svn_error_t *
svn_wc__node_is_added(svn_boolean_t *is_added,
                      svn_wc_context_t *wc_ctx,
                      const char *local_abspath,
                      apr_pool_t *scratch_pool)
{
  svn_wc__db_status_t status;

  SVN_ERR(svn_wc__db_read_info(&status,
                               NULL, NULL, NULL, NULL, NULL, NULL, NULL,
                               NULL, NULL, NULL, NULL, NULL, NULL, NULL,
                               NULL, NULL, NULL, NULL, NULL, NULL, NULL,
                               NULL, NULL, NULL, NULL, NULL,
>>>>>>> 4cf18c3e
                               wc_ctx->db, local_abspath,
                               scratch_pool, scratch_pool));
  *is_added = (status == svn_wc__db_status_added);

  return SVN_NO_ERROR;
}

svn_error_t *
<<<<<<< HEAD
svn_wc__node_get_base_rev(svn_revnum_t *base_revision,
                          svn_wc_context_t *wc_ctx,
                          const char *local_abspath,
                          apr_pool_t *scratch_pool)
{
  svn_wc__db_status_t status;
  svn_boolean_t base_shadowed;

  SVN_ERR(svn_wc__db_read_info(&status,
                               NULL, base_revision,
                               NULL, NULL, NULL, NULL, NULL, NULL, NULL,
                               NULL, NULL, NULL, NULL, NULL, NULL, NULL,
                               NULL, NULL, NULL, NULL, &base_shadowed,
                               NULL, NULL,
                               wc_ctx->db, local_abspath,
                               scratch_pool, scratch_pool));

  if (SVN_IS_VALID_REVNUM(*base_revision))
    return SVN_NO_ERROR;

  if (base_shadowed)
    {
      /* The node was replaced with something else. Look at the base.  */
      SVN_ERR(svn_wc__db_base_get_info(NULL, NULL, base_revision,
                                       NULL, NULL, NULL,
                                       NULL, NULL, NULL,
                                       NULL, NULL, NULL,
=======
svn_wc__node_has_working(svn_boolean_t *has_working,
                         svn_wc_context_t *wc_ctx,
                         const char *local_abspath,
                         apr_pool_t *scratch_pool)
{
  svn_wc__db_status_t status;

  SVN_ERR(svn_wc__db_read_info(&status,
                               NULL, NULL, NULL, NULL, NULL, NULL, NULL,
                               NULL, NULL, NULL, NULL, NULL, NULL, NULL,
                               NULL, NULL, NULL, NULL, NULL, NULL, NULL,
                               NULL, NULL, NULL, NULL, has_working,
                               wc_ctx->db, local_abspath,
                               scratch_pool, scratch_pool));

  return SVN_NO_ERROR;
}


svn_error_t *
svn_wc__node_get_base(svn_revnum_t *revision,
                      const char **repos_relpath,
                      const char **repos_root_url,
                      const char **repos_uuid,
                      svn_wc_context_t *wc_ctx,
                      const char *local_abspath,
                      apr_pool_t *result_pool,
                      apr_pool_t *scratch_pool)
{
  svn_error_t *err;

  err = svn_wc__db_base_get_info(NULL, NULL, revision, repos_relpath,
                                 repos_root_url, repos_uuid, NULL,
                                 NULL, NULL, NULL, NULL, NULL, NULL,
                                 NULL, NULL,
                                 wc_ctx->db, local_abspath,
                                 result_pool, scratch_pool);
  if (err && err->apr_err == SVN_ERR_WC_PATH_NOT_FOUND)
    {
      svn_error_clear(err);
      if (revision)
        *revision = SVN_INVALID_REVNUM;
      if (repos_relpath)
        *repos_relpath = NULL;
      if (repos_root_url)
        *repos_root_url = NULL;
      if (repos_uuid)
        *repos_uuid = NULL;
      return SVN_NO_ERROR;
    }
  SVN_ERR(err);

  SVN_ERR_ASSERT(!revision || SVN_IS_VALID_REVNUM(*revision));
  SVN_ERR_ASSERT(!repos_relpath || *repos_relpath);
  SVN_ERR_ASSERT(!repos_root_url || *repos_root_url);
  SVN_ERR_ASSERT(!repos_uuid || *repos_uuid);
  return SVN_NO_ERROR;
}

svn_error_t *
svn_wc__node_get_pre_ng_status_data(svn_revnum_t *revision,
                                   svn_revnum_t *changed_rev,
                                   apr_time_t *changed_date,
                                   const char **changed_author,
                                   svn_wc_context_t *wc_ctx,
                                   const char *local_abspath,
                                   apr_pool_t *result_pool,
                                   apr_pool_t *scratch_pool)
{
  svn_wc__db_status_t status;
  svn_boolean_t have_base, have_more_work, have_work;

  SVN_ERR(svn_wc__db_read_info(&status, NULL, revision, NULL, NULL, NULL,
                               changed_rev, changed_date, changed_author,
                               NULL, NULL, NULL, NULL, NULL, NULL, NULL, NULL,
                               NULL, NULL, NULL, NULL, NULL, NULL, NULL,
                               &have_base, &have_more_work, &have_work,
                               wc_ctx->db, local_abspath,
                               result_pool, scratch_pool));

  if (!have_work
      || ((!changed_rev || SVN_IS_VALID_REVNUM(*changed_rev))
          && (!revision || SVN_IS_VALID_REVNUM(*revision)))
      || ((status != svn_wc__db_status_added)
          && (status != svn_wc__db_status_deleted)))
    {
      return SVN_NO_ERROR; /* We got everything we need */
    }

  if (have_base && !have_more_work)
    SVN_ERR(svn_wc__db_base_get_info(NULL, NULL, revision, NULL, NULL, NULL,
                                     changed_rev, changed_date, changed_author,
                                     NULL, NULL, NULL,
                                     NULL, NULL, NULL,
                                     wc_ctx->db, local_abspath,
                                     result_pool, scratch_pool));
  else
    {
      /* Sorry, we need a function to peek below the current working and
         the BASE layer. And we don't have one yet.

         ### Better to report nothing, than the wrong information */
    }

  return SVN_NO_ERROR;
}


svn_error_t *
svn_wc__internal_get_commit_base(svn_revnum_t *commit_base_revision,
                                 const char **repos_relpath,
                                 const char **repos_root_url,
                                 const char **repos_uuid,
                                 svn_wc__db_t *db,
                                 const char *local_abspath,
                                 apr_pool_t *result_pool,
                                 apr_pool_t *scratch_pool)
{
  svn_wc__db_status_t status;
  svn_boolean_t have_base;
  svn_boolean_t have_more_work;
  svn_revnum_t revision;
  svn_revnum_t orig_revision;
  const char *orig_repos_relpath;
  const char *orig_repos_root_url;
  const char *orig_repos_uuid;

  *commit_base_revision = SVN_INVALID_REVNUM;

  SVN_ERR(svn_wc__db_read_info(&status, NULL,
                               &revision, repos_relpath,
                               repos_root_url, repos_uuid,
                               NULL, NULL, NULL, NULL, NULL, NULL,
                               &orig_repos_relpath, &orig_repos_root_url,
                               &orig_repos_uuid, &orig_revision,
                               NULL, NULL, NULL, NULL, NULL, NULL, NULL, NULL,
                               &have_base, &have_more_work, NULL,
                               db, local_abspath, scratch_pool, scratch_pool));

  if (SVN_IS_VALID_REVNUM(revision))
    {
      /* We are looking directly at BASE */
      if (commit_base_revision)
        *commit_base_revision = revision;
      return SVN_NO_ERROR;
    }
  else if (SVN_IS_VALID_REVNUM(orig_revision))
    {
      /* We are looking at a copied node */
      if (commit_base_revision)
        *commit_base_revision = orig_revision;
      if (repos_relpath)
        *repos_relpath = orig_repos_relpath;
      if (repos_root_url)
        *repos_root_url = orig_repos_root_url;
      if (repos_uuid)
        *repos_uuid = orig_repos_uuid;
      return SVN_NO_ERROR;
    }

  if (status == svn_wc__db_status_added)
    {
      /* If the node was copied/moved-here, return the copy/move source
         revision (not this node's base revision). */
      SVN_ERR(svn_wc__db_scan_addition(NULL, NULL, NULL, NULL, NULL,
                                       repos_relpath, repos_root_url,
                                       repos_uuid, commit_base_revision,
                                       NULL, NULL, db, local_abspath,
                                       scratch_pool, scratch_pool));


      if (SVN_IS_VALID_REVNUM(*commit_base_revision))
        return SVN_NO_ERROR;
      /* Fall through to handle simple replacements */
    }
  else if (status == svn_wc__db_status_deleted)
    {
      const char *work_del_abspath;

      SVN_ERR(svn_wc__db_scan_deletion(NULL, NULL,
                                       &work_del_abspath, NULL,
                                       db, local_abspath,
                                       scratch_pool, scratch_pool));
      if (work_del_abspath != NULL)
        {
          /* This is a deletion within a copied subtree. Get the copied-from
           * revision. */
          SVN_ERR(svn_wc__db_scan_addition(NULL, NULL, NULL, NULL, NULL,
                                           repos_relpath, repos_root_url,
                                           repos_uuid, commit_base_revision,
                                           NULL, NULL, db,
                                           svn_dirent_dirname(work_del_abspath,
                                                              scratch_pool),
                                           scratch_pool, scratch_pool));

          SVN_ERR_ASSERT(SVN_IS_VALID_REVNUM(*commit_base_revision));

          return SVN_NO_ERROR;
        }
      /* else deletion of BASE node, fall through */
    }

  /* Catch replacement by local addition and deleted BASE nodes. */
  if (have_base && !have_more_work)
    {
      SVN_ERR(svn_wc__db_base_get_info(&status, NULL, commit_base_revision,
                                       repos_relpath, repos_root_url,
                                       repos_uuid, NULL, NULL, NULL, NULL,
                                       NULL, NULL, NULL, NULL, NULL,
                                       db, local_abspath,
                                       scratch_pool, scratch_pool));

      if (status == svn_wc__db_status_not_present)
        *commit_base_revision = SVN_INVALID_REVNUM; /* No replacement */
    }

  return SVN_NO_ERROR;
}

svn_error_t *
svn_wc__node_get_commit_base(svn_revnum_t *revision,
                             const char **repos_relpath,
                             const char **repos_root_url,
                             const char **repos_uuid,
                             svn_wc_context_t *wc_ctx,
                             const char *local_abspath,
                             apr_pool_t *result_pool,
                             apr_pool_t *scratch_pool)
{
  return svn_error_trace(svn_wc__internal_get_commit_base(
                           revision, repos_relpath, repos_root_url, repos_uuid,
                           wc_ctx->db, local_abspath,
                           result_pool, scratch_pool));
}

svn_error_t *
svn_wc__node_get_lock_info(const char **lock_token,
                           const char **lock_owner,
                           const char **lock_comment,
                           apr_time_t *lock_date,
                           svn_wc_context_t *wc_ctx,
                           const char *local_abspath,
                           apr_pool_t *result_pool,
                           apr_pool_t *scratch_pool)
{
  svn_wc__db_lock_t *lock;
  svn_error_t *err;

  err = svn_wc__db_base_get_info(NULL, NULL, NULL, NULL, NULL, NULL, NULL,
                                 NULL, NULL, NULL, NULL, NULL, &lock, NULL,
                                 NULL,
                                 wc_ctx->db, local_abspath,
                                 result_pool, scratch_pool);

  if (err)
    {
      if (err->apr_err != SVN_ERR_WC_PATH_NOT_FOUND)
        return svn_error_trace(err);

      svn_error_clear(err);
      lock = NULL;
    }
  if (lock_token)
    *lock_token = lock ? lock->token : NULL;
  if (lock_owner)
    *lock_owner = lock ? lock->owner : NULL;
  if (lock_comment)
    *lock_comment = lock ? lock->comment : NULL;
  if (lock_date)
    *lock_date = lock ? lock->date : 0;

  return SVN_NO_ERROR;
}

svn_error_t *
svn_wc__internal_node_get_schedule(svn_wc_schedule_t *schedule,
                                   svn_boolean_t *copied,
                                   svn_wc__db_t *db,
                                   const char *local_abspath,
                                   apr_pool_t *scratch_pool)
{
  svn_wc__db_status_t status;
  svn_boolean_t op_root;
  svn_boolean_t have_base;
  svn_boolean_t have_work;
  svn_boolean_t have_more_work;
  const char *copyfrom_relpath;

  if (schedule)
    *schedule = svn_wc_schedule_normal;
  if (copied)
    *copied = FALSE;

  SVN_ERR(svn_wc__db_read_info(&status, NULL, NULL, NULL, NULL, NULL, NULL,
                               NULL, NULL, NULL, NULL, NULL, &copyfrom_relpath,
                               NULL, NULL, NULL, NULL, NULL, NULL, NULL, NULL,
                               &op_root, NULL, NULL,
                               &have_base, &have_more_work, &have_work,
                               db, local_abspath, scratch_pool, scratch_pool));

  switch (status)
    {
      case svn_wc__db_status_not_present:
      case svn_wc__db_status_server_excluded:
      case svn_wc__db_status_excluded:
        /* We used status normal in the entries world. */
        if (schedule)
          *schedule = svn_wc_schedule_normal;
        break;
      case svn_wc__db_status_normal:
      case svn_wc__db_status_incomplete:
        break;

      case svn_wc__db_status_deleted:
        {
          if (schedule)
            *schedule = svn_wc_schedule_delete;

          if (!copied)
            break;

          if (have_more_work || !have_base)
            *copied = TRUE;
          else
            {
              const char *work_del_abspath;

              /* Find out details of our deletion.  */
              SVN_ERR(svn_wc__db_scan_deletion(NULL, NULL,
                                               &work_del_abspath, NULL,
                                               db, local_abspath,
                                               scratch_pool, scratch_pool));

              if (work_del_abspath)
                *copied = TRUE; /* Working deletion */
            }
          break;
        }
      case svn_wc__db_status_added:
        {
          if (!op_root)
            {
              if (copied)
                *copied = TRUE;

              if (schedule)
                *schedule = svn_wc_schedule_normal;

              break;
            }

          if (copied)
            *copied = (copyfrom_relpath != NULL);

          if (schedule)
            *schedule = svn_wc_schedule_add;
          else
            break;

          /* Check for replaced */
          if (have_base || have_more_work)
            {
              svn_wc__db_status_t below_working;
              SVN_ERR(svn_wc__db_info_below_working(&have_base, &have_work,
                                                    &below_working,
                                                    db, local_abspath,
                                                    scratch_pool));

              /* If the node is not present or deleted (read: not present
                 in working), then the node is not a replacement */
              if (below_working != svn_wc__db_status_not_present
                  && below_working != svn_wc__db_status_deleted)
                {
                  *schedule = svn_wc_schedule_replace;
                  break;
                }
            }
          break;
        }
      default:
        SVN_ERR_MALFUNCTION();
    }

  return SVN_NO_ERROR;
}

svn_error_t *
svn_wc__node_get_schedule(svn_wc_schedule_t *schedule,
                          svn_boolean_t *copied,
                          svn_wc_context_t *wc_ctx,
                          const char *local_abspath,
                          apr_pool_t *scratch_pool)
{
  return svn_error_trace(
           svn_wc__internal_node_get_schedule(schedule,
                                              copied,
                                              wc_ctx->db,
                                              local_abspath,
                                              scratch_pool));
}

svn_error_t *
svn_wc__node_get_conflict_info(const char **conflict_old,
                               const char **conflict_new,
                               const char **conflict_wrk,
                               const char **prejfile,
                               svn_wc_context_t *wc_ctx,
                               const char *local_abspath,
                               apr_pool_t *result_pool,
                               apr_pool_t *scratch_pool)
{
  svn_boolean_t conflicted;

  SVN_ERR(svn_wc__db_read_info(NULL, NULL, NULL, NULL, NULL, NULL, NULL, NULL,
                               NULL, NULL, NULL, NULL, NULL, NULL, NULL, NULL,
                               NULL, NULL, NULL, NULL, &conflicted,
                               NULL, NULL, NULL, NULL, NULL, NULL,
                               wc_ctx->db, local_abspath,
                               scratch_pool, scratch_pool));

  if (conflict_old)
    *conflict_old = NULL;
  if (conflict_new)
    *conflict_new = NULL;
  if (conflict_wrk)
    *conflict_wrk = NULL;
  if (prejfile)
    *prejfile = NULL;

  if (conflicted
      && (conflict_old || conflict_new || conflict_wrk || prejfile))
    {
      const apr_array_header_t *conflicts;
      int j;
      SVN_ERR(svn_wc__db_read_conflicts(&conflicts, wc_ctx->db, local_abspath,
                                        scratch_pool, scratch_pool));

      for (j = 0; j < conflicts->nelts; j++)
        {
          const svn_wc_conflict_description2_t *cd;
          cd = APR_ARRAY_IDX(conflicts, j,
                             const svn_wc_conflict_description2_t *);

          switch (cd->kind)
            {
            case svn_wc_conflict_kind_text:
              if (conflict_old)
                *conflict_old = svn_dirent_basename(cd->base_abspath,
                                                    result_pool);

              if (conflict_new)
                *conflict_new = svn_dirent_basename(cd->their_abspath,
                                                    result_pool);

              if (conflict_wrk)
                *conflict_wrk = svn_dirent_basename(cd->my_abspath,
                                                    result_pool);
              break;

            case svn_wc_conflict_kind_property:
              if (prejfile)
                *prejfile = svn_dirent_basename(cd->their_abspath,
                                                result_pool);
              break;
            case svn_wc_conflict_kind_tree:
              break;
            }
        }
    }

  return SVN_NO_ERROR;
}

svn_error_t *
svn_wc__node_clear_dav_cache_recursive(svn_wc_context_t *wc_ctx,
                                       const char *local_abspath,
                                       apr_pool_t *scratch_pool)
{
  return svn_error_trace(svn_wc__db_base_clear_dav_cache_recursive(
                              wc_ctx->db, local_abspath, scratch_pool));
}


svn_error_t *
svn_wc__node_get_lock_tokens_recursive(apr_hash_t **lock_tokens,
                                       svn_wc_context_t *wc_ctx,
                                       const char *local_abspath,
                                       apr_pool_t *result_pool,
                                       apr_pool_t *scratch_pool)
{
  return svn_error_trace(svn_wc__db_base_get_lock_tokens_recursive(
                              lock_tokens, wc_ctx->db, local_abspath,
                              result_pool, scratch_pool));
}

svn_error_t *
svn_wc__get_excluded_subtrees(apr_hash_t **server_excluded_subtrees,
                              svn_wc_context_t *wc_ctx,
                              const char *local_abspath,
                              apr_pool_t *result_pool,
                              apr_pool_t *scratch_pool)
{
  return svn_error_trace(
           svn_wc__db_get_excluded_subtrees(server_excluded_subtrees,
                                            wc_ctx->db,
                                            local_abspath,
                                            result_pool,
                                            scratch_pool));
}

svn_error_t *
svn_wc__internal_get_origin(svn_boolean_t *is_copy,
                            svn_revnum_t *revision,
                            const char **repos_relpath,
                            const char **repos_root_url,
                            const char **repos_uuid,
                            const char **copy_root_abspath,
                            svn_wc__db_t *db,
                            const char *local_abspath,
                            svn_boolean_t scan_deleted,
                            apr_pool_t *result_pool,
                            apr_pool_t *scratch_pool)
{
  const char *original_repos_relpath;
  const char *original_repos_root_url;
  const char *original_repos_uuid;
  svn_revnum_t original_revision;
  svn_wc__db_status_t status;

  const char *tmp_repos_relpath;

  if (!repos_relpath)
    repos_relpath = &tmp_repos_relpath;

  SVN_ERR(svn_wc__db_read_info(&status, NULL, revision, repos_relpath,
                               repos_root_url, repos_uuid, NULL, NULL, NULL,
                               NULL, NULL, NULL,
                               &original_repos_relpath,
                               &original_repos_root_url,
                               &original_repos_uuid, &original_revision,
                               NULL, NULL, NULL, NULL, NULL, NULL, NULL, NULL,
                               NULL, NULL, is_copy,
                               db, local_abspath, result_pool, scratch_pool));

  if (*repos_relpath)
    {
      return SVN_NO_ERROR; /* Returned BASE information */
    }

  if (status == svn_wc__db_status_deleted && !scan_deleted)
    {
      if (is_copy)
        *is_copy = FALSE; /* Deletes are stored in working; default to FALSE */

      return SVN_NO_ERROR; /* No info */
    }

  if (original_repos_relpath)
    {
      *repos_relpath = original_repos_relpath;
      if (revision)
        *revision = original_revision;
      if (repos_root_url)
        *repos_root_url = original_repos_root_url;
      if (repos_uuid)
        *repos_uuid = original_repos_uuid;

      if (copy_root_abspath == NULL)
        return SVN_NO_ERROR;
    }

  {
    svn_boolean_t scan_working = FALSE;

    if (status == svn_wc__db_status_added)
      scan_working = TRUE;
    else if (status == svn_wc__db_status_deleted)
      {
        svn_boolean_t have_base;
        /* Is this a BASE or a WORKING delete? */
        SVN_ERR(svn_wc__db_info_below_working(&have_base, &scan_working,
                                              &status, db, local_abspath,
                                              scratch_pool));
      }

    if (scan_working)
      {
        const char *op_root_abspath;

        SVN_ERR(svn_wc__db_scan_addition(&status, &op_root_abspath, NULL,
                                         NULL, NULL, &original_repos_relpath,
                                         repos_root_url,
                                         repos_uuid, revision, NULL, NULL,
                                         db, local_abspath,
                                         result_pool, scratch_pool));

        if (status == svn_wc__db_status_added)
          {
            if (is_copy)
              *is_copy = FALSE;
            return SVN_NO_ERROR; /* Local addition */
          }

        *repos_relpath = svn_relpath_join(
                                original_repos_relpath,
                                svn_dirent_skip_ancestor(op_root_abspath,
                                                         local_abspath),
                                result_pool);
        if (copy_root_abspath)
          *copy_root_abspath = op_root_abspath;
      }
    else /* Deleted, excluded, not-present, server-excluded, ... */
      {
        if (is_copy)
          *is_copy = FALSE;

        SVN_ERR(svn_wc__db_base_get_info(NULL, NULL, revision, repos_relpath,
                                         repos_root_url, repos_uuid, NULL,
                                         NULL, NULL, NULL, NULL, NULL, NULL,
                                         NULL, NULL,
                                         db, local_abspath,
                                         result_pool, scratch_pool));
      }

    return SVN_NO_ERROR;
  }
}

svn_error_t *
svn_wc__node_get_origin(svn_boolean_t *is_copy,
                        svn_revnum_t *revision,
                        const char **repos_relpath,
                        const char **repos_root_url,
                        const char **repos_uuid,
                        const char **copy_root_abspath,
                        svn_wc_context_t *wc_ctx,
                        const char *local_abspath,
                        svn_boolean_t scan_deleted,
                        apr_pool_t *result_pool,
                        apr_pool_t *scratch_pool)
{
  return svn_error_trace(svn_wc__internal_get_origin(is_copy, revision,
                           repos_relpath, repos_root_url, repos_uuid,
                           copy_root_abspath,
                           wc_ctx->db, local_abspath, scan_deleted,
                           result_pool, scratch_pool));
}

svn_error_t *
svn_wc__node_get_commit_status(svn_boolean_t *added,
                               svn_boolean_t *deleted,
                               svn_boolean_t *is_replace_root,
                               svn_boolean_t *is_op_root,
                               svn_revnum_t *revision,
                               svn_revnum_t *original_revision,
                               const char **original_repos_relpath,
                               svn_wc_context_t *wc_ctx,
                               const char *local_abspath,
                               apr_pool_t *result_pool,
                               apr_pool_t *scratch_pool)
{
  svn_wc__db_status_t status;
  svn_boolean_t have_base;
  svn_boolean_t have_more_work;
  svn_boolean_t op_root;

  /* ### All of this should be handled inside a single read transaction */
  SVN_ERR(svn_wc__db_read_info(&status, NULL, revision, NULL,
                               NULL, NULL, NULL, NULL, NULL, NULL, NULL, NULL,
                               original_repos_relpath, NULL, NULL,
                               original_revision, NULL, NULL, NULL,
                               NULL, NULL,
                               &op_root, NULL, NULL,
                               &have_base, &have_more_work, NULL,
                               wc_ctx->db, local_abspath,
                               result_pool, scratch_pool));

  if (added)
    *added = (status == svn_wc__db_status_added);
  if (deleted)
    *deleted = (status == svn_wc__db_status_deleted);
  if (is_op_root)
    *is_op_root = op_root;

  if (is_replace_root)
    {
      if (status == svn_wc__db_status_added
          && op_root
          && (have_base || have_more_work))
        SVN_ERR(svn_wc__db_node_check_replace(is_replace_root, NULL, NULL,
                                              wc_ctx->db, local_abspath,
                                              scratch_pool));
      else
        *is_replace_root = FALSE;
    }

  /* Retrieve some information from BASE which is needed for replacing
     and/or deleting BASE nodes. */
  if (have_base
      && !have_more_work
      && op_root
      && (revision && !SVN_IS_VALID_REVNUM(*revision)))
    {
      SVN_ERR(svn_wc__db_base_get_info(NULL, NULL, revision, NULL, NULL, NULL,
                                       NULL, NULL, NULL, NULL, NULL, NULL,
>>>>>>> 4cf18c3e
                                       NULL, NULL, NULL,
                                       wc_ctx->db, local_abspath,
                                       scratch_pool, scratch_pool));
    }

  return SVN_NO_ERROR;
}

svn_error_t *
<<<<<<< HEAD
svn_wc__node_get_lock_token(const char **lock_token,
=======
svn_wc__node_get_md5_from_sha1(const svn_checksum_t **md5_checksum,
                               svn_wc_context_t *wc_ctx,
                               const char *wri_abspath,
                               const svn_checksum_t *sha1_checksum,
                               apr_pool_t *result_pool,
                               apr_pool_t *scratch_pool)
{
  return svn_error_trace(svn_wc__db_pristine_get_md5(md5_checksum,
                                                     wc_ctx->db,
                                                     wri_abspath,
                                                     sha1_checksum,
                                                     result_pool,
                                                     scratch_pool));
}

svn_error_t *
svn_wc__get_not_present_descendants(const apr_array_header_t **descendants,
                                    svn_wc_context_t *wc_ctx,
                                    const char *local_abspath,
                                    apr_pool_t *result_pool,
                                    apr_pool_t *scratch_pool)
{
  return svn_error_trace(
                svn_wc__db_get_not_present_descendants(descendants,
                                                       wc_ctx->db,
                                                       local_abspath,
                                                       result_pool,
                                                       scratch_pool));
}

svn_error_t *
svn_wc__rename_wc(svn_wc_context_t *wc_ctx,
                  const char *from_abspath,
                  const char *dst_abspath,
                  apr_pool_t *scratch_pool)
{
  const char *wcroot_abspath;
  SVN_ERR(svn_wc__db_get_wcroot(&wcroot_abspath, wc_ctx->db, from_abspath,
                                scratch_pool, scratch_pool));

  if (! strcmp(from_abspath, wcroot_abspath))
    {
      SVN_ERR(svn_wc__db_drop_root(wc_ctx->db, wcroot_abspath, scratch_pool));

      SVN_ERR(svn_io_file_rename(from_abspath, dst_abspath, scratch_pool));
    }
  else
    return svn_error_createf(
                    SVN_ERR_WC_PATH_UNEXPECTED_STATUS, NULL,
                    _("'%s' is not the root of the working copy '%s'"),
                    svn_dirent_local_style(from_abspath, scratch_pool),
                    svn_dirent_local_style(wcroot_abspath, scratch_pool));

  return SVN_NO_ERROR;
}

svn_error_t *
svn_wc__check_for_obstructions(svn_wc_notify_state_t *obstruction_state,
                               svn_node_kind_t *kind,
                               svn_boolean_t *added,
                               svn_boolean_t *deleted,
                               svn_wc_context_t *wc_ctx,
                               const char *local_abspath,
                               svn_boolean_t no_wcroot_check,
                               apr_pool_t *scratch_pool)
{
  svn_wc__db_status_t status;
  svn_kind_t db_kind;
  svn_node_kind_t disk_kind;
  svn_error_t *err;

  *obstruction_state = svn_wc_notify_state_inapplicable;
  if (kind)
    *kind = svn_node_none;
  if (added)
    *added = FALSE;
  if (deleted)
    *deleted = FALSE;

  SVN_ERR(svn_io_check_path(local_abspath, &disk_kind, scratch_pool));

  err = svn_wc__db_read_info(&status, &db_kind, NULL, NULL, NULL, NULL, NULL,
                             NULL, NULL, NULL, NULL, NULL, NULL, NULL, NULL,
                             NULL, NULL, NULL, NULL, NULL, NULL, NULL,
                             NULL, NULL, NULL, NULL, NULL,
                             wc_ctx->db, local_abspath,
                             scratch_pool, scratch_pool);

  if (err && err->apr_err == SVN_ERR_WC_PATH_NOT_FOUND)
    {
      svn_error_clear(err);

      if (disk_kind != svn_node_none)
        {
          /* Nothing in the DB, but something on disk */
          *obstruction_state = svn_wc_notify_state_obstructed;
          return SVN_NO_ERROR;
        }

      err = svn_wc__db_read_info(&status, &db_kind, NULL, NULL, NULL, NULL,
                                 NULL, NULL, NULL, NULL, NULL, NULL, NULL,
                                 NULL, NULL, NULL, NULL, NULL, NULL, NULL,
                                 NULL, NULL, NULL, NULL, NULL, NULL, NULL,
                                 wc_ctx->db, svn_dirent_dirname(local_abspath,
                                                                scratch_pool),
                                 scratch_pool, scratch_pool);

      if (err && err->apr_err == SVN_ERR_WC_PATH_NOT_FOUND)
        {
          svn_error_clear(err);
          /* No versioned parent; we can't add a node here */
          *obstruction_state = svn_wc_notify_state_obstructed;
          return SVN_NO_ERROR;
        }
      else
        SVN_ERR(err);

      if (db_kind != svn_kind_dir
          || (status != svn_wc__db_status_normal
              && status != svn_wc__db_status_added))
        {
          /* The parent doesn't allow nodes to be added below it */
          *obstruction_state = svn_wc_notify_state_obstructed;
        }

      return SVN_NO_ERROR;
    }
  else
    SVN_ERR(err);

  /* Check for obstructing working copies */
  if (!no_wcroot_check
      && db_kind == svn_kind_dir
      && status == svn_wc__db_status_normal)
    {
      svn_boolean_t is_root;
      SVN_ERR(svn_wc__db_is_wcroot(&is_root, wc_ctx->db, local_abspath,
                                   scratch_pool));

      if (is_root)
        {
          /* Callers should handle this as unversioned */
          *obstruction_state = svn_wc_notify_state_obstructed;
          return SVN_NO_ERROR;
        }
    }

  if (kind)
    SVN_ERR(convert_db_kind_to_node_kind(kind, db_kind, status, FALSE));

  switch (status)
    {
      case svn_wc__db_status_deleted:
        if (deleted)
          *deleted = TRUE;
        /* Fall through to svn_wc__db_status_not_present */
      case svn_wc__db_status_not_present:
        if (disk_kind != svn_node_none)
          *obstruction_state = svn_wc_notify_state_obstructed;
        break;

      case svn_wc__db_status_excluded:
      case svn_wc__db_status_server_excluded:
      case svn_wc__db_status_incomplete:
        *obstruction_state = svn_wc_notify_state_missing;
        break;

      case svn_wc__db_status_added:
        if (added)
          *added = TRUE;
        /* Fall through to svn_wc__db_status_normal */
      case svn_wc__db_status_normal:
        if (disk_kind == svn_node_none)
          *obstruction_state = svn_wc_notify_state_missing;
        else
          {
            svn_node_kind_t expected_kind;

            SVN_ERR(convert_db_kind_to_node_kind(&expected_kind, db_kind,
                                                 status, FALSE));

            if (disk_kind != expected_kind)
              *obstruction_state = svn_wc_notify_state_obstructed;
          }
        break;
      default:
        SVN_ERR_MALFUNCTION();
    }

  return SVN_NO_ERROR;
}


svn_error_t *
svn_wc__node_was_moved_away(const char **moved_to_abspath,
                            const char **op_root_abspath,
>>>>>>> 4cf18c3e
                            svn_wc_context_t *wc_ctx,
                            const char *local_abspath,
                            apr_pool_t *result_pool,
                            apr_pool_t *scratch_pool)
{
<<<<<<< HEAD
  svn_wc__db_lock_t *lock;

  SVN_ERR(svn_wc__db_read_info(NULL,
                               NULL, NULL, NULL, NULL, NULL, NULL, NULL,
                               NULL, NULL, NULL, NULL, NULL, NULL, NULL,
                               NULL, NULL, NULL, NULL, NULL, NULL, NULL,
                               NULL, &lock,
                               wc_ctx->db, local_abspath,
                               result_pool, scratch_pool));
  *lock_token = lock ? lock->token : NULL;
=======
  svn_boolean_t is_deleted;

  if (moved_to_abspath)
    *moved_to_abspath = NULL;
  if (op_root_abspath)
    *op_root_abspath = NULL;

  SVN_ERR(svn_wc__node_is_status_deleted(&is_deleted, wc_ctx, local_abspath,
                                         scratch_pool));
  if (is_deleted)
    SVN_ERR(svn_wc__db_scan_deletion(NULL, moved_to_abspath, NULL,
                                     op_root_abspath, wc_ctx->db,
                                     local_abspath,
                                     result_pool, scratch_pool));

  return SVN_NO_ERROR;
}


svn_error_t *
svn_wc__node_was_moved_here(const char **moved_from_abspath,
                            const char **delete_op_root_abspath,
                            svn_wc_context_t *wc_ctx,
                            const char *local_abspath,
                            apr_pool_t *result_pool,
                            apr_pool_t *scratch_pool)
{
  svn_boolean_t is_added;

  if (moved_from_abspath)
    *moved_from_abspath = NULL;
  if (delete_op_root_abspath)
    *delete_op_root_abspath = NULL;

  SVN_ERR(svn_wc__node_is_added(&is_added, wc_ctx, local_abspath,
                                scratch_pool));
  if (is_added && (moved_from_abspath || delete_op_root_abspath))
    {
      svn_wc__db_status_t status;
      const char *db_moved_from_abspath;
      const char *db_delete_op_root_abspath;

      SVN_ERR(svn_wc__db_scan_addition(&status, NULL,
                                       NULL, NULL, NULL, NULL, NULL,
                                       NULL, NULL, &db_moved_from_abspath,
                                       &db_delete_op_root_abspath,
                                       wc_ctx->db, local_abspath,
                                       scratch_pool, scratch_pool));
      if (status == svn_wc__db_status_moved_here)
        {
          if (moved_from_abspath)
            *moved_from_abspath = apr_pstrdup(result_pool,
                                              db_moved_from_abspath);
          if (delete_op_root_abspath)
            *delete_op_root_abspath = apr_pstrdup(result_pool,
                                                  db_delete_op_root_abspath);
        }
    }
>>>>>>> 4cf18c3e

  return SVN_NO_ERROR;
}<|MERGE_RESOLUTION|>--- conflicted
+++ resolved
@@ -102,15 +102,6 @@
 
 
 svn_error_t *
-<<<<<<< HEAD
-svn_wc__node_get_repos_info(const char **repos_root_url,
-                            const char **repos_uuid,
-                            svn_wc_context_t *wc_ctx,
-                            const char *local_abspath,
-                            svn_boolean_t scan_added,
-                            apr_pool_t *result_pool,
-                            apr_pool_t *scratch_pool)
-=======
 svn_wc__node_get_children_of_working_node(const apr_array_header_t **children,
                                           svn_wc_context_t *wc_ctx,
                                           const char *dir_abspath,
@@ -156,7 +147,6 @@
                                 const char *local_abspath,
                                 apr_pool_t *result_pool,
                                 apr_pool_t *scratch_pool)
->>>>>>> 4cf18c3e
 {
   svn_error_t *err;
   svn_wc__db_status_t status;
@@ -166,23 +156,14 @@
                              NULL, NULL, NULL, NULL, NULL, NULL,
                              NULL, NULL, NULL, NULL, NULL, NULL,
                              NULL, NULL, NULL, NULL, NULL, NULL,
-<<<<<<< HEAD
-                             wc_ctx->db, local_abspath, result_pool,
-                             scratch_pool);
-=======
                              NULL, NULL, NULL,
                              db, local_abspath,
                              result_pool, scratch_pool);
->>>>>>> 4cf18c3e
   if (err)
     {
       if (err->apr_err != SVN_ERR_WC_PATH_NOT_FOUND
           && err->apr_err != SVN_ERR_WC_NOT_WORKING_COPY)
-<<<<<<< HEAD
-        return svn_error_return(err);
-=======
         return svn_error_trace(err);
->>>>>>> 4cf18c3e
 
       /* This node is not versioned. Return NULL repos info.  */
       svn_error_clear(err);
@@ -192,8 +173,6 @@
       if (repos_uuid)
         *repos_uuid = NULL;
       return SVN_NO_ERROR;
-<<<<<<< HEAD
-=======
     }
 
   if (((repos_root_url && *repos_root_url) || !repos_root_url)
@@ -231,48 +210,14 @@
                                        NULL, NULL, NULL, NULL, NULL, NULL,
                                        db, local_abspath,
                                        result_pool, scratch_pool));
->>>>>>> 4cf18c3e
     }
   else
     SVN_ERR(svn_wc__db_scan_base_repos(NULL, repos_root_url, repos_uuid,
                                        db, local_abspath,
                                        result_pool, scratch_pool));
 
-<<<<<<< HEAD
-  if (scan_added
-      && (status == svn_wc__db_status_added
-          || status == svn_wc__db_status_obstructed_add))
-    {
-      /* We have an addition. scan_addition() will find the intended
-         repository location by scanning up the tree.  */
-      return svn_error_return(svn_wc__db_scan_addition(
-                                &status, NULL,
-                                NULL, repos_root_url, repos_uuid,
-                                NULL, NULL, NULL, NULL,
-                                wc_ctx->db, local_abspath,
-                                scratch_pool, scratch_pool));
-    }
-
-  /* If we didn't get repository information, and the status means we are
-     looking at an unchanged BASE node, then scan upwards for repos info.  */
-  if (((repos_root_url != NULL && *repos_root_url == NULL)
-       || (repos_uuid != NULL && *repos_uuid == NULL))
-      && (status == svn_wc__db_status_normal
-          || status == svn_wc__db_status_obstructed
-          || status == svn_wc__db_status_absent
-          || status == svn_wc__db_status_excluded
-          || status == svn_wc__db_status_not_present))
-    {
-      SVN_ERR(svn_wc__db_scan_base_repos(NULL, repos_root_url, repos_uuid,
-                                         wc_ctx->db, local_abspath,
-                                         result_pool, scratch_pool));
-    }
-  /* else maybe a deletion, or an addition w/ SCAN_ADDED==FALSE.  */
-
-=======
   SVN_ERR_ASSERT(repos_root_url == NULL || *repos_root_url != NULL);
   SVN_ERR_ASSERT(repos_uuid == NULL || *repos_uuid != NULL);
->>>>>>> 4cf18c3e
   return SVN_NO_ERROR;
 }
 
@@ -289,10 +234,6 @@
             result_pool, scratch_pool));
 }
 
-<<<<<<< HEAD
-  SVN_ERR(svn_wc__db_read_kind(&db_kind, wc_ctx->db, abspath, TRUE,
-                               scratch_pool));
-=======
 /* Convert DB_KIND into the appropriate NODE_KIND value.
  * If SHOW_HIDDEN is TRUE, report the node kind as found in the DB
  * even if DB_STATUS indicates that the node is hidden.
@@ -308,7 +249,6 @@
                              svn_wc__db_status_t db_status,
                              svn_boolean_t show_hidden)
 {
->>>>>>> 4cf18c3e
   switch (db_kind)
     {
       case svn_kind_file:
@@ -322,9 +262,6 @@
         break;
       case svn_kind_unknown:
         *node_kind = svn_node_unknown;
-        break;
-      case svn_wc__db_kind_unknown:
-        *kind = svn_node_unknown;  /* ### should probably be svn_node_none  */
         break;
       default:
         SVN_ERR_MALFUNCTION();
@@ -478,46 +415,6 @@
 }
 
 svn_error_t *
-<<<<<<< HEAD
-svn_wc__node_get_depth(svn_depth_t *depth,
-                       svn_wc_context_t *wc_ctx,
-                       const char *local_abspath,
-                       apr_pool_t *scratch_pool)
-{
-  return svn_error_return(
-    svn_wc__db_read_info(NULL, NULL, NULL, NULL, NULL, NULL, NULL,
-                         NULL, NULL, NULL, depth, NULL, NULL, NULL,
-                         NULL, NULL, NULL, NULL, NULL, NULL, NULL,
-                         NULL, NULL, NULL,
-                         wc_ctx->db, local_abspath, scratch_pool,
-                         scratch_pool));
-}
-
-svn_error_t *
-svn_wc__node_get_changed_info(svn_revnum_t *changed_rev,
-                              apr_time_t *changed_date,
-                              const char **changed_author,
-                              svn_wc_context_t *wc_ctx,
-                              const char *local_abspath,
-                              apr_pool_t *result_pool,
-                              apr_pool_t *scratch_pool)
-{
-  return svn_error_return(
-    svn_wc__db_read_info(NULL, NULL, NULL, NULL, NULL, NULL, changed_rev,
-                         changed_date, changed_author, NULL, NULL, NULL,
-                         NULL, NULL, NULL, NULL, NULL, NULL, NULL, NULL,
-                         NULL, NULL, NULL, NULL,
-                         wc_ctx->db, local_abspath, result_pool,
-                         scratch_pool));
-}
-
-svn_error_t *
-svn_wc__node_get_changelist(const char **changelist,
-                            svn_wc_context_t *wc_ctx,
-                            const char *local_abspath,
-                            apr_pool_t *result_pool,
-                            apr_pool_t *scratch_pool)
-=======
 svn_wc__internal_get_copyfrom_info(const char **copyfrom_root_url,
                                    const char **copyfrom_repos_relpath,
                                    const char **copyfrom_url,
@@ -527,22 +424,12 @@
                                    const char *local_abspath,
                                    apr_pool_t *result_pool,
                                    apr_pool_t *scratch_pool)
->>>>>>> 4cf18c3e
 {
   const char *original_root_url;
   const char *original_repos_relpath;
   svn_revnum_t original_revision;
   svn_wc__db_status_t status;
 
-<<<<<<< HEAD
-  err = svn_wc__db_read_info(NULL, NULL, NULL, NULL, NULL, NULL, NULL,
-                             NULL, NULL, NULL, NULL, NULL, NULL, NULL,
-                             changelist,
-                             NULL, NULL, NULL, NULL, NULL, NULL,
-                             NULL, NULL, NULL,
-                             wc_ctx->db, local_abspath, result_pool,
-                             scratch_pool);
-=======
   if (copyfrom_root_url)
     *copyfrom_root_url = NULL;
   if (copyfrom_repos_relpath)
@@ -553,7 +440,6 @@
     *copyfrom_rev = SVN_INVALID_REVNUM;
   if (is_copy_target)
     *is_copy_target = FALSE;
->>>>>>> 4cf18c3e
 
   SVN_ERR(svn_wc__db_read_info(&status, NULL, NULL, NULL, NULL, NULL, NULL,
                                NULL, NULL, NULL, NULL, NULL,
@@ -670,74 +556,6 @@
   return SVN_NO_ERROR;
 }
 
-<<<<<<< HEAD
-svn_error_t *
-svn_wc__internal_node_get_url(const char **url,
-                              svn_wc__db_t *db,
-                              const char *local_abspath,
-                              apr_pool_t *result_pool,
-                              apr_pool_t *scratch_pool)
-{
-  svn_wc__db_status_t status;
-  const char *repos_relpath;
-  const char *repos_root_url;
-
-  SVN_ERR(svn_wc__db_read_info(&status, NULL, NULL, &repos_relpath,
-                               &repos_root_url,
-                               NULL, NULL, NULL, NULL, NULL, NULL, NULL, NULL,
-                               NULL, NULL, NULL, NULL, NULL, NULL, NULL, NULL,
-                               NULL, NULL, NULL,
-                               db, local_abspath,
-                               scratch_pool, scratch_pool));
-  if (repos_relpath == NULL)
-    {
-      if (status == svn_wc__db_status_normal
-          || status == svn_wc__db_status_incomplete)
-        {
-          SVN_ERR(svn_wc__db_scan_base_repos(&repos_relpath, &repos_root_url,
-                                             NULL,
-                                             db, local_abspath,
-                                             scratch_pool, scratch_pool));
-        }
-      else if (status == svn_wc__db_status_added
-               || status == svn_wc__db_status_obstructed_add)
-        {
-          SVN_ERR(svn_wc__db_scan_addition(NULL, NULL, &repos_relpath,
-                                           &repos_root_url, NULL, NULL, NULL,
-                                           NULL, NULL,
-                                           db, local_abspath,
-                                           scratch_pool, scratch_pool));
-        }
-      else
-        {
-          *url = NULL;
-          return SVN_NO_ERROR;
-        }
-    }
-
-  SVN_ERR_ASSERT(repos_root_url != NULL && repos_relpath != NULL);
-  *url = svn_path_url_add_component2(repos_root_url, repos_relpath,
-                                     result_pool);
-
-  return SVN_NO_ERROR;
-}
-
-
-svn_error_t *
-svn_wc__node_get_url(const char **url,
-                     svn_wc_context_t *wc_ctx,
-                     const char *local_abspath,
-                     apr_pool_t *result_pool,
-                     apr_pool_t *scratch_pool)
-{
-  return svn_error_return(svn_wc__internal_node_get_url(
-                            url, wc_ctx->db, local_abspath,
-                            result_pool, scratch_pool));
-}
-
-
-/* A recursive node-walker, helper for svn_wc__node_walk_children(). */
-=======
 
 /* A recursive node-walker, helper for svn_wc__internal_walk_children().
  *
@@ -749,15 +567,11 @@
  * ### Is it possible for a subdirectory to be hidden and known to be a
  *     directory?  If so, and if show_hidden is true, this will try to
  *     recurse into it.  */
->>>>>>> 4cf18c3e
 static svn_error_t *
 walker_helper(svn_wc__db_t *db,
               const char *dir_abspath,
               svn_boolean_t show_hidden,
-<<<<<<< HEAD
-=======
               const apr_hash_t *changelist_filter,
->>>>>>> 4cf18c3e
               svn_wc__node_found_func_t walk_callback,
               void *walk_baton,
               svn_depth_t depth,
@@ -765,12 +579,8 @@
               void *cancel_baton,
               apr_pool_t *scratch_pool)
 {
-<<<<<<< HEAD
-  const apr_array_header_t *rel_children;
-=======
   apr_hash_t *rel_children_info;
   apr_hash_index_t *hi;
->>>>>>> 4cf18c3e
   apr_pool_t *iterpool;
 
   if (depth == svn_depth_empty)
@@ -791,10 +601,6 @@
       svn_kind_t child_kind = wi->kind;
       svn_wc__db_status_t child_status = wi->status;
       const char *child_abspath;
-<<<<<<< HEAD
-      svn_wc__db_kind_t child_kind;
-=======
->>>>>>> 4cf18c3e
 
       svn_pool_clear(iterpool);
 
@@ -815,21 +621,6 @@
               break;
           }
 
-<<<<<<< HEAD
-      SVN_ERR(svn_wc__db_read_info(NULL, &child_kind, NULL, NULL, NULL, NULL,
-                                   NULL, NULL, NULL, NULL, NULL, NULL,
-                                   NULL, NULL, NULL, NULL, NULL, NULL,
-                                   NULL, NULL, NULL, NULL, NULL,
-                                   NULL,
-                                   db, child_abspath, iterpool, iterpool));
-
-      /* Return the child, if appropriate.  (For a directory,
-       * this is the first visit: as a child.) */
-      if (child_kind == svn_wc__db_kind_file
-            || depth >= svn_depth_immediates)
-        {
-          SVN_ERR(walk_callback(child_abspath, walk_baton, iterpool));
-=======
       /* Return the child, if appropriate. */
       if ( (child_kind == svn_kind_file
              || depth >= svn_depth_immediates)
@@ -847,7 +638,6 @@
            * ###    Not yet, we need to get the node walker
            * ###    libsvn_wc-internal first. -hkw */
           SVN_ERR(walk_callback(child_abspath, kind, walk_baton, iterpool));
->>>>>>> 4cf18c3e
         }
 
       /* Recurse into this directory, if appropriate. */
@@ -860,15 +650,10 @@
             depth_below_here = svn_depth_empty;
 
           SVN_ERR(walker_helper(db, child_abspath, show_hidden,
-<<<<<<< HEAD
-                                walk_callback, walk_baton,
-                                depth_below_here, cancel_func, cancel_baton,
-=======
                                 changelist_filter,
                                 walk_callback, walk_baton,
                                 depth_below_here,
                                 cancel_func, cancel_baton,
->>>>>>> 4cf18c3e
                                 iterpool));
         }
     }
@@ -883,10 +668,7 @@
 svn_wc__internal_walk_children(svn_wc__db_t *db,
                                const char *local_abspath,
                                svn_boolean_t show_hidden,
-<<<<<<< HEAD
-=======
                                const apr_array_header_t *changelist_filter,
->>>>>>> 4cf18c3e
                                svn_wc__node_found_func_t walk_callback,
                                void *walk_baton,
                                svn_depth_t walk_depth,
@@ -894,10 +676,6 @@
                                void *cancel_baton,
                                apr_pool_t *scratch_pool)
 {
-<<<<<<< HEAD
-  svn_wc__db_kind_t kind;
-  svn_depth_t depth;
-=======
   svn_kind_t db_kind;
   svn_node_kind_t kind;
   svn_wc__db_status_t status;
@@ -905,7 +683,6 @@
 
   SVN_ERR_ASSERT(walk_depth >= svn_depth_empty
                  && walk_depth <= svn_depth_infinity);
->>>>>>> 4cf18c3e
 
   if (changelist_filter && changelist_filter->nelts)
     SVN_ERR(svn_hash_from_cstring_keys(&changelist_hash, changelist_filter,
@@ -915,16 +692,6 @@
   SVN_ERR(svn_wc__db_read_info(&status, &db_kind, NULL, NULL, NULL, NULL,
                                NULL, NULL, NULL, NULL, NULL, NULL,
                                NULL, NULL, NULL, NULL, NULL, NULL, NULL,
-<<<<<<< HEAD
-                               NULL, NULL, NULL, NULL, NULL,
-                               db, local_abspath, scratch_pool, scratch_pool));
-
-  if (kind == svn_wc__db_kind_file || depth == svn_depth_exclude)
-    {
-      return svn_error_return(
-        walk_callback(local_abspath, walk_baton, scratch_pool));
-    }
-=======
                                NULL, NULL, NULL, NULL, NULL, NULL, NULL, NULL,
                                db, local_abspath, scratch_pool, scratch_pool));
 
@@ -939,22 +706,12 @@
       || status == svn_wc__db_status_excluded
       || status == svn_wc__db_status_server_excluded)
     return SVN_NO_ERROR;
->>>>>>> 4cf18c3e
 
   if (db_kind == svn_kind_dir)
     {
-<<<<<<< HEAD
-      /* Return the directory first, before starting recursion, since it
-         won't get returned as part of the recursion. */
-      SVN_ERR(walk_callback(local_abspath, walk_baton, scratch_pool));
-
-      return svn_error_return(
-        walker_helper(db, local_abspath, show_hidden, walk_callback, walk_baton,
-=======
       return svn_error_trace(
         walker_helper(db, local_abspath, show_hidden, changelist_hash,
                       walk_callback, walk_baton,
->>>>>>> 4cf18c3e
                       walk_depth, cancel_func, cancel_baton, scratch_pool));
     }
 
@@ -965,34 +722,10 @@
 }
 
 svn_error_t *
-<<<<<<< HEAD
-svn_wc__node_walk_children(svn_wc_context_t *wc_ctx,
-                           const char *local_abspath,
-                           svn_boolean_t show_hidden,
-                           svn_wc__node_found_func_t walk_callback,
-                           void *walk_baton,
-                           svn_depth_t walk_depth,
-                           svn_cancel_func_t cancel_func,
-                           void *cancel_baton,
-                           apr_pool_t *scratch_pool)
-{
-  return svn_error_return(
-    svn_wc__internal_walk_children(wc_ctx->db, local_abspath, show_hidden,
-                                   walk_callback, walk_baton, walk_depth,
-                                   cancel_func, cancel_baton, scratch_pool));
-}
-
-svn_error_t *
-svn_wc__node_is_status_delete(svn_boolean_t *is_deleted,
-                              svn_wc_context_t *wc_ctx,
-                              const char *local_abspath,
-                              apr_pool_t *scratch_pool)
-=======
 svn_wc__node_is_status_deleted(svn_boolean_t *is_deleted,
                                svn_wc_context_t *wc_ctx,
                                const char *local_abspath,
                                apr_pool_t *scratch_pool)
->>>>>>> 4cf18c3e
 {
   svn_wc__db_status_t status;
 
@@ -1000,56 +733,30 @@
                                NULL, NULL, NULL, NULL, NULL, NULL, NULL,
                                NULL, NULL, NULL, NULL, NULL, NULL, NULL,
                                NULL, NULL, NULL, NULL, NULL, NULL, NULL,
-<<<<<<< HEAD
-                               NULL, NULL,
-                               wc_ctx->db, local_abspath,
-                               scratch_pool, scratch_pool));
-
-  /* ### Do we need to consider svn_wc__db_status_obstructed_delete? */
-=======
                                NULL, NULL, NULL, NULL, NULL,
                                wc_ctx->db, local_abspath,
                                scratch_pool, scratch_pool));
 
->>>>>>> 4cf18c3e
   *is_deleted = (status == svn_wc__db_status_deleted);
 
   return SVN_NO_ERROR;
 }
 
 svn_error_t *
-<<<<<<< HEAD
-svn_wc__node_is_status_obstructed(svn_boolean_t *is_obstructed,
-                                  svn_wc_context_t *wc_ctx,
-                                  const char *local_abspath,
-=======
 svn_wc__node_get_deleted_ancestor(const char **deleted_ancestor_abspath,
                                   svn_wc_context_t *wc_ctx,
                                   const char *local_abspath,
                                   apr_pool_t *result_pool,
->>>>>>> 4cf18c3e
                                   apr_pool_t *scratch_pool)
 {
   svn_wc__db_status_t status;
 
-<<<<<<< HEAD
-=======
   *deleted_ancestor_abspath = NULL;
 
->>>>>>> 4cf18c3e
   SVN_ERR(svn_wc__db_read_info(&status,
                                NULL, NULL, NULL, NULL, NULL, NULL, NULL,
                                NULL, NULL, NULL, NULL, NULL, NULL, NULL,
                                NULL, NULL, NULL, NULL, NULL, NULL, NULL,
-<<<<<<< HEAD
-                               NULL, NULL,
-                               wc_ctx->db, local_abspath,
-                               scratch_pool, scratch_pool));
-
-  *is_obstructed = (status == svn_wc__db_status_obstructed) ||
-                   (status == svn_wc__db_status_obstructed_add) ||
-                   (status == svn_wc__db_status_obstructed_delete);
-=======
                                NULL, NULL, NULL, NULL, NULL,
                                wc_ctx->db, local_abspath,
                                scratch_pool, scratch_pool));
@@ -1058,23 +765,15 @@
     SVN_ERR(svn_wc__db_scan_deletion(deleted_ancestor_abspath, NULL, NULL,
                                      NULL, wc_ctx->db, local_abspath,
                                      result_pool, scratch_pool));
->>>>>>> 4cf18c3e
-
-  return SVN_NO_ERROR;
-}
-
-svn_error_t *
-<<<<<<< HEAD
-svn_wc__node_is_status_absent(svn_boolean_t *is_absent,
-                              svn_wc_context_t *wc_ctx,
-                              const char *local_abspath,
-                              apr_pool_t *scratch_pool)
-=======
+
+  return SVN_NO_ERROR;
+}
+
+svn_error_t *
 svn_wc__node_is_status_server_excluded(svn_boolean_t *is_server_excluded,
                                        svn_wc_context_t *wc_ctx,
                                        const char *local_abspath,
                                        apr_pool_t *scratch_pool)
->>>>>>> 4cf18c3e
 {
   svn_wc__db_status_t status;
 
@@ -1082,33 +781,19 @@
                                NULL, NULL, NULL, NULL, NULL, NULL, NULL,
                                NULL, NULL, NULL, NULL, NULL, NULL, NULL,
                                NULL, NULL, NULL, NULL, NULL, NULL, NULL,
-<<<<<<< HEAD
-                               NULL, NULL,
-                               wc_ctx->db, local_abspath,
-                               scratch_pool, scratch_pool));
-  *is_absent = (status == svn_wc__db_status_absent);
-=======
                                NULL, NULL, NULL, NULL, NULL,
                                wc_ctx->db, local_abspath,
                                scratch_pool, scratch_pool));
   *is_server_excluded = (status == svn_wc__db_status_server_excluded);
->>>>>>> 4cf18c3e
-
-  return SVN_NO_ERROR;
-}
-
-svn_error_t *
-<<<<<<< HEAD
-svn_wc__node_is_status_present(svn_boolean_t *is_present,
-                               svn_wc_context_t *wc_ctx,
-                               const char *local_abspath,
-                               apr_pool_t *scratch_pool)
-=======
+
+  return SVN_NO_ERROR;
+}
+
+svn_error_t *
 svn_wc__node_is_status_not_present(svn_boolean_t *is_not_present,
                                    svn_wc_context_t *wc_ctx,
                                    const char *local_abspath,
                                    apr_pool_t *scratch_pool)
->>>>>>> 4cf18c3e
 {
   svn_wc__db_status_t status;
 
@@ -1116,33 +801,19 @@
                                NULL, NULL, NULL, NULL, NULL, NULL, NULL,
                                NULL, NULL, NULL, NULL, NULL, NULL, NULL,
                                NULL, NULL, NULL, NULL, NULL, NULL, NULL,
-<<<<<<< HEAD
-                               NULL, NULL,
-                               wc_ctx->db, local_abspath,
-                               scratch_pool, scratch_pool));
-  *is_present = (status != svn_wc__db_status_not_present);
-=======
                                NULL, NULL, NULL, NULL, NULL,
                                wc_ctx->db, local_abspath,
                                scratch_pool, scratch_pool));
   *is_not_present = (status == svn_wc__db_status_not_present);
->>>>>>> 4cf18c3e
-
-  return SVN_NO_ERROR;
-}
-
-svn_error_t *
-<<<<<<< HEAD
-svn_wc__node_is_status_added(svn_boolean_t *is_added,
-                             svn_wc_context_t *wc_ctx,
-                             const char *local_abspath,
-                             apr_pool_t *scratch_pool)
-=======
+
+  return SVN_NO_ERROR;
+}
+
+svn_error_t *
 svn_wc__node_is_status_excluded(svn_boolean_t *is_excluded,
                                    svn_wc_context_t *wc_ctx,
                                    const char *local_abspath,
                                    apr_pool_t *scratch_pool)
->>>>>>> 4cf18c3e
 {
   svn_wc__db_status_t status;
 
@@ -1150,9 +821,6 @@
                                NULL, NULL, NULL, NULL, NULL, NULL, NULL,
                                NULL, NULL, NULL, NULL, NULL, NULL, NULL,
                                NULL, NULL, NULL, NULL, NULL, NULL, NULL,
-<<<<<<< HEAD
-                               NULL, NULL,
-=======
                                NULL, NULL, NULL, NULL, NULL,
                                wc_ctx->db, local_abspath,
                                scratch_pool, scratch_pool));
@@ -1174,7 +842,6 @@
                                NULL, NULL, NULL, NULL, NULL, NULL, NULL,
                                NULL, NULL, NULL, NULL, NULL, NULL, NULL,
                                NULL, NULL, NULL, NULL, NULL,
->>>>>>> 4cf18c3e
                                wc_ctx->db, local_abspath,
                                scratch_pool, scratch_pool));
   *is_added = (status == svn_wc__db_status_added);
@@ -1183,35 +850,6 @@
 }
 
 svn_error_t *
-<<<<<<< HEAD
-svn_wc__node_get_base_rev(svn_revnum_t *base_revision,
-                          svn_wc_context_t *wc_ctx,
-                          const char *local_abspath,
-                          apr_pool_t *scratch_pool)
-{
-  svn_wc__db_status_t status;
-  svn_boolean_t base_shadowed;
-
-  SVN_ERR(svn_wc__db_read_info(&status,
-                               NULL, base_revision,
-                               NULL, NULL, NULL, NULL, NULL, NULL, NULL,
-                               NULL, NULL, NULL, NULL, NULL, NULL, NULL,
-                               NULL, NULL, NULL, NULL, &base_shadowed,
-                               NULL, NULL,
-                               wc_ctx->db, local_abspath,
-                               scratch_pool, scratch_pool));
-
-  if (SVN_IS_VALID_REVNUM(*base_revision))
-    return SVN_NO_ERROR;
-
-  if (base_shadowed)
-    {
-      /* The node was replaced with something else. Look at the base.  */
-      SVN_ERR(svn_wc__db_base_get_info(NULL, NULL, base_revision,
-                                       NULL, NULL, NULL,
-                                       NULL, NULL, NULL,
-                                       NULL, NULL, NULL,
-=======
 svn_wc__node_has_working(svn_boolean_t *has_working,
                          svn_wc_context_t *wc_ctx,
                          const char *local_abspath,
@@ -1917,7 +1555,6 @@
     {
       SVN_ERR(svn_wc__db_base_get_info(NULL, NULL, revision, NULL, NULL, NULL,
                                        NULL, NULL, NULL, NULL, NULL, NULL,
->>>>>>> 4cf18c3e
                                        NULL, NULL, NULL,
                                        wc_ctx->db, local_abspath,
                                        scratch_pool, scratch_pool));
@@ -1927,9 +1564,6 @@
 }
 
 svn_error_t *
-<<<<<<< HEAD
-svn_wc__node_get_lock_token(const char **lock_token,
-=======
 svn_wc__node_get_md5_from_sha1(const svn_checksum_t **md5_checksum,
                                svn_wc_context_t *wc_ctx,
                                const char *wri_abspath,
@@ -2126,24 +1760,11 @@
 svn_error_t *
 svn_wc__node_was_moved_away(const char **moved_to_abspath,
                             const char **op_root_abspath,
->>>>>>> 4cf18c3e
                             svn_wc_context_t *wc_ctx,
                             const char *local_abspath,
                             apr_pool_t *result_pool,
                             apr_pool_t *scratch_pool)
 {
-<<<<<<< HEAD
-  svn_wc__db_lock_t *lock;
-
-  SVN_ERR(svn_wc__db_read_info(NULL,
-                               NULL, NULL, NULL, NULL, NULL, NULL, NULL,
-                               NULL, NULL, NULL, NULL, NULL, NULL, NULL,
-                               NULL, NULL, NULL, NULL, NULL, NULL, NULL,
-                               NULL, &lock,
-                               wc_ctx->db, local_abspath,
-                               result_pool, scratch_pool));
-  *lock_token = lock ? lock->token : NULL;
-=======
   svn_boolean_t is_deleted;
 
   if (moved_to_abspath)
@@ -2202,7 +1823,6 @@
                                                   db_delete_op_root_abspath);
         }
     }
->>>>>>> 4cf18c3e
 
   return SVN_NO_ERROR;
 }