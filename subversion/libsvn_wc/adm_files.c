--- conflicted
+++ resolved
@@ -6,7 +6,6 @@
  *              information is kept.
  *
  * ====================================================================
-<<<<<<< HEAD
  *    Licensed to the Apache Software Foundation (ASF) under one
  *    or more contributor license agreements.  See the NOTICE file
  *    distributed with this work for additional information
@@ -14,9 +13,6 @@
  *    to you under the Apache License, Version 2.0 (the
  *    "License"); you may not use this file except in compliance
  *    with the License.  You may obtain a copy of the License at
-=======
- * Copyright (c) 2000-2008 CollabNet.  All rights reserved.
->>>>>>> 0213fdc3
  *
  *      http://www.apache.org/licenses/LICENSE-2.0
  *
@@ -197,7 +193,6 @@
 
 
 svn_error_t *
-<<<<<<< HEAD
 svn_wc__text_base_path_to_read(const char **result_abspath,
                                svn_wc__db_t *db,
                                const char *local_abspath,
@@ -220,42 +215,6 @@
   SVN_ERR(svn_wc__db_pristine_get_path(result_abspath, db, local_abspath,
                                        checksum,
                                        result_pool, scratch_pool));
-=======
-svn_wc__check_killme(svn_wc_adm_access_t *adm_access,
-                     svn_boolean_t *exists,
-                     svn_boolean_t *kill_adm_only,
-                     apr_pool_t *pool)
-{
-  const char *path;
-  svn_error_t *err;
-  svn_stringbuf_t *contents;
-
-  path = extend_with_adm_name(svn_wc_adm_access_path(adm_access),
-                              NULL, FALSE, pool, SVN_WC__ADM_KILLME, NULL);
-
-  err = svn_stringbuf_from_file2(&contents, path, pool);
-
-  if (err)
-    {
-      if (APR_STATUS_IS_ENOENT(err->apr_err))
-        {
-          /* Killme file doesn't exist. */
-          *exists = FALSE;
-          svn_error_clear(err);
-          err = SVN_NO_ERROR;
-        }
-
-      return err;
-    }
-
-  *exists = TRUE;
-
-  /* If the killme file contains the string 'adm-only' then only the
-     administrative area should be removed. */
-  *kill_adm_only = svn_string_compare_stringbuf
-    (svn_string_create(SVN_WC__KILL_ADM_ONLY, pool), contents);
-
->>>>>>> 0213fdc3
   return SVN_NO_ERROR;
 }
 
@@ -333,54 +292,9 @@
                                                     scratch_pool));
   if (status != svn_wc__db_status_normal)
     {
-<<<<<<< HEAD
       SVN_ERR_ASSERT(checksum == NULL);
       *contents = NULL;
       return SVN_NO_ERROR;
-=======
-      static const char * names[] = {
-        SVN_WC__ADM_DIR_PROP_BASE,    /* svn_wc__props_base */
-        SVN_WC__ADM_DIR_PROP_REVERT,  /* svn_wc__props_revert */
-        SVN_WC__ADM_DIR_WCPROPS,      /* svn_wc__props_wcprop */
-        SVN_WC__ADM_DIR_PROPS         /* svn_wc__props_working */
-      };
-
-      *prop_path = extend_with_adm_name
-        (path,
-         NULL,
-         tmp,
-         pool,
-         names[props_kind],
-         NULL);
-    }
-  else  /* It's a file */
-    {
-      static const char * extensions[] = {
-        SVN_WC__BASE_EXT,     /* svn_wc__props_base */
-        SVN_WC__REVERT_EXT,   /* svn_wc__props_revert */
-        SVN_WC__WORK_EXT,     /* svn_wc__props_wcprop */
-        SVN_WC__WORK_EXT      /* svn_wc__props_working */
-      };
-
-      static const char * dirs[] = {
-        SVN_WC__ADM_PROP_BASE,  /* svn_wc__props_base */
-        SVN_WC__ADM_PROP_BASE,  /* svn_wc__props_revert */
-        SVN_WC__ADM_WCPROPS,    /* svn_wc__props_wcprop */
-        SVN_WC__ADM_PROPS       /* svn_wc__props_working */
-      };
-
-      const char *base_name;
-
-      svn_path_split(path, prop_path, &base_name, pool);
-      *prop_path = extend_with_adm_name
-        (*prop_path,
-         extensions[props_kind],
-         tmp,
-         pool,
-         dirs[props_kind],
-         base_name,
-         NULL);
->>>>>>> 0213fdc3
     }
   SVN_ERR_ASSERT(checksum != NULL);
   SVN_ERR(svn_wc__db_pristine_read(contents, db, local_abspath,
@@ -447,13 +361,14 @@
                                "because it has an unexpected status"),
                              svn_dirent_local_style(local_abspath,
                                                     scratch_pool));
+#ifndef SVN_WC__SINGLE_DB
   else
     /* We know that it is a file, so we can't hit the _obstructed stati.
        Also, we should never see _base_deleted here. */
     SVN_ERR_ASSERT(status != svn_wc__db_status_obstructed
                    && status != svn_wc__db_status_obstructed_add
-                   && status != svn_wc__db_status_obstructed_delete
-                   && status != svn_wc__db_status_base_deleted);
+                   && status != svn_wc__db_status_obstructed_delete);
+#endif
 
   if (sha1_checksum)
     SVN_ERR(svn_wc__db_pristine_read(contents, db, local_abspath,
@@ -729,8 +644,11 @@
    * arbitrary revision and the URL may differ if the add is
    * being driven from a merge which will have a different URL. */
   if (status != svn_wc__db_status_deleted
+      && status != svn_wc__db_status_not_present
+#ifndef SVN_WC__SINGLE_DB
       && status != svn_wc__db_status_obstructed_delete
-      && status != svn_wc__db_status_not_present)
+#endif
+      )
     {
       /* ### Should we match copyfrom_revision? */
       if (db_revision != revision)
