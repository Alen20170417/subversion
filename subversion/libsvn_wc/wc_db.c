/*
 * wc_db.c :  manipulating the administrative database
 *
 * ====================================================================
 *    Licensed to the Apache Software Foundation (ASF) under one
 *    or more contributor license agreements.  See the NOTICE file
 *    distributed with this work for additional information
 *    regarding copyright ownership.  The ASF licenses this file
 *    to you under the Apache License, Version 2.0 (the
 *    "License"); you may not use this file except in compliance
 *    with the License.  You may obtain a copy of the License at
 *
 *      http://www.apache.org/licenses/LICENSE-2.0
 *
 *    Unless required by applicable law or agreed to in writing,
 *    software distributed under the License is distributed on an
 *    "AS IS" BASIS, WITHOUT WARRANTIES OR CONDITIONS OF ANY
 *    KIND, either express or implied.  See the License for the
 *    specific language governing permissions and limitations
 *    under the License.
 * ====================================================================
 */

#define SVN_WC__I_AM_WC_DB

#include <assert.h>
#include <apr_pools.h>
#include <apr_hash.h>

#include "svn_types.h"
#include "svn_error.h"
#include "svn_dirent_uri.h"
#include "svn_path.h"
#include "svn_hash.h"
#include "svn_wc.h"
#include "svn_checksum.h"
#include "svn_pools.h"

#include "wc.h"
#include "wc_db.h"
#include "adm_files.h"
#include "wc-queries.h"
#include "entries.h"
#include "lock.h"
#include "tree_conflicts.h"
#include "wc_db_private.h"
#include "workqueue.h"

#include "svn_private_config.h"
#include "private/svn_sqlite.h"
#include "private/svn_skel.h"
#include "private/svn_wc_private.h"
#include "private/svn_token.h"


#define NOT_IMPLEMENTED() SVN__NOT_IMPLEMENTED()


/*
 * Some filename constants.
 */
#define SDB_FILE  "wc.db"

#define WCROOT_TEMPDIR_RELPATH   "tmp"


/*
 * PARAMETER ASSERTIONS
 *
 * Every (semi-)public entrypoint in this file has a set of assertions on
 * the parameters passed into the function. Since this is a brand new API,
 * we want to make sure that everybody calls it properly. The original WC
 * code had years to catch stray bugs, but we do not have that luxury in
 * the wc-nb rewrite. Any extra assurances that we can find will be
 * welcome. The asserts will ensure we have no doubt about the values
 * passed into the function.
 *
 * Some parameters are *not* specifically asserted. Typically, these are
 * params that will be used immediately, so something like a NULL value
 * will be obvious.
 *
 * ### near 1.7 release, it would be a Good Thing to review the assertions
 * ### and decide if any can be removed or switched to assert() in order
 * ### to remove their runtime cost in the production release.
 *
 *
 * DATABASE OPERATIONS
 *
 * Each function should leave the database in a consistent state. If it
 * does *not*, then the implication is some other function needs to be
 * called to restore consistency. Subtle requirements like that are hard
 * to maintain over a long period of time, so this API will not allow it.
 *
 *
 * STANDARD VARIABLE NAMES
 *
 * db     working copy database (this module)
 * sdb    SQLite database (not to be confused with 'db')
 * wc_id  a WCROOT id associated with a node
 */

#define INVALID_REPOS_ID ((apr_int64_t) -1)
#define UNKNOWN_WC_ID ((apr_int64_t) -1)
#define FORMAT_FROM_SDB (-1)

/* Check if the column contains actual properties. The empty set of properties
   is stored as "()", so we have properties if the size of the column is
   larger then 2. */
#define SQLITE_PROPERTIES_AVAILABLE(stmt, i) \
                 (svn_sqlite__column_bytes(stmt, i) > 2)

/* This is a character used to escape itself and the globbing character in
   globbing sql expressions below.  See escape_sqlite_like().

   NOTE: this should match the character used within wc-metadata.sql  */
#define LIKE_ESCAPE_CHAR     "#"

/* Calculates the depth of the relpath below "" */
APR_INLINE static apr_int64_t relpath_depth(const char *relpath)
{
  int n = 1;
  if (*relpath == '\0')
    return 0;

  do
  {
    if (*relpath == '/')
      n++;
  }
  while (*(++relpath));

  return n;
}


apr_int64_t svn_wc__db_op_depth_for_upgrade(const char *local_relpath)
{
  return relpath_depth(local_relpath);
}


typedef struct insert_base_baton_t {
  /* common to all insertions into BASE */
  svn_wc__db_status_t status;
  svn_kind_t kind;
  apr_int64_t repos_id;
  const char *repos_relpath;
  svn_revnum_t revision;

  /* Only used when repos_id == INVALID_REPOS_ID */
  const char *repos_root_url;
  const char *repos_uuid;

  /* common to all "normal" presence insertions */
  const apr_hash_t *props;
  svn_revnum_t changed_rev;
  apr_time_t changed_date;
  const char *changed_author;
  const apr_hash_t *dav_cache;

  /* for inserting directories */
  const apr_array_header_t *children;
  svn_depth_t depth;

  /* for inserting files */
  const svn_checksum_t *checksum;

  /* for inserting symlinks */
  const char *target;

  svn_boolean_t file_external;

  /* may need to insert/update ACTUAL to record a conflict  */
  const svn_skel_t *conflict;

  /* may need to insert/update ACTUAL to record new properties */
  svn_boolean_t update_actual_props;
  const apr_hash_t *new_actual_props;

  /* maybe we should copy information from a previous record? */
  svn_boolean_t keep_recorded_info;

  /* insert a base-deleted working node as well as a base node */
  svn_boolean_t insert_base_deleted;

  /* may have work items to queue in this transaction  */
  const svn_skel_t *work_items;

} insert_base_baton_t;


typedef struct insert_working_baton_t {
  /* common to all insertions into WORKING (including NODE_DATA) */
  svn_wc__db_status_t presence;
  svn_kind_t kind;
  apr_int64_t op_depth;

  /* common to all "normal" presence insertions */
  const apr_hash_t *props;
  svn_revnum_t changed_rev;
  apr_time_t changed_date;
  const char *changed_author;
  apr_int64_t original_repos_id;
  const char *original_repos_relpath;
  svn_revnum_t original_revnum;
  svn_boolean_t moved_here;

  /* for inserting directories */
  const apr_array_header_t *children;
  svn_depth_t depth;

  /* for inserting (copied/moved-here) files */
  const svn_checksum_t *checksum;

  /* for inserting symlinks */
  const char *target;

  /* may have work items to queue in this transaction  */
  const svn_skel_t *work_items;

  /* If the value is > 0 and < op_depth, also insert a not-present
     at op-depth NOT_PRESENT_OP_DEPTH, based on this same information */
  apr_int64_t not_present_op_depth;

} insert_working_baton_t;

typedef struct insert_external_baton_t {
  /* common to all insertions into EXTERNALS */
  svn_kind_t kind;
  svn_wc__db_status_t presence;

  /* The repository of the external */
  apr_int64_t repos_id;
  /* for file and symlink externals */
  const char *repos_relpath;
  svn_revnum_t revision;

  /* Only used when repos_id == INVALID_REPOS_ID */
  const char *repos_root_url;
  const char *repos_uuid;

  /* for file and symlink externals */
  const apr_hash_t *props;
  svn_revnum_t changed_rev;
  apr_time_t changed_date;
  const char *changed_author;
  const apr_hash_t *dav_cache;

  /* for inserting files */
  const svn_checksum_t *checksum;

  /* for inserting symlinks */
  const char *target;

  const char *record_ancestor_relpath;
  const char *recorded_repos_relpath;
  svn_revnum_t recorded_peg_revision;
  svn_revnum_t recorded_revision;

  /* may need to insert/update ACTUAL to record a conflict  */
  const svn_skel_t *conflict;

  /* may need to insert/update ACTUAL to record new properties */
  svn_boolean_t update_actual_props;
  const apr_hash_t *new_actual_props;

  /* maybe we should copy information from a previous record? */
  svn_boolean_t keep_recorded_info;

  /* may have work items to queue in this transaction  */
  const svn_skel_t *work_items;

} insert_external_baton_t;


static const svn_token_map_t kind_map[] = {
  { "file", svn_kind_file },
  { "dir", svn_kind_dir },
  { "symlink", svn_kind_symlink },
  { "unknown", svn_kind_unknown },
  { NULL }
};

/* Note: we only decode presence values from the database. These are a subset
   of all the status values. */
static const svn_token_map_t presence_map[] = {
  { "normal", svn_wc__db_status_normal },
  /* ### "absent" is the former name of the "server-excluded" presence.
   * ### We should change it to "server-excluded" with a format bump. */
  { "absent", svn_wc__db_status_server_excluded },
  { "excluded", svn_wc__db_status_excluded },
  { "not-present", svn_wc__db_status_not_present },
  { "incomplete", svn_wc__db_status_incomplete },
  { "base-deleted", svn_wc__db_status_base_deleted },
  { NULL }
};


/* Forward declarations  */
static svn_error_t *
add_work_items(svn_sqlite__db_t *sdb,
               const svn_skel_t *skel,
               apr_pool_t *scratch_pool);

static svn_error_t *
set_actual_props(apr_int64_t wc_id,
                 const char *local_relpath,
                 apr_hash_t *props,
                 svn_sqlite__db_t *db,
                 apr_pool_t *scratch_pool);

static svn_error_t *
insert_incomplete_children(svn_sqlite__db_t *sdb,
                           apr_int64_t wc_id,
                           const char *local_relpath,
                           apr_int64_t repos_id,
                           const char *repos_relpath,
                           svn_revnum_t revision,
                           const apr_array_header_t *children,
                           apr_int64_t op_depth,
                           apr_pool_t *scratch_pool);

static svn_error_t *
db_read_pristine_props(apr_hash_t **props,
                       svn_wc__db_wcroot_t *wcroot,
                       const char *local_relpath,
                       apr_pool_t *result_pool,
                       apr_pool_t *scratch_pool);

static svn_error_t *
read_info(svn_wc__db_status_t *status,
          svn_kind_t *kind,
          svn_revnum_t *revision,
          const char **repos_relpath,
          apr_int64_t *repos_id,
          svn_revnum_t *changed_rev,
          apr_time_t *changed_date,
          const char **changed_author,
          svn_depth_t *depth,
          const svn_checksum_t **checksum,
          const char **target,
          const char **original_repos_relpath,
          apr_int64_t *original_repos_id,
          svn_revnum_t *original_revision,
          svn_wc__db_lock_t **lock,
          svn_filesize_t *recorded_size,
          apr_time_t *recorded_mod_time,
          const char **changelist,
          svn_boolean_t *conflicted,
          svn_boolean_t *op_root,
          svn_boolean_t *had_props,
          svn_boolean_t *props_mod,
          svn_boolean_t *have_base,
          svn_boolean_t *have_more_work,
          svn_boolean_t *have_work,
          svn_wc__db_wcroot_t *wcroot,
          const char *local_relpath,
          apr_pool_t *result_pool,
          apr_pool_t *scratch_pool);

static svn_error_t *
scan_addition(svn_wc__db_status_t *status,
              const char **op_root_relpath,
              const char **repos_relpath,
              apr_int64_t *repos_id,
              const char **original_repos_relpath,
              apr_int64_t *original_repos_id,
              svn_revnum_t *original_revision,
              const char **moved_from_relpath,
              const char **moved_from_op_root_relpath,
              apr_int64_t *moved_from_op_depth,
              svn_wc__db_wcroot_t *wcroot,
              const char *local_relpath,
              apr_pool_t *result_pool,
              apr_pool_t *scratch_pool);

static svn_error_t *
scan_deletion(const char **base_del_relpath,
              const char **moved_to_relpath,
              const char **work_del_relpath,
              const char **moved_to_op_root_relpath,
              svn_wc__db_wcroot_t *wcroot,
              const char *local_relpath,
              apr_pool_t *result_pool,
              apr_pool_t *scratch_pool);

static svn_error_t *
convert_to_working_status(svn_wc__db_status_t *working_status,
                          svn_wc__db_status_t status);

static svn_error_t *
wclock_owns_lock(svn_boolean_t *own_lock,
                 svn_wc__db_wcroot_t *wcroot,
                 const char *local_relpath,
                 svn_boolean_t exact,
                 apr_pool_t *scratch_pool);



/* Return the absolute path, in local path style, of LOCAL_RELPATH
   in WCROOT.  */
static const char *
path_for_error_message(const svn_wc__db_wcroot_t *wcroot,
                       const char *local_relpath,
                       apr_pool_t *result_pool)
{
  const char *local_abspath
    = svn_dirent_join(wcroot->abspath, local_relpath, result_pool);

  return svn_dirent_local_style(local_abspath, result_pool);
}


/* Return a file size from column SLOT of the SQLITE statement STMT, or
   SVN_INVALID_FILESIZE if the column value is NULL.  */
static svn_filesize_t
get_recorded_size(svn_sqlite__stmt_t *stmt, int slot)
{
  if (svn_sqlite__column_is_null(stmt, slot))
    return SVN_INVALID_FILESIZE;
  return svn_sqlite__column_int64(stmt, slot);
}


/* Return a lock info structure constructed from the given columns of the
   SQLITE statement STMT, or return NULL if the token column value is null.  */
static svn_wc__db_lock_t *
lock_from_columns(svn_sqlite__stmt_t *stmt,
                  int col_token,
                  int col_owner,
                  int col_comment,
                  int col_date,
                  apr_pool_t *result_pool)
{
  svn_wc__db_lock_t *lock;

  if (svn_sqlite__column_is_null(stmt, col_token))
    {
      lock = NULL;
    }
  else
    {
      lock = apr_pcalloc(result_pool, sizeof(svn_wc__db_lock_t));
      lock->token = svn_sqlite__column_text(stmt, col_token, result_pool);
      lock->owner = svn_sqlite__column_text(stmt, col_owner, result_pool);
      lock->comment = svn_sqlite__column_text(stmt, col_comment, result_pool);
      lock->date = svn_sqlite__column_int64(stmt, col_date);
    }
  return lock;
}


/* */
static const char *
escape_sqlite_like(const char * const str, apr_pool_t *result_pool)
{
  char *result;
  const char *old_ptr;
  char *new_ptr;
  int len = 0;

  /* Count the number of extra characters we'll need in the escaped string.
     We could just use the worst case (double) value, but we'd still need to
     iterate over the string to get it's length.  So why not do something
     useful why iterating over it, and save some memory at the same time? */
  for (old_ptr = str; *old_ptr; ++old_ptr)
    {
      len++;
      if (*old_ptr == '%'
            || *old_ptr == '_'
            || *old_ptr == LIKE_ESCAPE_CHAR[0])
        len++;
    }

  result = apr_palloc(result_pool, len + 1);

  /* Now do the escaping. */
  for (old_ptr = str, new_ptr = result; *old_ptr; ++old_ptr, ++new_ptr)
    {
      if (*old_ptr == '%'
            || *old_ptr == '_'
            || *old_ptr == LIKE_ESCAPE_CHAR[0])
        *(new_ptr++) = LIKE_ESCAPE_CHAR[0];
      *new_ptr = *old_ptr;
    }
  *new_ptr = '\0';

  return result;
}


/* Return a string that can be used as the argument to a SQLite 'LIKE'
   operator, in order to match any path that is a child of LOCAL_RELPATH
   (at any depth below LOCAL_RELPATH), *excluding* LOCAL_RELPATH itself.
   LOCAL_RELPATH may be the empty string, in which case the result will
   match any path except the empty path.

   Allocate the result either statically or in RESULT_POOL.  */
static const char *construct_like_arg(const char *local_relpath,
                                      apr_pool_t *result_pool)
{
  if (local_relpath[0] == '\0')
    return "_%";

  return apr_pstrcat(result_pool,
                     escape_sqlite_like(local_relpath, result_pool),
                     "/%", (char *)NULL);
}


/* Look up REPOS_ID in SDB and set *REPOS_ROOT_URL and/or *REPOS_UUID to
   its root URL and UUID respectively.  If REPOS_ID is INVALID_REPOS_ID,
   use NULL for both URL and UUID.  Either or both output parameters may be
   NULL if not wanted.  */
static svn_error_t *
fetch_repos_info(const char **repos_root_url,
                 const char **repos_uuid,
                 svn_sqlite__db_t *sdb,
                 apr_int64_t repos_id,
                 apr_pool_t *result_pool)
{
  svn_sqlite__stmt_t *stmt;
  svn_boolean_t have_row;

  if (!repos_root_url && !repos_uuid)
    return SVN_NO_ERROR;

  if (repos_id == INVALID_REPOS_ID)
    {
      if (repos_root_url)
        *repos_root_url = NULL;
      if (repos_uuid)
        *repos_uuid = NULL;
      return SVN_NO_ERROR;
    }

  SVN_ERR(svn_sqlite__get_statement(&stmt, sdb,
                                    STMT_SELECT_REPOSITORY_BY_ID));
  SVN_ERR(svn_sqlite__bindf(stmt, "i", repos_id));
  SVN_ERR(svn_sqlite__step(&have_row, stmt));
  if (!have_row)
    return svn_error_createf(SVN_ERR_WC_CORRUPT, svn_sqlite__reset(stmt),
                             _("No REPOSITORY table entry for id '%ld'"),
                             (long int)repos_id);

  if (repos_root_url)
    *repos_root_url = svn_sqlite__column_text(stmt, 0, result_pool);
  if (repos_uuid)
    *repos_uuid = svn_sqlite__column_text(stmt, 1, result_pool);

  return svn_error_trace(svn_sqlite__reset(stmt));
}


/* Set *REPOS_ID, *REVISION and *REPOS_RELPATH from the
   given columns of the SQLITE statement STMT, or to NULL if the respective
   column value is null.  Any of the output parameters may be NULL if not
   required.  */
static svn_error_t *
repos_location_from_columns(apr_int64_t *repos_id,
                            svn_revnum_t *revision,
                            const char **repos_relpath,
                            svn_sqlite__stmt_t *stmt,
                            int col_repos_id,
                            int col_revision,
                            int col_repos_relpath,
                            apr_pool_t *result_pool)
{
  svn_error_t *err = SVN_NO_ERROR;

  if (repos_id)
    {
      /* Fetch repository information via REPOS_ID. */
      if (svn_sqlite__column_is_null(stmt, col_repos_id))
        *repos_id = INVALID_REPOS_ID;
      else
        *repos_id = svn_sqlite__column_int64(stmt, col_repos_id);
    }
  if (revision)
    {
      *revision = svn_sqlite__column_revnum(stmt, col_revision);
    }
  if (repos_relpath)
    {
      *repos_relpath = svn_sqlite__column_text(stmt, col_repos_relpath,
                                               result_pool);
    }

  return err;
}


/* Get the statement given by STMT_IDX, and bind the appropriate wc_id and
   local_relpath based upon LOCAL_ABSPATH.  Store it in *STMT, and use
   SCRATCH_POOL for temporary allocations.

   Note: WC_ID and LOCAL_RELPATH must be arguments 1 and 2 in the statement. */
static svn_error_t *
get_statement_for_path(svn_sqlite__stmt_t **stmt,
                       svn_wc__db_t *db,
                       const char *local_abspath,
                       int stmt_idx,
                       apr_pool_t *scratch_pool)
{
  svn_wc__db_wcroot_t *wcroot;
  const char *local_relpath;

  SVN_ERR_ASSERT(svn_dirent_is_absolute(local_abspath));

  SVN_ERR(svn_wc__db_wcroot_parse_local_abspath(&wcroot, &local_relpath, db,
                              local_abspath, scratch_pool, scratch_pool));
  VERIFY_USABLE_WCROOT(wcroot);

  SVN_ERR(svn_sqlite__get_statement(stmt, wcroot->sdb, stmt_idx));
  SVN_ERR(svn_sqlite__bindf(*stmt, "is", wcroot->wc_id, local_relpath));

  return SVN_NO_ERROR;
}


/* For a given REPOS_ROOT_URL/REPOS_UUID pair, return the existing REPOS_ID
   value. If one does not exist, then create a new one. */
static svn_error_t *
create_repos_id(apr_int64_t *repos_id,
                const char *repos_root_url,
                const char *repos_uuid,
                svn_sqlite__db_t *sdb,
                apr_pool_t *scratch_pool)
{
  svn_sqlite__stmt_t *get_stmt;
  svn_sqlite__stmt_t *insert_stmt;
  svn_boolean_t have_row;

  SVN_ERR(svn_sqlite__get_statement(&get_stmt, sdb, STMT_SELECT_REPOSITORY));
  SVN_ERR(svn_sqlite__bindf(get_stmt, "s", repos_root_url));
  SVN_ERR(svn_sqlite__step(&have_row, get_stmt));

  if (have_row)
    {
      *repos_id = svn_sqlite__column_int64(get_stmt, 0);
      return svn_error_trace(svn_sqlite__reset(get_stmt));
    }
  SVN_ERR(svn_sqlite__reset(get_stmt));

  /* NOTE: strictly speaking, there is a race condition between the
     above query and the insertion below. We're simply going to ignore
     that, as it means two processes are *modifying* the working copy
     at the same time, *and* new repositores are becoming visible.
     This is rare enough, let alone the miniscule chance of hitting
     this race condition. Further, simply failing out will leave the
     database in a consistent state, and the user can just re-run the
     failed operation. */

  SVN_ERR(svn_sqlite__get_statement(&insert_stmt, sdb,
                                    STMT_INSERT_REPOSITORY));
  SVN_ERR(svn_sqlite__bindf(insert_stmt, "ss", repos_root_url, repos_uuid));
  return svn_error_trace(svn_sqlite__insert(repos_id, insert_stmt));
}


/* Initialize the baton with appropriate "blank" values. This allows the
   insertion function to leave certain columns null.  */
static void
blank_ibb(insert_base_baton_t *pibb)
{
  memset(pibb, 0, sizeof(*pibb));
  pibb->revision = SVN_INVALID_REVNUM;
  pibb->changed_rev = SVN_INVALID_REVNUM;
  pibb->depth = svn_depth_infinity;
  pibb->repos_id = INVALID_REPOS_ID;
}


/* Extend any delete of the parent of LOCAL_RELPATH to LOCAL_RELPATH.

   Given a wc:

              0         1         2         3         4
              normal
   A          normal
   A/B        normal              normal
   A/B/C                          not-pres  normal
   A/B/C/D                                            normal

   That is checkout, delete A/B, copy a replacement A/B, delete copied
   child A/B/C, add replacement A/B/C, add A/B/C/D.

   Now an update that adds base nodes for A/B/C, A/B/C/D and A/B/C/D/E
   must extend the A/B deletion:

              0         1         2         3         4
              normal
   A          normal
   A/B        normal              normal
   A/B/C      normal              not-pres  normal
   A/B/C/D    normal              base-del            normal
   A/B/C/D/E  normal              base-del

   When adding a base node if the parent has a working node then the
   parent base is deleted and this must be extended to cover new base
   node.

   In the example above A/B/C/D and A/B/C/D/E are the nodes that get
   the extended delete, A/B/C is already deleted.
 */
static svn_error_t *
extend_parent_delete(svn_wc__db_wcroot_t *wcroot,
                     const char *local_relpath,
                     apr_pool_t *scratch_pool)
{
  svn_boolean_t have_row;
  svn_sqlite__stmt_t *stmt;
  apr_int64_t parent_op_depth;
  const char *parent_relpath = svn_relpath_dirname(local_relpath, scratch_pool);

  SVN_ERR_ASSERT(local_relpath[0]);

  SVN_ERR(svn_sqlite__get_statement(&stmt, wcroot->sdb,
                                    STMT_SELECT_LOWEST_WORKING_NODE));
  SVN_ERR(svn_sqlite__bindf(stmt, "is", wcroot->wc_id, parent_relpath));
  SVN_ERR(svn_sqlite__step(&have_row, stmt));
  if (have_row)
    parent_op_depth = svn_sqlite__column_int64(stmt, 0);
  SVN_ERR(svn_sqlite__reset(stmt));
  if (have_row)
    {
      apr_int64_t op_depth;

      SVN_ERR(svn_sqlite__bindf(stmt, "is", wcroot->wc_id, local_relpath));
      SVN_ERR(svn_sqlite__step(&have_row, stmt));
      if (have_row)
        op_depth = svn_sqlite__column_int64(stmt, 0);
      SVN_ERR(svn_sqlite__reset(stmt));
      if (!have_row || parent_op_depth < op_depth)
        {
          SVN_ERR(svn_sqlite__get_statement(&stmt, wcroot->sdb,
                                        STMT_INSTALL_WORKING_NODE_FOR_DELETE));
          SVN_ERR(svn_sqlite__bindf(stmt, "isit", wcroot->wc_id,
                                    local_relpath, parent_op_depth,
                                    presence_map,
                                    svn_wc__db_status_base_deleted));
          SVN_ERR(svn_sqlite__update(NULL, stmt));
        }
    }

  return SVN_NO_ERROR;
}


/* This is the reverse of extend_parent_delete.

   When removing a base node if the parent has a working node then the
   parent base and this node are both deleted and so the delete of
   this node must be removed.
 */
static svn_error_t *
retract_parent_delete(svn_wc__db_wcroot_t *wcroot,
                      const char *local_relpath,
                      apr_pool_t *scratch_pool)
{
  svn_sqlite__stmt_t *stmt;

  SVN_ERR(svn_sqlite__get_statement(&stmt, wcroot->sdb,
                                    STMT_DELETE_LOWEST_WORKING_NODE));
  SVN_ERR(svn_sqlite__bindf(stmt, "is", wcroot->wc_id, local_relpath));
  SVN_ERR(svn_sqlite__step_done(stmt));

  return SVN_NO_ERROR;
}



/* */
static svn_error_t *
insert_base_node(void *baton,
                 svn_wc__db_wcroot_t *wcroot,
                 const char *local_relpath,
                 apr_pool_t *scratch_pool)
{
  const insert_base_baton_t *pibb = baton;
  apr_int64_t repos_id = pibb->repos_id;
  svn_sqlite__stmt_t *stmt;
  svn_filesize_t recorded_size = SVN_INVALID_FILESIZE;
  apr_int64_t recorded_mod_time;
  svn_boolean_t have_row;

  /* The directory at the WCROOT has a NULL parent_relpath. Otherwise,
     bind the appropriate parent_relpath. */
  const char *parent_relpath =
    (*local_relpath == '\0') ? NULL
    : svn_relpath_dirname(local_relpath, scratch_pool);

  if (pibb->repos_id == INVALID_REPOS_ID)
    SVN_ERR(create_repos_id(&repos_id, pibb->repos_root_url, pibb->repos_uuid,
                            wcroot->sdb, scratch_pool));

  SVN_ERR_ASSERT(repos_id != INVALID_REPOS_ID);
  SVN_ERR_ASSERT(pibb->repos_relpath != NULL);

  /* ### we can't handle this right now  */
  SVN_ERR_ASSERT(pibb->conflict == NULL);

  SVN_ERR(svn_sqlite__get_statement(&stmt, wcroot->sdb,
                                    STMT_SELECT_BASE_NODE));
  SVN_ERR(svn_sqlite__bindf(stmt, "is", wcroot->wc_id, local_relpath));
  SVN_ERR(svn_sqlite__step(&have_row, stmt));
  if (have_row)
    {
      /* A BASE node already exists. */
      if (pibb->keep_recorded_info)
        {
          /* Preserve size and modification time if caller asked us to. */
          recorded_size = get_recorded_size(stmt, 6);
          recorded_mod_time = svn_sqlite__column_int64(stmt, 12);
        }
    }
  SVN_ERR(svn_sqlite__reset(stmt));

  SVN_ERR(svn_sqlite__get_statement(&stmt, wcroot->sdb, STMT_INSERT_NODE));
  SVN_ERR(svn_sqlite__bindf(stmt, "isisisr"
                            "tstr"               /* 8 - 11 */
                            "isnnnnns",          /* 12 - 19 */
                            wcroot->wc_id,       /* 1 */
                            local_relpath,       /* 2 */
                            (apr_int64_t)0, /* op_depth is 0 for base */
                            parent_relpath,      /* 4 */
                            repos_id,
                            pibb->repos_relpath,
                            pibb->revision,
                            presence_map, pibb->status, /* 8 */
                            (pibb->kind == svn_kind_dir) ? /* 9 */
                               svn_depth_to_word(pibb->depth) : NULL,
                            kind_map, pibb->kind, /* 10 */
                            pibb->changed_rev,    /* 11 */
                            pibb->changed_date,   /* 12 */
                            pibb->changed_author, /* 13 */
                            (pibb->kind == svn_kind_symlink) ?
                                pibb->target : NULL)); /* 19 */
  if (pibb->kind == svn_kind_file)
    {
      if (!pibb->checksum
          && pibb->status != svn_wc__db_status_not_present
          && pibb->status != svn_wc__db_status_excluded
          && pibb->status != svn_wc__db_status_server_excluded)
        return svn_error_createf(SVN_ERR_WC_CORRUPT, svn_sqlite__reset(stmt),
                                 _("The file '%s' has no checksum."),
                                 path_for_error_message(wcroot, local_relpath,
                                                        scratch_pool));

      SVN_ERR(svn_sqlite__bind_checksum(stmt, 14, pibb->checksum,
                                        scratch_pool));

      if (recorded_size != SVN_INVALID_FILESIZE)
        {
          SVN_ERR(svn_sqlite__bind_int64(stmt, 16, recorded_size));
          SVN_ERR(svn_sqlite__bind_int64(stmt, 17, recorded_mod_time));
        }
    }

  SVN_ERR(svn_sqlite__bind_properties(stmt, 15, pibb->props,
                                      scratch_pool));
  if (pibb->dav_cache)
    SVN_ERR(svn_sqlite__bind_properties(stmt, 18, pibb->dav_cache,
                                        scratch_pool));

  if (pibb->file_external)
    SVN_ERR(svn_sqlite__bind_int(stmt, 20, 1));

  SVN_ERR(svn_sqlite__insert(NULL, stmt));

  if (pibb->update_actual_props)
    {
      /* Cast away const, to allow calling property helpers */
      apr_hash_t *base_props = (apr_hash_t *)pibb->props;
      apr_hash_t *new_actual_props = (apr_hash_t *)pibb->new_actual_props;

      if (base_props != NULL
          && new_actual_props != NULL
          && (apr_hash_count(base_props) == apr_hash_count(new_actual_props)))
        {
          apr_array_header_t *diffs;

          SVN_ERR(svn_prop_diffs(&diffs, new_actual_props, base_props,
                                 scratch_pool));

          if (diffs->nelts == 0)
            new_actual_props = NULL;
        }

      SVN_ERR(set_actual_props(wcroot->wc_id, local_relpath, new_actual_props,
                               wcroot->sdb, scratch_pool));
    }

  if (pibb->kind == svn_kind_dir && pibb->children)
    SVN_ERR(insert_incomplete_children(wcroot->sdb, wcroot->wc_id,
                                       local_relpath,
                                       repos_id,
                                       pibb->repos_relpath,
                                       pibb->revision,
                                       pibb->children,
                                       0 /* BASE */,
                                       scratch_pool));

  /* When this is not the root node, check shadowing behavior */
  if (*local_relpath)
    {
      if (parent_relpath
          && ((pibb->status == svn_wc__db_status_normal)
              || (pibb->status == svn_wc__db_status_incomplete))
          && ! pibb->file_external)
        {
          SVN_ERR(extend_parent_delete(wcroot, local_relpath, scratch_pool));
        }
      else if (pibb->status == svn_wc__db_status_not_present
               || pibb->status == svn_wc__db_status_server_excluded
               || pibb->status == svn_wc__db_status_excluded)
        {
          SVN_ERR(retract_parent_delete(wcroot, local_relpath, scratch_pool));
        }
    }

  if (pibb->insert_base_deleted)
    {
      SVN_ERR(svn_sqlite__get_statement(&stmt, wcroot->sdb,
                                        STMT_INSERT_DELETE_FROM_BASE));
      SVN_ERR(svn_sqlite__bindf(stmt, "isi",
                                wcroot->wc_id, local_relpath,
                                relpath_depth(local_relpath)));
      SVN_ERR(svn_sqlite__step_done(stmt));
    }

  SVN_ERR(add_work_items(wcroot->sdb, pibb->work_items, scratch_pool));

  return SVN_NO_ERROR;
}


static void
blank_iwb(insert_working_baton_t *piwb)
{
  memset(piwb, 0, sizeof(*piwb));
  piwb->changed_rev = SVN_INVALID_REVNUM;
  piwb->depth = svn_depth_infinity;

  /* ORIGINAL_REPOS_ID and ORIGINAL_REVNUM could use some kind of "nil"
     value, but... meh. We'll avoid them if ORIGINAL_REPOS_RELPATH==NULL.  */
}


/* Insert a row in NODES for each (const char *) child name in CHILDREN,
   whose parent directory is LOCAL_RELPATH, at op_depth=OP_DEPTH.  Set each
   child's presence to 'incomplete', kind to 'unknown', repos_id to REPOS_ID,
   repos_path by appending the child name to REPOS_PATH, and revision to
   REVISION (which should match the parent's revision).

   If REPOS_ID is INVALID_REPOS_ID, set each child's repos_id to null. */
static svn_error_t *
insert_incomplete_children(svn_sqlite__db_t *sdb,
                           apr_int64_t wc_id,
                           const char *local_relpath,
                           apr_int64_t repos_id,
                           const char *repos_path,
                           svn_revnum_t revision,
                           const apr_array_header_t *children,
                           apr_int64_t op_depth,
                           apr_pool_t *scratch_pool)
{
  svn_sqlite__stmt_t *stmt;
  int i;
  apr_pool_t *iterpool = svn_pool_create(scratch_pool);
  apr_hash_t *moved_to_relpaths = apr_hash_make(scratch_pool);

  SVN_ERR_ASSERT(repos_path != NULL || op_depth > 0);
  SVN_ERR_ASSERT((repos_id != INVALID_REPOS_ID)
                 == (repos_path != NULL));

  /* If we're inserting WORKING nodes, we might be replacing existing
   * nodes which were moved-away. We need to retain the moved-to relpath of
   * such nodes in order not to lose move information during replace. */
  if (op_depth > 0)
    {
      for (i = children->nelts; i--; )
        {
          const char *name = APR_ARRAY_IDX(children, i, const char *);
          svn_boolean_t have_row;

          svn_pool_clear(iterpool);

          SVN_ERR(svn_sqlite__get_statement(&stmt, sdb,
                                            STMT_SELECT_WORKING_NODE));
          SVN_ERR(svn_sqlite__bindf(stmt, "is", wc_id,
                                    svn_relpath_join(local_relpath, name,
                                                     iterpool)));
          SVN_ERR(svn_sqlite__step(&have_row, stmt));
          if (have_row && !svn_sqlite__column_is_null(stmt, 14))
            apr_hash_set(moved_to_relpaths, name, APR_HASH_KEY_STRING,
              svn_sqlite__column_text(stmt, 14, scratch_pool));

          SVN_ERR(svn_sqlite__reset(stmt));
        }
    }

  SVN_ERR(svn_sqlite__get_statement(&stmt, sdb, STMT_INSERT_NODE));

  for (i = children->nelts; i--; )
    {
      const char *name = APR_ARRAY_IDX(children, i, const char *);

      svn_pool_clear(iterpool);

      SVN_ERR(svn_sqlite__bindf(stmt, "isisnnrsnsnnnnnnnnnnsn",
                                wc_id,
                                svn_relpath_join(local_relpath, name,
                                                 iterpool),
                                op_depth,
                                local_relpath,
                                revision,
                                "incomplete", /* 8, presence */
                                "unknown",    /* 10, kind */
                                /* 21, moved_to */
                                apr_hash_get(moved_to_relpaths, name,
                                             APR_HASH_KEY_STRING)));
      if (repos_id != INVALID_REPOS_ID)
        {
          SVN_ERR(svn_sqlite__bind_int64(stmt, 5, repos_id));
          SVN_ERR(svn_sqlite__bind_text(stmt, 6,
                                        svn_relpath_join(repos_path, name,
                                                         iterpool)));
        }

      SVN_ERR(svn_sqlite__insert(NULL, stmt));
    }

  svn_pool_destroy(iterpool);

  return SVN_NO_ERROR;
}


/* */
static svn_error_t *
insert_working_node(void *baton,
                    svn_wc__db_wcroot_t *wcroot,
                    const char *local_relpath,
                    apr_pool_t *scratch_pool)
{
  const insert_working_baton_t *piwb = baton;
  const char *parent_relpath;
  svn_sqlite__stmt_t *stmt;

  SVN_ERR_ASSERT(piwb->op_depth > 0);

  /* We cannot insert a WORKING_NODE row at the wcroot.  */
  SVN_ERR_ASSERT(*local_relpath != '\0');
  parent_relpath = svn_relpath_dirname(local_relpath, scratch_pool);

  SVN_ERR(svn_sqlite__get_statement(&stmt, wcroot->sdb, STMT_INSERT_NODE));
  SVN_ERR(svn_sqlite__bindf(stmt, "isisnnntstrisn"
                "nnnn" /* properties translated_size last_mod_time dav_cache */
                "snni", /* symlink_target, file_external, moved_to, moved_here */
                wcroot->wc_id, local_relpath,
                piwb->op_depth,
                parent_relpath,
                presence_map, piwb->presence,
                (piwb->kind == svn_kind_dir)
                            ? svn_depth_to_word(piwb->depth) : NULL,
                kind_map, piwb->kind,
                piwb->changed_rev,
                piwb->changed_date,
                piwb->changed_author,
                /* Note: incomplete nodes may have a NULL target.  */
                (piwb->kind == svn_kind_symlink)
                            ? piwb->target : NULL,
                (apr_int64_t)piwb->moved_here));

  if (piwb->kind == svn_kind_file)
    {
      SVN_ERR(svn_sqlite__bind_checksum(stmt, 14, piwb->checksum,
                                        scratch_pool));
    }

  if (piwb->original_repos_relpath != NULL)
    {
      SVN_ERR(svn_sqlite__bind_int64(stmt, 5, piwb->original_repos_id));
      SVN_ERR(svn_sqlite__bind_text(stmt, 6, piwb->original_repos_relpath));
      SVN_ERR(svn_sqlite__bind_int64(stmt, 7, piwb->original_revnum));
    }

  SVN_ERR(svn_sqlite__bind_properties(stmt, 15, piwb->props, scratch_pool));

  SVN_ERR(svn_sqlite__insert(NULL, stmt));

  /* Insert incomplete children, if specified.
     The children are part of the same op and so have the same op_depth.
     (The only time we'd want a different depth is during a recursive
     simple add, but we never insert children here during a simple add.) */
  if (piwb->kind == svn_kind_dir && piwb->children)
    SVN_ERR(insert_incomplete_children(wcroot->sdb, wcroot->wc_id,
                                       local_relpath,
                                       INVALID_REPOS_ID /* inherit repos_id */,
                                       NULL /* inherit repos_path */,
                                       piwb->original_revnum,
                                       piwb->children,
                                       piwb->op_depth,
                                       scratch_pool));

  if (piwb->kind == svn_kind_dir)
    {
      SVN_ERR(svn_sqlite__get_statement(&stmt, wcroot->sdb,
                                        STMT_UPDATE_ACTUAL_CLEAR_CHANGELIST));
      SVN_ERR(svn_sqlite__bindf(stmt, "is", wcroot->wc_id, local_relpath));
      SVN_ERR(svn_sqlite__step_done(stmt));

      SVN_ERR(svn_sqlite__get_statement(&stmt, wcroot->sdb,
                                        STMT_DELETE_ACTUAL_EMPTY));
      SVN_ERR(svn_sqlite__bindf(stmt, "is", wcroot->wc_id, local_relpath));
      SVN_ERR(svn_sqlite__step_done(stmt));
    }

  SVN_ERR(add_work_items(wcroot->sdb, piwb->work_items, scratch_pool));

  if (piwb->not_present_op_depth > 0
      && piwb->not_present_op_depth < piwb->op_depth)
    {
      /* And also insert a not-present node to tell the commit processing that
         a child of the parent node was not copied. */
      SVN_ERR(svn_sqlite__get_statement(&stmt, wcroot->sdb,
                                        STMT_INSERT_NODE));

      SVN_ERR(svn_sqlite__bindf(stmt, "isisisrtnt",
                                wcroot->wc_id, local_relpath,
                                piwb->not_present_op_depth, parent_relpath,
                                piwb->original_repos_id,
                                piwb->original_repos_relpath,
                                piwb->original_revnum,
                                presence_map, svn_wc__db_status_not_present,
                                /* NULL */
                                kind_map, piwb->kind));

      SVN_ERR(svn_sqlite__step_done(stmt));
    }

  return SVN_NO_ERROR;
}


/* Each name is allocated in RESULT_POOL and stored into CHILDREN as a key
   pointed to the same name.  */
static svn_error_t *
add_children_to_hash(apr_hash_t *children,
                     int stmt_idx,
                     svn_sqlite__db_t *sdb,
                     apr_int64_t wc_id,
                     const char *parent_relpath,
                     apr_pool_t *result_pool)
{
  svn_sqlite__stmt_t *stmt;
  svn_boolean_t have_row;

  SVN_ERR(svn_sqlite__get_statement(&stmt, sdb, stmt_idx));
  SVN_ERR(svn_sqlite__bindf(stmt, "is", wc_id, parent_relpath));
  SVN_ERR(svn_sqlite__step(&have_row, stmt));
  while (have_row)
    {
      const char *child_relpath = svn_sqlite__column_text(stmt, 0, NULL);
      const char *name = svn_relpath_basename(child_relpath, result_pool);

      apr_hash_set(children, name, APR_HASH_KEY_STRING, name);

      SVN_ERR(svn_sqlite__step(&have_row, stmt));
    }

  return svn_sqlite__reset(stmt);
}


/* Set *CHILDREN to a new array of the (const char *) basenames of the
   immediate children, whatever their status, of the working node at
   LOCAL_RELPATH. */
static svn_error_t *
gather_children2(const apr_array_header_t **children,
                 svn_wc__db_wcroot_t *wcroot,
                 const char *local_relpath,
                 apr_pool_t *result_pool,
                 apr_pool_t *scratch_pool)
{
  apr_hash_t *names_hash = apr_hash_make(scratch_pool);
  apr_array_header_t *names_array;

  /* All of the names get allocated in RESULT_POOL.  It
     appears to be faster to use the hash to remove duplicates than to
     use DISTINCT in the SQL query. */
  SVN_ERR(add_children_to_hash(names_hash, STMT_SELECT_WORKING_CHILDREN,
                               wcroot->sdb, wcroot->wc_id,
                               local_relpath, result_pool));

  SVN_ERR(svn_hash_keys(&names_array, names_hash, result_pool));
  *children = names_array;
  return SVN_NO_ERROR;
}

/* Return in *CHILDREN all of the children of the directory LOCAL_RELPATH,
   of any status, in all op-depths in the NODES table. */
static svn_error_t *
gather_children(const apr_array_header_t **children,
                svn_wc__db_wcroot_t *wcroot,
                const char *local_relpath,
                apr_pool_t *result_pool,
                apr_pool_t *scratch_pool)
{
  apr_hash_t *names_hash = apr_hash_make(scratch_pool);
  apr_array_header_t *names_array;

  /* All of the names get allocated in RESULT_POOL.  It
     appears to be faster to use the hash to remove duplicates than to
     use DISTINCT in the SQL query. */
  SVN_ERR(add_children_to_hash(names_hash, STMT_SELECT_NODE_CHILDREN,
                               wcroot->sdb, wcroot->wc_id,
                               local_relpath, result_pool));

  SVN_ERR(svn_hash_keys(&names_array, names_hash, result_pool));
  *children = names_array;
  return SVN_NO_ERROR;
}


/* Set *CHILDREN to a new array of (const char *) names of the children of
   the repository directory corresponding to WCROOT:LOCAL_RELPATH:OP_DEPTH -
   that is, only the children that are at the same op-depth as their parent. */
static svn_error_t *
gather_repo_children(const apr_array_header_t **children,
                     svn_wc__db_wcroot_t *wcroot,
                     const char *local_relpath,
                     apr_int64_t op_depth,
                     apr_pool_t *result_pool,
                     apr_pool_t *scratch_pool)
{
  apr_array_header_t *result
    = apr_array_make(result_pool, 0, sizeof(const char *));
  svn_sqlite__stmt_t *stmt;
  svn_boolean_t have_row;

  SVN_ERR(svn_sqlite__get_statement(&stmt, wcroot->sdb,
                                    STMT_SELECT_OP_DEPTH_CHILDREN));
  SVN_ERR(svn_sqlite__bindf(stmt, "isi", wcroot->wc_id, local_relpath,
                            op_depth));
  SVN_ERR(svn_sqlite__step(&have_row, stmt));
  while (have_row)
    {
      const char *child_relpath = svn_sqlite__column_text(stmt, 0, NULL);

      /* Allocate the name in RESULT_POOL so we won't have to copy it. */
      APR_ARRAY_PUSH(result, const char *)
        = svn_relpath_basename(child_relpath, result_pool);

      SVN_ERR(svn_sqlite__step(&have_row, stmt));
    }
  SVN_ERR(svn_sqlite__reset(stmt));

  *children = result;
  return SVN_NO_ERROR;
}


/* Return TRUE if CHILD_ABSPATH is an immediate child of PARENT_ABSPATH.
 * Else, return FALSE. */
static svn_boolean_t
is_immediate_child_path(const char *parent_abspath, const char *child_abspath)
{
  const char *local_relpath = svn_dirent_skip_ancestor(parent_abspath,
                                                       child_abspath);

  /* To be an immediate child local_relpath should have one (not empty)
     component */
  return local_relpath && *local_relpath && !strchr(local_relpath, '/');
}


/* Remove the access baton for LOCAL_ABSPATH from ACCESS_CACHE. */
static void
remove_from_access_cache(apr_hash_t *access_cache,
                         const char *local_abspath)
{
  svn_wc_adm_access_t *adm_access;

  adm_access = apr_hash_get(access_cache, local_abspath, APR_HASH_KEY_STRING);
  if (adm_access)
    svn_wc__adm_access_set_entries(adm_access, NULL);
}


/* Flush the access baton for LOCAL_ABSPATH, and any of its children up to
 * the specified DEPTH, from the access baton cache in WCROOT.
 * Also flush the access baton for the parent of LOCAL_ABSPATH.I
 *
 * This function must be called when the access baton cache goes stale,
 * i.e. data about LOCAL_ABSPATH will need to be read again from disk.
 *
 * Use SCRATCH_POOL for temporary allocations. */
static svn_error_t *
flush_entries(svn_wc__db_wcroot_t *wcroot,
              const char *local_abspath,
              svn_depth_t depth,
              apr_pool_t *scratch_pool)
{
  const char *parent_abspath;

  if (apr_hash_count(wcroot->access_cache) == 0)
    return SVN_NO_ERROR;

  remove_from_access_cache(wcroot->access_cache, local_abspath);

  if (depth > svn_depth_empty)
    {
      apr_hash_index_t *hi;

      /* Flush access batons of children within the specified depth. */
      for (hi = apr_hash_first(scratch_pool, wcroot->access_cache);
           hi;
           hi = apr_hash_next(hi))
        {
          const char *item_abspath = svn__apr_hash_index_key(hi);

          if ((depth == svn_depth_files || depth == svn_depth_immediates) &&
              is_immediate_child_path(local_abspath, item_abspath))
            {
              remove_from_access_cache(wcroot->access_cache, item_abspath);
            }
          else if (depth == svn_depth_infinity &&
                   svn_dirent_is_ancestor(local_abspath, item_abspath))
            {
              remove_from_access_cache(wcroot->access_cache, item_abspath);
            }
        }
    }

  /* We're going to be overly aggressive here and just flush the parent
     without doing much checking.  This may hurt performance for
     legacy API consumers, but that's not our problem. :) */
  parent_abspath = svn_dirent_dirname(local_abspath, scratch_pool);
  remove_from_access_cache(wcroot->access_cache, parent_abspath);

  return SVN_NO_ERROR;
}


/* Add a single WORK_ITEM into the given SDB's WORK_QUEUE table. This does
   not perform its work within a transaction, assuming the caller will
   manage that.  */
static svn_error_t *
add_single_work_item(svn_sqlite__db_t *sdb,
                     const svn_skel_t *work_item,
                     apr_pool_t *scratch_pool)
{
  svn_stringbuf_t *serialized;
  svn_sqlite__stmt_t *stmt;

  serialized = svn_skel__unparse(work_item, scratch_pool);
  SVN_ERR(svn_sqlite__get_statement(&stmt, sdb, STMT_INSERT_WORK_ITEM));
  SVN_ERR(svn_sqlite__bind_blob(stmt, 1, serialized->data, serialized->len));
  return svn_error_trace(svn_sqlite__insert(NULL, stmt));
}


/* Add work item(s) to the given SDB. Also see add_one_work_item(). This
   SKEL is usually passed to the various wc_db operation functions. It may
   be NULL, indicating no additional work items are needed, it may be a
   single work item, or it may be a list of work items.  */
static svn_error_t *
add_work_items(svn_sqlite__db_t *sdb,
               const svn_skel_t *skel,
               apr_pool_t *scratch_pool)
{
  apr_pool_t *iterpool;

  /* Maybe there are no work items to insert.  */
  if (skel == NULL)
    return SVN_NO_ERROR;

  /* Should have a list.  */
  SVN_ERR_ASSERT(!skel->is_atom);

  /* Is the list a single work item? Or a list of work items?  */
  if (SVN_WC__SINGLE_WORK_ITEM(skel))
    return svn_error_trace(add_single_work_item(sdb, skel, scratch_pool));

  /* SKEL is a list-of-lists, aka list of work items.  */

  iterpool = svn_pool_create(scratch_pool);
  for (skel = skel->children; skel; skel = skel->next)
    {
      svn_pool_clear(iterpool);

      SVN_ERR(add_single_work_item(sdb, skel, iterpool));
    }
  svn_pool_destroy(iterpool);

  return SVN_NO_ERROR;
}


/* Determine whether the node exists for a given WCROOT and LOCAL_RELPATH.  */
static svn_error_t *
does_node_exist(svn_boolean_t *exists,
                const svn_wc__db_wcroot_t *wcroot,
                const char *local_relpath)
{
  svn_sqlite__stmt_t *stmt;

  SVN_ERR(svn_sqlite__get_statement(&stmt, wcroot->sdb, STMT_DOES_NODE_EXIST));
  SVN_ERR(svn_sqlite__bindf(stmt, "is", wcroot->wc_id, local_relpath));
  SVN_ERR(svn_sqlite__step(exists, stmt));

  return svn_error_trace(svn_sqlite__reset(stmt));
}


/* Create an sqlite database at DIR_ABSPATH/SDB_FNAME and insert
   records for REPOS_ID (using REPOS_ROOT_URL and REPOS_UUID) into
   REPOSITORY and for WC_ID into WCROOT.  Return the DB connection
   in *SDB. */
static svn_error_t *
create_db(svn_sqlite__db_t **sdb,
          apr_int64_t *repos_id,
          apr_int64_t *wc_id,
          const char *dir_abspath,
          const char *repos_root_url,
          const char *repos_uuid,
          const char *sdb_fname,
          apr_pool_t *result_pool,
          apr_pool_t *scratch_pool)
{
  svn_sqlite__stmt_t *stmt;

  SVN_ERR(svn_wc__db_util_open_db(sdb, dir_abspath, sdb_fname,
                                  svn_sqlite__mode_rwcreate,
                                  NULL /* my_statements */,
                                  result_pool, scratch_pool));

  /* Create the database's schema.  */
  SVN_ERR(svn_sqlite__exec_statements(*sdb, STMT_CREATE_SCHEMA));
  SVN_ERR(svn_sqlite__exec_statements(*sdb, STMT_CREATE_NODES));
  SVN_ERR(svn_sqlite__exec_statements(*sdb, STMT_CREATE_NODES_TRIGGERS));
  SVN_ERR(svn_sqlite__exec_statements(*sdb, STMT_CREATE_EXTERNALS));

  /* Insert the repository. */
  SVN_ERR(create_repos_id(repos_id, repos_root_url, repos_uuid, *sdb,
                          scratch_pool));

  /* Insert the wcroot. */
  /* ### Right now, this just assumes wc metadata is being stored locally. */
  SVN_ERR(svn_sqlite__get_statement(&stmt, *sdb, STMT_INSERT_WCROOT));
  SVN_ERR(svn_sqlite__insert(wc_id, stmt));

  return SVN_NO_ERROR;
}


svn_error_t *
svn_wc__db_init(svn_wc__db_t *db,
                const char *local_abspath,
                const char *repos_relpath,
                const char *repos_root_url,
                const char *repos_uuid,
                svn_revnum_t initial_rev,
                svn_depth_t depth,
                apr_pool_t *scratch_pool)
{
  svn_sqlite__db_t *sdb;
  apr_int64_t repos_id;
  apr_int64_t wc_id;
  svn_wc__db_wcroot_t *wcroot;
  insert_base_baton_t ibb;

  SVN_ERR_ASSERT(svn_dirent_is_absolute(local_abspath));
  SVN_ERR_ASSERT(repos_relpath != NULL);
  SVN_ERR_ASSERT(depth == svn_depth_empty
                 || depth == svn_depth_files
                 || depth == svn_depth_immediates
                 || depth == svn_depth_infinity);

  /* ### REPOS_ROOT_URL and REPOS_UUID may be NULL. ... more doc: tbd  */

  /* Create the SDB and insert the basic rows.  */
  SVN_ERR(create_db(&sdb, &repos_id, &wc_id, local_abspath, repos_root_url,
                    repos_uuid, SDB_FILE, db->state_pool, scratch_pool));

  /* Create the WCROOT for this directory.  */
  SVN_ERR(svn_wc__db_pdh_create_wcroot(&wcroot,
                        apr_pstrdup(db->state_pool, local_abspath),
                        sdb, wc_id, FORMAT_FROM_SDB,
                        FALSE /* auto-upgrade */,
                        FALSE /* enforce_empty_wq */,
                        db->state_pool, scratch_pool));

  /* The WCROOT is complete. Stash it into DB.  */
  apr_hash_set(db->dir_data, wcroot->abspath, APR_HASH_KEY_STRING, wcroot);

  blank_ibb(&ibb);

  if (initial_rev > 0)
    ibb.status = svn_wc__db_status_incomplete;
  else
    ibb.status = svn_wc__db_status_normal;
  ibb.kind = svn_kind_dir;
  ibb.repos_id = repos_id;
  ibb.repos_relpath = repos_relpath;
  ibb.revision = initial_rev;

  /* ### what about the children?  */
  ibb.children = NULL;
  ibb.depth = depth;

  /* ### no children, conflicts, or work items to install in a txn... */

  return svn_error_trace(insert_base_node(&ibb, wcroot, "", scratch_pool));
}


svn_error_t *
svn_wc__db_to_relpath(const char **local_relpath,
                      svn_wc__db_t *db,
                      const char *wri_abspath,
                      const char *local_abspath,
                      apr_pool_t *result_pool,
                      apr_pool_t *scratch_pool)
{
  svn_wc__db_wcroot_t *wcroot;
  const char *relpath;

  SVN_ERR_ASSERT(svn_dirent_is_absolute(local_abspath));

  SVN_ERR(svn_wc__db_wcroot_parse_local_abspath(&wcroot, &relpath, db,
                              wri_abspath, result_pool, scratch_pool));

  /* This function is indirectly called from the upgrade code, so we
     can't verify the wcroot here. Just check that it is not NULL */
  SVN_ERR_ASSERT(wcroot != NULL);

  if (svn_dirent_is_ancestor(wcroot->abspath, local_abspath))
    {
      *local_relpath = apr_pstrdup(result_pool,
                                   svn_dirent_skip_ancestor(wcroot->abspath,
                                                            local_abspath));
    }
  else
    /* Probably moving from $TMP. Should we allow this? */
    *local_relpath = apr_pstrdup(result_pool, local_abspath);

  return SVN_NO_ERROR;
}


svn_error_t *
svn_wc__db_from_relpath(const char **local_abspath,
                        svn_wc__db_t *db,
                        const char *wri_abspath,
                        const char *local_relpath,
                        apr_pool_t *result_pool,
                        apr_pool_t *scratch_pool)
{
  svn_wc__db_wcroot_t *wcroot;
  const char *unused_relpath;
#if 0
  SVN_ERR_ASSERT(svn_relpath_is_canonical(local_relpath));
#endif

  SVN_ERR(svn_wc__db_wcroot_parse_local_abspath(&wcroot, &unused_relpath, db,
                              wri_abspath, scratch_pool, scratch_pool));
  VERIFY_USABLE_WCROOT(wcroot);

  *local_abspath = svn_dirent_join(wcroot->abspath,
                                   local_relpath,
                                   result_pool);
  return SVN_NO_ERROR;
}


svn_error_t *
svn_wc__db_get_wcroot(const char **wcroot_abspath,
                      svn_wc__db_t *db,
                      const char *wri_abspath,
                      apr_pool_t *result_pool,
                      apr_pool_t *scratch_pool)
{
  svn_wc__db_wcroot_t *wcroot;
  const char *unused_relpath;

  SVN_ERR(svn_wc__db_wcroot_parse_local_abspath(&wcroot, &unused_relpath, db,
                              wri_abspath, scratch_pool, scratch_pool));

  /* Can't use VERIFY_USABLE_WCROOT, as this should be usable to detect
     where call upgrade */

  if (wcroot == NULL)
    return svn_error_createf(SVN_ERR_WC_NOT_WORKING_COPY, NULL,
                             _("The node '%s' is not in a working copy."),
                             svn_dirent_local_style(wri_abspath,
                                                    scratch_pool));

  *wcroot_abspath = apr_pstrdup(result_pool, wcroot->abspath);

  return SVN_NO_ERROR;
}


svn_error_t *
svn_wc__db_base_add_directory(svn_wc__db_t *db,
                              const char *local_abspath,
                              const char *wri_abspath,
                              const char *repos_relpath,
                              const char *repos_root_url,
                              const char *repos_uuid,
                              svn_revnum_t revision,
                              const apr_hash_t *props,
                              svn_revnum_t changed_rev,
                              apr_time_t changed_date,
                              const char *changed_author,
                              const apr_array_header_t *children,
                              svn_depth_t depth,
                              apr_hash_t *dav_cache,
                              const svn_skel_t *conflict,
                              svn_boolean_t update_actual_props,
                              apr_hash_t *new_actual_props,
                              const svn_skel_t *work_items,
                              apr_pool_t *scratch_pool)
{
  svn_wc__db_wcroot_t *wcroot;
  const char *local_relpath;
  insert_base_baton_t ibb;

  SVN_ERR_ASSERT(svn_dirent_is_absolute(local_abspath));
  SVN_ERR_ASSERT(repos_relpath != NULL);
  SVN_ERR_ASSERT(svn_uri_is_canonical(repos_root_url, scratch_pool));
  SVN_ERR_ASSERT(repos_uuid != NULL);
  SVN_ERR_ASSERT(SVN_IS_VALID_REVNUM(revision));
  SVN_ERR_ASSERT(props != NULL);
  SVN_ERR_ASSERT(SVN_IS_VALID_REVNUM(changed_rev));
#if 0
  SVN_ERR_ASSERT(children != NULL);
#endif

  SVN_ERR(svn_wc__db_wcroot_parse_local_abspath(&wcroot, &local_relpath, db,
                              wri_abspath, scratch_pool, scratch_pool));
  VERIFY_USABLE_WCROOT(wcroot);
  local_relpath = svn_dirent_skip_ancestor(wcroot->abspath, local_abspath);

  blank_ibb(&ibb);

  /* Calculate repos_id in insert_base_node() to avoid extra transaction */
  ibb.repos_root_url = repos_root_url;
  ibb.repos_uuid = repos_uuid;

  ibb.status = svn_wc__db_status_normal;
  ibb.kind = svn_kind_dir;
  ibb.repos_relpath = repos_relpath;
  ibb.revision = revision;

  ibb.props = props;
  ibb.changed_rev = changed_rev;
  ibb.changed_date = changed_date;
  ibb.changed_author = changed_author;

  ibb.children = children;
  ibb.depth = depth;

  ibb.dav_cache = dav_cache;
  ibb.conflict = conflict;
  ibb.work_items = work_items;

  if (update_actual_props)
    {
      ibb.update_actual_props = TRUE;
      ibb.new_actual_props = new_actual_props;
    }

  /* Insert the directory and all its children transactionally.

     Note: old children can stick around, even if they are no longer present
     in this directory's revision.  */
  SVN_ERR(svn_wc__db_with_txn(wcroot, local_relpath, insert_base_node, &ibb,
                              scratch_pool));

  SVN_ERR(flush_entries(wcroot, local_abspath, depth, scratch_pool));
  return SVN_NO_ERROR;
}


svn_error_t *
svn_wc__db_base_add_file(svn_wc__db_t *db,
                         const char *local_abspath,
                         const char *wri_abspath,
                         const char *repos_relpath,
                         const char *repos_root_url,
                         const char *repos_uuid,
                         svn_revnum_t revision,
                         const apr_hash_t *props,
                         svn_revnum_t changed_rev,
                         apr_time_t changed_date,
                         const char *changed_author,
                         const svn_checksum_t *checksum,
                         apr_hash_t *dav_cache,
                         const svn_skel_t *conflict,
                         svn_boolean_t update_actual_props,
                         apr_hash_t *new_actual_props,
                         svn_boolean_t keep_recorded_info,
                         svn_boolean_t insert_base_deleted,
                         const svn_skel_t *work_items,
                         apr_pool_t *scratch_pool)
{
  svn_wc__db_wcroot_t *wcroot;
  const char *local_relpath;
  insert_base_baton_t ibb;

  SVN_ERR_ASSERT(svn_dirent_is_absolute(local_abspath));
  SVN_ERR_ASSERT(repos_relpath != NULL);
  SVN_ERR_ASSERT(svn_uri_is_canonical(repos_root_url, scratch_pool));
  SVN_ERR_ASSERT(repos_uuid != NULL);
  SVN_ERR_ASSERT(SVN_IS_VALID_REVNUM(revision));
  SVN_ERR_ASSERT(props != NULL);
  SVN_ERR_ASSERT(SVN_IS_VALID_REVNUM(changed_rev));
  SVN_ERR_ASSERT(checksum != NULL);

  SVN_ERR(svn_wc__db_wcroot_parse_local_abspath(&wcroot, &local_relpath, db,
                              wri_abspath, scratch_pool, scratch_pool));
  VERIFY_USABLE_WCROOT(wcroot);
  local_relpath = svn_dirent_skip_ancestor(wcroot->abspath, local_abspath);

  blank_ibb(&ibb);

  /* Calculate repos_id in insert_base_node() to avoid extra transaction */
  ibb.repos_root_url = repos_root_url;
  ibb.repos_uuid = repos_uuid;

  ibb.status = svn_wc__db_status_normal;
  ibb.kind = svn_kind_file;
  ibb.repos_relpath = repos_relpath;
  ibb.revision = revision;

  ibb.props = props;
  ibb.changed_rev = changed_rev;
  ibb.changed_date = changed_date;
  ibb.changed_author = changed_author;

  ibb.checksum = checksum;

  ibb.dav_cache = dav_cache;
  ibb.conflict = conflict;
  ibb.work_items = work_items;

  if (update_actual_props)
    {
      ibb.update_actual_props = TRUE;
      ibb.new_actual_props = new_actual_props;
    }

  ibb.keep_recorded_info = keep_recorded_info;
  ibb.insert_base_deleted = insert_base_deleted;

  SVN_ERR(svn_wc__db_with_txn(wcroot, local_relpath, insert_base_node, &ibb,
                              scratch_pool));

  /* If this used to be a directory we should remove children so pass
   * depth infinity. */
  SVN_ERR(flush_entries(wcroot, local_abspath, svn_depth_infinity,
                        scratch_pool));
  return SVN_NO_ERROR;
}


svn_error_t *
svn_wc__db_base_add_symlink(svn_wc__db_t *db,
                            const char *local_abspath,
                            const char *wri_abspath,
                            const char *repos_relpath,
                            const char *repos_root_url,
                            const char *repos_uuid,
                            svn_revnum_t revision,
                            const apr_hash_t *props,
                            svn_revnum_t changed_rev,
                            apr_time_t changed_date,
                            const char *changed_author,
                            const char *target,
                            apr_hash_t *dav_cache,
                            const svn_skel_t *conflict,
                            svn_boolean_t update_actual_props,
                            apr_hash_t *new_actual_props,
                            const svn_skel_t *work_items,
                            apr_pool_t *scratch_pool)
{
  svn_wc__db_wcroot_t *wcroot;
  const char *local_relpath;
  insert_base_baton_t ibb;

  SVN_ERR_ASSERT(svn_dirent_is_absolute(local_abspath));
  SVN_ERR_ASSERT(repos_relpath != NULL);
  SVN_ERR_ASSERT(svn_uri_is_canonical(repos_root_url, scratch_pool));
  SVN_ERR_ASSERT(repos_uuid != NULL);
  SVN_ERR_ASSERT(SVN_IS_VALID_REVNUM(revision));
  SVN_ERR_ASSERT(props != NULL);
  SVN_ERR_ASSERT(SVN_IS_VALID_REVNUM(changed_rev));
  SVN_ERR_ASSERT(target != NULL);

  SVN_ERR(svn_wc__db_wcroot_parse_local_abspath(&wcroot, &local_relpath, db,
                              wri_abspath, scratch_pool, scratch_pool));
  VERIFY_USABLE_WCROOT(wcroot);
  local_relpath = svn_dirent_skip_ancestor(wcroot->abspath, local_abspath);
  blank_ibb(&ibb);

  /* Calculate repos_id in insert_base_node() to avoid extra transaction */
  ibb.repos_root_url = repos_root_url;
  ibb.repos_uuid = repos_uuid;

  ibb.status = svn_wc__db_status_normal;
  ibb.kind = svn_kind_symlink;
  ibb.repos_relpath = repos_relpath;
  ibb.revision = revision;

  ibb.props = props;
  ibb.changed_rev = changed_rev;
  ibb.changed_date = changed_date;
  ibb.changed_author = changed_author;

  ibb.target = target;

  ibb.dav_cache = dav_cache;
  ibb.conflict = conflict;
  ibb.work_items = work_items;

  if (update_actual_props)
    {
      ibb.update_actual_props = TRUE;
      ibb.new_actual_props = new_actual_props;
    }

  SVN_ERR(svn_wc__db_with_txn(wcroot, local_relpath, insert_base_node, &ibb,
                              scratch_pool));

  /* If this used to be a directory we should remove children so pass
   * depth infinity. */
  SVN_ERR(flush_entries(wcroot, local_abspath, svn_depth_infinity,
                        scratch_pool));
  return SVN_NO_ERROR;
}


static svn_error_t *
add_excluded_or_not_present_node(svn_wc__db_t *db,
                                 const char *local_abspath,
                                 const char *repos_relpath,
                                 const char *repos_root_url,
                                 const char *repos_uuid,
                                 svn_revnum_t revision,
                                 svn_kind_t kind,
                                 svn_wc__db_status_t status,
                                 const svn_skel_t *conflict,
                                 const svn_skel_t *work_items,
                                 apr_pool_t *scratch_pool)
{
  svn_wc__db_wcroot_t *wcroot;
  const char *local_relpath;
  insert_base_baton_t ibb;
  const char *dir_abspath, *name;

  SVN_ERR_ASSERT(svn_dirent_is_absolute(local_abspath));
  SVN_ERR_ASSERT(repos_relpath != NULL);
  SVN_ERR_ASSERT(svn_uri_is_canonical(repos_root_url, scratch_pool));
  SVN_ERR_ASSERT(repos_uuid != NULL);
  SVN_ERR_ASSERT(SVN_IS_VALID_REVNUM(revision));
  SVN_ERR_ASSERT(status == svn_wc__db_status_server_excluded
                 || status == svn_wc__db_status_excluded
                 || status == svn_wc__db_status_not_present);

  /* These absent presence nodes are only useful below a parent node that is
     present. To avoid problems with working copies obstructing the child
     we calculate the wcroot and local_relpath of the parent and then add
     our own relpath. */

  svn_dirent_split(&dir_abspath, &name, local_abspath, scratch_pool);

  SVN_ERR(svn_wc__db_wcroot_parse_local_abspath(&wcroot, &local_relpath, db,
                              dir_abspath, scratch_pool, scratch_pool));
  VERIFY_USABLE_WCROOT(wcroot);

  local_relpath = svn_relpath_join(local_relpath, name, scratch_pool);

  blank_ibb(&ibb);

  /* Calculate repos_id in insert_base_node() to avoid extra transaction */
  ibb.repos_root_url = repos_root_url;
  ibb.repos_uuid = repos_uuid;

  ibb.status = status;
  ibb.kind = kind;
  ibb.repos_relpath = repos_relpath;
  ibb.revision = revision;

  /* Depending upon KIND, any of these might get used. */
  ibb.children = NULL;
  ibb.depth = svn_depth_unknown;
  ibb.checksum = NULL;
  ibb.target = NULL;

  ibb.conflict = conflict;
  ibb.work_items = work_items;

  SVN_ERR(svn_wc__db_with_txn(wcroot, local_relpath, insert_base_node, &ibb,
                              scratch_pool));

  /* If this used to be a directory we should remove children so pass
   * depth infinity. */
  SVN_ERR(flush_entries(wcroot, local_abspath, svn_depth_infinity,
                        scratch_pool));

  return SVN_NO_ERROR;
}


svn_error_t *
svn_wc__db_base_add_excluded_node(svn_wc__db_t *db,
                                  const char *local_abspath,
                                  const char *repos_relpath,
                                  const char *repos_root_url,
                                  const char *repos_uuid,
                                  svn_revnum_t revision,
                                  svn_kind_t kind,
                                  svn_wc__db_status_t status,
                                  const svn_skel_t *conflict,
                                  const svn_skel_t *work_items,
                                  apr_pool_t *scratch_pool)
{
  SVN_ERR_ASSERT(status == svn_wc__db_status_server_excluded
                 || status == svn_wc__db_status_excluded);

  return add_excluded_or_not_present_node(
    db, local_abspath, repos_relpath, repos_root_url, repos_uuid, revision,
    kind, status, conflict, work_items, scratch_pool);
}


svn_error_t *
svn_wc__db_base_add_not_present_node(svn_wc__db_t *db,
                                     const char *local_abspath,
                                     const char *repos_relpath,
                                     const char *repos_root_url,
                                     const char *repos_uuid,
                                     svn_revnum_t revision,
                                     svn_kind_t kind,
                                     const svn_skel_t *conflict,
                                     const svn_skel_t *work_items,
                                     apr_pool_t *scratch_pool)
{
  return add_excluded_or_not_present_node(
    db, local_abspath, repos_relpath, repos_root_url, repos_uuid, revision,
    kind, svn_wc__db_status_not_present, conflict, work_items, scratch_pool);
}


/* This implements svn_wc__db_txn_callback_t */
static svn_error_t *
db_base_remove(void *baton,
               svn_wc__db_wcroot_t *wcroot,
               const char *local_relpath,
               apr_pool_t *scratch_pool)
{
  svn_sqlite__stmt_t *stmt;
  svn_boolean_t have_row;

  SVN_ERR(svn_sqlite__get_statement(&stmt, wcroot->sdb,
                                    STMT_DELETE_BASE_NODE));
  SVN_ERR(svn_sqlite__bindf(stmt, "is", wcroot->wc_id, local_relpath));
  SVN_ERR(svn_sqlite__step_done(stmt));

  SVN_ERR(retract_parent_delete(wcroot, local_relpath, scratch_pool));

  /* If there is no working node then any actual node must be deleted,
     unless it marks a conflict */
  SVN_ERR(svn_sqlite__get_statement(&stmt, wcroot->sdb,
                                    STMT_SELECT_WORKING_NODE));
  SVN_ERR(svn_sqlite__bindf(stmt, "is", wcroot->wc_id, local_relpath));
  SVN_ERR(svn_sqlite__step(&have_row, stmt));
  SVN_ERR(svn_sqlite__reset(stmt));
  if (!have_row)
    {
      SVN_ERR(svn_sqlite__get_statement(&stmt, wcroot->sdb,
                                    STMT_DELETE_ACTUAL_NODE_WITHOUT_CONFLICT));
      SVN_ERR(svn_sqlite__bindf(stmt, "is", wcroot->wc_id, local_relpath));
      SVN_ERR(svn_sqlite__step_done(stmt));
    }

  return SVN_NO_ERROR;
}


svn_error_t *
svn_wc__db_base_remove(svn_wc__db_t *db,
                       const char *local_abspath,
                       apr_pool_t *scratch_pool)
{
  svn_wc__db_wcroot_t *wcroot;
  const char *local_relpath;

  SVN_ERR_ASSERT(svn_dirent_is_absolute(local_abspath));

  SVN_ERR(svn_wc__db_wcroot_parse_local_abspath(&wcroot, &local_relpath, db,
                              local_abspath, scratch_pool, scratch_pool));
  VERIFY_USABLE_WCROOT(wcroot);

  SVN_ERR(svn_wc__db_with_txn(wcroot, local_relpath, db_base_remove, NULL,
                              scratch_pool));

  /* If this used to be a directory we should remove children so pass
   * depth infinity. */
  SVN_ERR(flush_entries(wcroot, local_abspath, svn_depth_infinity,
                        scratch_pool));

  return SVN_NO_ERROR;
}


/* Like svn_wc__db_base_get_info(), but taking WCROOT+LOCAL_RELPATH instead of
   DB+LOCAL_ABSPATH and outputting REPOS_ID instead of URL+UUID. */
static svn_error_t *
base_get_info(svn_wc__db_status_t *status,
              svn_kind_t *kind,
              svn_revnum_t *revision,
              const char **repos_relpath,
              apr_int64_t *repos_id,
              svn_revnum_t *changed_rev,
              apr_time_t *changed_date,
              const char **changed_author,
              svn_depth_t *depth,
              const svn_checksum_t **checksum,
              const char **target,
              svn_wc__db_lock_t **lock,
              svn_boolean_t *had_props,
              svn_boolean_t *update_root,
              svn_wc__db_wcroot_t *wcroot,
              const char *local_relpath,
              apr_pool_t *result_pool,
              apr_pool_t *scratch_pool)
{
  svn_sqlite__stmt_t *stmt;
  svn_boolean_t have_row;
  svn_error_t *err = SVN_NO_ERROR;

  SVN_ERR(svn_sqlite__get_statement(&stmt, wcroot->sdb,
                                    lock ? STMT_SELECT_BASE_NODE_WITH_LOCK
                                         : STMT_SELECT_BASE_NODE));
  SVN_ERR(svn_sqlite__bindf(stmt, "is", wcroot->wc_id, local_relpath));
  SVN_ERR(svn_sqlite__step(&have_row, stmt));

  if (have_row)
    {
      svn_kind_t node_kind = svn_sqlite__column_token(stmt, 3,
                                                             kind_map);

      if (kind)
        {
          *kind = node_kind;
        }
      if (status)
        {
          *status = svn_sqlite__column_token(stmt, 2, presence_map);
        }
      err = repos_location_from_columns(repos_id, revision, repos_relpath,
                                        stmt, 0, 4, 1, result_pool);
      SVN_ERR_ASSERT(!repos_id || *repos_id != INVALID_REPOS_ID);
      SVN_ERR_ASSERT(!repos_relpath || *repos_relpath);
      if (lock)
        {
          *lock = lock_from_columns(stmt, 15, 16, 17, 18, result_pool);
        }
      if (changed_rev)
        {
          *changed_rev = svn_sqlite__column_revnum(stmt, 7);
        }
      if (changed_date)
        {
          *changed_date = svn_sqlite__column_int64(stmt, 8);
        }
      if (changed_author)
        {
          /* Result may be NULL. */
          *changed_author = svn_sqlite__column_text(stmt, 9, result_pool);
        }
      if (depth)
        {
          if (node_kind != svn_kind_dir)
            {
              *depth = svn_depth_unknown;
            }
          else
            {
              const char *depth_str = svn_sqlite__column_text(stmt, 10, NULL);

              if (depth_str == NULL)
                *depth = svn_depth_unknown;
              else
                *depth = svn_depth_from_word(depth_str);
            }
        }
      if (checksum)
        {
          if (node_kind != svn_kind_file)
            {
              *checksum = NULL;
            }
          else
            {
              err = svn_sqlite__column_checksum(checksum, stmt, 5,
                                                result_pool);
              if (err != NULL)
                err = svn_error_createf(
                        err->apr_err, err,
                        _("The node '%s' has a corrupt checksum value."),
                        path_for_error_message(wcroot, local_relpath,
                                               scratch_pool));
            }
        }
      if (target)
        {
          if (node_kind != svn_kind_symlink)
            *target = NULL;
          else
            *target = svn_sqlite__column_text(stmt, 11, result_pool);
        }
      if (had_props)
        {
          *had_props = SQLITE_PROPERTIES_AVAILABLE(stmt, 13);
        }
      if (update_root)
        {
          *update_root = svn_sqlite__column_boolean(stmt, 14);
        }
    }
  else
    {
      err = svn_error_createf(SVN_ERR_WC_PATH_NOT_FOUND, NULL,
                              _("The node '%s' was not found."),
                              path_for_error_message(wcroot, local_relpath,
                                                     scratch_pool));
    }

  /* Note: given the composition, no need to wrap for tracing.  */
  return svn_error_compose_create(err, svn_sqlite__reset(stmt));
}


svn_error_t *
svn_wc__db_base_get_info(svn_wc__db_status_t *status,
                         svn_kind_t *kind,
                         svn_revnum_t *revision,
                         const char **repos_relpath,
                         const char **repos_root_url,
                         const char **repos_uuid,
                         svn_revnum_t *changed_rev,
                         apr_time_t *changed_date,
                         const char **changed_author,
                         svn_depth_t *depth,
                         const svn_checksum_t **checksum,
                         const char **target,
                         svn_wc__db_lock_t **lock,
                         svn_boolean_t *had_props,
                         svn_boolean_t *update_root,
                         svn_wc__db_t *db,
                         const char *local_abspath,
                         apr_pool_t *result_pool,
                         apr_pool_t *scratch_pool)
{
  svn_wc__db_wcroot_t *wcroot;
  const char *local_relpath;
  apr_int64_t repos_id;

  SVN_ERR_ASSERT(svn_dirent_is_absolute(local_abspath));

  SVN_ERR(svn_wc__db_wcroot_parse_local_abspath(&wcroot, &local_relpath, db,
                              local_abspath, scratch_pool, scratch_pool));
  VERIFY_USABLE_WCROOT(wcroot);

  SVN_ERR(base_get_info(status, kind, revision, repos_relpath, &repos_id,
                        changed_rev, changed_date, changed_author, depth,
                        checksum, target, lock, had_props,
                        update_root,
                        wcroot, local_relpath, result_pool, scratch_pool));
  SVN_ERR_ASSERT(repos_id != INVALID_REPOS_ID);
  SVN_ERR(fetch_repos_info(repos_root_url, repos_uuid,
                           wcroot->sdb, repos_id, result_pool));

  return SVN_NO_ERROR;
}

svn_error_t *
svn_wc__db_base_get_children_info(apr_hash_t **nodes,
                                  svn_wc__db_t *db,
                                  const char *dir_abspath,
                                  apr_pool_t *result_pool,
                                  apr_pool_t *scratch_pool)
{
  svn_wc__db_wcroot_t *wcroot;
  const char *local_relpath;
  svn_sqlite__stmt_t *stmt;
  svn_boolean_t have_row;

  SVN_ERR_ASSERT(svn_dirent_is_absolute(dir_abspath));

  SVN_ERR(svn_wc__db_wcroot_parse_local_abspath(&wcroot, &local_relpath, db,
                              dir_abspath, scratch_pool, scratch_pool));
  VERIFY_USABLE_WCROOT(wcroot);

  *nodes = apr_hash_make(result_pool);

  SVN_ERR(svn_sqlite__get_statement(&stmt, wcroot->sdb,
                                    STMT_SELECT_BASE_CHILDREN_INFO));
  SVN_ERR(svn_sqlite__bindf(stmt, "is", wcroot->wc_id, local_relpath));

  SVN_ERR(svn_sqlite__step(&have_row, stmt));

  while (have_row)
    {
      struct svn_wc__db_base_info_t *info;
      svn_error_t *err;
      apr_int64_t repos_id;
      const char *depth_str;
      const char *child_relpath = svn_sqlite__column_text(stmt, 0, NULL);
      const char *name = svn_relpath_basename(child_relpath, result_pool);

      info = apr_pcalloc(result_pool, sizeof(*info));

      repos_id = svn_sqlite__column_int64(stmt, 1);
      info->repos_relpath = svn_sqlite__column_text(stmt, 2, result_pool);
      info->status = svn_sqlite__column_token(stmt, 3, presence_map);
      info->kind = svn_sqlite__column_token(stmt, 4, kind_map);
      info->revnum = svn_sqlite__column_revnum(stmt, 5);

      depth_str = svn_sqlite__column_text(stmt, 6, NULL);

      info->depth = (depth_str != NULL) ? svn_depth_from_word(depth_str)
                                        : svn_depth_unknown;

      info->update_root = svn_sqlite__column_boolean(stmt, 7);

      info->lock = lock_from_columns(stmt, 8, 9, 10, 11, result_pool);

      err = fetch_repos_info(&info->repos_root_url, NULL, wcroot->sdb,
                             repos_id, result_pool);

      if (err)
        return svn_error_trace(
                 svn_error_compose_create(err,
                                          svn_sqlite__reset(stmt)));


      apr_hash_set(*nodes, name, APR_HASH_KEY_STRING, info);

      SVN_ERR(svn_sqlite__step(&have_row, stmt));
    }

  SVN_ERR(svn_sqlite__reset(stmt));

  return SVN_NO_ERROR;
}


svn_error_t *
svn_wc__db_base_get_props(apr_hash_t **props,
                          svn_wc__db_t *db,
                          const char *local_abspath,
                          apr_pool_t *result_pool,
                          apr_pool_t *scratch_pool)
{
  svn_sqlite__stmt_t *stmt;
  svn_boolean_t have_row;
  svn_error_t *err;

  SVN_ERR(get_statement_for_path(&stmt, db, local_abspath,
                                 STMT_SELECT_BASE_PROPS, scratch_pool));
  SVN_ERR(svn_sqlite__step(&have_row, stmt));
  if (!have_row)
    {
      err = svn_sqlite__reset(stmt);
      return svn_error_createf(SVN_ERR_WC_PATH_NOT_FOUND, err,
                               _("The node '%s' was not found."),
                               svn_dirent_local_style(local_abspath,
                                                      scratch_pool));
    }

  err = svn_sqlite__column_properties(props, stmt, 0, result_pool,
                                      scratch_pool);
  if (err == NULL && *props == NULL)
    {
      /* ### is this a DB constraint violation? the column "probably" should
         ### never be null.  */
      *props = apr_hash_make(result_pool);
    }

  return svn_error_compose_create(err, svn_sqlite__reset(stmt));
}


svn_error_t *
svn_wc__db_base_get_children(const apr_array_header_t **children,
                             svn_wc__db_t *db,
                             const char *local_abspath,
                             apr_pool_t *result_pool,
                             apr_pool_t *scratch_pool)
{
  svn_wc__db_wcroot_t *wcroot;
  const char *local_relpath;

  SVN_ERR_ASSERT(svn_dirent_is_absolute(local_abspath));

  SVN_ERR(svn_wc__db_wcroot_parse_local_abspath(&wcroot, &local_relpath, db,
                                             local_abspath,
                                             scratch_pool, scratch_pool));
  VERIFY_USABLE_WCROOT(wcroot);

  return gather_repo_children(children, wcroot, local_relpath, 0,
                              result_pool, scratch_pool);
}


svn_error_t *
svn_wc__db_base_set_dav_cache(svn_wc__db_t *db,
                              const char *local_abspath,
                              const apr_hash_t *props,
                              apr_pool_t *scratch_pool)
{
  svn_sqlite__stmt_t *stmt;
  int affected_rows;

  SVN_ERR(get_statement_for_path(&stmt, db, local_abspath,
                                 STMT_UPDATE_BASE_NODE_DAV_CACHE,
                                 scratch_pool));
  SVN_ERR(svn_sqlite__bind_properties(stmt, 3, props, scratch_pool));

  SVN_ERR(svn_sqlite__update(&affected_rows, stmt));

  if (affected_rows != 1)
    return svn_error_createf(SVN_ERR_WC_PATH_NOT_FOUND, NULL,
                             _("The node '%s' was not found."),
                             svn_dirent_local_style(local_abspath,
                                                    scratch_pool));

  return SVN_NO_ERROR;
}


svn_error_t *
svn_wc__db_base_get_dav_cache(apr_hash_t **props,
                              svn_wc__db_t *db,
                              const char *local_abspath,
                              apr_pool_t *result_pool,
                              apr_pool_t *scratch_pool)
{
  svn_sqlite__stmt_t *stmt;
  svn_boolean_t have_row;

  SVN_ERR(get_statement_for_path(&stmt, db, local_abspath,
                                 STMT_SELECT_BASE_DAV_CACHE, scratch_pool));
  SVN_ERR(svn_sqlite__step(&have_row, stmt));
  if (!have_row)
    return svn_error_createf(SVN_ERR_WC_PATH_NOT_FOUND,
                             svn_sqlite__reset(stmt),
                             _("The node '%s' was not found."),
                             svn_dirent_local_style(local_abspath,
                                                    scratch_pool));

  SVN_ERR(svn_sqlite__column_properties(props, stmt, 0, result_pool,
                                        scratch_pool));
  return svn_error_trace(svn_sqlite__reset(stmt));
}


svn_error_t *
svn_wc__db_base_clear_dav_cache_recursive(svn_wc__db_t *db,
                                          const char *local_abspath,
                                          apr_pool_t *scratch_pool)
{
  svn_wc__db_wcroot_t *wcroot;
  const char *local_relpath;
  svn_sqlite__stmt_t *stmt;

  SVN_ERR(svn_wc__db_wcroot_parse_local_abspath(&wcroot, &local_relpath,
                                             db, local_abspath,
                                             scratch_pool, scratch_pool));
  VERIFY_USABLE_WCROOT(wcroot);

  SVN_ERR(svn_sqlite__get_statement(&stmt, wcroot->sdb,
                                    STMT_CLEAR_BASE_NODE_RECURSIVE_DAV_CACHE));
  SVN_ERR(svn_sqlite__bindf(stmt, "is", wcroot->wc_id, local_relpath));

  SVN_ERR(svn_sqlite__step_done(stmt));

  return SVN_NO_ERROR;
}



/* Like svn_wc__db_base_get_info(), but taking WCROOT+LOCAL_RELPATH instead of
   DB+LOCAL_ABSPATH and outputting REPOS_ID instead of URL+UUID. */
static svn_error_t *
depth_get_info(svn_wc__db_status_t *status,
                svn_kind_t *kind,
                svn_revnum_t *revision,
                const char **repos_relpath,
                apr_int64_t *repos_id,
                svn_revnum_t *changed_rev,
                apr_time_t *changed_date,
                const char **changed_author,
                svn_depth_t *depth,
                const svn_checksum_t **checksum,
                const char **target,
                svn_boolean_t *had_props,
                svn_wc__db_wcroot_t *wcroot,
                const char *local_relpath,
                apr_int64_t op_depth,
                apr_pool_t *result_pool,
                apr_pool_t *scratch_pool)
{
  svn_sqlite__stmt_t *stmt;
  svn_boolean_t have_row;
  svn_error_t *err = SVN_NO_ERROR;

  SVN_ERR(svn_sqlite__get_statement(&stmt, wcroot->sdb,
                                    STMT_SELECT_DEPTH_NODE));
  SVN_ERR(svn_sqlite__bindf(stmt, "isi",
                            wcroot->wc_id, local_relpath, op_depth));
  SVN_ERR(svn_sqlite__step(&have_row, stmt));

  if (have_row)
    {
      svn_kind_t node_kind = svn_sqlite__column_token(stmt, 3,
                                                             kind_map);

      if (kind)
        {
          *kind = node_kind;
        }
      if (status)
        {
          *status = svn_sqlite__column_token(stmt, 2, presence_map);

          if (op_depth > 0)
            SVN_ERR(convert_to_working_status(status, *status));
        }
      err = repos_location_from_columns(repos_id, revision, repos_relpath,
                                        stmt, 0, 4, 1, result_pool);

      if (changed_rev)
        {
          *changed_rev = svn_sqlite__column_revnum(stmt, 7);
        }
      if (changed_date)
        {
          *changed_date = svn_sqlite__column_int64(stmt, 8);
        }
      if (changed_author)
        {
          /* Result may be NULL. */
          *changed_author = svn_sqlite__column_text(stmt, 9, result_pool);
        }
      if (depth)
        {
          if (node_kind != svn_kind_dir)
            {
              *depth = svn_depth_unknown;
            }
          else
            {
              const char *depth_str = svn_sqlite__column_text(stmt, 10, NULL);

              if (depth_str == NULL)
                *depth = svn_depth_unknown;
              else
                *depth = svn_depth_from_word(depth_str);
            }
        }
      if (checksum)
        {
          if (node_kind != svn_kind_file)
            {
              *checksum = NULL;
            }
          else
            {
              err = svn_sqlite__column_checksum(checksum, stmt, 5,
                                                result_pool);
              if (err != NULL)
                err = svn_error_createf(
                        err->apr_err, err,
                        _("The node '%s' has a corrupt checksum value."),
                        path_for_error_message(wcroot, local_relpath,
                                               scratch_pool));
            }
        }
      if (target)
        {
          if (node_kind != svn_kind_symlink)
            *target = NULL;
          else
            *target = svn_sqlite__column_text(stmt, 11, result_pool);
        }
      if (had_props)
        {
          *had_props = SQLITE_PROPERTIES_AVAILABLE(stmt, 13);
        }
    }
  else
    {
      err = svn_error_createf(SVN_ERR_WC_PATH_NOT_FOUND, NULL,
                              _("The node '%s' was not found."),
                              path_for_error_message(wcroot, local_relpath,
                                                     scratch_pool));
    }

  /* Note: given the composition, no need to wrap for tracing.  */
  return svn_error_compose_create(err, svn_sqlite__reset(stmt));
}


/* Helper for creating SQLite triggers, running the main transaction
   callback, and then dropping the triggers.  It guarantees that the
   triggers will not survive the transaction.  This could be used for
   any general prefix/postscript statements where the postscript
   *must* be executed if the transaction completes. */
struct with_triggers_baton_t {
  int create_trigger;
  int drop_trigger;
  svn_wc__db_txn_callback_t cb_func;
  void *cb_baton;
};

/* conforms to svn_wc__db_txn_callback_t  */
static svn_error_t *
with_triggers(void *baton,
              svn_wc__db_wcroot_t *wcroot,
              const char *local_relpath,
              apr_pool_t *scratch_pool)
{
  struct with_triggers_baton_t *b = baton;
  svn_error_t *err1;
  svn_error_t *err2;

  SVN_ERR(svn_sqlite__exec_statements(wcroot->sdb, b->create_trigger));

  err1 = b->cb_func(b->cb_baton, wcroot, local_relpath, scratch_pool);

  err2 = svn_sqlite__exec_statements(wcroot->sdb, b->drop_trigger);

  return svn_error_trace(svn_error_compose_create(err1, err2));
}


/* Prototype for the "work callback" used by with_finalization().  */
typedef svn_error_t * (*work_callback_t)(
                          void *baton,
                          svn_wc__db_wcroot_t *wcroot,
                          svn_cancel_func_t cancel_func,
                          void *cancel_baton,
                          svn_wc_notify_func2_t notify_func,
                          void *notify_baton,
                          apr_pool_t *scratch_pool);

/* Utility function to provide several features, with a guaranteed
   finalization (ie. to drop temporary tables).

   1) for WCROOT and LOCAL_RELPATH, run TXN_CB(TXN_BATON) within a
      sqlite transaction
   2) if (1) is successful and a NOTIFY_FUNC is provided, then run
      the "work" step: WORK_CB(WORK_BATON).
   3) execute FINALIZE_STMT_IDX no matter what errors may be thrown
      from the above two steps.

   CANCEL_FUNC, CANCEL_BATON, NOTIFY_FUNC and NOTIFY_BATON are their
   typical values. These are passed to the work callback, which typically
   provides notification about the work done by TXN_CB.  */
static svn_error_t *
with_finalization(svn_wc__db_wcroot_t *wcroot,
                  const char *local_relpath,
                  svn_wc__db_txn_callback_t txn_cb,
                  void *txn_baton,
                  work_callback_t work_cb,
                  void *work_baton,
                  svn_cancel_func_t cancel_func,
                  void *cancel_baton,
                  svn_wc_notify_func2_t notify_func,
                  void *notify_baton,
                  int finalize_stmt_idx,
                  apr_pool_t *scratch_pool)
{
  svn_error_t *err1;
  svn_error_t *err2;

  err1 = svn_wc__db_with_txn(wcroot, local_relpath, txn_cb, txn_baton,
                             scratch_pool);

  if (err1 == NULL && notify_func != NULL)
    {
      err2 = work_cb(work_baton, wcroot,
                     cancel_func, cancel_baton,
                     notify_func, notify_baton,
                     scratch_pool);
      err1 = svn_error_compose_create(err1, err2);
    }

  err2 = svn_sqlite__exec_statements(wcroot->sdb, finalize_stmt_idx);

  return svn_error_trace(svn_error_compose_create(err1, err2));
}


static void
blank_ieb(insert_external_baton_t *ieb)
{
  memset(ieb, 0, sizeof(*ieb));
  ieb->revision = SVN_INVALID_REVNUM;
  ieb->changed_rev = SVN_INVALID_REVNUM;
  ieb->repos_id = INVALID_REPOS_ID;

  ieb->recorded_peg_revision = SVN_INVALID_REVNUM;
  ieb->recorded_revision = SVN_INVALID_REVNUM;
}

static svn_error_t *
insert_external_node(void *baton,
                     svn_wc__db_wcroot_t *wcroot,
                     const char *local_relpath,
                     apr_pool_t *scratch_pool)
{
  const insert_external_baton_t *ieb = baton;
  svn_wc__db_status_t status;
  svn_error_t *err;
  svn_boolean_t update_root;
  apr_int64_t repos_id;
  svn_sqlite__stmt_t *stmt;

  if (ieb->repos_id != INVALID_REPOS_ID)
    repos_id = ieb->repos_id;
  else
    SVN_ERR(create_repos_id(&repos_id, ieb->repos_root_url, ieb->repos_uuid,
                            wcroot->sdb, scratch_pool));

  /* And there must be no existing BASE node or it must be a file external */
  err = base_get_info(&status, NULL, NULL, NULL, NULL, NULL, NULL, NULL, NULL,
                      NULL, NULL, NULL, NULL, &update_root,
                      wcroot, local_relpath, scratch_pool, scratch_pool);
  if (err)
    {
      if (err->apr_err != SVN_ERR_WC_PATH_NOT_FOUND)
        return svn_error_trace(err);

      svn_error_clear(err);
    }
  else if (status == svn_wc__db_status_normal && !update_root)
    return svn_error_create(SVN_ERR_WC_PATH_UNEXPECTED_STATUS, NULL, NULL);

  if (ieb->kind == svn_kind_file
      || ieb->kind == svn_kind_symlink)
    {
      struct insert_base_baton_t ibb;

      blank_ibb(&ibb);

      ibb.status          = svn_wc__db_status_normal;
      ibb.kind            = ieb->kind;

      ibb.repos_id        = repos_id;
      ibb.repos_relpath   = ieb->repos_relpath;
      ibb.revision        = ieb->revision;

      ibb.props           = ieb->props;
      ibb.changed_rev     = ieb->changed_rev;
      ibb.changed_date    = ieb->changed_date;
      ibb.changed_author  = ieb->changed_author;

      ibb.dav_cache       = ieb->dav_cache;

      ibb.checksum        = ieb->checksum;
      ibb.target          = ieb->target;

      ibb.conflict        = ieb->conflict;

      ibb.update_actual_props = ieb->update_actual_props;
      ibb.new_actual_props    = ieb->new_actual_props;

      ibb.keep_recorded_info  = ieb->keep_recorded_info;

      ibb.work_items      = ieb->work_items;

      ibb.file_external = TRUE;

      SVN_ERR(insert_base_node(&ibb, wcroot, local_relpath, scratch_pool));
    }
  else
    SVN_ERR(add_work_items(wcroot->sdb, ieb->work_items, scratch_pool));

  /* The externals table only support presence normal and excluded */
  SVN_ERR_ASSERT(ieb->presence == svn_wc__db_status_normal
                 || ieb->presence == svn_wc__db_status_excluded);

  SVN_ERR(svn_sqlite__get_statement(&stmt, wcroot->sdb, STMT_INSERT_EXTERNAL));

  SVN_ERR(svn_sqlite__bindf(stmt, "issttsis",
                            wcroot->wc_id,
                            local_relpath,
                            svn_relpath_dirname(local_relpath,
                                                scratch_pool),
                            presence_map, ieb->presence,
                            kind_map, ieb->kind,
                            ieb->record_ancestor_relpath,
                            repos_id,
                            ieb->recorded_repos_relpath));

  if (SVN_IS_VALID_REVNUM(ieb->recorded_peg_revision))
    SVN_ERR(svn_sqlite__bind_revnum(stmt, 9, ieb->recorded_peg_revision));

  if (SVN_IS_VALID_REVNUM(ieb->recorded_revision))
    SVN_ERR(svn_sqlite__bind_revnum(stmt, 10, ieb->recorded_revision));

  SVN_ERR(svn_sqlite__insert(NULL, stmt));

  return SVN_NO_ERROR;
}

svn_error_t *
svn_wc__db_external_add_file(svn_wc__db_t *db,
                             const char *local_abspath,
                             const char *wri_abspath,

                             const char *repos_relpath,
                             const char *repos_root_url,
                             const char *repos_uuid,
                             svn_revnum_t revision,

                             const apr_hash_t *props,

                             svn_revnum_t changed_rev,
                             apr_time_t changed_date,
                             const char *changed_author,

                             const svn_checksum_t *checksum,

                             const apr_hash_t *dav_cache,

                             const char *record_ancestor_abspath,
                             const char *recorded_repos_relpath,
                             svn_revnum_t recorded_peg_revision,
                             svn_revnum_t recorded_revision,

                             svn_boolean_t update_actual_props,
                             apr_hash_t *new_actual_props,

                             svn_boolean_t keep_recorded_info,
                             const svn_skel_t *work_items,
                             apr_pool_t *scratch_pool)
{
  svn_wc__db_wcroot_t *wcroot;
  const char *local_relpath;
  insert_external_baton_t ieb;

  SVN_ERR_ASSERT(svn_dirent_is_absolute(local_abspath));

  if (! wri_abspath)
    wri_abspath = svn_dirent_dirname(local_abspath, scratch_pool);

  SVN_ERR(svn_wc__db_wcroot_parse_local_abspath(&wcroot, &local_relpath, db,
                              wri_abspath, scratch_pool, scratch_pool));
  VERIFY_USABLE_WCROOT(wcroot);

  SVN_ERR_ASSERT(svn_dirent_is_ancestor(wcroot->abspath,
                                        record_ancestor_abspath));

  SVN_ERR_ASSERT(svn_dirent_is_ancestor(wcroot->abspath, local_abspath));

  local_relpath = svn_dirent_skip_ancestor(wcroot->abspath, local_abspath);

  blank_ieb(&ieb);

  ieb.kind = svn_kind_file;
  ieb.presence = svn_wc__db_status_normal;

  ieb.repos_root_url = repos_root_url;
  ieb.repos_uuid = repos_uuid;

  ieb.repos_relpath = repos_relpath;
  ieb.revision = revision;

  ieb.props = props;

  ieb.changed_rev = changed_rev;
  ieb.changed_date = changed_date;
  ieb.changed_author = changed_author;

  ieb.checksum = checksum;

  ieb.dav_cache = dav_cache;

  ieb.record_ancestor_relpath = svn_dirent_skip_ancestor(
                                                wcroot->abspath,
                                                record_ancestor_abspath);
  ieb.recorded_repos_relpath = recorded_repos_relpath;
  ieb.recorded_peg_revision = recorded_peg_revision;
  ieb.recorded_revision = recorded_revision;

  ieb.update_actual_props = update_actual_props;
  ieb.new_actual_props = new_actual_props;

  ieb.keep_recorded_info = keep_recorded_info;

  ieb.work_items = work_items;

  return svn_error_trace(
            svn_wc__db_with_txn(wcroot, local_relpath, insert_external_node,
                                &ieb, scratch_pool));
}

svn_error_t *
svn_wc__db_external_add_symlink(svn_wc__db_t *db,
                                const char *local_abspath,
                                const char *wri_abspath,
                                const char *repos_relpath,
                                const char *repos_root_url,
                                const char *repos_uuid,
                                svn_revnum_t revision,
                                const apr_hash_t *props,
                                svn_revnum_t changed_rev,
                                apr_time_t changed_date,
                                const char *changed_author,
                                const char *target,
                                const apr_hash_t *dav_cache,
                                const char *record_ancestor_abspath,
                                const char *recorded_repos_relpath,
                                svn_revnum_t recorded_peg_revision,
                                svn_revnum_t recorded_revision,
                                svn_boolean_t update_actual_props,
                                apr_hash_t *new_actual_props,
                                svn_boolean_t keep_recorded_info,
                                const svn_skel_t *work_items,
                                apr_pool_t *scratch_pool)
{
  svn_wc__db_wcroot_t *wcroot;
  const char *local_relpath;
  insert_external_baton_t ieb;

  SVN_ERR_ASSERT(svn_dirent_is_absolute(local_abspath));

  if (! wri_abspath)
    wri_abspath = svn_dirent_dirname(local_abspath, scratch_pool);

  SVN_ERR(svn_wc__db_wcroot_parse_local_abspath(&wcroot, &local_relpath, db,
                              wri_abspath, scratch_pool, scratch_pool));
  VERIFY_USABLE_WCROOT(wcroot);

  SVN_ERR_ASSERT(svn_dirent_is_ancestor(wcroot->abspath,
                                        record_ancestor_abspath));

  SVN_ERR_ASSERT(svn_dirent_is_ancestor(wcroot->abspath, local_abspath));

  local_relpath = svn_dirent_skip_ancestor(wcroot->abspath, local_abspath);

  blank_ieb(&ieb);

  ieb.kind = svn_kind_symlink;
  ieb.presence = svn_wc__db_status_normal;

  ieb.repos_root_url = repos_root_url;
  ieb.repos_uuid = repos_uuid;

  ieb.repos_relpath = repos_relpath;
  ieb.revision = revision;

  ieb.props = props;

  ieb.changed_rev = changed_rev;
  ieb.changed_date = changed_date;
  ieb.changed_author = changed_author;

  ieb.target = target;

  ieb.dav_cache = dav_cache;

  ieb.record_ancestor_relpath = svn_dirent_skip_ancestor(
                                                wcroot->abspath,
                                                record_ancestor_abspath);
  ieb.recorded_repos_relpath = recorded_repos_relpath;
  ieb.recorded_peg_revision = recorded_peg_revision;
  ieb.recorded_revision = recorded_revision;

  ieb.update_actual_props = update_actual_props;
  ieb.new_actual_props = new_actual_props;

  ieb.keep_recorded_info = keep_recorded_info;

  ieb.work_items = work_items;

  return svn_error_trace(
            svn_wc__db_with_txn(wcroot, local_relpath, insert_external_node,
                                &ieb, scratch_pool));
}

svn_error_t *
svn_wc__db_external_add_dir(svn_wc__db_t *db,
                            const char *local_abspath,
                            const char *wri_abspath,
                            const char *repos_root_url,
                            const char *repos_uuid,
                            const char *record_ancestor_abspath,
                            const char *recorded_repos_relpath,
                            svn_revnum_t recorded_peg_revision,
                            svn_revnum_t recorded_revision,
                            const svn_skel_t *work_items,
                            apr_pool_t *scratch_pool)
{
  svn_wc__db_wcroot_t *wcroot;
  const char *local_relpath;
  insert_external_baton_t ieb;

  SVN_ERR_ASSERT(svn_dirent_is_absolute(local_abspath));

  if (! wri_abspath)
    wri_abspath = svn_dirent_dirname(local_abspath, scratch_pool);

  SVN_ERR(svn_wc__db_wcroot_parse_local_abspath(&wcroot, &local_relpath, db,
                              wri_abspath, scratch_pool, scratch_pool));
  VERIFY_USABLE_WCROOT(wcroot);

  SVN_ERR_ASSERT(svn_dirent_is_ancestor(wcroot->abspath,
                                        record_ancestor_abspath));

  SVN_ERR_ASSERT(svn_dirent_is_ancestor(wcroot->abspath, local_abspath));

  local_relpath = svn_dirent_skip_ancestor(wcroot->abspath, local_abspath);

  blank_ieb(&ieb);

  ieb.kind = svn_kind_dir;
  ieb.presence = svn_wc__db_status_normal;

  ieb.repos_root_url = repos_root_url;
  ieb.repos_uuid = repos_uuid;

  ieb.record_ancestor_relpath = svn_dirent_skip_ancestor(
                                                wcroot->abspath,
                                                record_ancestor_abspath);
  ieb.recorded_repos_relpath = recorded_repos_relpath;
  ieb.recorded_peg_revision = recorded_peg_revision;
  ieb.recorded_revision = recorded_revision;

  ieb.work_items = work_items;

  return svn_error_trace(
            svn_wc__db_with_txn(wcroot, local_relpath, insert_external_node,
                                &ieb, scratch_pool));
}

/* Baton for db_external_remove */
struct external_remove_baton
{
  const svn_skel_t *work_items;
};

static svn_error_t *
db_external_remove(void *baton, svn_wc__db_wcroot_t *wcroot,
                   const char *local_relpath, apr_pool_t *scratch_pool)
{
  svn_sqlite__stmt_t *stmt;
  struct external_remove_baton *rb = baton;

  SVN_ERR(svn_sqlite__get_statement(&stmt, wcroot->sdb,
                                    STMT_DELETE_EXTERNAL));
  SVN_ERR(svn_sqlite__bindf(stmt, "is", wcroot->wc_id, local_relpath));
  SVN_ERR(svn_sqlite__step_done(stmt));

  SVN_ERR(add_work_items(wcroot->sdb, rb->work_items, scratch_pool));

  /* ### What about actual? */
  return SVN_NO_ERROR;
}

svn_error_t *
svn_wc__db_external_remove(svn_wc__db_t *db,
                           const char *local_abspath,
                           const char *wri_abspath,
                           const svn_skel_t *work_items,
                           apr_pool_t *scratch_pool)
{
  svn_wc__db_wcroot_t *wcroot;
  const char *local_relpath;
  struct external_remove_baton rb;

  SVN_ERR_ASSERT(svn_dirent_is_absolute(local_abspath));

  if (! wri_abspath)
    wri_abspath = svn_dirent_dirname(local_abspath, scratch_pool);

  SVN_ERR(svn_wc__db_wcroot_parse_local_abspath(&wcroot, &local_relpath, db,
                              wri_abspath, scratch_pool, scratch_pool));
  VERIFY_USABLE_WCROOT(wcroot);

  SVN_ERR_ASSERT(svn_dirent_is_ancestor(wcroot->abspath, local_abspath));

  local_relpath = svn_dirent_skip_ancestor(wcroot->abspath, local_abspath);

  rb.work_items = work_items;
  SVN_ERR(svn_wc__db_with_txn(wcroot, local_relpath, db_external_remove,
                              &rb, scratch_pool));

  return SVN_NO_ERROR;
}

svn_error_t *
svn_wc__db_external_read(svn_wc__db_status_t *status,
                         svn_kind_t *kind,
                         const char **definining_abspath,
                         const char **repos_root_url,
                         const char **repos_uuid,
                         const char **recorded_repos_relpath,
                         svn_revnum_t *recorded_peg_revision,
                         svn_revnum_t *recorded_revision,
                         svn_wc__db_t *db,
                         const char *local_abspath,
                         const char *wri_abspath,
                         apr_pool_t *result_pool,
                         apr_pool_t *scratch_pool)
{
  svn_wc__db_wcroot_t *wcroot;
  const char *local_relpath;
  svn_sqlite__stmt_t *stmt;
  svn_boolean_t have_info;
  svn_error_t *err = NULL;
  SVN_ERR_ASSERT(svn_dirent_is_absolute(local_abspath));

  if (! wri_abspath)
    wri_abspath = svn_dirent_dirname(local_abspath, scratch_pool);

  SVN_ERR(svn_wc__db_wcroot_parse_local_abspath(&wcroot, &local_relpath, db,
                              wri_abspath, scratch_pool, scratch_pool));
  VERIFY_USABLE_WCROOT(wcroot);

  SVN_ERR_ASSERT(svn_dirent_is_ancestor(wcroot->abspath, local_abspath));

  local_relpath = svn_dirent_skip_ancestor(wcroot->abspath, local_abspath);

  SVN_ERR(svn_sqlite__get_statement(&stmt, wcroot->sdb,
                                    STMT_SELECT_EXTERNAL_INFO));
  SVN_ERR(svn_sqlite__bindf(stmt, "is", wcroot->wc_id, local_relpath));
  SVN_ERR(svn_sqlite__step(&have_info, stmt));

  if (have_info)
    {
      if (status)
        *status = svn_sqlite__column_token(stmt, 0, presence_map);

      if (kind)
        *kind = svn_sqlite__column_token(stmt, 1, kind_map);

      if (definining_abspath)
        {
          const char *record_relpath = svn_sqlite__column_text(stmt, 2, NULL);

          *definining_abspath = svn_dirent_join(wcroot->abspath,
                                                record_relpath, result_pool);
        }

      if (repos_root_url || repos_uuid)
        {
          apr_int64_t repos_id;

          repos_id = svn_sqlite__column_int64(stmt, 3);

          err = svn_error_compose_create(
                        err,
                        fetch_repos_info(repos_root_url, repos_uuid,
                                         wcroot->sdb, repos_id, result_pool));
        }

      if (recorded_repos_relpath)
        *recorded_repos_relpath = svn_sqlite__column_text(stmt, 4,
                                                          result_pool);

      if (recorded_peg_revision)
        *recorded_peg_revision = svn_sqlite__column_revnum(stmt, 5);

      if (recorded_revision)
        *recorded_revision = svn_sqlite__column_revnum(stmt, 6);
    }
  else
    {
      err = svn_error_createf(SVN_ERR_WC_PATH_NOT_FOUND, NULL,
                              _("The node '%s' is not an external."),
                              svn_dirent_local_style(local_abspath,
                                                     scratch_pool));
    }

  return svn_error_trace(
                svn_error_compose_create(err, svn_sqlite__reset(stmt)));
}

svn_error_t *
svn_wc__db_committable_externals_below(apr_array_header_t **externals,
                                       svn_wc__db_t *db,
                                       const char *local_abspath,
                                       svn_boolean_t immediates_only,
                                       apr_pool_t *result_pool,
                                       apr_pool_t *scratch_pool)
{
  svn_wc__db_wcroot_t *wcroot;
  svn_sqlite__stmt_t *stmt;
  const char *local_relpath;
  svn_boolean_t have_row;
  svn_wc__committable_external_info_t *info;
  svn_kind_t db_kind;
  apr_array_header_t *result = NULL;

  SVN_ERR_ASSERT(svn_dirent_is_absolute(local_abspath));

  SVN_ERR(svn_wc__db_wcroot_parse_local_abspath(&wcroot, &local_relpath, db,
                              local_abspath, scratch_pool, scratch_pool));
  VERIFY_USABLE_WCROOT(wcroot);

  SVN_ERR(svn_sqlite__get_statement(&stmt, wcroot->sdb,
                                    STMT_SELECT_COMMITTABLE_EXTERNALS_BELOW));

  SVN_ERR(svn_sqlite__bindf(stmt, "isi", wcroot->wc_id, local_relpath,
                            (apr_int64_t)(immediates_only ? 1 : 0)));

  SVN_ERR(svn_sqlite__step(&have_row, stmt));

  if (have_row)
    result = apr_array_make(result_pool, 0,
                            sizeof(svn_wc__committable_external_info_t *));

  while (have_row)
    {
      info = apr_palloc(result_pool, sizeof(*info));

      local_relpath = svn_sqlite__column_text(stmt, 0, NULL);
      info->local_abspath = svn_dirent_join(wcroot->abspath, local_relpath,
                                            result_pool);

      db_kind = svn_sqlite__column_token(stmt, 1, kind_map);
      SVN_ERR_ASSERT(db_kind == svn_kind_file || db_kind == svn_kind_dir);
      info->kind = db_kind;

      info->repos_relpath = svn_sqlite__column_text(stmt, 3, result_pool);
      info->repos_root_url = svn_sqlite__column_text(stmt, 4, result_pool);

      APR_ARRAY_PUSH(result, svn_wc__committable_external_info_t *) = info;

      SVN_ERR(svn_sqlite__step(&have_row, stmt));
    }

  *externals = result;
  return svn_error_trace(svn_sqlite__reset(stmt));
}

svn_error_t *
svn_wc__db_externals_defined_below(apr_hash_t **externals,
                                   svn_wc__db_t *db,
                                   const char *local_abspath,
                                   apr_pool_t *result_pool,
                                   apr_pool_t *scratch_pool)
{
  svn_wc__db_wcroot_t *wcroot;
  svn_sqlite__stmt_t *stmt;
  const char *local_relpath;
  svn_boolean_t have_row;

  SVN_ERR_ASSERT(svn_dirent_is_absolute(local_abspath));

  SVN_ERR(svn_wc__db_wcroot_parse_local_abspath(&wcroot, &local_relpath, db,
                              local_abspath, scratch_pool, scratch_pool));
  VERIFY_USABLE_WCROOT(wcroot);

  SVN_ERR(svn_sqlite__get_statement(&stmt, wcroot->sdb,
                                    STMT_SELECT_EXTERNALS_DEFINED));

  SVN_ERR(svn_sqlite__bindf(stmt, "is", wcroot->wc_id, local_relpath));

  *externals = apr_hash_make(result_pool);
  SVN_ERR(svn_sqlite__step(&have_row, stmt));

  while (have_row)
    {
      const char *def_local_relpath;

      local_relpath = svn_sqlite__column_text(stmt, 0, NULL);
      def_local_relpath = svn_sqlite__column_text(stmt, 1, NULL);

      apr_hash_set(*externals,
                   svn_dirent_join(wcroot->abspath, local_relpath,
                                   result_pool),
                   APR_HASH_KEY_STRING,
                   svn_dirent_join(wcroot->abspath, def_local_relpath,
                                   result_pool));

      SVN_ERR(svn_sqlite__step(&have_row, stmt));
    }

  return svn_error_trace(svn_sqlite__reset(stmt));
}

svn_error_t *
svn_wc__db_externals_gather_definitions(apr_hash_t **externals,
                                        apr_hash_t **depths,
                                        svn_wc__db_t *db,
                                        const char *local_abspath,
                                        apr_pool_t *result_pool,
                                        apr_pool_t *scratch_pool)
{
  svn_wc__db_wcroot_t *wcroot;
  svn_sqlite__stmt_t *stmt;
  const char *local_relpath;
  svn_boolean_t have_row;
  svn_error_t *err = NULL;
  apr_pool_t *iterpool = svn_pool_create(scratch_pool);

  SVN_ERR_ASSERT(svn_dirent_is_absolute(local_abspath));

  SVN_ERR(svn_wc__db_wcroot_parse_local_abspath(&wcroot, &local_relpath, db,
                              local_abspath, scratch_pool, iterpool));
  VERIFY_USABLE_WCROOT(wcroot);

  *externals = apr_hash_make(result_pool);
  if (depths != NULL)
    *depths = apr_hash_make(result_pool);

  SVN_ERR(svn_sqlite__get_statement(&stmt, wcroot->sdb,
                                    STMT_SELECT_EXTERNAL_PROPERTIES));

  SVN_ERR(svn_sqlite__bindf(stmt, "is", wcroot->wc_id, local_relpath));

  SVN_ERR(svn_sqlite__step(&have_row, stmt));

  while (have_row)
    {
      apr_hash_t *node_props;
      const char *external_value;

      svn_pool_clear(iterpool);
      err = svn_sqlite__column_properties(&node_props, stmt, 0, iterpool,
                                          iterpool);

      if (err)
        break;

      external_value = svn_prop_get_value(node_props, SVN_PROP_EXTERNALS);

      if (external_value)
        {
          const char *node_abspath;
          const char *node_relpath = svn_sqlite__column_text(stmt, 1, NULL);

          node_abspath = svn_dirent_join(wcroot->abspath, node_relpath,
                                         result_pool);

          apr_hash_set(*externals, node_abspath, APR_HASH_KEY_STRING,
                       apr_pstrdup(result_pool, external_value));

          if (depths)
            {
              const char *depth_word = svn_sqlite__column_text(stmt, 2, NULL);
              svn_depth_t depth = svn_depth_unknown;

              if (depth_word)
                depth = svn_depth_from_word(depth_word);

              apr_hash_set(*depths, node_abspath,
                           APR_HASH_KEY_STRING,
                           svn_depth_to_word(depth)); /* Use static string */
            }
        }

      SVN_ERR(svn_sqlite__step(&have_row, stmt));
    }

  svn_pool_destroy(iterpool);

  return svn_error_trace(svn_error_compose_create(err,
                                                  svn_sqlite__reset(stmt)));
}

/* Copy the ACTUAL data for SRC_RELPATH and tweak it to refer to DST_RELPATH.
   The new ACTUAL data won't have any conflicts. */
static svn_error_t *
copy_actual(svn_wc__db_wcroot_t *src_wcroot,
            const char *src_relpath,
            svn_wc__db_wcroot_t *dst_wcroot,
            const char *dst_relpath,
            apr_pool_t *scratch_pool)
{
  svn_sqlite__stmt_t *stmt;
  svn_boolean_t have_row;

  SVN_ERR(svn_sqlite__get_statement(&stmt, src_wcroot->sdb,
                                    STMT_SELECT_ACTUAL_NODE));
  SVN_ERR(svn_sqlite__bindf(stmt, "is", src_wcroot->wc_id, src_relpath));
  SVN_ERR(svn_sqlite__step(&have_row, stmt));
  if (have_row)
    {
      apr_size_t props_size;
      const char *changelist;
      const char *properties;

      /* Skipping conflict data... */
      changelist = svn_sqlite__column_text(stmt, 1, scratch_pool);
      /* No need to parse the properties when simply copying. */
      properties = svn_sqlite__column_blob(stmt, 6, &props_size, scratch_pool);

      if (changelist || properties)
        {
          SVN_ERR(svn_sqlite__reset(stmt));

          SVN_ERR(svn_sqlite__get_statement(&stmt, dst_wcroot->sdb,
                                            STMT_INSERT_ACTUAL_NODE));
          SVN_ERR(svn_sqlite__bindf(stmt, "issbssssss",
                                    dst_wcroot->wc_id, dst_relpath,
                                svn_relpath_dirname(dst_relpath, scratch_pool),
                                    properties, props_size, NULL, NULL, NULL,
                                    NULL, changelist, NULL));
          SVN_ERR(svn_sqlite__step(&have_row, stmt));
        }
    }
  SVN_ERR(svn_sqlite__reset(stmt));

  return SVN_NO_ERROR;
}

/* Helper for svn_wc__db_op_copy to handle copying from one db to
   another */
static svn_error_t *
cross_db_copy(svn_wc__db_wcroot_t *src_wcroot,
              const char *src_relpath,
              svn_wc__db_wcroot_t *dst_wcroot,
              const char *dst_relpath,
              svn_wc__db_status_t dst_status,
              apr_int64_t dst_op_depth,
              apr_int64_t dst_np_op_depth,
              svn_kind_t kind,
              const apr_array_header_t *children,
              apr_int64_t copyfrom_id,
              const char *copyfrom_relpath,
              svn_revnum_t copyfrom_rev,
              apr_pool_t *scratch_pool)
{
  insert_working_baton_t iwb;
  svn_revnum_t changed_rev;
  apr_time_t changed_date;
  const char *changed_author;
  const svn_checksum_t *checksum;
  apr_hash_t *props;
  svn_depth_t depth;

  SVN_ERR_ASSERT(kind == svn_kind_file
                 || kind == svn_kind_dir
                 );

  SVN_ERR(read_info(NULL, NULL, NULL, NULL, NULL,
                    &changed_rev, &changed_date, &changed_author, &depth,
                    &checksum, NULL, NULL, NULL, NULL, NULL, NULL, NULL,
                    NULL, NULL, NULL, NULL, NULL, NULL, NULL, NULL,
                    src_wcroot, src_relpath, scratch_pool, scratch_pool));

  SVN_ERR(db_read_pristine_props(&props, src_wcroot, src_relpath,
                                 scratch_pool, scratch_pool));

  blank_iwb(&iwb);
  iwb.presence = dst_status;
  iwb.kind = kind;

  iwb.props = props;
  iwb.changed_rev = changed_rev;
  iwb.changed_date = changed_date;
  iwb.changed_author = changed_author;
  iwb.original_repos_id = copyfrom_id;
  iwb.original_repos_relpath = copyfrom_relpath;
  iwb.original_revnum = copyfrom_rev;
  iwb.moved_here = FALSE;

  iwb.op_depth = dst_op_depth;

  iwb.checksum = checksum;
  iwb.children = children;
  iwb.depth = depth;

  iwb.not_present_op_depth = dst_np_op_depth;

  SVN_ERR(insert_working_node(&iwb, dst_wcroot, dst_relpath, scratch_pool));

  SVN_ERR(copy_actual(src_wcroot, src_relpath,
                      dst_wcroot, dst_relpath, scratch_pool));

  return SVN_NO_ERROR;
}


/* Set *COPYFROM_ID, *COPYFROM_RELPATH, *COPYFROM_REV to the values
   appropriate for the copy. Also return *STATUS, *KIND and *HAVE_WORK, *OP_ROOT
   since they are available.  This is a helper for
   svn_wc__db_op_copy. */
static svn_error_t *
get_info_for_copy(apr_int64_t *copyfrom_id,
                  const char **copyfrom_relpath,
                  svn_revnum_t *copyfrom_rev,
                  svn_wc__db_status_t *status,
                  svn_kind_t *kind,
                  svn_boolean_t *op_root,
                  svn_boolean_t *have_work,
                  svn_wc__db_wcroot_t *wcroot,
                  const char *local_relpath,
                  apr_pool_t *result_pool,
                  apr_pool_t *scratch_pool)
{
  const char *repos_relpath;
  svn_revnum_t revision;

  SVN_ERR(read_info(status, kind, &revision, &repos_relpath, copyfrom_id,
                    NULL, NULL, NULL, NULL, NULL, NULL, NULL, NULL, NULL,
                    NULL, NULL, NULL, NULL, NULL, op_root, NULL, NULL,
                    NULL /* have_base */,
                    NULL /* have_more_work */,
                    have_work,
                    wcroot, local_relpath, result_pool, scratch_pool));

  if (*status == svn_wc__db_status_excluded)
    {
      /* The parent cannot be excluded, so look at the parent and then
         adjust the relpath */
      const char *parent_relpath, *base_name;
      svn_wc__db_status_t parent_status;
      svn_kind_t parent_kind;
      svn_boolean_t parent_have_work;

      svn_dirent_split(&parent_relpath, &base_name, local_relpath,
                       scratch_pool);
      SVN_ERR(get_info_for_copy(copyfrom_id, copyfrom_relpath, copyfrom_rev,
                                &parent_status,
                                &parent_kind,
                                NULL, &parent_have_work,
                                wcroot, parent_relpath,
                                scratch_pool, scratch_pool));
      if (*copyfrom_relpath)
        *copyfrom_relpath = svn_relpath_join(*copyfrom_relpath, base_name,
                                             result_pool);
    }
  else if (*status == svn_wc__db_status_added)
    {
      const char *op_root_relpath;

      SVN_ERR(scan_addition(NULL, &op_root_relpath,
                            NULL, NULL, /* repos_* */
                            copyfrom_relpath, copyfrom_id, copyfrom_rev,
                            NULL, NULL, NULL, wcroot, local_relpath,
                            scratch_pool, scratch_pool));
      if (*copyfrom_relpath)
        {
          *copyfrom_relpath
            = svn_relpath_join(*copyfrom_relpath,
                               svn_relpath_skip_ancestor(op_root_relpath,
                                                         local_relpath),
                               result_pool);
        }
    }
  else if (*status == svn_wc__db_status_deleted)
    {
      const char *base_del_relpath, *work_del_relpath;

      SVN_ERR(scan_deletion(&base_del_relpath, NULL, &work_del_relpath,
                            NULL, wcroot, local_relpath, scratch_pool,
                            scratch_pool));
      if (work_del_relpath)
        {
          const char *op_root_relpath;
          const char *parent_del_relpath = svn_relpath_dirname(work_del_relpath,
                                                               scratch_pool);

          /* Similar to, but not the same as, the _scan_addition and
             _join above.  Can we use get_copyfrom here? */
          SVN_ERR(scan_addition(NULL, &op_root_relpath,
                                NULL, NULL, /* repos_* */
                                copyfrom_relpath, copyfrom_id, copyfrom_rev,
                                NULL, NULL, NULL, wcroot, parent_del_relpath,
                                scratch_pool, scratch_pool));
          *copyfrom_relpath
            = svn_relpath_join(*copyfrom_relpath,
                               svn_relpath_skip_ancestor(op_root_relpath,
                                                         local_relpath),
                               result_pool);
        }
      else if (base_del_relpath)
        {
          SVN_ERR(base_get_info(NULL, NULL, copyfrom_rev, copyfrom_relpath,
                                copyfrom_id,
                                NULL, NULL, NULL, NULL, NULL,
                                NULL, NULL, NULL, NULL,
                                wcroot, local_relpath,
                                result_pool, scratch_pool));
        }
      else
        SVN_ERR_MALFUNCTION();
    }
  else
    {
      *copyfrom_relpath = repos_relpath;
      *copyfrom_rev = revision;
    }

  return SVN_NO_ERROR;
}


/* Forward declarations for db_op_copy() to use.

   ### these are just to avoid churn. a future commit should shuffle the
   ### functions around.  */
static svn_error_t *
op_depth_of(apr_int64_t *op_depth,
            svn_wc__db_wcroot_t *wcroot,
            const char *local_relpath);

static svn_error_t *
op_depth_for_copy(apr_int64_t *op_depth,
                  apr_int64_t *np_op_depth,
                  apr_int64_t copyfrom_repos_id,
                  const char *copyfrom_relpath,
                  svn_revnum_t copyfrom_revision,
                  svn_wc__db_wcroot_t *wcroot,
                  const char *local_relpath,
                  apr_pool_t *scratch_pool);


/* Like svn_wc__db_op_copy(), but with WCROOT+LOCAL_RELPATH
 * instead of DB+LOCAL_ABSPATH.  */
static svn_error_t *
db_op_copy(svn_wc__db_wcroot_t *src_wcroot,
           const char *src_relpath,
           svn_wc__db_wcroot_t *dst_wcroot,
           const char *dst_relpath,
           const svn_skel_t *work_items,
           svn_boolean_t is_move,
           apr_pool_t *scratch_pool)
{
  const char *copyfrom_relpath;
  svn_revnum_t copyfrom_rev;
  svn_wc__db_status_t status;
  svn_wc__db_status_t dst_presence;
  svn_boolean_t op_root;
  svn_boolean_t have_work;
  apr_int64_t copyfrom_id;
  apr_int64_t dst_op_depth;
  apr_int64_t dst_np_op_depth;
  svn_kind_t kind;
  const apr_array_header_t *children;

  SVN_ERR(get_info_for_copy(&copyfrom_id, &copyfrom_relpath, &copyfrom_rev,
                            &status, &kind, &op_root, &have_work, src_wcroot,
                            src_relpath, scratch_pool, scratch_pool));

  SVN_ERR(op_depth_for_copy(&dst_op_depth, &dst_np_op_depth, copyfrom_id,
                            copyfrom_relpath, copyfrom_rev,
                            dst_wcroot, dst_relpath, scratch_pool));

  SVN_ERR_ASSERT(kind == svn_kind_file || kind == svn_kind_dir);

  /* ### New status, not finished, see notes/wc-ng/copying */
  switch (status)
    {
    case svn_wc__db_status_normal:
    case svn_wc__db_status_added:
    case svn_wc__db_status_moved_here:
    case svn_wc__db_status_copied:
      dst_presence = svn_wc__db_status_normal;
      break;
    case svn_wc__db_status_deleted:
      if (op_root)
        {
          /* If the lower layer is already shadowcopied we can skip adding
             a not present node. */
          svn_error_t *err;
          svn_wc__db_status_t dst_status;

          err = read_info(&dst_status, NULL, NULL, NULL, NULL, NULL, NULL,
                          NULL, NULL, NULL, NULL, NULL, NULL, NULL, NULL, NULL,
                          NULL, NULL, NULL, NULL, NULL, NULL, NULL, NULL, NULL,
                          dst_wcroot, dst_relpath, scratch_pool, scratch_pool);

          if (err)
            {
              if (err->apr_err == SVN_ERR_WC_PATH_NOT_FOUND)
                svn_error_clear(err);
              else
                return svn_error_trace(err);
            }
          else if (dst_status == svn_wc__db_status_deleted)
            {
              /* Node is already deleted; skip the NODES work, but do
                 install wq items if requested */
              SVN_ERR(add_work_items(dst_wcroot->sdb, work_items,
                                     scratch_pool));
              return SVN_NO_ERROR;
            }
        }
      /* else: fall through */
    case svn_wc__db_status_not_present:
    case svn_wc__db_status_excluded:
      /* These presence values should not create a new op depth */
      if (dst_np_op_depth > 0)
        {
          dst_op_depth = dst_np_op_depth;
          dst_np_op_depth = -1;
        }
      if (status == svn_wc__db_status_excluded)
        dst_presence = svn_wc__db_status_excluded;
      else
        dst_presence = svn_wc__db_status_not_present;
      break;
    case svn_wc__db_status_server_excluded:
      return svn_error_createf(SVN_ERR_WC_PATH_UNEXPECTED_STATUS, NULL,
                               _("Cannot copy '%s' excluded by server"),
                               path_for_error_message(src_wcroot,
                                                      src_relpath,
                                                      scratch_pool));
    default:
      /* Perhaps we should allow incomplete to incomplete? We can't
         avoid incomplete working nodes as one step in copying a
         directory is to add incomplete children. */
      return svn_error_createf(SVN_ERR_WC_PATH_UNEXPECTED_STATUS, NULL,
                               _("Cannot handle status of '%s'"),
                               path_for_error_message(src_wcroot,
                                                      src_relpath,
                                                      scratch_pool));
    }

  if (kind == svn_kind_dir)
    {
      apr_int64_t src_op_depth;

      SVN_ERR(op_depth_of(&src_op_depth, src_wcroot, src_relpath));
      SVN_ERR(gather_repo_children(&children, src_wcroot, src_relpath,
                                   src_op_depth, scratch_pool, scratch_pool));
    }
  else
    children = NULL;

  if (src_wcroot == dst_wcroot)
    {
      svn_sqlite__stmt_t *stmt;
      const char *dst_parent_relpath = svn_relpath_dirname(dst_relpath,
                                                           scratch_pool);

      if (have_work)
        SVN_ERR(svn_sqlite__get_statement(&stmt, src_wcroot->sdb,
                          STMT_INSERT_WORKING_NODE_COPY_FROM_WORKING));
      else
        SVN_ERR(svn_sqlite__get_statement(&stmt, src_wcroot->sdb,
                          STMT_INSERT_WORKING_NODE_COPY_FROM_BASE));

      SVN_ERR(svn_sqlite__bindf(stmt, "issist",
                    src_wcroot->wc_id, src_relpath,
                    dst_relpath,
                    dst_op_depth,
                    dst_parent_relpath,
                    presence_map, dst_presence));
      if (is_move)
        SVN_ERR(svn_sqlite__bind_int64(stmt, 7, 1));

      SVN_ERR(svn_sqlite__step_done(stmt));

      /* ### Copying changelist is OK for a move but what about a copy? */
      SVN_ERR(copy_actual(src_wcroot, src_relpath,
                          dst_wcroot, dst_relpath, scratch_pool));

      if (dst_np_op_depth > 0)
        {
          /* We introduce a not-present node at the parent's op_depth to
             properly start a new op-depth at our own op_depth. This marks
             us as an op_root for commit and allows reverting just this
             operation */

          SVN_ERR(svn_sqlite__get_statement(&stmt, dst_wcroot->sdb,
                                            STMT_INSERT_NODE));
          SVN_ERR(svn_sqlite__bindf(stmt, "isisisrtnt",
                                    src_wcroot->wc_id, dst_relpath,
                                    dst_np_op_depth, dst_parent_relpath,
                                    copyfrom_id, copyfrom_relpath,
                                    copyfrom_rev,
                                    presence_map,
                                       svn_wc__db_status_not_present,
                                    /* NULL */
                                    kind_map, kind));

          SVN_ERR(svn_sqlite__step_done(stmt));
        }
      /* Insert incomplete children, if relevant.
         The children are part of the same op and so have the same op_depth.
         (The only time we'd want a different depth is during a recursive
         simple add, but we never insert children here during a simple add.) */
      if (kind == svn_kind_dir
          && dst_presence == svn_wc__db_status_normal)
        SVN_ERR(insert_incomplete_children(
                  dst_wcroot->sdb,
                  dst_wcroot->wc_id,
                  dst_relpath,
                  copyfrom_id,
                  copyfrom_relpath,
                  copyfrom_rev,
                  children,
                  dst_op_depth,
                  scratch_pool));
    }
  else
    {
      SVN_ERR(cross_db_copy(src_wcroot, src_relpath, dst_wcroot,
                            dst_relpath, dst_presence, dst_op_depth,
                            dst_np_op_depth, kind,
                            children, copyfrom_id, copyfrom_relpath,
                            copyfrom_rev, scratch_pool));
    }

  SVN_ERR(add_work_items(dst_wcroot->sdb, work_items, scratch_pool));

  return SVN_NO_ERROR;
}

/* Baton for op_copy_txn */
struct op_copy_baton
{
  svn_wc__db_wcroot_t *src_wcroot;
  const char *src_relpath;

  svn_wc__db_wcroot_t *dst_wcroot;
  const char *dst_relpath;

  const svn_skel_t *work_items;
  svn_boolean_t is_move;
};

/* Helper for svn_wc__db_op_copy.
   Implements  svn_sqlite__transaction_callback_t */
static svn_error_t *
op_copy_txn(void * baton, svn_sqlite__db_t *sdb, apr_pool_t *scratch_pool)
{
  struct op_copy_baton *ocb = baton;

  if (sdb != ocb->dst_wcroot->sdb)
    {
       /* Source and destination databases differ; so also start a lock
          in the destination database, by calling ourself in a lock. */

      return svn_error_trace(
                        svn_sqlite__with_lock(ocb->dst_wcroot->sdb,
                                              op_copy_txn, ocb, scratch_pool));
    }

  /* From this point we can assume a lock in the src and dst databases */

  SVN_ERR(db_op_copy(ocb->src_wcroot, ocb->src_relpath,
                     ocb->dst_wcroot, ocb->dst_relpath,
                     ocb->work_items, ocb->is_move, scratch_pool));

  return SVN_NO_ERROR;
}

svn_error_t *
svn_wc__db_op_copy(svn_wc__db_t *db,
                   const char *src_abspath,
                   const char *dst_abspath,
                   const char *dst_op_root_abspath,
                   svn_boolean_t is_move,
                   const svn_skel_t *work_items,
                   apr_pool_t *scratch_pool)
{
  struct op_copy_baton ocb = {0};

  SVN_ERR_ASSERT(svn_dirent_is_absolute(src_abspath));
  SVN_ERR_ASSERT(svn_dirent_is_absolute(dst_abspath));

  SVN_ERR(svn_wc__db_wcroot_parse_local_abspath(&ocb.src_wcroot,
                                                &ocb.src_relpath, db,
                                                src_abspath,
                                                scratch_pool, scratch_pool));
  VERIFY_USABLE_WCROOT(ocb.src_wcroot);

  SVN_ERR(svn_wc__db_wcroot_parse_local_abspath(&ocb.dst_wcroot,
                                                &ocb.dst_relpath,
                                                db, dst_abspath,
                                                scratch_pool, scratch_pool));
  VERIFY_USABLE_WCROOT(ocb.dst_wcroot);

  ocb.work_items = work_items;
  ocb.is_move = is_move;

  /* Call with the sdb in src_wcroot. It might call itself again to
     also obtain a lock in dst_wcroot */
  SVN_ERR(svn_sqlite__with_lock(ocb.src_wcroot->sdb, op_copy_txn, &ocb,
                                scratch_pool));

  return SVN_NO_ERROR;
}


/* The recursive implementation of svn_wc__db_op_copy_shadowed_layer */
static svn_error_t *
db_op_copy_shadowed_layer(svn_wc__db_wcroot_t *src_wcroot,
                          const char *src_relpath,
                          apr_int64_t src_op_depth,
                          svn_wc__db_wcroot_t *dst_wcroot,
                          const char *dst_relpath,
                          apr_int64_t dst_op_depth,
                          apr_int64_t del_op_depth,
                          apr_int64_t repos_id,
                          const char *repos_relpath,
                          svn_revnum_t revision,
                          svn_boolean_t is_move,
                          apr_pool_t *scratch_pool)
{
  const apr_array_header_t *children;
  apr_pool_t *iterpool;
  svn_wc__db_status_t status;
  svn_kind_t kind;
  svn_revnum_t node_revision;
  const char *node_repos_relpath;
  apr_int64_t node_repos_id;
  svn_sqlite__stmt_t *stmt;
  svn_wc__db_status_t dst_presence;
  int i;

  {
    svn_error_t *err;
    err = depth_get_info(&status, &kind, &node_revision, &node_repos_relpath,
                         &node_repos_id, NULL, NULL, NULL, NULL, NULL,
                         NULL, NULL,
                         src_wcroot, src_relpath, src_op_depth,
                         scratch_pool, scratch_pool);

    if (err)
      {
        if (err->apr_err != SVN_ERR_WC_PATH_NOT_FOUND)
          return svn_error_trace(err);

        svn_error_clear(err);
        return SVN_NO_ERROR; /* There is no shadowed node at src_op_depth */
      }
  }

  if (src_op_depth == 0)
    {
      /* If the node is switched or has a different revision then its parent
         we shouldn't copy it. (We can't as we would have to insert it at
         an unshadowed depth) */
      if (status == svn_wc__db_status_not_present
          || status == svn_wc__db_status_excluded
          || status == svn_wc__db_status_server_excluded
          || node_revision != revision
          || node_repos_id != repos_id
          || strcmp(node_repos_relpath, repos_relpath))
        {
          /* Add a not-present node in the destination wcroot */
          struct insert_working_baton_t iwb;
          const char *repos_root_url;
          const char *repos_uuid;

          SVN_ERR(fetch_repos_info(&repos_root_url, &repos_uuid,
                                   src_wcroot->sdb, node_repos_id,
                                   scratch_pool));

          SVN_ERR(create_repos_id(&node_repos_id, repos_root_url, repos_uuid,
                                  dst_wcroot->sdb, scratch_pool));

          blank_iwb(&iwb);

          iwb.op_depth = dst_op_depth;
          if (status != svn_wc__db_status_excluded)
            iwb.presence = svn_wc__db_status_not_present;
          else
            iwb.presence = svn_wc__db_status_excluded;

          iwb.kind = kind;

          iwb.original_repos_id = node_repos_id;
          iwb.original_revnum = node_revision;
          iwb.original_repos_relpath = node_repos_relpath;

          SVN_ERR(insert_working_node(&iwb, dst_wcroot, dst_relpath,
                                      scratch_pool));

          return SVN_NO_ERROR;
        }
    }

  iterpool = svn_pool_create(scratch_pool);

  switch (status)
    {
    case svn_wc__db_status_normal:
    case svn_wc__db_status_added:
    case svn_wc__db_status_moved_here:
    case svn_wc__db_status_copied:
      dst_presence = svn_wc__db_status_normal;
      break;
    case svn_wc__db_status_deleted:
    case svn_wc__db_status_not_present:
      dst_presence = svn_wc__db_status_not_present;
      break;
    case svn_wc__db_status_excluded:
      dst_presence = svn_wc__db_status_excluded;
      break;
    case svn_wc__db_status_server_excluded:
      return svn_error_createf(SVN_ERR_WC_PATH_UNEXPECTED_STATUS, NULL,
                               _("Cannot copy '%s' excluded by server"),
                               path_for_error_message(src_wcroot,
                                                      src_relpath,
                                                      scratch_pool));
    default:
      return svn_error_createf(SVN_ERR_WC_PATH_UNEXPECTED_STATUS, NULL,
                               _("Cannot handle status of '%s'"),
                               path_for_error_message(src_wcroot,
                                                      src_relpath,
                                                      scratch_pool));
    }

  if (dst_presence == svn_wc__db_status_normal
      && src_wcroot == dst_wcroot) /* ### Remove limitation */
    {
      if (src_op_depth > 0)
        SVN_ERR(svn_sqlite__get_statement(&stmt, src_wcroot->sdb,
                             STMT_INSERT_WORKING_NODE_COPY_FROM_DEPTH));
      else
        SVN_ERR(svn_sqlite__get_statement(&stmt, src_wcroot->sdb,
                             STMT_INSERT_WORKING_NODE_COPY_FROM_BASE));

      /* Perhaps we should avoid setting moved_here to 0 and leave it
         null instead? */
      SVN_ERR(svn_sqlite__bindf(stmt, "issisti",
                        src_wcroot->wc_id, src_relpath,
                        dst_relpath,
                        dst_op_depth,
                        svn_relpath_dirname(dst_relpath, iterpool),
                        presence_map, dst_presence,
                        (apr_int64_t)(is_move ? 1 : 0)));

      if (src_op_depth > 0)
        SVN_ERR(svn_sqlite__bind_int64(stmt, 8, src_op_depth));

      SVN_ERR(svn_sqlite__step_done(stmt));

      {
        /* And mark it deleted to allow proper shadowing */
        struct insert_working_baton_t iwb;

        blank_iwb(&iwb);

        iwb.op_depth = del_op_depth;
        iwb.presence = svn_wc__db_status_base_deleted;

        iwb.kind = kind;

        SVN_ERR(insert_working_node(&iwb, dst_wcroot, dst_relpath,
                                    scratch_pool));
      }
    }
  else
    {
      struct insert_working_baton_t iwb;
      if (dst_presence == svn_wc__db_status_normal) /* Fallback for multi-db */
        dst_presence = svn_wc__db_status_not_present;

      /* And mark it deleted to allow proper shadowing */

      blank_iwb(&iwb);

      iwb.op_depth = dst_op_depth;
      iwb.presence = dst_presence;
      iwb.kind = kind;

      SVN_ERR(insert_working_node(&iwb, dst_wcroot, dst_relpath,
                                    scratch_pool));
    }

  SVN_ERR(gather_repo_children(&children, src_wcroot, src_relpath,
                               src_op_depth, scratch_pool, iterpool));

  for (i = 0; i < children->nelts; i++)
    {
      const char *name = APR_ARRAY_IDX(children, i, const char *);
      const char *child_src_relpath;
      const char *child_dst_relpath;
      const char *child_repos_relpath = NULL;

      svn_pool_clear(iterpool);
      child_src_relpath = svn_relpath_join(src_relpath, name, iterpool);
      child_dst_relpath = svn_relpath_join(dst_relpath, name, iterpool);

      if (repos_relpath)
        child_repos_relpath = svn_relpath_join(repos_relpath, name, iterpool);

      SVN_ERR(db_op_copy_shadowed_layer(
                         src_wcroot, child_src_relpath, src_op_depth,
                         dst_wcroot, child_dst_relpath, dst_op_depth,
                         del_op_depth,
                         repos_id, child_repos_relpath, revision, is_move,
                         scratch_pool));
    }

  svn_pool_destroy(iterpool);

  return SVN_NO_ERROR;
}

/* Helper for svn_wc__db_op_copy_shadowed_layer.
   Implements  svn_sqlite__transaction_callback_t */
static svn_error_t *
op_copy_shadowed_layer_txn(void * baton, svn_sqlite__db_t *sdb,
                           apr_pool_t *scratch_pool)
{
  struct op_copy_baton *ocb = baton;
  const char *src_parent_relpath;
  const char *dst_parent_relpath;
  apr_int64_t src_op_depth;
  apr_int64_t dst_op_depth;
  apr_int64_t del_op_depth;
  const char *repos_relpath = NULL;
  apr_int64_t repos_id = INVALID_REPOS_ID;
  svn_revnum_t revision = SVN_INVALID_REVNUM;

  if (sdb != ocb->dst_wcroot->sdb)
    {
       /* Source and destination databases differ; so also start a lock
          in the destination database, by calling ourself in a lock. */

      return svn_error_trace(
                        svn_sqlite__with_lock(ocb->dst_wcroot->sdb,
                                              op_copy_shadowed_layer_txn,
                                              ocb, scratch_pool));
    }

  /* From this point we can assume a lock in the src and dst databases */


  /* src_relpath and dst_relpath can't be wcroot as we need their parents */
  SVN_ERR_ASSERT(*ocb->src_relpath && *ocb->dst_relpath);

  src_parent_relpath = svn_relpath_dirname(ocb->src_relpath, scratch_pool);
  dst_parent_relpath = svn_relpath_dirname(ocb->dst_relpath, scratch_pool);

  /* src_parent must be status normal or added; get its op-depth */
  SVN_ERR(op_depth_of(&src_op_depth, ocb->src_wcroot, src_parent_relpath));

  /* dst_parent must be status added; get its op-depth */
  SVN_ERR(op_depth_of(&dst_op_depth, ocb->dst_wcroot, dst_parent_relpath));

  del_op_depth = relpath_depth(ocb->dst_relpath);

  /* Get some information from the parent */
  SVN_ERR(depth_get_info(NULL, NULL, &revision, &repos_relpath, &repos_id,
                         NULL, NULL, NULL, NULL, NULL, NULL, NULL,
                         ocb->src_wcroot, src_parent_relpath, src_op_depth,
                         scratch_pool, scratch_pool));

  if (repos_relpath == NULL)
    {
      /* The node is a local addition and has no shadowed information */
      return SVN_NO_ERROR;
    }

  /* And calculate the child repos relpath */
  repos_relpath = svn_relpath_join(repos_relpath,
                                   svn_relpath_basename(ocb->src_relpath,
                                                        NULL),
                                   scratch_pool);

  SVN_ERR(db_op_copy_shadowed_layer(
                        ocb->src_wcroot, ocb->src_relpath, src_op_depth,
                        ocb->dst_wcroot, ocb->dst_relpath, dst_op_depth,
                        del_op_depth,
                        repos_id, repos_relpath, revision, ocb->is_move,
                        scratch_pool));

  return SVN_NO_ERROR;
}

svn_error_t *
svn_wc__db_op_copy_shadowed_layer(svn_wc__db_t *db,
                                  const char *src_abspath,
                                  const char *dst_abspath,
                                  svn_boolean_t is_move,
                                  apr_pool_t *scratch_pool)
{
  struct op_copy_baton ocb = {0};

  SVN_ERR_ASSERT(svn_dirent_is_absolute(src_abspath));
  SVN_ERR_ASSERT(svn_dirent_is_absolute(dst_abspath));

  SVN_ERR(svn_wc__db_wcroot_parse_local_abspath(&ocb.src_wcroot,
                                                &ocb.src_relpath, db,
                                                src_abspath,
                                                scratch_pool, scratch_pool));
  VERIFY_USABLE_WCROOT(ocb.src_wcroot);

  SVN_ERR(svn_wc__db_wcroot_parse_local_abspath(&ocb.dst_wcroot,
                                                &ocb.dst_relpath,
                                                db, dst_abspath,
                                                scratch_pool, scratch_pool));
  VERIFY_USABLE_WCROOT(ocb.dst_wcroot);

  ocb.is_move = is_move;
  ocb.work_items = NULL;

  /* Call with the sdb in src_wcroot. It might call itself again to
     also obtain a lock in dst_wcroot */
  SVN_ERR(svn_sqlite__with_lock(ocb.src_wcroot->sdb,
                                op_copy_shadowed_layer_txn,
                                &ocb, scratch_pool));

  return SVN_NO_ERROR;
}


/* Set *OP_DEPTH to the highest op depth of WCROOT:LOCAL_RELPATH. */
static svn_error_t *
op_depth_of(apr_int64_t *op_depth,
            svn_wc__db_wcroot_t *wcroot,
            const char *local_relpath)
{
  svn_sqlite__stmt_t *stmt;
  svn_boolean_t have_row;

  SVN_ERR(svn_sqlite__get_statement(&stmt, wcroot->sdb,
                                    STMT_SELECT_NODE_INFO));
  SVN_ERR(svn_sqlite__bindf(stmt, "is", wcroot->wc_id, local_relpath));
  SVN_ERR(svn_sqlite__step(&have_row, stmt));
  SVN_ERR_ASSERT(have_row);
  *op_depth = svn_sqlite__column_int64(stmt, 0);
  SVN_ERR(svn_sqlite__reset(stmt));

  return SVN_NO_ERROR;
}


/* If there are any server-excluded base nodes then the copy must fail
   as it's not possible to commit such a copy.
   Return an error if there are any server-excluded nodes. */
static svn_error_t *
catch_copy_of_server_excluded(svn_wc__db_wcroot_t *wcroot,
                              const char *local_relpath,
                              apr_pool_t *scratch_pool)
{
  svn_sqlite__stmt_t *stmt;
  svn_boolean_t have_row;
  const char *server_excluded_relpath;

  SVN_ERR(svn_sqlite__get_statement(&stmt, wcroot->sdb,
                                    STMT_HAS_SERVER_EXCLUDED_NODES));
  SVN_ERR(svn_sqlite__bindf(stmt, "is",
                            wcroot->wc_id,
                            local_relpath));
  SVN_ERR(svn_sqlite__step(&have_row, stmt));
  if (have_row)
    server_excluded_relpath = svn_sqlite__column_text(stmt, 0, scratch_pool);
  SVN_ERR(svn_sqlite__reset(stmt));
  if (have_row)
    return svn_error_createf(SVN_ERR_AUTHZ_UNREADABLE, NULL,
                             _("Cannot copy '%s' excluded by server"),
                             path_for_error_message(wcroot,
                                                    server_excluded_relpath,
                                                    scratch_pool));

  return SVN_NO_ERROR;
}


/* Determine at which OP_DEPTH a copy of COPYFROM_REPOS_ID, COPYFROM_RELPATH at
   revision COPYFROM_REVISION should be inserted as LOCAL_RELPATH. Do this
   by checking if this would be a direct child of a copy of its parent
   directory. If it is then set *OP_DEPTH to the op_depth of its parent.

   If the node is not a direct copy at the same revision of the parent
   *NP_OP_DEPTH will be set to the op_depth of the parent when a not-present
   node should be inserted at this op_depth. This will be the case when the
   parent already defined an incomplete child with the same name. Otherwise
   *NP_OP_DEPTH will be set to -1.

   If the parent node is not the parent of the to be copied node, then
   *OP_DEPTH will be set to the proper op_depth for a new operation root.
 */
static svn_error_t *
op_depth_for_copy(apr_int64_t *op_depth,
                  apr_int64_t *np_op_depth,
                  apr_int64_t copyfrom_repos_id,
                  const char *copyfrom_relpath,
                  svn_revnum_t copyfrom_revision,
                  svn_wc__db_wcroot_t *wcroot,
                  const char *local_relpath,
                  apr_pool_t *scratch_pool)
{
  const char *parent_relpath, *name;
  svn_sqlite__stmt_t *stmt;
  svn_boolean_t have_row;
  apr_int64_t incomplete_op_depth = -1;
  apr_int64_t min_op_depth = 1; /* Never touch BASE */

  *op_depth = relpath_depth(local_relpath);
  *np_op_depth = -1;

  if (!copyfrom_relpath)
    return SVN_NO_ERROR;

  SVN_ERR(svn_sqlite__get_statement(&stmt, wcroot->sdb,
                                    STMT_SELECT_WORKING_NODE));
  SVN_ERR(svn_sqlite__bindf(stmt, "is", wcroot->wc_id, local_relpath));
  SVN_ERR(svn_sqlite__step(&have_row, stmt));
  if (have_row)
    {
      svn_wc__db_status_t status = svn_sqlite__column_token(stmt, 1,
                                                            presence_map);

      min_op_depth = svn_sqlite__column_int64(stmt, 0);
      if (status == svn_wc__db_status_incomplete)
        incomplete_op_depth = min_op_depth;
    }
  SVN_ERR(svn_sqlite__reset(stmt));

  svn_relpath_split(&parent_relpath, &name, local_relpath, scratch_pool);
  SVN_ERR(svn_sqlite__get_statement(&stmt, wcroot->sdb,
                                    STMT_SELECT_WORKING_NODE));
  SVN_ERR(svn_sqlite__bindf(stmt, "is", wcroot->wc_id, parent_relpath));
  SVN_ERR(svn_sqlite__step(&have_row, stmt));
  if (have_row)
    {
      apr_int64_t parent_op_depth = svn_sqlite__column_int64(stmt, 0);
      svn_wc__db_status_t presence = svn_sqlite__column_token(stmt, 1,
                                                              presence_map);

      if (parent_op_depth < min_op_depth)
        {
          /* We want to create a copy; not overwrite the lower layers */
          SVN_ERR(svn_sqlite__reset(stmt));
          return SVN_NO_ERROR;
        }

      /* You can only add children below a node that exists.
         In WORKING that must be status added, which is represented
         as presence normal */
      SVN_ERR_ASSERT(presence == svn_wc__db_status_normal);

      if ((incomplete_op_depth < 0)
          || (incomplete_op_depth == parent_op_depth))
        {
          apr_int64_t parent_copyfrom_repos_id
            = svn_sqlite__column_int64(stmt, 10);
          const char *parent_copyfrom_relpath
            = svn_sqlite__column_text(stmt, 11, NULL);
          svn_revnum_t parent_copyfrom_revision
            = svn_sqlite__column_revnum(stmt, 12);

          if (parent_copyfrom_repos_id == copyfrom_repos_id)
            {
              if (copyfrom_revision == parent_copyfrom_revision
                  && !strcmp(copyfrom_relpath,
                             svn_relpath_join(parent_copyfrom_relpath, name,
                                              scratch_pool)))
                *op_depth = parent_op_depth;
              else if (incomplete_op_depth > 0)
                *np_op_depth = incomplete_op_depth;
            }
        }
    }
  SVN_ERR(svn_sqlite__reset(stmt));

  return SVN_NO_ERROR;
}


svn_error_t *
svn_wc__db_op_copy_dir(svn_wc__db_t *db,
                       const char *local_abspath,
                       const apr_hash_t *props,
                       svn_revnum_t changed_rev,
                       apr_time_t changed_date,
                       const char *changed_author,
                       const char *original_repos_relpath,
                       const char *original_root_url,
                       const char *original_uuid,
                       svn_revnum_t original_revision,
                       const apr_array_header_t *children,
                       svn_boolean_t is_move,
                       svn_depth_t depth,
                       const svn_skel_t *conflict,
                       const svn_skel_t *work_items,
                       apr_pool_t *scratch_pool)
{
  svn_wc__db_wcroot_t *wcroot;
  const char *local_relpath;
  insert_working_baton_t iwb;

  SVN_ERR_ASSERT(svn_dirent_is_absolute(local_abspath));
  SVN_ERR_ASSERT(props != NULL);
  /* ### any assertions for CHANGED_* ?  */
  /* ### any assertions for ORIGINAL_* ?  */
#if 0
  SVN_ERR_ASSERT(children != NULL);
#endif
  SVN_ERR_ASSERT(conflict == NULL);  /* ### can't handle yet  */

  SVN_ERR(svn_wc__db_wcroot_parse_local_abspath(&wcroot, &local_relpath, db,
                              local_abspath, scratch_pool, scratch_pool));
  VERIFY_USABLE_WCROOT(wcroot);

  blank_iwb(&iwb);

  iwb.presence = svn_wc__db_status_normal;
  iwb.kind = svn_kind_dir;

  iwb.props = props;
  iwb.changed_rev = changed_rev;
  iwb.changed_date = changed_date;
  iwb.changed_author = changed_author;
  iwb.moved_here = is_move;

  if (original_root_url != NULL)
    {
      SVN_ERR(create_repos_id(&iwb.original_repos_id,
                              original_root_url, original_uuid,
                              wcroot->sdb, scratch_pool));
      iwb.original_repos_relpath = original_repos_relpath;
      iwb.original_revnum = original_revision;
    }

  /* ### Should we do this inside the transaction? */
  SVN_ERR(op_depth_for_copy(&iwb.op_depth, &iwb.not_present_op_depth,
                            iwb.original_repos_id,
                            original_repos_relpath, original_revision,
                            wcroot, local_relpath, scratch_pool));

  iwb.children = children;
  iwb.depth = depth;

  iwb.work_items = work_items;

  SVN_ERR(svn_wc__db_with_txn(wcroot, local_relpath, insert_working_node, &iwb,
                              scratch_pool));
  SVN_ERR(flush_entries(wcroot, local_abspath, depth, scratch_pool));

  return SVN_NO_ERROR;
}


svn_error_t *
svn_wc__db_op_copy_file(svn_wc__db_t *db,
                        const char *local_abspath,
                        const apr_hash_t *props,
                        svn_revnum_t changed_rev,
                        apr_time_t changed_date,
                        const char *changed_author,
                        const char *original_repos_relpath,
                        const char *original_root_url,
                        const char *original_uuid,
                        svn_revnum_t original_revision,
                        const svn_checksum_t *checksum,
                        svn_boolean_t is_move,
                        const svn_skel_t *conflict,
                        const svn_skel_t *work_items,
                        apr_pool_t *scratch_pool)
{
  svn_wc__db_wcroot_t *wcroot;
  const char *local_relpath;
  insert_working_baton_t iwb;

  SVN_ERR_ASSERT(svn_dirent_is_absolute(local_abspath));
  SVN_ERR_ASSERT(props != NULL);
  /* ### any assertions for CHANGED_* ?  */
  SVN_ERR_ASSERT((! original_repos_relpath && ! original_root_url
                  && ! original_uuid && ! checksum
                  && original_revision == SVN_INVALID_REVNUM)
                 || (original_repos_relpath && original_root_url
                     && original_uuid && checksum
                     && original_revision != SVN_INVALID_REVNUM));
  SVN_ERR_ASSERT(conflict == NULL);  /* ### can't handle yet  */

  SVN_ERR(svn_wc__db_wcroot_parse_local_abspath(&wcroot, &local_relpath, db,
                              local_abspath, scratch_pool, scratch_pool));
  VERIFY_USABLE_WCROOT(wcroot);

  blank_iwb(&iwb);

  iwb.presence = svn_wc__db_status_normal;
  iwb.kind = svn_kind_file;

  iwb.props = props;
  iwb.changed_rev = changed_rev;
  iwb.changed_date = changed_date;
  iwb.changed_author = changed_author;
  iwb.moved_here = is_move;

  if (original_root_url != NULL)
    {
      SVN_ERR(create_repos_id(&iwb.original_repos_id,
                              original_root_url, original_uuid,
                              wcroot->sdb, scratch_pool));
      iwb.original_repos_relpath = original_repos_relpath;
      iwb.original_revnum = original_revision;
    }

  /* ### Should we do this inside the transaction? */
  SVN_ERR(op_depth_for_copy(&iwb.op_depth, &iwb.not_present_op_depth,
                            iwb.original_repos_id,
                            original_repos_relpath, original_revision,
                            wcroot, local_relpath, scratch_pool));

  iwb.checksum = checksum;

  iwb.work_items = work_items;

  SVN_ERR(svn_wc__db_with_txn(wcroot, local_relpath, insert_working_node, &iwb,
                              scratch_pool));
  SVN_ERR(flush_entries(wcroot, local_abspath, svn_depth_empty, scratch_pool));

  return SVN_NO_ERROR;
}


svn_error_t *
svn_wc__db_op_copy_symlink(svn_wc__db_t *db,
                           const char *local_abspath,
                           const apr_hash_t *props,
                           svn_revnum_t changed_rev,
                           apr_time_t changed_date,
                           const char *changed_author,
                           const char *original_repos_relpath,
                           const char *original_root_url,
                           const char *original_uuid,
                           svn_revnum_t original_revision,
                           const char *target,
                           const svn_skel_t *conflict,
                           const svn_skel_t *work_items,
                           apr_pool_t *scratch_pool)
{
  svn_wc__db_wcroot_t *wcroot;
  const char *local_relpath;
  insert_working_baton_t iwb;

  SVN_ERR_ASSERT(svn_dirent_is_absolute(local_abspath));
  SVN_ERR_ASSERT(props != NULL);
  /* ### any assertions for CHANGED_* ?  */
  /* ### any assertions for ORIGINAL_* ?  */
  SVN_ERR_ASSERT(target != NULL);
  SVN_ERR_ASSERT(conflict == NULL);  /* ### can't handle yet  */

  SVN_ERR(svn_wc__db_wcroot_parse_local_abspath(&wcroot, &local_relpath, db,
                              local_abspath, scratch_pool, scratch_pool));
  VERIFY_USABLE_WCROOT(wcroot);

  blank_iwb(&iwb);

  iwb.presence = svn_wc__db_status_normal;
  iwb.kind = svn_kind_symlink;

  iwb.props = props;
  iwb.changed_rev = changed_rev;
  iwb.changed_date = changed_date;
  iwb.changed_author = changed_author;
  iwb.moved_here = FALSE;

  if (original_root_url != NULL)
    {
      SVN_ERR(create_repos_id(&iwb.original_repos_id,
                              original_root_url, original_uuid,
                              wcroot->sdb, scratch_pool));
      iwb.original_repos_relpath = original_repos_relpath;
      iwb.original_revnum = original_revision;
    }

  /* ### Should we do this inside the transaction? */
  SVN_ERR(op_depth_for_copy(&iwb.op_depth, &iwb.not_present_op_depth,
                            iwb.original_repos_id,
                            original_repos_relpath, original_revision,
                            wcroot, local_relpath, scratch_pool));

  iwb.target = target;

  iwb.work_items = work_items;

  SVN_ERR(svn_wc__db_with_txn(wcroot, local_relpath, insert_working_node, &iwb,
                              scratch_pool));
  SVN_ERR(flush_entries(wcroot, local_abspath, svn_depth_empty, scratch_pool));

  return SVN_NO_ERROR;
}


svn_error_t *
svn_wc__db_op_add_directory(svn_wc__db_t *db,
                            const char *local_abspath,
                            const svn_skel_t *work_items,
                            apr_pool_t *scratch_pool)
{
  svn_wc__db_wcroot_t *wcroot;
  const char *local_relpath;
  insert_working_baton_t iwb;

  SVN_ERR_ASSERT(svn_dirent_is_absolute(local_abspath));

  SVN_ERR(svn_wc__db_wcroot_parse_local_abspath(&wcroot, &local_relpath, db,
                              local_abspath, scratch_pool, scratch_pool));
  VERIFY_USABLE_WCROOT(wcroot);

  blank_iwb(&iwb);

  iwb.presence = svn_wc__db_status_normal;
  iwb.kind = svn_kind_dir;
  iwb.op_depth = relpath_depth(local_relpath);

  iwb.work_items = work_items;

  SVN_ERR(svn_wc__db_with_txn(wcroot, local_relpath, insert_working_node, &iwb,
                              scratch_pool));
  /* Use depth infinity to make sure we have no invalid cached information
   * about children of this dir. */
  SVN_ERR(flush_entries(wcroot, local_abspath, svn_depth_infinity,
                        scratch_pool));

  return SVN_NO_ERROR;
}


svn_error_t *
svn_wc__db_op_add_file(svn_wc__db_t *db,
                       const char *local_abspath,
                       const svn_skel_t *work_items,
                       apr_pool_t *scratch_pool)
{
  svn_wc__db_wcroot_t *wcroot;
  const char *local_relpath;
  insert_working_baton_t iwb;

  SVN_ERR_ASSERT(svn_dirent_is_absolute(local_abspath));

  SVN_ERR(svn_wc__db_wcroot_parse_local_abspath(&wcroot, &local_relpath, db,
                              local_abspath, scratch_pool, scratch_pool));
  VERIFY_USABLE_WCROOT(wcroot);

  blank_iwb(&iwb);

  iwb.presence = svn_wc__db_status_normal;
  iwb.kind = svn_kind_file;
  iwb.op_depth = relpath_depth(local_relpath);

  iwb.work_items = work_items;

  SVN_ERR(svn_wc__db_with_txn(wcroot, local_relpath, insert_working_node, &iwb,
                              scratch_pool));
  SVN_ERR(flush_entries(wcroot, local_abspath, svn_depth_empty, scratch_pool));

  return SVN_NO_ERROR;
}


svn_error_t *
svn_wc__db_op_add_symlink(svn_wc__db_t *db,
                          const char *local_abspath,
                          const char *target,
                          const svn_skel_t *work_items,
                          apr_pool_t *scratch_pool)
{
  svn_wc__db_wcroot_t *wcroot;
  const char *local_relpath;
  insert_working_baton_t iwb;

  SVN_ERR_ASSERT(svn_dirent_is_absolute(local_abspath));
  SVN_ERR_ASSERT(target != NULL);

  SVN_ERR(svn_wc__db_wcroot_parse_local_abspath(&wcroot, &local_relpath, db,
                              local_abspath, scratch_pool, scratch_pool));
  VERIFY_USABLE_WCROOT(wcroot);

  blank_iwb(&iwb);

  iwb.presence = svn_wc__db_status_normal;
  iwb.kind = svn_kind_symlink;
  iwb.op_depth = relpath_depth(local_relpath);

  iwb.target = target;

  iwb.work_items = work_items;

  SVN_ERR(svn_wc__db_with_txn(wcroot, local_relpath, insert_working_node, &iwb,
                              scratch_pool));
  SVN_ERR(flush_entries(wcroot, local_abspath, svn_depth_empty, scratch_pool));

  return SVN_NO_ERROR;
}

struct record_baton_t {
  svn_filesize_t translated_size;
  apr_time_t last_mod_time;
};


/* Record TRANSLATED_SIZE and LAST_MOD_TIME into top layer in NODES */
static svn_error_t *
db_record_fileinfo(void *baton,
                   svn_wc__db_wcroot_t *wcroot,
                   const char *local_relpath,
                   apr_pool_t *scratch_pool)
{
  struct record_baton_t *rb = baton;
  svn_sqlite__stmt_t *stmt;
  int affected_rows;

  SVN_ERR(svn_sqlite__get_statement(&stmt, wcroot->sdb,
                                    STMT_UPDATE_NODE_FILEINFO));
  SVN_ERR(svn_sqlite__bindf(stmt, "isii", wcroot->wc_id, local_relpath,
                            rb->translated_size, rb->last_mod_time));
  SVN_ERR(svn_sqlite__update(&affected_rows, stmt));

  SVN_ERR_ASSERT(affected_rows == 1);

  return SVN_NO_ERROR;
}


svn_error_t *
svn_wc__db_global_record_fileinfo(svn_wc__db_t *db,
                                  const char *local_abspath,
                                  svn_filesize_t translated_size,
                                  apr_time_t last_mod_time,
                                  apr_pool_t *scratch_pool)
{
  svn_wc__db_wcroot_t *wcroot;
  const char *local_relpath;
  struct record_baton_t rb;

  SVN_ERR_ASSERT(svn_dirent_is_absolute(local_abspath));

  SVN_ERR(svn_wc__db_wcroot_parse_local_abspath(&wcroot, &local_relpath, db,
                              local_abspath, scratch_pool, scratch_pool));
  VERIFY_USABLE_WCROOT(wcroot);

  rb.translated_size = translated_size;
  rb.last_mod_time = last_mod_time;

  SVN_ERR(svn_wc__db_with_txn(wcroot, local_relpath, db_record_fileinfo, &rb,
                              scratch_pool));

  /* We *totally* monkeyed the entries. Toss 'em.  */
  SVN_ERR(flush_entries(wcroot, local_abspath, svn_depth_empty, scratch_pool));

  return SVN_NO_ERROR;
}


struct set_props_baton_t
{
  apr_hash_t *props;
  svn_boolean_t clear_recorded_info;

  const svn_skel_t *conflict;
  const svn_skel_t *work_items;
};


/* Set the ACTUAL_NODE properties column for (WC_ID, LOCAL_RELPATH) to
 * PROPS. */
static svn_error_t *
set_actual_props(apr_int64_t wc_id,
                 const char *local_relpath,
                 apr_hash_t *props,
                 svn_sqlite__db_t *db,
                 apr_pool_t *scratch_pool)
{
  svn_sqlite__stmt_t *stmt;
  int affected_rows;

  SVN_ERR(svn_sqlite__get_statement(&stmt, db, STMT_UPDATE_ACTUAL_PROPS));
  SVN_ERR(svn_sqlite__bindf(stmt, "is", wc_id, local_relpath));
  SVN_ERR(svn_sqlite__bind_properties(stmt, 3, props, scratch_pool));
  SVN_ERR(svn_sqlite__update(&affected_rows, stmt));

  if (affected_rows == 1 || !props)
    return SVN_NO_ERROR; /* We are done */

  /* We have to insert a row in ACTUAL */

  SVN_ERR(svn_sqlite__get_statement(&stmt, db, STMT_INSERT_ACTUAL_PROPS));
  SVN_ERR(svn_sqlite__bindf(stmt, "is", wc_id, local_relpath));
  if (*local_relpath != '\0')
    SVN_ERR(svn_sqlite__bind_text(stmt, 3,
                                  svn_relpath_dirname(local_relpath,
                                                      scratch_pool)));
  SVN_ERR(svn_sqlite__bind_properties(stmt, 4, props, scratch_pool));
  return svn_error_trace(svn_sqlite__step_done(stmt));
}


/* Set the 'properties' column in the 'ACTUAL_NODE' table to BATON->props.
   Create an entry in the ACTUAL table for the node if it does not yet
   have one.
   To specify no properties, BATON->props must be an empty hash, not NULL.
   BATON is of type 'struct set_props_baton_t'. */
static svn_error_t *
set_props_txn(void *baton,
              svn_wc__db_wcroot_t *wcroot,
              const char *local_relpath,
              apr_pool_t *scratch_pool)
{
  struct set_props_baton_t *spb = baton;
  apr_hash_t *pristine_props;

  /* ### we dunno what to do with CONFLICT yet.  */
  SVN_ERR_ASSERT(spb->conflict == NULL);

  /* First order of business: insert all the work items.  */
  SVN_ERR(add_work_items(wcroot->sdb, spb->work_items, scratch_pool));

  /* Check if the props are modified. If no changes, then wipe out the
     ACTUAL props.  PRISTINE_PROPS==NULL means that any
     ACTUAL props are okay as provided, so go ahead and set them.  */
  SVN_ERR(db_read_pristine_props(&pristine_props, wcroot, local_relpath,
                                 scratch_pool, scratch_pool));
  if (spb->props && pristine_props)
    {
      apr_array_header_t *prop_diffs;

      SVN_ERR(svn_prop_diffs(&prop_diffs, spb->props, pristine_props,
                             scratch_pool));
      if (prop_diffs->nelts == 0)
        spb->props = NULL;
    }

  SVN_ERR(set_actual_props(wcroot->wc_id, local_relpath,
                           spb->props, wcroot->sdb, scratch_pool));

  if (spb->clear_recorded_info)
    {
      struct record_baton_t rb;
      rb.translated_size = SVN_INVALID_FILESIZE;
      rb.last_mod_time = 0;
      SVN_ERR(db_record_fileinfo(&rb, wcroot, local_relpath, scratch_pool));
    }

  return SVN_NO_ERROR;
}


svn_error_t *
svn_wc__db_op_set_props(svn_wc__db_t *db,
                        const char *local_abspath,
                        apr_hash_t *props,
                        svn_boolean_t clear_recorded_info,
                        const svn_skel_t *conflict,
                        const svn_skel_t *work_items,
                        apr_pool_t *scratch_pool)
{
  struct set_props_baton_t spb;
  svn_wc__db_wcroot_t *wcroot;
  const char *local_relpath;

  SVN_ERR_ASSERT(svn_dirent_is_absolute(local_abspath));

  SVN_ERR(svn_wc__db_wcroot_parse_local_abspath(&wcroot, &local_relpath,
                              db, local_abspath, scratch_pool, scratch_pool));
  VERIFY_USABLE_WCROOT(wcroot);

  spb.props = props;
  spb.clear_recorded_info = clear_recorded_info;
  spb.conflict = conflict;
  spb.work_items = work_items;

  return svn_error_trace(svn_wc__db_with_txn(wcroot, local_relpath,
                                             set_props_txn, &spb,
                                             scratch_pool));
}


#ifdef SVN__SUPPORT_BASE_MERGE

/* Set properties in a given table. The row must exist.  */
static svn_error_t *
set_properties(svn_wc__db_t *db,
               const char *local_abspath,
               const apr_hash_t *props,
               int stmt_idx,
               const char *table_name,
               apr_pool_t *scratch_pool)
{
  svn_sqlite__stmt_t *stmt;
  int affected_rows;

  SVN_ERR_ASSERT(props != NULL);

  SVN_ERR(get_statement_for_path(&stmt, db, local_abspath, stmt_idx,
                                 scratch_pool));

  SVN_ERR(svn_sqlite__bind_properties(stmt, 3, props, scratch_pool));
  SVN_ERR(svn_sqlite__update(&affected_rows, stmt));

  if (affected_rows != 1)
    return svn_error_createf(SVN_ERR_WC_DB_ERROR, NULL,
                             _("Can't store properties for '%s' in '%s'."),
                             svn_dirent_local_style(local_abspath,
                                                    scratch_pool),
                             table_name);

  return SVN_NO_ERROR;
}


svn_error_t *
svn_wc__db_temp_base_set_props(svn_wc__db_t *db,
                               const char *local_abspath,
                               const apr_hash_t *props,
                               apr_pool_t *scratch_pool)
{
  SVN_ERR(set_properties(db, local_abspath, props,
                         STMT_UPDATE_NODE_BASE_PROPS,
                         "base node", scratch_pool));
  return SVN_NO_ERROR;
}


svn_error_t *
svn_wc__db_temp_working_set_props(svn_wc__db_t *db,
                                  const char *local_abspath,
                                  const apr_hash_t *props,
                                  apr_pool_t *scratch_pool)
{
  SVN_ERR(set_properties(db, local_abspath, props,
                         STMT_UPDATE_NODE_WORKING_PROPS,
                         "working node", scratch_pool));
  return SVN_NO_ERROR;
}

#endif /* SVN__SUPPORT_BASE_MERGE  */


svn_error_t *
svn_wc__db_op_modified(svn_wc__db_t *db,
                       const char *local_abspath,
                       apr_pool_t *scratch_pool)
{
  SVN_ERR_ASSERT(svn_dirent_is_absolute(local_abspath));

  NOT_IMPLEMENTED();
}

/* */
static svn_error_t *
populate_targets_tree(svn_wc__db_wcroot_t *wcroot,
                      const char *local_relpath,
                      svn_depth_t depth,
                      const apr_array_header_t *changelist_filter,
                      apr_pool_t *scratch_pool)
{
  svn_sqlite__stmt_t *stmt;
  int affected_rows = 0;
  SVN_ERR(svn_sqlite__exec_statements(wcroot->sdb,
                                      STMT_CREATE_TARGETS_LIST));

  if (changelist_filter && changelist_filter->nelts > 0)
    {
      /* Iterate over the changelists, adding the nodes which match.
         Common case: we only have one changelist, so this only
         happens once. */
      int i;
      int stmt_idx;

      switch (depth)
        {
          case svn_depth_empty:
            stmt_idx = STMT_INSERT_TARGET_WITH_CHANGELIST;
            break;

          case svn_depth_files:
            stmt_idx = STMT_INSERT_TARGET_WITH_CHANGELIST_DEPTH_FILES;
            break;

          case svn_depth_immediates:
            stmt_idx = STMT_INSERT_TARGET_WITH_CHANGELIST_DEPTH_IMMEDIATES;
            break;

          case svn_depth_infinity:
            stmt_idx = STMT_INSERT_TARGET_WITH_CHANGELIST_DEPTH_INFINITY;
            break;

          default:
            /* We don't know how to handle unknown or exclude. */
            SVN_ERR_MALFUNCTION();
            break;
        }

      for (i = 0; i < changelist_filter->nelts; i++)
        {
          int sub_affected;
          const char *changelist = APR_ARRAY_IDX(changelist_filter, i,
                                                 const char *);

          SVN_ERR(svn_sqlite__get_statement(&stmt, wcroot->sdb, stmt_idx));
          SVN_ERR(svn_sqlite__bindf(stmt, "iss", wcroot->wc_id,
                                    local_relpath, changelist));
          SVN_ERR(svn_sqlite__update(&sub_affected, stmt));

          affected_rows += sub_affected;
        }
    }
  else /* No changelist filtering */
    {
      int stmt_idx;

      switch (depth)
        {
          case svn_depth_empty:
            stmt_idx = STMT_INSERT_TARGET;
            break;

          case svn_depth_files:
            stmt_idx = STMT_INSERT_TARGET_DEPTH_FILES;
            break;

          case svn_depth_immediates:
            stmt_idx = STMT_INSERT_TARGET_DEPTH_IMMEDIATES;
            break;

          case svn_depth_infinity:
            stmt_idx = STMT_INSERT_TARGET_DEPTH_INFINITY;
            break;

          default:
            /* We don't know how to handle unknown or exclude. */
            SVN_ERR_MALFUNCTION();
            break;
        }

      SVN_ERR(svn_sqlite__get_statement(&stmt, wcroot->sdb, stmt_idx));
      SVN_ERR(svn_sqlite__bindf(stmt, "is", wcroot->wc_id, local_relpath));
      SVN_ERR(svn_sqlite__update(&affected_rows, stmt));
    }

  /* Does the target exist? */
  if (affected_rows == 0)
    {
      svn_boolean_t exists;
      SVN_ERR(does_node_exist(&exists, wcroot, local_relpath));

      if (!exists)
        return svn_error_createf(SVN_ERR_WC_PATH_NOT_FOUND, NULL,
                                 _("The node '%s' was not found."),
                                 path_for_error_message(wcroot,
                                                        local_relpath,
                                                        scratch_pool));
    }

  return SVN_NO_ERROR;
}


#if 0
static svn_error_t *
dump_targets(svn_wc__db_wcroot_t *wcroot,
             apr_pool_t *scratch_pool)
{
  svn_sqlite__stmt_t *stmt;
  svn_boolean_t have_row;

  SVN_ERR(svn_sqlite__get_statement(&stmt, wcroot->sdb,
                                    STMT_SELECT_TARGETS));
  SVN_ERR(svn_sqlite__step(&have_row, stmt));
  while (have_row)
    {
      const char *target = svn_sqlite__column_text(stmt, 0, NULL);
      SVN_DBG(("Target: '%s'\n", target));
      SVN_ERR(svn_sqlite__step(&have_row, stmt));
    }

  SVN_ERR(svn_sqlite__reset(stmt));

  return SVN_NO_ERROR;
}
#endif


struct set_changelist_baton_t
{
  const char *new_changelist;
  const apr_array_header_t *changelist_filter;
  svn_depth_t depth;
};


/* */
static svn_error_t *
set_changelist_txn(void *baton,
                   svn_wc__db_wcroot_t *wcroot,
                   const char *local_relpath,
                   apr_pool_t *scratch_pool)
{
  struct set_changelist_baton_t *scb = baton;
  svn_sqlite__stmt_t *stmt;

  SVN_ERR(populate_targets_tree(wcroot, local_relpath, scb->depth,
                                scb->changelist_filter, scratch_pool));

  /* Ensure we have actual nodes for our targets. */
  SVN_ERR(svn_sqlite__exec_statements(wcroot->sdb,
                                      STMT_INSERT_ACTUAL_EMPTIES));

  /* Now create our notification table. */
  SVN_ERR(svn_sqlite__exec_statements(wcroot->sdb,
                                      STMT_CREATE_CHANGELIST_LIST));

  /* Update our changelists. */
  SVN_ERR(svn_sqlite__get_statement(&stmt, wcroot->sdb,
                                    STMT_UPDATE_ACTUAL_CHANGELISTS));
  SVN_ERR(svn_sqlite__bindf(stmt, "is", wcroot->wc_id, scb->new_changelist));
  SVN_ERR(svn_sqlite__step_done(stmt));

  if (scb->new_changelist)
    {
      /* We have to notify that we skipped directories, so do that now. */
      SVN_ERR(svn_sqlite__get_statement(&stmt, wcroot->sdb,
                                        STMT_MARK_SKIPPED_CHANGELIST_DIRS));
      SVN_ERR(svn_sqlite__bind_text(stmt, 1, scb->new_changelist));
      SVN_ERR(svn_sqlite__step_done(stmt));
    }

  /* We may have left empty ACTUAL nodes, so remove them.  This is only a
     potential problem if we removed changelists. */
  if (!scb->new_changelist)
    {
      SVN_ERR(svn_sqlite__get_statement(&stmt, wcroot->sdb,
                                        STMT_DELETE_ACTUAL_EMPTIES));
      SVN_ERR(svn_sqlite__bind_int64(stmt, 1, wcroot->wc_id));
      SVN_ERR(svn_sqlite__step_done(stmt));
    }

  return SVN_NO_ERROR;
}


/* Implement work_callback_t. */
static svn_error_t *
do_changelist_notify(void *baton,
                     svn_wc__db_wcroot_t *wcroot,
                     svn_cancel_func_t cancel_func,
                     void *cancel_baton,
                     svn_wc_notify_func2_t notify_func,
                     void *notify_baton,
                     apr_pool_t *scratch_pool)
{
  svn_sqlite__stmt_t *stmt;
  svn_boolean_t have_row;
  apr_pool_t *iterpool;

  SVN_ERR(svn_sqlite__get_statement(&stmt, wcroot->sdb,
                                    STMT_SELECT_CHANGELIST_LIST));
  SVN_ERR(svn_sqlite__step(&have_row, stmt));

  iterpool = svn_pool_create(scratch_pool);
  while (have_row)
    {
      /* ### wc_id is column 0. use it one day...  */
      const char *notify_relpath = svn_sqlite__column_text(stmt, 1, NULL);
      svn_wc_notify_action_t action = svn_sqlite__column_int(stmt, 2);
      svn_wc_notify_t *notify;
      const char *notify_abspath;

      svn_pool_clear(iterpool);

      if (cancel_func)
        SVN_ERR(cancel_func(cancel_baton));

      notify_abspath = svn_dirent_join(wcroot->abspath, notify_relpath,
                                       iterpool);
      notify = svn_wc_create_notify(notify_abspath, action, iterpool);
      notify->changelist_name = svn_sqlite__column_text(stmt, 3, NULL);
      notify_func(notify_baton, notify, iterpool);

      SVN_ERR(svn_sqlite__step(&have_row, stmt));
    }
  svn_pool_destroy(iterpool);

  return svn_error_trace(svn_sqlite__reset(stmt));
}


svn_error_t *
svn_wc__db_op_set_changelist(svn_wc__db_t *db,
                             const char *local_abspath,
                             const char *new_changelist,
                             const apr_array_header_t *changelist_filter,
                             svn_depth_t depth,
                             svn_wc_notify_func2_t notify_func,
                             void *notify_baton,
                             svn_cancel_func_t cancel_func,
                             void *cancel_baton,
                             apr_pool_t *scratch_pool)
{
  svn_wc__db_wcroot_t *wcroot;
  const char *local_relpath;
  struct set_changelist_baton_t scb = { new_changelist, changelist_filter,
                                        depth };

  SVN_ERR_ASSERT(svn_dirent_is_absolute(local_abspath));

  SVN_ERR(svn_wc__db_wcroot_parse_local_abspath(&wcroot, &local_relpath,
                                                db, local_abspath,
                                                scratch_pool, scratch_pool));
  VERIFY_USABLE_WCROOT(wcroot);

  /* Flush the entries before we do the work. Even if no work is performed,
     the flush isn't a problem. */
  SVN_ERR(flush_entries(wcroot, local_abspath, depth, scratch_pool));

  /* Perform the set-changelist operation (transactionally), perform any
     notifications necessary, and then clean out our temporary tables.  */
  return svn_error_trace(with_finalization(wcroot, local_relpath,
                                           set_changelist_txn, &scb,
                                           do_changelist_notify, NULL,
                                           cancel_func, cancel_baton,
                                           notify_func, notify_baton,
                                           STMT_FINALIZE_CHANGELIST,
                                           scratch_pool));
}


svn_error_t *
svn_wc__db_op_mark_conflict(svn_wc__db_t *db,
                            const char *local_abspath,
                            apr_pool_t *scratch_pool)
{
  SVN_ERR_ASSERT(svn_dirent_is_absolute(local_abspath));

  NOT_IMPLEMENTED();
}


svn_error_t *
svn_wc__db_op_mark_resolved(svn_wc__db_t *db,
                            const char *local_abspath,
                            svn_boolean_t resolved_text,
                            svn_boolean_t resolved_props,
                            svn_boolean_t resolved_tree,
                            apr_pool_t *scratch_pool)
{
  svn_wc__db_wcroot_t *wcroot;
  const char *local_relpath;
  svn_sqlite__stmt_t *stmt;

  SVN_ERR_ASSERT(svn_dirent_is_absolute(local_abspath));

  /* ### we're not ready to handy RESOLVED_TREE just yet.  */
  SVN_ERR_ASSERT(!resolved_tree);

  SVN_ERR(svn_wc__db_wcroot_parse_local_abspath(&wcroot, &local_relpath, db,
                              local_abspath, scratch_pool, scratch_pool));
  VERIFY_USABLE_WCROOT(wcroot);

  /* ### these two statements are not transacted together. is this a
     ### problem? I suspect a failure simply leaves the other in a
     ### continued, unresolved state. However, that still retains
     ### "integrity", so another re-run by the user will fix it.  */

  if (resolved_text)
    {
      SVN_ERR(svn_sqlite__get_statement(&stmt, wcroot->sdb,
                                        STMT_CLEAR_TEXT_CONFLICT));
      SVN_ERR(svn_sqlite__bindf(stmt, "is", wcroot->wc_id, local_relpath));
      SVN_ERR(svn_sqlite__step_done(stmt));
    }
  if (resolved_props)
    {
      SVN_ERR(svn_sqlite__get_statement(&stmt, wcroot->sdb,
                                        STMT_CLEAR_PROPS_CONFLICT));
      SVN_ERR(svn_sqlite__bindf(stmt, "is", wcroot->wc_id, local_relpath));
      SVN_ERR(svn_sqlite__step_done(stmt));
    }

  /* Some entries have cached the above values. Kapow!!  */
  SVN_ERR(flush_entries(wcroot, local_abspath, svn_depth_empty, scratch_pool));

  return SVN_NO_ERROR;
}


/* */
static svn_error_t *
set_tc_txn(void *baton,
           svn_wc__db_wcroot_t *wcroot,
           const char *local_relpath,
           apr_pool_t *scratch_pool)
{
  const svn_wc_conflict_description2_t *tree_conflict = baton;
  const char *parent_relpath;
  svn_sqlite__stmt_t *stmt;
  svn_boolean_t have_row;
  const char *tree_conflict_data;

  /* ### does this work correctly? */
  parent_relpath = svn_relpath_dirname(local_relpath, scratch_pool);

  /* Get existing conflict information for LOCAL_RELPATH. */
  SVN_ERR(svn_sqlite__get_statement(&stmt, wcroot->sdb,
                                    STMT_SELECT_ACTUAL_NODE));
  SVN_ERR(svn_sqlite__bindf(stmt, "is", wcroot->wc_id, local_relpath));
  SVN_ERR(svn_sqlite__step(&have_row, stmt));
  SVN_ERR(svn_sqlite__reset(stmt));

  if (tree_conflict)
    {
      svn_skel_t *skel;

      SVN_ERR(svn_wc__serialize_conflict(&skel, tree_conflict,
                                         scratch_pool, scratch_pool));
      tree_conflict_data = svn_skel__unparse(skel, scratch_pool)->data;
    }
  else
    tree_conflict_data = NULL;

  if (have_row)
    {
      /* There is an existing ACTUAL row, so just update it. */
      SVN_ERR(svn_sqlite__get_statement(&stmt, wcroot->sdb,
                                        STMT_UPDATE_ACTUAL_TREE_CONFLICTS));
    }
  else
    {
      /* We need to insert an ACTUAL row with the tree conflict data. */
      SVN_ERR(svn_sqlite__get_statement(&stmt, wcroot->sdb,
                                        STMT_INSERT_ACTUAL_TREE_CONFLICTS));
    }

  SVN_ERR(svn_sqlite__bindf(stmt, "iss", wcroot->wc_id, local_relpath,
                            tree_conflict_data));
  if (!have_row)
    SVN_ERR(svn_sqlite__bind_text(stmt, 4, parent_relpath));

  SVN_ERR(svn_sqlite__step_done(stmt));

  /* Now, remove the actual node if it doesn't have any more useful
     information.  We only need to do this if we've remove data ourselves. */
  if (!tree_conflict_data)
    {
      SVN_ERR(svn_sqlite__get_statement(&stmt, wcroot->sdb,
                                        STMT_DELETE_ACTUAL_EMPTY));
      SVN_ERR(svn_sqlite__bindf(stmt, "is", wcroot->wc_id, local_relpath));
      SVN_ERR(svn_sqlite__step_done(stmt));
    }

  return SVN_NO_ERROR;
}


svn_error_t *
svn_wc__db_op_set_tree_conflict(svn_wc__db_t *db,
                                const char *local_abspath,
                                const svn_wc_conflict_description2_t *tree_conflict,
                                apr_pool_t *scratch_pool)
{
  svn_wc__db_wcroot_t *wcroot;
  const char *local_relpath;

  SVN_ERR_ASSERT(svn_dirent_is_absolute(local_abspath));

  SVN_ERR(svn_wc__db_wcroot_parse_local_abspath(&wcroot, &local_relpath,
                              db, local_abspath, scratch_pool, scratch_pool));
  VERIFY_USABLE_WCROOT(wcroot);

  SVN_ERR(svn_wc__db_with_txn(wcroot, local_relpath, set_tc_txn,
                              (void *) tree_conflict, scratch_pool));

  /* There may be some entries, and the conflict info is now out of date.  */
  SVN_ERR(flush_entries(wcroot, local_abspath, svn_depth_empty, scratch_pool));

  return SVN_NO_ERROR;
}


/* Clear moved-to information at the delete-half of the move which
 * moved LOCAL_RELPATH here. This transforms the move into a simple delete. */
static svn_error_t *
clear_moved_to(const char *local_relpath,
               svn_wc__db_wcroot_t *wcroot,
               apr_pool_t *scratch_pool)
{
  svn_sqlite__stmt_t *stmt;
  svn_boolean_t have_row;
  const char *moved_from_relpath;

  SVN_ERR(svn_sqlite__get_statement(&stmt, wcroot->sdb,
                                    STMT_SELECT_MOVED_FROM_RELPATH));
  SVN_ERR(svn_sqlite__bindf(stmt, "is", wcroot->wc_id, local_relpath));
  SVN_ERR(svn_sqlite__step(&have_row, stmt));
  if (!have_row)
    {
      SVN_ERR(svn_sqlite__reset(stmt));
      return SVN_NO_ERROR;
    }

  moved_from_relpath = svn_sqlite__column_text(stmt, 0, scratch_pool);
  SVN_ERR(svn_sqlite__reset(stmt));

  SVN_ERR(svn_sqlite__get_statement(&stmt, wcroot->sdb,
                                    STMT_CLEAR_MOVED_TO_RELPATH));
  SVN_ERR(svn_sqlite__bindf(stmt, "is", wcroot->wc_id,
                            moved_from_relpath));
  SVN_ERR(svn_sqlite__step_done(stmt));

  return SVN_NO_ERROR;
}

/* This implements svn_wc__db_txn_callback_t */
static svn_error_t *
op_revert_txn(void *baton,
              svn_wc__db_wcroot_t *wcroot,
              const char *local_relpath,
              apr_pool_t *scratch_pool)
{
  svn_sqlite__stmt_t *stmt;
  svn_boolean_t have_row;
  apr_int64_t op_depth;
  svn_boolean_t moved_here;
  int affected_rows;

  /* ### Similar structure to op_revert_recursive_txn, should they be
         combined? */

  SVN_ERR(svn_sqlite__get_statement(&stmt, wcroot->sdb,
                                    STMT_SELECT_NODE_INFO));
  SVN_ERR(svn_sqlite__bindf(stmt, "is", wcroot->wc_id, local_relpath));
  SVN_ERR(svn_sqlite__step(&have_row, stmt));
  if (!have_row)
    {
      SVN_ERR(svn_sqlite__reset(stmt));

      /* There was no NODE row, so attempt to delete an ACTUAL_NODE row.  */
      SVN_ERR(svn_sqlite__get_statement(&stmt, wcroot->sdb,
                                        STMT_DELETE_ACTUAL_NODE));
      SVN_ERR(svn_sqlite__bindf(stmt, "is", wcroot->wc_id, local_relpath));
      SVN_ERR(svn_sqlite__update(&affected_rows, stmt));
      if (affected_rows)
        {
          /* Can't do non-recursive actual-only revert if actual-only
             children exist. Raise an error to cancel the transaction.  */
          SVN_ERR(svn_sqlite__get_statement(&stmt, wcroot->sdb,
                                            STMT_ACTUAL_HAS_CHILDREN));
          SVN_ERR(svn_sqlite__bindf(stmt, "is", wcroot->wc_id, local_relpath));
          SVN_ERR(svn_sqlite__step(&have_row, stmt));
          SVN_ERR(svn_sqlite__reset(stmt));
          if (have_row)
            return svn_error_createf(SVN_ERR_WC_INVALID_OPERATION_DEPTH, NULL,
                                     _("Can't revert '%s' without"
                                       " reverting children"),
                                     path_for_error_message(wcroot,
                                                            local_relpath,
                                                            scratch_pool));
          return SVN_NO_ERROR;
        }

      return svn_error_createf(SVN_ERR_WC_PATH_NOT_FOUND, NULL,
                               _("The node '%s' was not found."),
                               path_for_error_message(wcroot,
                                                      local_relpath,
                                                      scratch_pool));
    }

  op_depth = svn_sqlite__column_int64(stmt, 0);
  moved_here = svn_sqlite__column_boolean(stmt, 15);
  SVN_ERR(svn_sqlite__reset(stmt));

  if (op_depth > 0 && op_depth == relpath_depth(local_relpath))
    {
      /* Can't do non-recursive revert if children exist */
      SVN_ERR(svn_sqlite__get_statement(&stmt, wcroot->sdb,
                                        STMT_SELECT_GE_OP_DEPTH_CHILDREN));
      SVN_ERR(svn_sqlite__bindf(stmt, "isi", wcroot->wc_id,
                                local_relpath, op_depth));
      SVN_ERR(svn_sqlite__step(&have_row, stmt));
      SVN_ERR(svn_sqlite__reset(stmt));
      if (have_row)
        return svn_error_createf(SVN_ERR_WC_INVALID_OPERATION_DEPTH, NULL,
                                 _("Can't revert '%s' without"
                                   " reverting children"),
                                 path_for_error_message(wcroot,
                                                        local_relpath,
                                                        scratch_pool));

      /* Rewrite the op-depth of all deleted children making the
         direct children into roots of deletes. */
      SVN_ERR(svn_sqlite__get_statement(&stmt, wcroot->sdb,
                                     STMT_UPDATE_OP_DEPTH_INCREASE_RECURSIVE));
      SVN_ERR(svn_sqlite__bindf(stmt, "isi", wcroot->wc_id,
                                local_relpath,
                                op_depth));
      SVN_ERR(svn_sqlite__step_done(stmt));

      SVN_ERR(svn_sqlite__get_statement(&stmt, wcroot->sdb,
                                        STMT_DELETE_WORKING_NODE));
      SVN_ERR(svn_sqlite__bindf(stmt, "is", wcroot->wc_id, local_relpath));
      SVN_ERR(svn_sqlite__step_done(stmt));

      /* ### This removes the lock, but what about the access baton? */
      SVN_ERR(svn_sqlite__get_statement(&stmt, wcroot->sdb,
                                        STMT_DELETE_WC_LOCK_ORPHAN));
      SVN_ERR(svn_sqlite__bindf(stmt, "is", wcroot->wc_id, local_relpath));
      SVN_ERR(svn_sqlite__step_done(stmt));

      /* If this node was moved-here, clear moved-to at the move source. */
      if (moved_here)
        SVN_ERR(clear_moved_to(local_relpath, wcroot, scratch_pool));
    }

  SVN_ERR(svn_sqlite__get_statement(&stmt, wcroot->sdb,
                                  STMT_DELETE_ACTUAL_NODE_LEAVING_CHANGELIST));
  SVN_ERR(svn_sqlite__bindf(stmt, "is", wcroot->wc_id, local_relpath));
  SVN_ERR(svn_sqlite__update(&affected_rows, stmt));
  if (!affected_rows)
    {
      SVN_ERR(svn_sqlite__get_statement(&stmt, wcroot->sdb,
                                    STMT_CLEAR_ACTUAL_NODE_LEAVING_CHANGELIST));
      SVN_ERR(svn_sqlite__bindf(stmt, "is", wcroot->wc_id, local_relpath));
      SVN_ERR(svn_sqlite__update(&affected_rows, stmt));
    }

  return SVN_NO_ERROR;
}


/* This implements svn_wc__db_txn_callback_t */
static svn_error_t *
op_revert_recursive_txn(void *baton,
                        svn_wc__db_wcroot_t *wcroot,
                        const char *local_relpath,
                        apr_pool_t *scratch_pool)
{
  svn_sqlite__stmt_t *stmt;
  svn_boolean_t have_row;
  apr_int64_t op_depth;
  apr_int64_t select_op_depth;
  svn_boolean_t moved_here;
  int affected_rows;
  apr_pool_t *iterpool;

  /* ### Similar structure to op_revert_txn, should they be
         combined? */

  SVN_ERR(svn_sqlite__get_statement(&stmt, wcroot->sdb,
                                    STMT_SELECT_NODE_INFO));
  SVN_ERR(svn_sqlite__bindf(stmt, "is", wcroot->wc_id, local_relpath));
  SVN_ERR(svn_sqlite__step(&have_row, stmt));
  if (!have_row)
    {
      SVN_ERR(svn_sqlite__reset(stmt));

      SVN_ERR(svn_sqlite__get_statement(&stmt, wcroot->sdb,
                                        STMT_DELETE_ACTUAL_NODE_RECURSIVE));
      SVN_ERR(svn_sqlite__bindf(stmt, "is", wcroot->wc_id,
                                local_relpath));
      SVN_ERR(svn_sqlite__step(&affected_rows, stmt));

      if (affected_rows)
        return SVN_NO_ERROR;  /* actual-only revert */

      return svn_error_createf(SVN_ERR_WC_PATH_NOT_FOUND, NULL,
                               _("The node '%s' was not found."),
                               path_for_error_message(wcroot,
                                                      local_relpath,
                                                      scratch_pool));
    }

  op_depth = svn_sqlite__column_int64(stmt, 0);
  moved_here = svn_sqlite__column_boolean(stmt, 15);
  SVN_ERR(svn_sqlite__reset(stmt));

  if (op_depth > 0 && op_depth != relpath_depth(local_relpath))
    return svn_error_createf(SVN_ERR_WC_INVALID_OPERATION_DEPTH, NULL,
                             _("Can't revert '%s' without"
                               " reverting parent"),
                             path_for_error_message(wcroot,
                                                    local_relpath,
                                                    scratch_pool));

  /* Don't delete BASE nodes */
  select_op_depth = op_depth ? op_depth : 1;

  SVN_ERR(svn_sqlite__get_statement(&stmt, wcroot->sdb,
                                    STMT_DELETE_NODES_RECURSIVE));
  SVN_ERR(svn_sqlite__bindf(stmt, "isi", wcroot->wc_id,
                            local_relpath, select_op_depth));
  SVN_ERR(svn_sqlite__step_done(stmt));

  SVN_ERR(svn_sqlite__get_statement(&stmt, wcroot->sdb,
                        STMT_DELETE_ACTUAL_NODE_LEAVING_CHANGELIST_RECURSIVE));
  SVN_ERR(svn_sqlite__bindf(stmt, "is", wcroot->wc_id,
                            local_relpath));
  SVN_ERR(svn_sqlite__step_done(stmt));

  SVN_ERR(svn_sqlite__get_statement(&stmt, wcroot->sdb,
                        STMT_CLEAR_ACTUAL_NODE_LEAVING_CHANGELIST_RECURSIVE));
  SVN_ERR(svn_sqlite__bindf(stmt, "is", wcroot->wc_id,
                            local_relpath));
  SVN_ERR(svn_sqlite__step_done(stmt));

  /* ### This removes the locks, but what about the access batons? */
  SVN_ERR(svn_sqlite__get_statement(&stmt, wcroot->sdb,
                                    STMT_DELETE_WC_LOCK_ORPHAN_RECURSIVE));
  SVN_ERR(svn_sqlite__bindf(stmt, "is", wcroot->wc_id,
                            local_relpath));
  SVN_ERR(svn_sqlite__step_done(stmt));

  SVN_ERR(svn_sqlite__get_statement(&stmt, wcroot->sdb,
                                    STMT_SELECT_MOVED_HERE_CHILDREN));
  SVN_ERR(svn_sqlite__bindf(stmt, "is", wcroot->wc_id, local_relpath));

  SVN_ERR(svn_sqlite__step(&have_row, stmt));

  iterpool = svn_pool_create(scratch_pool);
  while (have_row)
    {
      const char *moved_here_child_relpath;
      svn_error_t *err;

      svn_pool_clear(iterpool);

      moved_here_child_relpath = svn_sqlite__column_text(stmt, 0, iterpool);
      err = clear_moved_to(moved_here_child_relpath, wcroot, iterpool);
      if (err)
        return svn_error_trace(svn_error_compose_create(
                                        err,
                                        svn_sqlite__reset(stmt)));

      SVN_ERR(svn_sqlite__step(&have_row, stmt));
    }
  SVN_ERR(svn_sqlite__reset(stmt));
  svn_pool_destroy(iterpool);

  /* Clear potential moved-to pointing at the target node itself. */
  if (op_depth > 0 && op_depth == relpath_depth(local_relpath)
      && moved_here)
    SVN_ERR(clear_moved_to(local_relpath, wcroot, scratch_pool));

  return SVN_NO_ERROR;
}

svn_error_t *
svn_wc__db_op_revert(svn_wc__db_t *db,
                     const char *local_abspath,
                     svn_depth_t depth,
                     apr_pool_t *result_pool,
                     apr_pool_t *scratch_pool)
{
  svn_wc__db_wcroot_t *wcroot;
  const char *local_relpath;
  struct with_triggers_baton_t wtb = { STMT_CREATE_REVERT_LIST,
                                       STMT_DROP_REVERT_LIST_TRIGGERS,
                                       NULL, NULL};

  SVN_ERR_ASSERT(svn_dirent_is_absolute(local_abspath));

  switch (depth)
    {
    case svn_depth_empty:
      wtb.cb_func = op_revert_txn;
      break;
    case svn_depth_infinity:
      wtb.cb_func = op_revert_recursive_txn;
      break;
    default:
      return svn_error_createf(SVN_ERR_UNSUPPORTED_FEATURE, NULL,
                               _("Unsupported depth for revert of '%s'"),
                               svn_dirent_local_style(local_abspath,
                                                      scratch_pool));
    }

  SVN_ERR(svn_wc__db_wcroot_parse_local_abspath(&wcroot, &local_relpath,
                              db, local_abspath, scratch_pool, scratch_pool));
  VERIFY_USABLE_WCROOT(wcroot);

  SVN_ERR(svn_wc__db_with_txn(wcroot, local_relpath, with_triggers, &wtb,
                              scratch_pool));

  SVN_ERR(flush_entries(wcroot, local_abspath, depth, scratch_pool));

  return SVN_NO_ERROR;
}

struct revert_list_read_baton {
  svn_boolean_t *reverted;
  const char **conflict_old;
  const char **conflict_new;
  const char **conflict_working;
  const char **prop_reject;
  svn_boolean_t *copied_here;
  svn_kind_t *kind;
  apr_pool_t *result_pool;
};

static svn_error_t *
revert_list_read(void *baton,
                 svn_wc__db_wcroot_t *wcroot,
                 const char *local_relpath,
                 apr_pool_t *scratch_pool)
{
  struct revert_list_read_baton *b = baton;
  svn_sqlite__stmt_t *stmt;
  svn_boolean_t have_row;

  *(b->reverted) = FALSE;
  *(b->conflict_new) = *(b->conflict_old) = *(b->conflict_working) = NULL;
  *(b->prop_reject) = NULL;
  *(b->copied_here) = FALSE;
  *(b->kind) = svn_kind_unknown;

  SVN_ERR(svn_sqlite__get_statement(&stmt, wcroot->sdb,
                                    STMT_SELECT_REVERT_LIST));
  SVN_ERR(svn_sqlite__bindf(stmt, "s", local_relpath));
  SVN_ERR(svn_sqlite__step(&have_row, stmt));
  if (have_row)
    {
      svn_boolean_t is_actual = (svn_sqlite__column_int64(stmt, 5) != 0);
      svn_boolean_t another_row = FALSE;

      if (is_actual)
        {
          if (!svn_sqlite__column_is_null(stmt, 4))
            *(b->reverted) = TRUE;

          if (!svn_sqlite__column_is_null(stmt, 0))
            *(b->conflict_new)
              = svn_dirent_join(wcroot->abspath,
                                svn_sqlite__column_text(stmt, 0, NULL),
                                b->result_pool);

          if (!svn_sqlite__column_is_null(stmt, 1))
            *(b->conflict_old)
              = svn_dirent_join(wcroot->abspath,
                                svn_sqlite__column_text(stmt, 1, NULL),
                                b->result_pool);

          if (!svn_sqlite__column_is_null(stmt, 2))
            *(b->conflict_working)
              = svn_dirent_join(wcroot->abspath,
                                svn_sqlite__column_text(stmt, 2, NULL),
                                b->result_pool);

          if (!svn_sqlite__column_is_null(stmt, 3))
            *(b->prop_reject)
              = svn_dirent_join(wcroot->abspath,
                                svn_sqlite__column_text(stmt, 3, NULL),
                                b->result_pool);

          SVN_ERR(svn_sqlite__step(&another_row, stmt));
        }

      if (!is_actual || another_row)
        {
          *(b->reverted) = TRUE;
          if (!svn_sqlite__column_is_null(stmt, 7))
            {
              apr_int64_t op_depth = svn_sqlite__column_int64(stmt, 6);
              *(b->copied_here) = (op_depth == relpath_depth(local_relpath));
            }
          *(b->kind) = svn_sqlite__column_token(stmt, 8, kind_map);
        }

    }
  SVN_ERR(svn_sqlite__reset(stmt));

  if (have_row)
    {
      SVN_ERR(svn_sqlite__get_statement(&stmt, wcroot->sdb,
                                        STMT_DELETE_REVERT_LIST));
      SVN_ERR(svn_sqlite__bindf(stmt, "s", local_relpath));
      SVN_ERR(svn_sqlite__step_done(stmt));
    }

  return SVN_NO_ERROR;
}

svn_error_t *
svn_wc__db_revert_list_read(svn_boolean_t *reverted,
                            const char **conflict_old,
                            const char **conflict_new,
                            const char **conflict_working,
                            const char **prop_reject,
                            svn_boolean_t *copied_here,
                            svn_kind_t *kind,
                            svn_wc__db_t *db,
                            const char *local_abspath,
                            apr_pool_t *result_pool,
                            apr_pool_t *scratch_pool)
{
  svn_wc__db_wcroot_t *wcroot;
  const char *local_relpath;
  struct revert_list_read_baton b = {reverted, conflict_old, conflict_new,
                                     conflict_working, prop_reject,
                                     copied_here, kind, result_pool};

  SVN_ERR(svn_wc__db_wcroot_parse_local_abspath(&wcroot, &local_relpath,
                              db, local_abspath, scratch_pool, scratch_pool));
  VERIFY_USABLE_WCROOT(wcroot);

  SVN_ERR(svn_wc__db_with_txn(wcroot, local_relpath, revert_list_read, &b,
                              scratch_pool));
  return SVN_NO_ERROR;
}


struct revert_list_read_copied_children_baton {
  const apr_array_header_t **children;
  apr_pool_t *result_pool;
};

static svn_error_t *
revert_list_read_copied_children(void *baton,
                                 svn_wc__db_wcroot_t *wcroot,
                                 const char *local_relpath,
                                 apr_pool_t *scratch_pool)
{
  struct revert_list_read_copied_children_baton *b = baton;
  svn_sqlite__stmt_t *stmt;
  svn_boolean_t have_row;
  apr_array_header_t *children;

  children =
    apr_array_make(b->result_pool, 0,
                  sizeof(svn_wc__db_revert_list_copied_child_info_t *));

  SVN_ERR(svn_sqlite__get_statement(&stmt, wcroot->sdb,
                                    STMT_SELECT_REVERT_LIST_COPIED_CHILDREN));
  SVN_ERR(svn_sqlite__bindf(stmt, "si",
                            construct_like_arg(local_relpath, scratch_pool),
                            relpath_depth(local_relpath)));
  SVN_ERR(svn_sqlite__step(&have_row, stmt));
  while (have_row)
    {
      svn_wc__db_revert_list_copied_child_info_t *child_info;
      const char *child_relpath;

      child_info = apr_palloc(b->result_pool, sizeof(*child_info));

      child_relpath = svn_sqlite__column_text(stmt, 0, NULL);
      child_info->abspath = svn_dirent_join(wcroot->abspath, child_relpath,
                                            b->result_pool);
      child_info->kind = svn_sqlite__column_token(stmt, 1, kind_map);
      APR_ARRAY_PUSH(
        children,
        svn_wc__db_revert_list_copied_child_info_t *) = child_info;

      SVN_ERR(svn_sqlite__step(&have_row, stmt));
    }
   SVN_ERR(svn_sqlite__reset(stmt));

  *b->children = children;

  return SVN_NO_ERROR;
}


svn_error_t *
svn_wc__db_revert_list_read_copied_children(const apr_array_header_t **children,
                                            svn_wc__db_t *db,
                                            const char *local_abspath,
                                            apr_pool_t *result_pool,
                                            apr_pool_t *scratch_pool)
{
  svn_wc__db_wcroot_t *wcroot;
  const char *local_relpath;
  struct revert_list_read_copied_children_baton b = {children, result_pool};

  SVN_ERR(svn_wc__db_wcroot_parse_local_abspath(&wcroot, &local_relpath,
                              db, local_abspath, scratch_pool, scratch_pool));
  VERIFY_USABLE_WCROOT(wcroot);

  SVN_ERR(svn_wc__db_with_txn(wcroot, local_relpath,
                              revert_list_read_copied_children, &b,
                              scratch_pool));
  return SVN_NO_ERROR;
}


svn_error_t *
svn_wc__db_revert_list_notify(svn_wc_notify_func2_t notify_func,
                              void *notify_baton,
                              svn_wc__db_t *db,
                              const char *local_abspath,
                              apr_pool_t *scratch_pool)
{
  svn_wc__db_wcroot_t *wcroot;
  const char *local_relpath, *like_arg;
  svn_sqlite__stmt_t *stmt;
  svn_boolean_t have_row;
  apr_pool_t *iterpool = svn_pool_create(scratch_pool);

  SVN_ERR(svn_wc__db_wcroot_parse_local_abspath(&wcroot, &local_relpath,
                              db, local_abspath, scratch_pool, iterpool));
  VERIFY_USABLE_WCROOT(wcroot);

  like_arg = construct_like_arg(local_relpath, scratch_pool);

  SVN_ERR(svn_sqlite__get_statement(&stmt, wcroot->sdb,
                                    STMT_SELECT_REVERT_LIST_RECURSIVE));
  SVN_ERR(svn_sqlite__bindf(stmt, "ss", local_relpath, like_arg));
  SVN_ERR(svn_sqlite__step(&have_row, stmt));
  if (!have_row)
    return svn_error_trace(svn_sqlite__reset(stmt)); /* optimise for no row */
  while (have_row)
    {
      const char *notify_relpath = svn_sqlite__column_text(stmt, 0, NULL);

      svn_pool_clear(iterpool);

      notify_func(notify_baton,
                  svn_wc_create_notify(svn_dirent_join(wcroot->abspath,
                                                       notify_relpath,
                                                       iterpool),
                                       svn_wc_notify_revert,
                                       iterpool),
                  iterpool);

      SVN_ERR(svn_sqlite__step(&have_row, stmt));
    }
  SVN_ERR(svn_sqlite__reset(stmt));

  SVN_ERR(svn_sqlite__get_statement(&stmt, wcroot->sdb,
                                    STMT_DELETE_REVERT_LIST_RECURSIVE));
  SVN_ERR(svn_sqlite__bindf(stmt, "ss", local_relpath, like_arg));
  SVN_ERR(svn_sqlite__step_done(stmt));

  svn_pool_destroy(iterpool);

  return SVN_NO_ERROR;
}

svn_error_t *
svn_wc__db_revert_list_done(svn_wc__db_t *db,
                            const char *local_abspath,
                            apr_pool_t *scratch_pool)
{
  svn_wc__db_wcroot_t *wcroot;
  const char *local_relpath;

  SVN_ERR(svn_wc__db_wcroot_parse_local_abspath(&wcroot, &local_relpath,
                              db, local_abspath, scratch_pool, scratch_pool));
  VERIFY_USABLE_WCROOT(wcroot);

  SVN_ERR(svn_sqlite__exec_statements(wcroot->sdb, STMT_DROP_REVERT_LIST));

  return SVN_NO_ERROR;
}

/* Like svn_wc__db_op_read_all_tree_conflicts(), but with WCROOT+LOCAL_RELPATH
   instead of DB+LOCAL_ABSPATH.  */
static svn_error_t *
read_all_tree_conflicts(apr_hash_t **tree_conflicts,
                        svn_wc__db_wcroot_t *wcroot,
                        const char *local_relpath,
                        apr_pool_t *result_pool,
                        apr_pool_t *scratch_pool)
{
  svn_sqlite__stmt_t *stmt;
  svn_boolean_t have_row;
  apr_pool_t *iterpool = svn_pool_create(scratch_pool);

  *tree_conflicts = apr_hash_make(result_pool);

  /* Get the conflict information for children of LOCAL_ABSPATH. */
  SVN_ERR(svn_sqlite__get_statement(&stmt, wcroot->sdb,
                               STMT_SELECT_ACTUAL_CHILDREN_TREE_CONFLICT));
  SVN_ERR(svn_sqlite__bindf(stmt, "is", wcroot->wc_id, local_relpath));
  SVN_ERR(svn_sqlite__step(&have_row, stmt));
  while (have_row)
    {
      const char *child_basename;
      const char *child_relpath;
      const char *child_abspath;
      const char *conflict_data;
      const svn_skel_t *skel;
      const svn_wc_conflict_description2_t *conflict;

      svn_pool_clear(iterpool);

      child_relpath = svn_sqlite__column_text(stmt, 0, NULL);
      child_basename = svn_relpath_basename(child_relpath, result_pool);
      child_abspath = svn_dirent_join(wcroot->abspath, child_relpath, iterpool);

      conflict_data = svn_sqlite__column_text(stmt, 1, NULL);
      skel = svn_skel__parse(conflict_data, strlen(conflict_data), iterpool);
      SVN_ERR(svn_wc__deserialize_conflict(&conflict, skel,
                                           svn_dirent_dirname(child_abspath, iterpool),
                                           result_pool, iterpool));

      apr_hash_set(*tree_conflicts, child_basename, APR_HASH_KEY_STRING,
                   conflict);

      SVN_ERR(svn_sqlite__step(&have_row, stmt));
    }
  SVN_ERR(svn_sqlite__reset(stmt));

  svn_pool_destroy(iterpool);

  return SVN_NO_ERROR;
}


svn_error_t *
svn_wc__db_op_read_all_tree_conflicts(apr_hash_t **tree_conflicts,
                                      svn_wc__db_t *db,
                                      const char *local_abspath,
                                      apr_pool_t *result_pool,
                                      apr_pool_t *scratch_pool)
{
  svn_wc__db_wcroot_t *wcroot;
  const char *local_relpath;

  SVN_ERR_ASSERT(svn_dirent_is_absolute(local_abspath));

  SVN_ERR(svn_wc__db_wcroot_parse_local_abspath(&wcroot, &local_relpath, db,
                              local_abspath, scratch_pool, scratch_pool));
  VERIFY_USABLE_WCROOT(wcroot);

  SVN_ERR(read_all_tree_conflicts(tree_conflicts, wcroot, local_relpath,
                                  result_pool, scratch_pool));

  return SVN_NO_ERROR;
}


/* Like svn_wc__db_op_read_tree_conflict(), but with WCROOT+LOCAL_RELPATH
   instead of DB+LOCAL_ABSPATH.  */
static svn_error_t *
read_tree_conflict(const svn_wc_conflict_description2_t **tree_conflict,
                   svn_wc__db_wcroot_t *wcroot,
                   const char *local_relpath,
                   apr_pool_t *result_pool,
                   apr_pool_t *scratch_pool)
{
  svn_sqlite__stmt_t *stmt;
  svn_boolean_t have_row;
  const char *conflict_data;
  const svn_skel_t *skel;
  svn_error_t *err;

  *tree_conflict = NULL;

  if (!local_relpath[0])
    return SVN_NO_ERROR;

  SVN_ERR(svn_sqlite__get_statement(&stmt, wcroot->sdb,
                                    STMT_SELECT_ACTUAL_TREE_CONFLICT));
  SVN_ERR(svn_sqlite__bindf(stmt, "is", wcroot->wc_id, local_relpath));
  SVN_ERR(svn_sqlite__step(&have_row, stmt));

  if (!have_row)
    return svn_error_trace(svn_sqlite__reset(stmt));

  conflict_data = svn_sqlite__column_text(stmt, 0, NULL);
  skel = svn_skel__parse(conflict_data, strlen(conflict_data), scratch_pool);

  {
    const char *local_abspath
      = svn_dirent_join(wcroot->abspath, local_relpath, scratch_pool);
    const char *dir_abspath = svn_dirent_dirname(local_abspath, scratch_pool);

    err = svn_wc__deserialize_conflict(tree_conflict, skel,
                                       dir_abspath, result_pool,
                                       scratch_pool);
  }

  return svn_error_compose_create(err,
                                  svn_sqlite__reset(stmt));
}


svn_error_t *
svn_wc__db_op_read_tree_conflict(
                     const svn_wc_conflict_description2_t **tree_conflict,
                     svn_wc__db_t *db,
                     const char *local_abspath,
                     apr_pool_t *result_pool,
                     apr_pool_t *scratch_pool)
{
  svn_wc__db_wcroot_t *wcroot;
  const char *local_relpath;

  SVN_ERR_ASSERT(svn_dirent_is_absolute(local_abspath));

  SVN_ERR(svn_wc__db_wcroot_parse_local_abspath(&wcroot, &local_relpath, db,
                              local_abspath, scratch_pool, scratch_pool));

  SVN_ERR(read_tree_conflict(tree_conflict, wcroot, local_relpath,
                             result_pool, scratch_pool));

  return SVN_NO_ERROR;
}

/* Baton for remove_node_txn */
struct remove_node_baton
{
  svn_revnum_t not_present_rev;
  svn_kind_t not_present_kind;
};

/* Implements svn_wc__db_txn_callback_t for svn_wc__db_op_remove_node */
static svn_error_t *
remove_node_txn(void *baton,
                svn_wc__db_wcroot_t *wcroot,
                const char *local_relpath,
                apr_pool_t *scratch_pool)
{
  struct remove_node_baton *rnb = baton;
  svn_sqlite__stmt_t *stmt;

  apr_int64_t repos_id;
  const char *repos_relpath;

  SVN_ERR_ASSERT(*local_relpath != '\0'); /* Never on a wcroot */

  /* Need info for not_present node? */
  if (SVN_IS_VALID_REVNUM(rnb->not_present_rev))
    SVN_ERR(base_get_info(NULL, NULL, NULL, &repos_relpath, &repos_id,
                          NULL, NULL, NULL, NULL, NULL,
                          NULL, NULL, NULL, NULL,
                          wcroot, local_relpath,
                          scratch_pool, scratch_pool));

  SVN_ERR(svn_sqlite__get_statement(&stmt, wcroot->sdb,
                                    STMT_DELETE_NODES_RECURSIVE));

  /* Remove all nodes at or below local_relpath where op_depth >= 0 */
  SVN_ERR(svn_sqlite__bindf(stmt, "isi",
                            wcroot->wc_id, local_relpath, (apr_int64_t)0));
  SVN_ERR(svn_sqlite__step_done(stmt));

  SVN_ERR(svn_sqlite__get_statement(&stmt, wcroot->sdb,
                                    STMT_DELETE_ACTUAL_NODE_RECURSIVE));

  /* Delete all actual nodes at or below local_relpath */
  SVN_ERR(svn_sqlite__bindf(stmt, "is", wcroot->wc_id,
                                         local_relpath));
  SVN_ERR(svn_sqlite__step_done(stmt));

  /* Should we leave a not-present node? */
  if (SVN_IS_VALID_REVNUM(rnb->not_present_rev))
    {
      insert_base_baton_t ibb;
      blank_ibb(&ibb);

      ibb.repos_id = repos_id;
      ibb.status = svn_wc__db_status_not_present;
      ibb.kind = rnb->not_present_kind;

      ibb.repos_relpath = repos_relpath;
      ibb.revision = rnb->not_present_rev;

      SVN_ERR(insert_base_node(&ibb, wcroot, local_relpath, scratch_pool));
    }

  return SVN_NO_ERROR;
}

svn_error_t *
svn_wc__db_op_remove_node(svn_wc__db_t *db,
                          const char *local_abspath,
                          svn_revnum_t not_present_revision,
                          svn_kind_t not_present_kind,
                          apr_pool_t *scratch_pool)
{
  svn_wc__db_wcroot_t *wcroot;
  struct remove_node_baton rnb;
  const char *local_relpath;

  SVN_ERR_ASSERT(svn_dirent_is_absolute(local_abspath));

  SVN_ERR(svn_wc__db_wcroot_parse_local_abspath(&wcroot, &local_relpath, db,
                              local_abspath, scratch_pool, scratch_pool));
  VERIFY_USABLE_WCROOT(wcroot);

  rnb.not_present_rev = not_present_revision;
  rnb.not_present_kind = not_present_kind;

  SVN_ERR(svn_wc__db_with_txn(wcroot, local_relpath, remove_node_txn,
                              &rnb, scratch_pool));

  /* Flush everything below this node in all ways */
  SVN_ERR(flush_entries(wcroot, local_abspath, svn_depth_infinity,
                        scratch_pool));

  return SVN_NO_ERROR;
}


svn_error_t *
svn_wc__db_temp_op_remove_working(svn_wc__db_t *db,
                                  const char *local_abspath,
                                  apr_pool_t *scratch_pool)
{
  svn_wc__db_wcroot_t *wcroot;
  svn_sqlite__stmt_t *stmt;
  const char *local_relpath;

  SVN_ERR_ASSERT(svn_dirent_is_absolute(local_abspath));

  SVN_ERR(svn_wc__db_wcroot_parse_local_abspath(&wcroot, &local_relpath, db,
                              local_abspath, scratch_pool, scratch_pool));
  VERIFY_USABLE_WCROOT(wcroot);

  /* ### Use depth value other than empty? */
  SVN_ERR(flush_entries(wcroot, local_abspath, svn_depth_empty,
                        scratch_pool));

  SVN_ERR(svn_sqlite__get_statement(&stmt, wcroot->sdb,
                                    STMT_DELETE_WORKING_NODE));
  SVN_ERR(svn_sqlite__bindf(stmt, "is", wcroot->wc_id, local_relpath));
  SVN_ERR(svn_sqlite__step_done(stmt));

  return SVN_NO_ERROR;
}

/* Baton for db_op_set_base_depth */
struct set_base_depth_baton_t
{
  svn_depth_t depth;
};

static svn_error_t *
db_op_set_base_depth(void *baton,
                     svn_wc__db_wcroot_t *wcroot,
                     const char *local_relpath,
                     apr_pool_t *scratch_pool)
{
  struct set_base_depth_baton_t *sbd = baton;
  svn_sqlite__stmt_t *stmt;
  int affected_rows;

  /* Flush any entries before we start monkeying the database.  */
  SVN_ERR(svn_sqlite__get_statement(&stmt, wcroot->sdb,
                                    STMT_UPDATE_NODE_BASE_DEPTH));
  SVN_ERR(svn_sqlite__bindf(stmt, "iss", wcroot->wc_id, local_relpath,
                                         svn_depth_to_word(sbd->depth)));
  SVN_ERR(svn_sqlite__update(&affected_rows, stmt));

  if (affected_rows == 0)
    return svn_error_createf(SVN_ERR_WC_PATH_NOT_FOUND, NULL,
                             "The node '%s' is not a committed directory",
                             path_for_error_message(wcroot, local_relpath,
                                                    scratch_pool));

  return SVN_NO_ERROR;
}


svn_error_t *
svn_wc__db_op_set_base_depth(svn_wc__db_t *db,
                             const char *local_abspath,
                             svn_depth_t depth,
                             apr_pool_t *scratch_pool)
{
  svn_wc__db_wcroot_t *wcroot;
  const char *local_relpath;
  struct set_base_depth_baton_t sbd;

  SVN_ERR_ASSERT(svn_dirent_is_absolute(local_abspath));
  SVN_ERR_ASSERT(depth >= svn_depth_empty && depth <= svn_depth_infinity);

  SVN_ERR(svn_wc__db_wcroot_parse_local_abspath(&wcroot, &local_relpath, db,
                              local_abspath, scratch_pool, scratch_pool));
  VERIFY_USABLE_WCROOT(wcroot);

  /* ### We set depth on working and base to match entry behavior.
         Maybe these should be separated later? */
  sbd.depth = depth;

  SVN_ERR(svn_wc__db_with_txn(wcroot, local_relpath, db_op_set_base_depth,
                              &sbd, scratch_pool));

  SVN_ERR(flush_entries(wcroot, local_abspath, svn_depth_empty, scratch_pool));

  return SVN_NO_ERROR;
}


static svn_error_t *
info_below_working(svn_boolean_t *have_base,
                   svn_boolean_t *have_work,
                   svn_wc__db_status_t *status,
                   svn_wc__db_wcroot_t *wcroot,
                   const char *local_relpath,
                   apr_int64_t below_op_depth, /* < 0 is ignored */
                   apr_pool_t *scratch_pool);


/* Convert STATUS, the raw status obtained from the presence map, to
   the status appropriate for a working (op_depth > 0) node and return
   it in *WORKING_STATUS. */
static svn_error_t *
convert_to_working_status(svn_wc__db_status_t *working_status,
                          svn_wc__db_status_t status)
{
  svn_wc__db_status_t work_status = status;

  SVN_ERR_ASSERT(work_status == svn_wc__db_status_normal
                 || work_status == svn_wc__db_status_not_present
                 || work_status == svn_wc__db_status_base_deleted
                 || work_status == svn_wc__db_status_incomplete
                 || work_status == svn_wc__db_status_excluded);

  if (work_status == svn_wc__db_status_excluded)
    {
      *working_status = svn_wc__db_status_excluded;
    }
  else if (work_status == svn_wc__db_status_not_present
           || work_status == svn_wc__db_status_base_deleted)
    {
      /* The caller should scan upwards to detect whether this
         deletion has occurred because this node has been moved
         away, or it is a regular deletion. Also note that the
         deletion could be of the BASE tree, or a child of
         something that has been copied/moved here. */

      *working_status = svn_wc__db_status_deleted;
    }
  else /* normal or incomplete */
    {
      /* The caller should scan upwards to detect whether this
         addition has occurred because of a simple addition,
         a copy, or is the destination of a move. */
      *working_status = svn_wc__db_status_added;
    }

  return SVN_NO_ERROR;
}


/* Return the status of the node, if any, below the "working" node (or
   below BELOW_OP_DEPTH if >= 0).
   Set *HAVE_BASE or *HAVE_WORK to indicate if a base node or lower
   working node is present, and *STATUS to the status of the first
   layer below the selected node. */
static svn_error_t *
info_below_working(svn_boolean_t *have_base,
                   svn_boolean_t *have_work,
                   svn_wc__db_status_t *status,
                   svn_wc__db_wcroot_t *wcroot,
                   const char *local_relpath,
                   apr_int64_t below_op_depth,
                   apr_pool_t *scratch_pool)
{
  svn_sqlite__stmt_t *stmt;
  svn_boolean_t have_row;

  *have_base = *have_work =  FALSE;
  *status = svn_wc__db_status_normal;

  SVN_ERR(svn_sqlite__get_statement(&stmt, wcroot->sdb,
                                    STMT_SELECT_NODE_INFO));
  SVN_ERR(svn_sqlite__bindf(stmt, "is", wcroot->wc_id, local_relpath));
  SVN_ERR(svn_sqlite__step(&have_row, stmt));

  if (below_op_depth >= 0)
    {
      while (have_row &&
             (svn_sqlite__column_int64(stmt, 0) > below_op_depth))
        {
          SVN_ERR(svn_sqlite__step(&have_row, stmt));
        }
    }
  if (have_row)
    {
      SVN_ERR(svn_sqlite__step(&have_row, stmt));
      if (have_row)
        *status = svn_sqlite__column_token(stmt, 3, presence_map);

      while (have_row)
        {
          apr_int64_t op_depth = svn_sqlite__column_int64(stmt, 0);

          if (op_depth > 0)
            *have_work = TRUE;
          else
            *have_base = TRUE;

          SVN_ERR(svn_sqlite__step(&have_row, stmt));
        }
    }
  SVN_ERR(svn_sqlite__reset(stmt));

  if (*have_work)
    SVN_ERR(convert_to_working_status(status, *status));

  return SVN_NO_ERROR;
}

/* Helper function for op_delete_txn */
static svn_error_t *
delete_update_movedto(svn_wc__db_wcroot_t *wcroot,
                      const char *child_moved_from_relpath,
                      apr_int64_t op_depth,
                      const char *new_moved_to_relpath,
                      apr_pool_t *scratch_pool)
{
  svn_sqlite__stmt_t *stmt;

  SVN_ERR(svn_sqlite__get_statement(&stmt, wcroot->sdb,
                                    STMT_UPDATE_MOVED_TO_RELPATH));

  SVN_ERR(svn_sqlite__bindf(stmt, "isis",
                            wcroot->wc_id,
                            child_moved_from_relpath,
                            op_depth,
                            new_moved_to_relpath));
  SVN_ERR(svn_sqlite__step_done(stmt));

  return SVN_NO_ERROR;
}


struct op_delete_baton_t {
  apr_int64_t delete_depth;  /* op-depth for root of delete */
  const char *moved_to_relpath; /* NULL if delete is not part of a move */
};

/* This structure is used while rewriting move information for nodes.
 * 
 * The most simple case of rewriting move information happens when
 * a moved-away subtree is moved again:  mv A B; mv B C
 * The second move requires rewriting moved-to info at or within A.
 *
 * Another example is a move of a subtree which had nodes moved into it:
 *   mv A B/F; mv B G
 * This requires rewriting such that A/F is marked has having moved to G/F.
 *
 * Another case is where a node becomes a nested moved node.
 * A nested move happens when a subtree child is moved before or after
 * the subtree itself is moved. For example:
 *   mv A/F A/G; mv A B
 * In this case, the move A/F -> A/G is rewritten to B/F -> B/G.
 * Note that the following sequence results in the same DB state:
 *   mv A B; mv B/F B/G
 * We do not care about the order the moves were performed in.
 * For details, see http://wiki.apache.org/subversion/MultiLayerMoves
 */
struct moved_node_t {
  /* The source of the move. */
  const char *local_relpath;

  /* The move destination. */
  const char *moved_to_relpath;

  /* The op-depth of the deleted node at the source of the move. */
  apr_int64_t op_depth;
};

static svn_error_t *
delete_node(void *baton,
            svn_wc__db_wcroot_t *wcroot,
            const char *local_relpath,
            apr_pool_t *scratch_pool)
{
  struct op_delete_baton_t *b = baton;
  svn_wc__db_status_t status;
  svn_boolean_t have_row, op_root;
  svn_boolean_t add_work = FALSE;
  svn_sqlite__stmt_t *stmt;
  apr_int64_t select_depth; /* Depth of what is to be deleted */
  svn_boolean_t refetch_depth = FALSE;
  svn_kind_t kind;
  apr_array_header_t *moved_nodes = NULL;

  SVN_ERR(read_info(&status,
                    &kind, NULL, NULL, NULL, NULL, NULL, NULL, NULL, NULL,
                    NULL, NULL, NULL, NULL, NULL, NULL, NULL, NULL, NULL,
                    &op_root, NULL, NULL,
                    NULL, NULL, NULL,
                    wcroot, local_relpath,
                    scratch_pool, scratch_pool));

  if (status == svn_wc__db_status_deleted
      || status == svn_wc__db_status_not_present)
    return SVN_NO_ERROR;

  SVN_ERR(svn_sqlite__get_statement(&stmt, wcroot->sdb,
                                    STMT_HAS_SERVER_EXCLUDED_NODES));
  SVN_ERR(svn_sqlite__bindf(stmt, "is",
                            wcroot->wc_id, local_relpath));
  SVN_ERR(svn_sqlite__step(&have_row, stmt));
  if (have_row)
    {
      const char *absent_path = svn_sqlite__column_text(stmt, 0, scratch_pool);

      return svn_error_createf(SVN_ERR_WC_PATH_UNEXPECTED_STATUS,
                               svn_sqlite__reset(stmt),
                          _("Cannot delete '%s' as '%s' is excluded by server"),
                               path_for_error_message(wcroot, local_relpath,
                                                      scratch_pool),
                               path_for_error_message(wcroot, absent_path,
                                                      scratch_pool));
    }
  SVN_ERR(svn_sqlite__reset(stmt));

  if (b->moved_to_relpath)
    {
      const char *moved_from_op_root_relpath;
      struct moved_node_t *moved_node
        = apr_palloc(scratch_pool, sizeof(struct moved_node_t));

      /* The node is being moved-away.
       * Figure out if the node was moved-here before, or whether this
       * is the first time the node is moved. */
      if (status == svn_wc__db_status_added)
        SVN_ERR(scan_addition(&status, NULL, NULL, NULL, NULL, NULL, NULL,
                              &moved_node->local_relpath,
                              &moved_from_op_root_relpath,
                              &moved_node->op_depth,
                              wcroot, local_relpath,
                              scratch_pool, scratch_pool));

      if (status != svn_wc__db_status_moved_here ||
          strcmp(moved_from_op_root_relpath, moved_node->local_relpath) != 0)
        {
          /* The node is becoming a move-root for the first time,
           * possibly because of a nested move operation. */
          moved_node->local_relpath = local_relpath;
          moved_node->op_depth = b->delete_depth;
        }
      moved_node->moved_to_relpath = b->moved_to_relpath;

      /* ### Use array of struct rather than pointers? */
      moved_nodes = apr_array_make(scratch_pool, 1,
                                   sizeof(struct moved_node_t *));
      APR_ARRAY_PUSH(moved_nodes, const struct moved_node_t *) = moved_node;

      /* If a subtree is being moved-away, we need to update moved-to
       * information for all children that were moved into, or within,
       * this subtree. */
      if (kind == svn_kind_dir)
        {
          SVN_ERR(svn_sqlite__get_statement(&stmt, wcroot->sdb,
                                            STMT_SELECT_MOVED_PAIR));
          SVN_ERR(svn_sqlite__bindf(stmt, "is", wcroot->wc_id, local_relpath));
          SVN_ERR(svn_sqlite__step(&have_row, stmt));

          while (have_row)
            {
              const char *move_relpath
                = svn_sqlite__column_text(stmt, 0, NULL);
              const char *move_subtree_relpath
                = svn_relpath_skip_ancestor(local_relpath, move_relpath);
              const char *child_moved_to
                = svn_sqlite__column_text(stmt, 1, NULL);
              const char *child_moved_to_subtree_relpath
                = svn_relpath_skip_ancestor(local_relpath, child_moved_to);
              apr_int64_t child_op_depth = svn_sqlite__column_int64(stmt, 2);

              moved_node = apr_palloc(scratch_pool,
                                      sizeof(struct moved_node_t));
              if (move_subtree_relpath)
                moved_node->local_relpath
                  = svn_relpath_join(b->moved_to_relpath,
                                     move_subtree_relpath, scratch_pool);
              else
                moved_node->local_relpath
                  = apr_pstrdup(scratch_pool, move_relpath);

              if (child_moved_to_subtree_relpath)
                moved_node->moved_to_relpath
                  = svn_relpath_join(b->moved_to_relpath,
                                     child_moved_to_subtree_relpath,
                                     scratch_pool);
              else
                moved_node->moved_to_relpath
                  = apr_pstrdup(scratch_pool, child_moved_to);

              if (child_op_depth > b->delete_depth
                  && svn_relpath_skip_ancestor(local_relpath,
                                               moved_node->local_relpath))
                moved_node->op_depth = b->delete_depth;
              else
                moved_node->op_depth = child_op_depth;

              APR_ARRAY_PUSH(moved_nodes, const struct moved_node_t *)
                = moved_node;

              SVN_ERR(svn_sqlite__step(&have_row, stmt));
            }
          SVN_ERR(svn_sqlite__reset(stmt));
        }
    }

  /* Find children that were moved out of the subtree rooted at this node.
   * We'll need to update their op-depth columns because their deletion
   * is now implied by the deletion of their parent (i.e. this node). */
  if (kind == svn_kind_dir && !b->moved_to_relpath)
    {
      apr_pool_t *iterpool;

      SVN_ERR(svn_sqlite__get_statement(&stmt, wcroot->sdb,
                                        STMT_SELECT_MOVED_PAIR2));
      SVN_ERR(svn_sqlite__bindf(stmt, "is", wcroot->wc_id, local_relpath));

      SVN_ERR(svn_sqlite__step(&have_row, stmt));

      iterpool = svn_pool_create(scratch_pool);
      while (have_row)
        {
          struct moved_node_t *moved_node
            = apr_palloc(scratch_pool, sizeof(struct moved_node_t));

          moved_node->local_relpath
            = svn_sqlite__column_text(stmt, 0, scratch_pool);
          moved_node->moved_to_relpath
            = svn_sqlite__column_text(stmt, 1, scratch_pool);
          moved_node->op_depth = b->delete_depth;

          if (!moved_nodes)
            moved_nodes = apr_array_make(scratch_pool, 1,
                                         sizeof(struct moved_node_t *));
          APR_ARRAY_PUSH(moved_nodes, const struct moved_node_t *) = moved_node;

          SVN_ERR(svn_sqlite__step(&have_row, stmt));
        }
      svn_pool_destroy(iterpool);
      SVN_ERR(svn_sqlite__reset(stmt));
    }

  if (op_root)
    {
      svn_boolean_t below_base;
      svn_boolean_t below_work;
      svn_wc__db_status_t below_status;

      /* Use STMT_SELECT_NODE_INFO directly instead of read_info plus
         info_below_working */
      SVN_ERR(info_below_working(&below_base, &below_work, &below_status,
                                 wcroot, local_relpath, -1, scratch_pool));
      if ((below_base || below_work)
          && below_status != svn_wc__db_status_not_present
          && below_status != svn_wc__db_status_deleted)
        {
          add_work = TRUE;
          refetch_depth = TRUE;
        }

      select_depth = relpath_depth(local_relpath);

      /* When deleting a moved-here op-root, clear moved-to data at the
       * pre-move location, transforming the move into a normal delete.
       * This way, deleting the copied half of a move has the same effect
       * as reverting it. */
      if (status == svn_wc__db_status_added ||
          status == svn_wc__db_status_moved_here)
        {
          const char *moved_from_relpath;
          const char *moved_from_op_root_relpath;

          SVN_ERR(scan_addition(&status, NULL, NULL, NULL, NULL, NULL, NULL,
                                &moved_from_relpath,
                                &moved_from_op_root_relpath, NULL,
                                wcroot, local_relpath,
                                scratch_pool, scratch_pool));
          if (status == svn_wc__db_status_moved_here &&
              moved_from_relpath && moved_from_op_root_relpath &&
              strcmp(moved_from_relpath, moved_from_op_root_relpath) == 0)
            {
              SVN_ERR(svn_sqlite__get_statement(&stmt, wcroot->sdb,
                                                STMT_CLEAR_MOVED_TO_RELPATH));
              SVN_ERR(svn_sqlite__bindf(stmt, "is", wcroot->wc_id,
                                        moved_from_op_root_relpath));
              SVN_ERR(svn_sqlite__step_done(stmt));
            }
        }
    }
  else
    {
      add_work = TRUE;
      SVN_ERR(op_depth_of(&select_depth, wcroot, local_relpath));
    }

  /* ### Put actual-only nodes into the list? */
  SVN_ERR(svn_sqlite__get_statement(&stmt, wcroot->sdb,
                                    STMT_INSERT_DELETE_LIST));
  SVN_ERR(svn_sqlite__bindf(stmt, "isi",
                            wcroot->wc_id, local_relpath, select_depth));
  SVN_ERR(svn_sqlite__step_done(stmt));

  SVN_ERR(svn_sqlite__get_statement(&stmt, wcroot->sdb,
                                    STMT_DELETE_NODES_RECURSIVE));
  SVN_ERR(svn_sqlite__bindf(stmt, "isi",
                            wcroot->wc_id, local_relpath, b->delete_depth));
  SVN_ERR(svn_sqlite__step_done(stmt));

  if (refetch_depth)
    SVN_ERR(op_depth_of(&select_depth, wcroot, local_relpath));

  /* Delete ACTUAL_NODE rows, but leave those that have changelist
     and a NODES row. */
  SVN_ERR(svn_sqlite__get_statement(&stmt, wcroot->sdb,
                         STMT_DELETE_ACTUAL_NODE_LEAVING_CHANGELIST_RECURSIVE));
  SVN_ERR(svn_sqlite__bindf(stmt, "is",
                            wcroot->wc_id, local_relpath));
  SVN_ERR(svn_sqlite__step_done(stmt));

  SVN_ERR(svn_sqlite__get_statement(&stmt, wcroot->sdb,
                         STMT_CLEAR_ACTUAL_NODE_LEAVING_CHANGELIST_RECURSIVE));
  SVN_ERR(svn_sqlite__bindf(stmt, "is",
                            wcroot->wc_id, local_relpath));
  SVN_ERR(svn_sqlite__step_done(stmt));

  SVN_ERR(svn_sqlite__get_statement(&stmt, wcroot->sdb,
                                    STMT_DELETE_WC_LOCK_ORPHAN_RECURSIVE));
  SVN_ERR(svn_sqlite__bindf(stmt, "is", wcroot->wc_id,
                            local_relpath));
  SVN_ERR(svn_sqlite__step_done(stmt));

  if (add_work)
    {
      /* Delete the node at LOCAL_RELPATH, and possibly mark it as moved. */

      /* Delete the node and possible descendants. */
      SVN_ERR(svn_sqlite__get_statement(&stmt, wcroot->sdb,
                                 STMT_INSERT_DELETE_FROM_NODE_RECURSIVE));
      SVN_ERR(svn_sqlite__bindf(stmt, "isii",
                                wcroot->wc_id, local_relpath,
                                select_depth, b->delete_depth));
      SVN_ERR(svn_sqlite__step_done(stmt));
    }

  if (moved_nodes)
    {
      int i;

      for (i = 0; i < moved_nodes->nelts; ++i)
        {
          const struct moved_node_t *moved_node
            = APR_ARRAY_IDX(moved_nodes, i, void *);

          SVN_ERR(delete_update_movedto(wcroot,
                                        moved_node->local_relpath,
                                        moved_node->op_depth,
                                        moved_node->moved_to_relpath,
                                        scratch_pool));
        }
    }

  return SVN_NO_ERROR;
}

static svn_error_t *
op_delete_txn(void *baton,
              svn_wc__db_wcroot_t *wcroot,
              const char *local_relpath,
              apr_pool_t *scratch_pool)
{

  SVN_ERR(svn_sqlite__exec_statements(wcroot->sdb, STMT_CREATE_DELETE_LIST));
  SVN_ERR(delete_node(baton, wcroot, local_relpath, scratch_pool));
  return SVN_NO_ERROR;
}


struct op_delete_many_baton_t {
  apr_array_header_t *rel_targets;
} op_delete_many_baton_t;

static svn_error_t *
op_delete_many_txn(void *baton,
                   svn_wc__db_wcroot_t *wcroot,
                   const char *local_relpath,
                   apr_pool_t *scratch_pool)
{
  struct op_delete_many_baton_t *odmb = baton;
  int i;
  apr_pool_t *iterpool;

  SVN_ERR(svn_sqlite__exec_statements(wcroot->sdb, STMT_CREATE_DELETE_LIST));
  iterpool = svn_pool_create(scratch_pool);
  for (i = 0; i < odmb->rel_targets->nelts; i++)
    {
      const char *target_relpath = APR_ARRAY_IDX(odmb->rel_targets, i,
                                                 const char *);
      struct op_delete_baton_t odb;

      svn_pool_clear(iterpool);
      odb.delete_depth = relpath_depth(target_relpath);
      odb.moved_to_relpath = NULL;
      SVN_ERR(delete_node(&odb, wcroot, target_relpath, iterpool));
    }
  svn_pool_destroy(iterpool);

  return SVN_NO_ERROR;
}


static svn_error_t *
do_delete_notify(void *baton,
                 svn_wc__db_wcroot_t *wcroot,
                 svn_cancel_func_t cancel_func,
                 void *cancel_baton,
                 svn_wc_notify_func2_t notify_func,
                 void *notify_baton,
                 apr_pool_t *scratch_pool)
{
  svn_sqlite__stmt_t *stmt;
  svn_boolean_t have_row;
  apr_pool_t *iterpool;

  SVN_ERR(svn_sqlite__get_statement(&stmt, wcroot->sdb,
                                    STMT_SELECT_DELETE_LIST));
  SVN_ERR(svn_sqlite__step(&have_row, stmt));

  iterpool = svn_pool_create(scratch_pool);
  while (have_row)
    {
      const char *notify_relpath;
      const char *notify_abspath;

      svn_pool_clear(iterpool);

      notify_relpath = svn_sqlite__column_text(stmt, 0, NULL);
      notify_abspath = svn_dirent_join(wcroot->abspath,
                                       notify_relpath,
                                       iterpool);

      notify_func(notify_baton,
                  svn_wc_create_notify(notify_abspath,
                                       svn_wc_notify_delete,
                                       iterpool),
                  iterpool);

      SVN_ERR(svn_sqlite__step(&have_row, stmt));
    }
  svn_pool_destroy(iterpool);

  SVN_ERR(svn_sqlite__reset(stmt));

  /* We only allow cancellation after notification for all deleted nodes
   * has happened. The nodes are already deleted so we should notify for
   * all of them. */
  if (cancel_func)
    SVN_ERR(cancel_func(cancel_baton));

  return SVN_NO_ERROR;
}


svn_error_t *
svn_wc__db_op_delete(svn_wc__db_t *db,
                     const char *local_abspath,
                     const char *moved_to_abspath,
                     svn_wc_notify_func2_t notify_func,
                     void *notify_baton,
                     svn_cancel_func_t cancel_func,
                     void *cancel_baton,
                     apr_pool_t *scratch_pool)
{
  svn_wc__db_wcroot_t *wcroot;
  svn_wc__db_wcroot_t *moved_to_wcroot;
  const char *local_relpath;
  const char *moved_to_relpath;
  struct op_delete_baton_t odb;

  SVN_ERR_ASSERT(svn_dirent_is_absolute(local_abspath));

  SVN_ERR(svn_wc__db_wcroot_parse_local_abspath(&wcroot, &local_relpath,
                                                db, local_abspath,
                                                scratch_pool, scratch_pool));
  VERIFY_USABLE_WCROOT(wcroot);

  if (moved_to_abspath)
    {
      SVN_ERR(svn_wc__db_wcroot_parse_local_abspath(&moved_to_wcroot,
                                                    &moved_to_relpath,
                                                    db, moved_to_abspath,
                                                    scratch_pool,
                                                    scratch_pool));
      VERIFY_USABLE_WCROOT(moved_to_wcroot);

      if (wcroot->wc_id != moved_to_wcroot->wc_id)
        return svn_error_createf(SVN_ERR_UNSUPPORTED_FEATURE, NULL,
                                 _("Cannot move '%s' to '%s' because they "
                                   "are not in the same working copy"),
                                 svn_dirent_local_style(local_abspath,
                                                        scratch_pool),
                                 svn_dirent_local_style(moved_to_abspath,
                                                        scratch_pool));
    }
  else
    moved_to_relpath = NULL;

  odb.delete_depth = relpath_depth(local_relpath);
  odb.moved_to_relpath = moved_to_relpath;

  SVN_ERR(flush_entries(wcroot, local_abspath, svn_depth_infinity,
                        scratch_pool));

  /* Perform the deletion operation (transactionally), perform any
     notifications necessary, and then clean out our temporary tables.  */
  return svn_error_trace(with_finalization(wcroot, local_relpath,
                                           op_delete_txn, &odb,
                                           do_delete_notify, NULL,
                                           cancel_func, cancel_baton,
                                           notify_func, notify_baton,
                                           STMT_FINALIZE_DELETE,
                                           scratch_pool));
}


svn_error_t *
svn_wc__db_op_delete_many(svn_wc__db_t *db,
                          apr_array_header_t *targets,
                          svn_cancel_func_t cancel_func,
                          void *cancel_baton,
                          svn_wc_notify_func2_t notify_func,
                          void *notify_baton,
                          apr_pool_t *scratch_pool)
{
  svn_wc__db_wcroot_t *wcroot;
  const char *local_relpath;
  struct op_delete_many_baton_t odmb;
  int i;
  apr_pool_t *iterpool;

  odmb.rel_targets = apr_array_make(scratch_pool, targets->nelts,
                                    sizeof(const char *));
  iterpool = svn_pool_create(scratch_pool);
  SVN_ERR(svn_wc__db_wcroot_parse_local_abspath(&wcroot, &local_relpath,
                                                db,
                                                APR_ARRAY_IDX(targets, 0,
                                                              const char *),
                                                scratch_pool, iterpool));
  VERIFY_USABLE_WCROOT(wcroot);
  for (i = 0; i < targets->nelts; i++)
    {
      const char *local_abspath = APR_ARRAY_IDX(targets, i, const char*);
      svn_wc__db_wcroot_t *target_wcroot;

      svn_pool_clear(iterpool);

      SVN_ERR(svn_wc__db_wcroot_parse_local_abspath(&target_wcroot,
                                                    &local_relpath, db,
                                                    APR_ARRAY_IDX(targets, i,
                                                                  const char *),
                                                    scratch_pool, iterpool));
      VERIFY_USABLE_WCROOT(target_wcroot);
      SVN_ERR_ASSERT(svn_dirent_is_absolute(local_abspath));

      /* Assert that all targets are within the same working copy. */
      SVN_ERR_ASSERT(wcroot->wc_id == target_wcroot->wc_id);

      APR_ARRAY_PUSH(odmb.rel_targets, const char *) = local_relpath;
      SVN_ERR(flush_entries(target_wcroot, local_abspath, svn_depth_infinity,
                            iterpool));

    }
  svn_pool_destroy(iterpool);

  /* Perform the deletion operation (transactionally), perform any
     notifications necessary, and then clean out our temporary tables.  */
  return svn_error_trace(with_finalization(wcroot, wcroot->abspath,
                                           op_delete_many_txn, &odmb,
                                           do_delete_notify, NULL,
                                           cancel_func, cancel_baton,
                                           notify_func, notify_baton,
                                           STMT_FINALIZE_DELETE,
                                           scratch_pool));
}


/* Like svn_wc__db_read_info(), but taking WCROOT+LOCAL_RELPATH instead of
   DB+LOCAL_ABSPATH, and outputting repos ids instead of URL+UUID. */
static svn_error_t *
read_info(svn_wc__db_status_t *status,
          svn_kind_t *kind,
          svn_revnum_t *revision,
          const char **repos_relpath,
          apr_int64_t *repos_id,
          svn_revnum_t *changed_rev,
          apr_time_t *changed_date,
          const char **changed_author,
          svn_depth_t *depth,
          const svn_checksum_t **checksum,
          const char **target,
          const char **original_repos_relpath,
          apr_int64_t *original_repos_id,
          svn_revnum_t *original_revision,
          svn_wc__db_lock_t **lock,
          svn_filesize_t *recorded_size,
          apr_time_t *recorded_mod_time,
          const char **changelist,
          svn_boolean_t *conflicted,
          svn_boolean_t *op_root,
          svn_boolean_t *had_props,
          svn_boolean_t *props_mod,
          svn_boolean_t *have_base,
          svn_boolean_t *have_more_work,
          svn_boolean_t *have_work,
          svn_wc__db_wcroot_t *wcroot,
          const char *local_relpath,
          apr_pool_t *result_pool,
          apr_pool_t *scratch_pool)
{
  svn_sqlite__stmt_t *stmt_info;
  svn_sqlite__stmt_t *stmt_act;
  svn_boolean_t have_info;
  svn_boolean_t have_act;
  svn_error_t *err = NULL;

  /* Obtain the most likely to exist record first, to make sure we don't
     have to obtain the SQLite read-lock multiple times */
  SVN_ERR(svn_sqlite__get_statement(&stmt_info, wcroot->sdb,
                                    lock ? STMT_SELECT_NODE_INFO_WITH_LOCK
                                         : STMT_SELECT_NODE_INFO));
  SVN_ERR(svn_sqlite__bindf(stmt_info, "is", wcroot->wc_id, local_relpath));
  SVN_ERR(svn_sqlite__step(&have_info, stmt_info));

  if (changelist || conflicted || props_mod)
    {
      SVN_ERR(svn_sqlite__get_statement(&stmt_act, wcroot->sdb,
                                        STMT_SELECT_ACTUAL_NODE));
      SVN_ERR(svn_sqlite__bindf(stmt_act, "is", wcroot->wc_id, local_relpath));
      SVN_ERR(svn_sqlite__step(&have_act, stmt_act));
    }
  else
    {
      have_act = FALSE;
      stmt_act = NULL;
    }

  if (have_info)
    {
      apr_int64_t op_depth;
      svn_kind_t node_kind;

      op_depth = svn_sqlite__column_int64(stmt_info, 0);
      node_kind = svn_sqlite__column_token(stmt_info, 4, kind_map);

      if (status)
        {
          *status = svn_sqlite__column_token(stmt_info, 3, presence_map);

          if (op_depth != 0) /* WORKING */
            err = svn_error_compose_create(err,
                                           convert_to_working_status(status,
                                                                     *status));
        }
      if (kind)
        {
          *kind = node_kind;
        }
      if (op_depth != 0)
        {
          if (repos_id)
            *repos_id = INVALID_REPOS_ID;
          if (revision)
            *revision = SVN_INVALID_REVNUM;
          if (repos_relpath)
            /* Our path is implied by our parent somewhere up the tree.
               With the NULL value and status, the caller will know to
               search up the tree for the base of our path.  */
            *repos_relpath = NULL;
        }
      else
        {
          /* Fetch repository information. If we have a
             WORKING_NODE (and have been added), then the repository
             we're being added to will be dependent upon a parent. The
             caller can scan upwards to locate the repository.  */
          err = svn_error_compose_create(
            err, repos_location_from_columns(repos_id, revision, repos_relpath,
                                             stmt_info, 1, 5, 2, result_pool));
        }
      if (changed_rev)
        {
          *changed_rev = svn_sqlite__column_revnum(stmt_info, 8);
        }
      if (changed_date)
        {
          *changed_date = svn_sqlite__column_int64(stmt_info, 9);
        }
      if (changed_author)
        {
          *changed_author = svn_sqlite__column_text(stmt_info, 10,
                                                    result_pool);
        }
      if (recorded_mod_time)
        {
          *recorded_mod_time = svn_sqlite__column_int64(stmt_info, 13);
        }
      if (depth)
        {
          if (node_kind != svn_kind_dir)
            {
              *depth = svn_depth_unknown;
            }
          else
            {
              const char *depth_str;

              depth_str = svn_sqlite__column_text(stmt_info, 11, NULL);

              if (depth_str == NULL)
                *depth = svn_depth_unknown;
              else
                *depth = svn_depth_from_word(depth_str);
            }
        }
      if (checksum)
        {
          if (node_kind != svn_kind_file)
            {
              *checksum = NULL;
            }
          else
            {

              err = svn_error_compose_create(
                        err, svn_sqlite__column_checksum(checksum, stmt_info, 6,
                                                         result_pool));
            }
        }
      if (recorded_size)
        {
          *recorded_size = get_recorded_size(stmt_info, 7);
        }
      if (target)
        {
          if (node_kind != svn_kind_symlink)
            *target = NULL;
          else
            *target = svn_sqlite__column_text(stmt_info, 12, result_pool);
        }
      if (changelist)
        {
          if (have_act)
            *changelist = svn_sqlite__column_text(stmt_act, 1, result_pool);
          else
            *changelist = NULL;
        }
      if (op_depth == 0)
        {
          if (original_repos_id)
            *original_repos_id = INVALID_REPOS_ID;
          if (original_revision)
            *original_revision = SVN_INVALID_REVNUM;
          if (original_repos_relpath)
            *original_repos_relpath = NULL;
        }
      else
        {
          err = svn_error_compose_create(
            err, repos_location_from_columns(original_repos_id,
                                             original_revision,
                                             original_repos_relpath,
                                             stmt_info, 1, 5, 2, result_pool));
        }
      if (props_mod)
        {
          *props_mod = have_act && !svn_sqlite__column_is_null(stmt_act, 6);
        }
      if (had_props)
        {
          *had_props = SQLITE_PROPERTIES_AVAILABLE(stmt_info, 14);
        }
      if (conflicted)
        {
          if (have_act)
            {
              *conflicted =
                 !svn_sqlite__column_is_null(stmt_act, 2) || /* old */
                 !svn_sqlite__column_is_null(stmt_act, 3) || /* new */
                 !svn_sqlite__column_is_null(stmt_act, 4) || /* working */
                 !svn_sqlite__column_is_null(stmt_act, 0) || /* prop_reject */
                 !svn_sqlite__column_is_null(stmt_act, 5); /* tree_conflict_data */
            }
          else
            *conflicted = FALSE;
        }

      if (lock)
        {
          if (op_depth != 0)
            *lock = NULL;
          else
            *lock = lock_from_columns(stmt_info, 16, 17, 18, 19, result_pool);
        }

      if (have_work)
        *have_work = (op_depth != 0);

      if (op_root)
        {
          *op_root = ((op_depth > 0)
                      && (op_depth == relpath_depth(local_relpath)));
        }

      if (have_base || have_more_work)
        {
          if (have_more_work)
            *have_more_work = FALSE;

          while (!err && op_depth != 0)
            {
              err = svn_sqlite__step(&have_info, stmt_info);

              if (err || !have_info)
                break;

              op_depth = svn_sqlite__column_int64(stmt_info, 0);

              if (have_more_work)
                {
                  if (op_depth > 0)
                    *have_more_work = TRUE;

                  if (!have_base)
                   break;
                }
            }

          if (have_base)
            *have_base = (op_depth == 0);
        }
    }
  else if (have_act)
    {
      /* A row in ACTUAL_NODE should never exist without a corresponding
         node in BASE_NODE and/or WORKING_NODE unless it flags a tree conflict. */
      if (svn_sqlite__column_is_null(stmt_act, 5)) /* tree_conflict_data */
          err = svn_error_createf(SVN_ERR_WC_CORRUPT, NULL,
                                  _("Corrupt data for '%s'"),
                                  path_for_error_message(wcroot, local_relpath,
                                                         scratch_pool));
      /* ### What should we return?  Should we have a separate
             function for reading actual-only nodes? */

      /* As a safety measure, until we decide if we want to use
         read_info for actual-only nodes, make sure the caller asked
         for the conflict status. */
      SVN_ERR_ASSERT(conflicted);

      if (status)
        *status = svn_wc__db_status_normal;  /* What! No it's not! */
      if (kind)
        *kind = svn_kind_unknown;
      if (revision)
        *revision = SVN_INVALID_REVNUM;
      if (repos_relpath)
        *repos_relpath = NULL;
      if (repos_id)
        *repos_id = INVALID_REPOS_ID;
      if (changed_rev)
        *changed_rev = SVN_INVALID_REVNUM;
      if (changed_date)
        *changed_date = 0;
      if (depth)
        *depth = svn_depth_unknown;
      if (checksum)
        *checksum = NULL;
      if (target)
        *target = NULL;
      if (original_repos_relpath)
        *original_repos_relpath = NULL;
      if (original_repos_id)
        *original_repos_id = INVALID_REPOS_ID;
      if (original_revision)
        *original_revision = SVN_INVALID_REVNUM;
      if (lock)
        *lock = NULL;
      if (recorded_size)
        *recorded_size = 0;
      if (recorded_mod_time)
        *recorded_mod_time = 0;
      if (changelist)
        *changelist = svn_sqlite__column_text(stmt_act, 1, result_pool);
      if (op_root)
        *op_root = FALSE;
      if (had_props)
        *had_props = FALSE;
      if (props_mod)
        *props_mod = FALSE;
      if (conflicted)
        *conflicted = TRUE;
      if (have_base)
        *have_base = FALSE;
      if (have_more_work)
        *have_more_work = FALSE;
      if (have_work)
        *have_work = FALSE;
    }
  else
    {
      err = svn_error_createf(SVN_ERR_WC_PATH_NOT_FOUND, NULL,
                              _("The node '%s' was not found."),
                              path_for_error_message(wcroot, local_relpath,
                                                     scratch_pool));
    }

  if (stmt_act != NULL)
    err = svn_error_compose_create(err, svn_sqlite__reset(stmt_act));

  if (err && err->apr_err != SVN_ERR_WC_PATH_NOT_FOUND)
    err = svn_error_quick_wrap(err,
                               apr_psprintf(scratch_pool,
                                            "Error reading node '%s'",
                                            local_relpath));

  SVN_ERR(svn_error_compose_create(err, svn_sqlite__reset(stmt_info)));

  return SVN_NO_ERROR;
}


svn_error_t *
svn_wc__db_read_info_internal(svn_wc__db_status_t *status,
                              svn_kind_t *kind,
                              svn_revnum_t *revision,
                              const char **repos_relpath,
                              apr_int64_t *repos_id,
                              svn_revnum_t *changed_rev,
                              apr_time_t *changed_date,
                              const char **changed_author,
                              svn_depth_t *depth,
                              const svn_checksum_t **checksum,
                              const char **target,
                              const char **original_repos_relpath,
                              apr_int64_t *original_repos_id,
                              svn_revnum_t *original_revision,
                              svn_wc__db_lock_t **lock,
                              svn_filesize_t *recorded_size,
                              apr_time_t *recorded_mod_time,
                              const char **changelist,
                              svn_boolean_t *conflicted,
                              svn_boolean_t *op_root,
                              svn_boolean_t *had_props,
                              svn_boolean_t *props_mod,
                              svn_boolean_t *have_base,
                              svn_boolean_t *have_more_work,
                              svn_boolean_t *have_work,
                              svn_wc__db_wcroot_t *wcroot,
                              const char *local_relpath,
                              apr_pool_t *result_pool,
                              apr_pool_t *scratch_pool)
{
  return svn_error_trace(
           read_info(status, kind, revision, repos_relpath, repos_id,
                     changed_rev, changed_date, changed_author,
                     depth, checksum, target, original_repos_relpath,
                     original_repos_id, original_revision, lock,
                     recorded_size, recorded_mod_time, changelist, conflicted,
                     op_root, had_props, props_mod,
                     have_base, have_more_work, have_work,
                     wcroot, local_relpath, result_pool, scratch_pool));
}


svn_error_t *
svn_wc__db_read_info(svn_wc__db_status_t *status,
                     svn_kind_t *kind,
                     svn_revnum_t *revision,
                     const char **repos_relpath,
                     const char **repos_root_url,
                     const char **repos_uuid,
                     svn_revnum_t *changed_rev,
                     apr_time_t *changed_date,
                     const char **changed_author,
                     svn_depth_t *depth,
                     const svn_checksum_t **checksum,
                     const char **target,
                     const char **original_repos_relpath,
                     const char **original_root_url,
                     const char **original_uuid,
                     svn_revnum_t *original_revision,
                     svn_wc__db_lock_t **lock,
                     svn_filesize_t *recorded_size,
                     apr_time_t *recorded_mod_time,
                     const char **changelist,
                     svn_boolean_t *conflicted,
                     svn_boolean_t *op_root,
                     svn_boolean_t *have_props,
                     svn_boolean_t *props_mod,
                     svn_boolean_t *have_base,
                     svn_boolean_t *have_more_work,
                     svn_boolean_t *have_work,
                     svn_wc__db_t *db,
                     const char *local_abspath,
                     apr_pool_t *result_pool,
                     apr_pool_t *scratch_pool)
{
  svn_wc__db_wcroot_t *wcroot;
  const char *local_relpath;
  apr_int64_t repos_id, original_repos_id;

  SVN_ERR_ASSERT(svn_dirent_is_absolute(local_abspath));

  SVN_ERR(svn_wc__db_wcroot_parse_local_abspath(&wcroot, &local_relpath, db,
                              local_abspath, scratch_pool, scratch_pool));
  VERIFY_USABLE_WCROOT(wcroot);

  SVN_ERR(read_info(status, kind, revision, repos_relpath, &repos_id,
                    changed_rev, changed_date, changed_author,
                    depth, checksum, target, original_repos_relpath,
                    &original_repos_id, original_revision, lock,
                    recorded_size, recorded_mod_time, changelist, conflicted,
                    op_root, have_props, props_mod,
                    have_base, have_more_work, have_work,
                    wcroot, local_relpath, result_pool, scratch_pool));
  SVN_ERR(fetch_repos_info(repos_root_url, repos_uuid,
                           wcroot->sdb, repos_id, result_pool));
  SVN_ERR(fetch_repos_info(original_root_url, original_uuid,
                           wcroot->sdb, original_repos_id, result_pool));

  return SVN_NO_ERROR;
}

static svn_error_t *
is_wclocked(void *baton,
            svn_wc__db_wcroot_t *wcroot,
            const char *dir_relpath,
            apr_pool_t *scratch_pool);

/* baton for read_children_info() */
struct read_children_info_baton_t
{
  apr_hash_t *nodes;
  apr_hash_t *conflicts;
  apr_pool_t *result_pool;
};

/* What we really want to store about a node.  This relies on the
   offset of svn_wc__db_info_t being zero. */
struct read_children_info_item_t
{
  struct svn_wc__db_info_t info;
  apr_int64_t op_depth;
  int nr_layers;
};

static svn_error_t *
read_children_info(void *baton,
                   svn_wc__db_wcroot_t *wcroot,
                   const char *dir_relpath,
                   apr_pool_t *scratch_pool)
{
  struct read_children_info_baton_t *rci = baton;
  svn_sqlite__stmt_t *stmt;
  svn_boolean_t have_row;
  const char *repos_root_url = NULL;
  const char *repos_uuid = NULL;
  apr_int64_t last_repos_id = INVALID_REPOS_ID;
  apr_hash_t *nodes = rci->nodes;
  apr_hash_t *conflicts = rci->conflicts;
  apr_pool_t *result_pool = rci->result_pool;

  SVN_ERR(svn_sqlite__get_statement(&stmt, wcroot->sdb,
                                    STMT_SELECT_NODE_CHILDREN_INFO));
  SVN_ERR(svn_sqlite__bindf(stmt, "is", wcroot->wc_id, dir_relpath));
  SVN_ERR(svn_sqlite__step(&have_row, stmt));

  while (have_row)
    {
      /* CHILD item points to what we have about the node. We only provide
         CHILD->item to our caller. */
      struct read_children_info_item_t *child_item;
      const char *child_relpath = svn_sqlite__column_text(stmt, 19, NULL);
      const char *name = svn_relpath_basename(child_relpath, NULL);
      svn_error_t *err;
      apr_int64_t op_depth;
      svn_boolean_t new_child;

      child_item = apr_hash_get(nodes, name, APR_HASH_KEY_STRING);
      if (child_item)
        new_child = FALSE;
      else
        {
          child_item = apr_pcalloc(result_pool, sizeof(*child_item));
          new_child = TRUE;
        }

      op_depth = svn_sqlite__column_int(stmt, 0);

      /* Do we have new or better information? */
      if (new_child || op_depth > child_item->op_depth)
        {
          struct svn_wc__db_info_t *child = &child_item->info;
          child_item->op_depth = op_depth;

          child->kind = svn_sqlite__column_token(stmt, 4, kind_map);

          child->status = svn_sqlite__column_token(stmt, 3, presence_map);
          if (op_depth != 0)
            {
              if (child->status == svn_wc__db_status_incomplete)
                child->incomplete = TRUE;
              err = convert_to_working_status(&child->status, child->status);
              if (err)
                SVN_ERR(svn_error_compose_create(err, svn_sqlite__reset(stmt)));
            }

          if (op_depth != 0)
            child->revnum = SVN_INVALID_REVNUM;
          else
            child->revnum = svn_sqlite__column_revnum(stmt, 5);

          if (op_depth != 0)
            child->repos_relpath = NULL;
          else
            child->repos_relpath = svn_sqlite__column_text(stmt, 2,
                                                           result_pool);

          if (op_depth != 0 || svn_sqlite__column_is_null(stmt, 1))
            {
              child->repos_root_url = NULL;
              child->repos_uuid = NULL;
            }
          else
            {
              const char *last_repos_root_url = NULL;

              apr_int64_t repos_id = svn_sqlite__column_int64(stmt, 1);
              if (!repos_root_url ||
                  (last_repos_id != INVALID_REPOS_ID &&
                   repos_id != last_repos_id))
                {
                  last_repos_root_url = repos_root_url;
                  err = fetch_repos_info(&repos_root_url, &repos_uuid,
                                         wcroot->sdb, repos_id, result_pool);
                  if (err)
                    SVN_ERR(svn_error_compose_create(err,
                                                 svn_sqlite__reset(stmt)));
                }

              if (last_repos_id == INVALID_REPOS_ID)
                last_repos_id = repos_id;

              /* Assume working copy is all one repos_id so that a
                 single cached value is sufficient. */
              if (repos_id != last_repos_id)
                return svn_error_createf(
                         SVN_ERR_WC_DB_ERROR, NULL,
                         _("The node '%s' comes from unexpected repository "
                           "'%s', expected '%s'; if this node is a file "
                           "external using the correct URL in the external "
                           "definition can fix the problem, see issue #4087"),
                         child_relpath, repos_root_url, last_repos_root_url);
              child->repos_root_url = repos_root_url;
              child->repos_uuid = repos_uuid;
            }

          child->changed_rev = svn_sqlite__column_revnum(stmt, 8);

          child->changed_date = svn_sqlite__column_int64(stmt, 9);

          child->changed_author = svn_sqlite__column_text(stmt, 10,
                                                          result_pool);

          if (child->kind != svn_kind_dir)
            child->depth = svn_depth_unknown;
          else
            {
              const char *depth = svn_sqlite__column_text(stmt, 11,
                                                          scratch_pool);
              if (depth)
                child->depth = svn_depth_from_word(depth);
              else
                child->depth = svn_depth_unknown;

              if (new_child)
                SVN_ERR(is_wclocked(&child->locked, wcroot, child_relpath,
                                    scratch_pool));
            }

          child->recorded_mod_time = svn_sqlite__column_int64(stmt, 13);
          child->recorded_size = get_recorded_size(stmt, 7);
          child->has_checksum = !svn_sqlite__column_is_null(stmt, 6);
          child->had_props = SQLITE_PROPERTIES_AVAILABLE(stmt, 14);
#ifdef HAVE_SYMLINK
          if (child->had_props)
            {
              apr_hash_t *properties;
              err = svn_sqlite__column_properties(&properties, stmt, 14,
                                                  scratch_pool, scratch_pool);
              if (err)
                SVN_ERR(svn_error_compose_create(err, svn_sqlite__reset(stmt)));

              child->special = (child->had_props
                                && apr_hash_get(properties, SVN_PROP_SPECIAL,
                                              APR_HASH_KEY_STRING));
            }
#endif
          if (op_depth == 0)
            child->op_root = FALSE;
          else
            child->op_root = (op_depth == relpath_depth(child_relpath));

          apr_hash_set(nodes, apr_pstrdup(result_pool, name),
                       APR_HASH_KEY_STRING, child);
        }

      if (op_depth == 0)
        {
          child_item->info.have_base = TRUE;

          /* Get the lock info, available only at op_depth 0. */
          child_item->info.lock = lock_from_columns(stmt, 15, 16, 17, 18,
                                                    result_pool);

<<<<<<< HEAD
          /* Moved-to is only stored at op_depth 0. */
          moved_to_relpath = svn_sqlite__column_text(stmt, 21, NULL);
          if (moved_to_relpath)
            child_item->info.moved_to_abspath =
              svn_dirent_join(wcroot->abspath, moved_to_relpath, result_pool);

=======
>>>>>>> f61a0758
          /* FILE_EXTERNAL flag only on op_depth 0. */
          child_item->info.file_external = svn_sqlite__column_boolean(stmt,
                                                                      22);
        }
      else
        {
          const char *moved_to_relpath;

          child_item->nr_layers++;
          child_item->info.have_more_work = (child_item->nr_layers > 1);

          /* Moved-to can only exist at op_depth > 0. */
          moved_to_relpath = svn_sqlite__column_text(stmt, 21, NULL); 
          if (moved_to_relpath)
            child_item->info.moved_to_abspath =
              svn_dirent_join(wcroot->abspath, moved_to_relpath, result_pool);

          /* Moved-here can only exist at op_depth > 0. */
          child_item->info.moved_here = svn_sqlite__column_boolean(stmt, 20);
        }

      SVN_ERR(svn_sqlite__step(&have_row, stmt));
    }

  SVN_ERR(svn_sqlite__reset(stmt));

  SVN_ERR(svn_sqlite__get_statement(&stmt, wcroot->sdb,
                                    STMT_SELECT_ACTUAL_CHILDREN_INFO));
  SVN_ERR(svn_sqlite__bindf(stmt, "is", wcroot->wc_id, dir_relpath));
  SVN_ERR(svn_sqlite__step(&have_row, stmt));

  while (have_row)
    {
      struct read_children_info_item_t *child_item;
      struct svn_wc__db_info_t *child;
      const char *child_relpath = svn_sqlite__column_text(stmt, 7, NULL);
      const char *name = svn_relpath_basename(child_relpath, NULL);

      child_item = apr_hash_get(nodes, name, APR_HASH_KEY_STRING);
      if (!child_item)
        {
          child_item = apr_pcalloc(result_pool, sizeof(*child_item));
          child_item->info.status = svn_wc__db_status_not_present;
        }

      child = &child_item->info;

      child->changelist = svn_sqlite__column_text(stmt, 1, result_pool);

      child->props_mod = !svn_sqlite__column_is_null(stmt, 6);
#ifdef HAVE_SYMLINK
      if (child->props_mod)
        {
          svn_error_t *err;
          apr_hash_t *properties;

          err = svn_sqlite__column_properties(&properties, stmt, 6,
                                              scratch_pool, scratch_pool);
          if (err)
            SVN_ERR(svn_error_compose_create(err, svn_sqlite__reset(stmt)));
          child->special = (NULL != apr_hash_get(properties, SVN_PROP_SPECIAL,
                                                 APR_HASH_KEY_STRING));
        }
#endif

      child->conflicted = !svn_sqlite__column_is_null(stmt, 2) ||  /* old */
                          !svn_sqlite__column_is_null(stmt, 3) ||  /* new */
                          !svn_sqlite__column_is_null(stmt, 4) ||  /* work */
                          !svn_sqlite__column_is_null(stmt, 0) ||  /* prop */
                          !svn_sqlite__column_is_null(stmt, 5);  /* tree */

      if (child->conflicted)
        apr_hash_set(conflicts, apr_pstrdup(result_pool, name),
                     APR_HASH_KEY_STRING, "");

      SVN_ERR(svn_sqlite__step(&have_row, stmt));
    }

  SVN_ERR(svn_sqlite__reset(stmt));

  return SVN_NO_ERROR;
}

svn_error_t *
svn_wc__db_read_children_info(apr_hash_t **nodes,
                              apr_hash_t **conflicts,
                              svn_wc__db_t *db,
                              const char *dir_abspath,
                              apr_pool_t *result_pool,
                              apr_pool_t *scratch_pool)
{
  struct read_children_info_baton_t rci;
  svn_wc__db_wcroot_t *wcroot;
  const char *dir_relpath;

  *conflicts = apr_hash_make(result_pool);
  *nodes = apr_hash_make(result_pool);
  SVN_ERR_ASSERT(svn_dirent_is_absolute(dir_abspath));

  SVN_ERR(svn_wc__db_wcroot_parse_local_abspath(&wcroot, &dir_relpath, db,
                                                dir_abspath,
                                                scratch_pool, scratch_pool));
  VERIFY_USABLE_WCROOT(wcroot);

  rci.result_pool = result_pool;
  rci.conflicts = *conflicts;
  rci.nodes = *nodes;

  SVN_ERR(svn_wc__db_with_txn(wcroot, dir_relpath, read_children_info, &rci,
                              scratch_pool));

  return SVN_NO_ERROR;
}

svn_error_t *
svn_wc__db_read_pristine_info(svn_wc__db_status_t *status,
                              svn_kind_t *kind,
                              svn_revnum_t *changed_rev,
                              apr_time_t *changed_date,
                              const char **changed_author,
                              svn_depth_t *depth,  /* dirs only */
                              const svn_checksum_t **checksum, /* files only */
                              const char **target, /* symlinks only */
                              svn_boolean_t *had_props,
                              svn_wc__db_t *db,
                              const char *local_abspath,
                              apr_pool_t *result_pool,
                              apr_pool_t *scratch_pool)
{
  svn_wc__db_wcroot_t *wcroot;
  const char *local_relpath;
  svn_sqlite__stmt_t *stmt;
  svn_boolean_t have_row;
  svn_error_t *err = NULL;
  apr_int64_t op_depth;
  svn_wc__db_status_t raw_status;
  svn_kind_t node_kind;

  SVN_ERR_ASSERT(svn_dirent_is_absolute(local_abspath));

  SVN_ERR(svn_wc__db_wcroot_parse_local_abspath(&wcroot, &local_relpath, db,
                                                local_abspath,
                                                scratch_pool, scratch_pool));
  VERIFY_USABLE_WCROOT(wcroot);

  /* Obtain the most likely to exist record first, to make sure we don't
     have to obtain the SQLite read-lock multiple times */
  SVN_ERR(svn_sqlite__get_statement(&stmt, wcroot->sdb,
                                    STMT_SELECT_NODE_INFO));
  SVN_ERR(svn_sqlite__bindf(stmt, "is", wcroot->wc_id, local_relpath));
  SVN_ERR(svn_sqlite__step(&have_row, stmt));

  if (!have_row)
    {
      return svn_error_createf(SVN_ERR_WC_PATH_NOT_FOUND,
                               svn_sqlite__reset(stmt),
                               _("The node '%s' was not found."),
                               path_for_error_message(wcroot,
                                                      local_relpath,
                                                      scratch_pool));
    }

  op_depth = svn_sqlite__column_int64(stmt, 0);
  raw_status = svn_sqlite__column_token(stmt, 3, presence_map);

  if (op_depth > 0 && raw_status == svn_wc__db_status_base_deleted)
    {
      SVN_ERR(svn_sqlite__step_row(stmt));

      op_depth = svn_sqlite__column_int64(stmt, 0);
      raw_status = svn_sqlite__column_token(stmt, 3, presence_map);
    }

  node_kind = svn_sqlite__column_token(stmt, 4, kind_map);

  if (status)
    {
      if (op_depth > 0)
        {
          err = svn_error_compose_create(err,
                                         convert_to_working_status(
                                                    status,
                                                    raw_status));
        }
      else
        *status = raw_status;
    }
  if (kind)
    {
      *kind = node_kind;
    }
  if (changed_rev)
    {
      *changed_rev = svn_sqlite__column_revnum(stmt, 8);
    }
  if (changed_date)
    {
      *changed_date = svn_sqlite__column_int64(stmt, 9);
    }
  if (changed_author)
    {
      *changed_author = svn_sqlite__column_text(stmt, 10,
                                                result_pool);
    }
  if (depth)
    {
      if (node_kind != svn_kind_dir)
        {
          *depth = svn_depth_unknown;
        }
      else
        {
          const char *depth_str;

          depth_str = svn_sqlite__column_text(stmt, 11, NULL);

          if (depth_str == NULL)
            *depth = svn_depth_unknown;
          else
            *depth = svn_depth_from_word(depth_str);
        }
    }
  if (checksum)
    {
      if (node_kind != svn_kind_file)
        {
          *checksum = NULL;
        }
      else
        {
          svn_error_t *err2;
          err2 = svn_sqlite__column_checksum(checksum, stmt, 6, result_pool);

          if (err2 != NULL)
            {
              if (err)
                err = svn_error_compose_create(
                         err,
                         svn_error_createf(
                               err->apr_err, err2,
                              _("The node '%s' has a corrupt checksum value."),
                              path_for_error_message(wcroot, local_relpath,
                                                     scratch_pool)));
              else
                err = err2;
            }
        }
    }
  if (target)
    {
      if (node_kind != svn_kind_symlink)
        *target = NULL;
      else
        *target = svn_sqlite__column_text(stmt, 12, result_pool);
    }
  if (had_props)
    {
      *had_props = SQLITE_PROPERTIES_AVAILABLE(stmt, 14);
    }

  return svn_error_trace(
            svn_error_compose_create(err,
                                     svn_sqlite__reset(stmt)));
}

svn_error_t *
svn_wc__db_read_children_walker_info(apr_hash_t **nodes,
                                     svn_wc__db_t *db,
                                     const char *dir_abspath,
                                     apr_pool_t *result_pool,
                                     apr_pool_t *scratch_pool)
{
  svn_wc__db_wcroot_t *wcroot;
  const char *dir_relpath;
  svn_sqlite__stmt_t *stmt;
  svn_boolean_t have_row;

  SVN_ERR_ASSERT(svn_dirent_is_absolute(dir_abspath));

  SVN_ERR(svn_wc__db_wcroot_parse_local_abspath(&wcroot, &dir_relpath, db,
                                             dir_abspath,
                                             scratch_pool, scratch_pool));
  VERIFY_USABLE_WCROOT(wcroot);

  SVN_ERR(svn_sqlite__get_statement(&stmt, wcroot->sdb,
                                    STMT_SELECT_NODE_CHILDREN_WALKER_INFO));
  SVN_ERR(svn_sqlite__bindf(stmt, "is", wcroot->wc_id, dir_relpath));
  SVN_ERR(svn_sqlite__step(&have_row, stmt));

  *nodes = apr_hash_make(result_pool);
  while (have_row)
    {
      struct svn_wc__db_walker_info_t *child;
      const char *child_relpath = svn_sqlite__column_text(stmt, 0, NULL);
      const char *name = svn_relpath_basename(child_relpath, NULL);
      apr_int64_t op_depth = svn_sqlite__column_int(stmt, 1);
      svn_error_t *err;

      child = apr_palloc(result_pool, sizeof(*child));
      child->status = svn_sqlite__column_token(stmt, 2, presence_map);
      if (op_depth > 0)
        {
          err = convert_to_working_status(&child->status, child->status);
          if (err)
            SVN_ERR(svn_error_compose_create(err, svn_sqlite__reset(stmt)));
        }
      child->kind = svn_sqlite__column_token(stmt, 3, kind_map);
      apr_hash_set(*nodes, apr_pstrdup(result_pool, name),
                   APR_HASH_KEY_STRING, child);

      SVN_ERR(svn_sqlite__step(&have_row, stmt));
    }

  SVN_ERR(svn_sqlite__reset(stmt));

  return SVN_NO_ERROR;
}

svn_error_t *
svn_wc__db_read_node_install_info(const char **wcroot_abspath,
                                  const svn_checksum_t **sha1_checksum,
                                  apr_hash_t **pristine_props,
                                  apr_time_t *changed_date,
                                  svn_wc__db_t *db,
                                  const char *local_abspath,
                                  const char *wri_abspath,
                                  apr_pool_t *result_pool,
                                  apr_pool_t *scratch_pool)
{
  svn_wc__db_wcroot_t *wcroot;
  const char *local_relpath;
  svn_sqlite__stmt_t *stmt;
  svn_error_t *err = NULL;
  svn_boolean_t have_row;

  SVN_ERR_ASSERT(svn_dirent_is_absolute(local_abspath));

  if (!wri_abspath)
    wri_abspath = local_abspath;

  SVN_ERR(svn_wc__db_wcroot_parse_local_abspath(&wcroot, &local_relpath, db,
                              wri_abspath, scratch_pool, scratch_pool));
  VERIFY_USABLE_WCROOT(wcroot);

  if (local_abspath != wri_abspath
      && strcmp(local_abspath, wri_abspath))
    {
      if (!svn_dirent_is_ancestor(wcroot->abspath, local_abspath))
        return svn_error_createf(
                    SVN_ERR_WC_PATH_NOT_FOUND, NULL,
                    _("The node '%s' is not in working copy '%s'"),
                    svn_dirent_local_style(local_abspath, scratch_pool),
                    svn_dirent_local_style(wcroot->abspath, scratch_pool));

      local_relpath = svn_dirent_skip_ancestor(wcroot->abspath, local_abspath);
    }

  if (wcroot_abspath != NULL)
    *wcroot_abspath = apr_pstrdup(result_pool, wcroot->abspath);

  SVN_ERR(svn_sqlite__get_statement(&stmt, wcroot->sdb,
                                    STMT_SELECT_NODE_INFO));

  SVN_ERR(svn_sqlite__bindf(stmt, "is", wcroot->wc_id, local_relpath));

  SVN_ERR(svn_sqlite__step(&have_row, stmt));

  if (have_row)
    {
      if (!err && sha1_checksum)
        err = svn_sqlite__column_checksum(sha1_checksum, stmt, 6, result_pool);

      if (!err && pristine_props)
        err = svn_sqlite__column_properties(pristine_props, stmt, 14,
                                            result_pool, scratch_pool);

      if (changed_date)
        *changed_date = svn_sqlite__column_int64(stmt, 9);
    }
  else
    return svn_error_createf(SVN_ERR_WC_PATH_NOT_FOUND,
                             svn_sqlite__reset(stmt),
                             _("The node '%s' is not installable"),
                             svn_dirent_local_style(local_abspath,
                                                    scratch_pool));

  SVN_ERR(svn_error_compose_create(err, svn_sqlite__reset(stmt)));

  return SVN_NO_ERROR;
}



struct read_url_baton_t {
  const char **url;
  apr_pool_t *result_pool;
};


static svn_error_t *
read_url_txn(void *baton,
             svn_wc__db_wcroot_t *wcroot,
             const char *local_relpath,
             apr_pool_t *scratch_pool)
{
  struct read_url_baton_t *rub = baton;
  svn_wc__db_status_t status;
  const char *repos_relpath;
  const char *repos_root_url;
  apr_int64_t repos_id;
  svn_boolean_t have_base;

  SVN_ERR(read_info(&status, NULL, NULL, &repos_relpath, &repos_id, NULL,
                    NULL, NULL, NULL, NULL, NULL, NULL, NULL, NULL, NULL,
                    NULL, NULL, NULL, NULL, NULL, NULL, NULL,
                    &have_base, NULL, NULL,
                    wcroot, local_relpath, scratch_pool, scratch_pool));

  if (repos_relpath == NULL)
    {
      if (status == svn_wc__db_status_added)
        {
          SVN_ERR(scan_addition(NULL, NULL, &repos_relpath, &repos_id, NULL,
                                NULL, NULL, NULL, NULL, NULL,
                                wcroot, local_relpath,
                                scratch_pool, scratch_pool));
        }
      else if (status == svn_wc__db_status_deleted)
        {
          const char *base_del_relpath;
          const char *work_del_relpath;

          SVN_ERR(scan_deletion(&base_del_relpath, NULL, &work_del_relpath,
                                NULL, wcroot, local_relpath,
                                scratch_pool, scratch_pool));

          if (base_del_relpath)
            {
              SVN_ERR(base_get_info(NULL, NULL, NULL, &repos_relpath,
                                    &repos_id, NULL, NULL, NULL, NULL, NULL,
                                    NULL, NULL, NULL, NULL,
                                    wcroot, base_del_relpath,
                                    scratch_pool, scratch_pool));

              repos_relpath = svn_relpath_join(
                                    repos_relpath,
                                    svn_dirent_skip_ancestor(base_del_relpath,
                                                             local_relpath),
                                    scratch_pool);
            }
          else
            {
              /* The parent of the WORKING delete, must be an addition */
              const char *work_relpath = svn_relpath_dirname(work_del_relpath,
                                                             scratch_pool);

              SVN_ERR(scan_addition(NULL, NULL, &repos_relpath, &repos_id,
                                    NULL, NULL, NULL, NULL, NULL, NULL,
                                    wcroot, work_relpath,
                                    scratch_pool, scratch_pool));

              repos_relpath = svn_relpath_join(
                                    repos_relpath,
                                    svn_dirent_skip_ancestor(work_relpath,
                                                             local_relpath),
                                    scratch_pool);
            }
        }
      else if (status == svn_wc__db_status_excluded)
        {
          const char *parent_relpath;
          const char *name;
          struct read_url_baton_t new_rub;
          const char *url;

          /* Set 'url' to the *full URL* of the parent WC dir,
           * and 'name' to the *single path component* that is the
           * basename of this WC directory, so that joining them will result
           * in the correct full URL. */
          svn_relpath_split(&parent_relpath, &name, local_relpath,
                            scratch_pool);
          new_rub.result_pool = scratch_pool;
          new_rub.url = &url;
          SVN_ERR(read_url_txn(&new_rub, wcroot, parent_relpath,
                               scratch_pool));

          *rub->url = svn_path_url_add_component2(url, name, rub->result_pool);

          return SVN_NO_ERROR;
        }
      else
        {
          /* All working statee are explicitly handled and all base statee
             have a repos_relpath */
          SVN_ERR_MALFUNCTION();
        }
    }

  SVN_ERR(fetch_repos_info(&repos_root_url, NULL, wcroot->sdb, repos_id,
                           scratch_pool));

  SVN_ERR_ASSERT(repos_root_url != NULL && repos_relpath != NULL);
  *rub->url = svn_path_url_add_component2(repos_root_url, repos_relpath,
                                          rub->result_pool);

  return SVN_NO_ERROR;
}


static svn_error_t *
read_url(const char **url,
         svn_wc__db_wcroot_t *wcroot,
         const char *local_relpath,
         apr_pool_t *result_pool,
         apr_pool_t *scratch_pool)
{
  struct read_url_baton_t rub = { url, result_pool };
  SVN_ERR(svn_wc__db_with_txn(wcroot, local_relpath, read_url_txn, &rub,
                              scratch_pool));

  return SVN_NO_ERROR;
}


svn_error_t *
svn_wc__db_read_url(const char **url,
                    svn_wc__db_t *db,
                    const char *local_abspath,
                    apr_pool_t *result_pool,
                    apr_pool_t *scratch_pool)
{
  svn_wc__db_wcroot_t *wcroot;
  const char *local_relpath;

  SVN_ERR_ASSERT(svn_dirent_is_absolute(local_abspath));

  SVN_ERR(svn_wc__db_wcroot_parse_local_abspath(&wcroot, &local_relpath, db,
                                                local_abspath,
                                                scratch_pool, scratch_pool));
  VERIFY_USABLE_WCROOT(wcroot);

  return svn_error_trace(read_url(url, wcroot, local_relpath, result_pool,
                                  scratch_pool));
}


/* Call RECEIVER_FUNC, passing RECEIVER_BATON, an absolute path, and
   a hash table mapping <tt>char *</tt> names onto svn_string_t *
   values for any properties of immediate or recursive child nodes of
   LOCAL_ABSPATH, the actual query being determined by STMT_IDX.
   If FILES_ONLY is true, only report properties for file child nodes.
   Check for cancellation between calls of RECEIVER_FUNC.
*/
typedef struct cache_props_baton_t
{
  svn_depth_t depth;
  svn_boolean_t base_props;
  svn_boolean_t pristine;
  const apr_array_header_t *changelists;
  svn_cancel_func_t cancel_func;
  void *cancel_baton;
} cache_props_baton_t;


static svn_error_t *
cache_props_recursive(void *cb_baton,
                      svn_wc__db_wcroot_t *wcroot,
                      const char *local_relpath,
                      apr_pool_t *scratch_pool)
{
  cache_props_baton_t *baton = cb_baton;
  svn_sqlite__stmt_t *stmt;
  int stmt_idx;

  SVN_ERR(populate_targets_tree(wcroot, local_relpath, baton->depth,
                                baton->changelists, scratch_pool));

  SVN_ERR(svn_sqlite__exec_statements(wcroot->sdb,
                                      STMT_CREATE_NODE_PROPS_CACHE));

  if (baton->base_props)
    stmt_idx = STMT_CACHE_NODE_BASE_PROPS;
  else if (baton->pristine)
    stmt_idx = STMT_CACHE_NODE_PRISTINE_PROPS;
  else
    stmt_idx = STMT_CACHE_NODE_PROPS;

  SVN_ERR(svn_sqlite__get_statement(&stmt, wcroot->sdb, stmt_idx));
  SVN_ERR(svn_sqlite__bind_int64(stmt, 1, wcroot->wc_id));
  SVN_ERR(svn_sqlite__step_done(stmt));

  /* ACTUAL props aren't relevant in the pristine case. */
  if (baton->base_props || baton->pristine)
    return SVN_NO_ERROR;

  if (baton->cancel_func)
    SVN_ERR(baton->cancel_func(baton->cancel_baton));

  SVN_ERR(svn_sqlite__get_statement(&stmt, wcroot->sdb,
                                    STMT_CACHE_ACTUAL_PROPS));
  SVN_ERR(svn_sqlite__bind_int64(stmt, 1, wcroot->wc_id));
  SVN_ERR(svn_sqlite__step_done(stmt));

  return SVN_NO_ERROR;
}


svn_error_t *
svn_wc__db_read_props_streamily(svn_wc__db_t *db,
                                const char *local_abspath,
                                svn_depth_t depth,
                                svn_boolean_t base_props,
                                svn_boolean_t pristine,
                                const apr_array_header_t *changelists,
                                svn_wc__proplist_receiver_t receiver_func,
                                void *receiver_baton,
                                svn_cancel_func_t cancel_func,
                                void *cancel_baton,
                                apr_pool_t *scratch_pool)
{
  svn_wc__db_wcroot_t *wcroot;
  const char *local_relpath;
  svn_sqlite__stmt_t *stmt;
  cache_props_baton_t baton;
  svn_boolean_t have_row;
  apr_pool_t *iterpool;

  SVN_ERR_ASSERT(svn_dirent_is_absolute(local_abspath));
  SVN_ERR_ASSERT(receiver_func);
  SVN_ERR_ASSERT((depth == svn_depth_files) ||
                 (depth == svn_depth_immediates) ||
                 (depth == svn_depth_infinity));

  SVN_ERR(svn_wc__db_wcroot_parse_local_abspath(&wcroot, &local_relpath,
                                                db, local_abspath,
                                                scratch_pool, scratch_pool));
  VERIFY_USABLE_WCROOT(wcroot);

  baton.depth = depth;
  baton.base_props = base_props;
  baton.pristine = pristine;
  baton.changelists = changelists;
  baton.cancel_func = cancel_func;
  baton.cancel_baton = cancel_baton;

  SVN_ERR(with_finalization(wcroot, local_relpath,
                            cache_props_recursive, &baton,
                            NULL, NULL,
                            cancel_func, cancel_baton,
                            NULL, NULL,
                            STMT_DROP_TARGETS_LIST,
                            scratch_pool));

  iterpool = svn_pool_create(scratch_pool);

  SVN_ERR(svn_sqlite__get_statement(&stmt, wcroot->sdb,
                                    STMT_SELECT_RELEVANT_PROPS_FROM_CACHE));
  SVN_ERR(svn_sqlite__step(&have_row, stmt));
  while (have_row)
    {
      apr_hash_t *props;

      svn_pool_clear(iterpool);

      /* see if someone wants to cancel this operation. */
      if (cancel_func)
        SVN_ERR(cancel_func(cancel_baton));

      SVN_ERR(svn_sqlite__column_properties(&props, stmt, 1, iterpool,
                                            iterpool));
      if (props && apr_hash_count(props) != 0)
        {
          const char *child_relpath;
          const char *child_abspath;

          child_relpath = svn_sqlite__column_text(stmt, 0, NULL);
          child_abspath = svn_dirent_join(wcroot->abspath,
                                          child_relpath, iterpool);

          SVN_ERR(receiver_func(receiver_baton, child_abspath, props,
                                iterpool));
        }

      SVN_ERR(svn_sqlite__step(&have_row, stmt));
    }

  SVN_ERR(svn_sqlite__reset(stmt));

  svn_pool_destroy(iterpool);

  SVN_ERR(svn_sqlite__exec_statements(wcroot->sdb,
                                      STMT_DROP_NODE_PROPS_CACHE));
  return SVN_NO_ERROR;
}


/* Baton for db_read_props */
struct db_read_props_baton_t
{
  apr_hash_t *props;
  apr_pool_t *result_pool;
};


/* Helper for svn_wc__db_read_props(). Implements svn_wc__db_txn_callback_t */
static svn_error_t *
db_read_props(void *baton,
              svn_wc__db_wcroot_t *wcroot,
              const char *local_relpath,
              apr_pool_t *scratch_pool)
{
  struct db_read_props_baton_t *rpb = baton;
  svn_sqlite__stmt_t *stmt;
  svn_boolean_t have_row;
  svn_error_t *err = NULL;

  SVN_ERR(svn_sqlite__get_statement(&stmt, wcroot->sdb,
                                    STMT_SELECT_ACTUAL_PROPS));
  SVN_ERR(svn_sqlite__bindf(stmt, "is", wcroot->wc_id, local_relpath));
  SVN_ERR(svn_sqlite__step(&have_row, stmt));

  if (have_row && !svn_sqlite__column_is_null(stmt, 0))
    {
      err = svn_sqlite__column_properties(&rpb->props, stmt, 0,
                                          rpb->result_pool, scratch_pool);
    }
  else
    have_row = FALSE;

  SVN_ERR(svn_error_compose_create(err, svn_sqlite__reset(stmt)));

  if (have_row)
    return SVN_NO_ERROR;

  /* No local changes. Return the pristine props for this node.  */
  SVN_ERR(db_read_pristine_props(&rpb->props, wcroot, local_relpath,
                                 rpb->result_pool, scratch_pool));
  if (rpb->props == NULL)
    {
      /* Pristine properties are not defined for this node.
         ### we need to determine whether this node is in a state that
         ### allows for ACTUAL properties (ie. not deleted). for now,
         ### just say all nodes, no matter the state, have at least an
         ### empty set of props.  */
      rpb->props = apr_hash_make(rpb->result_pool);
    }

  return SVN_NO_ERROR;
}


svn_error_t *
svn_wc__db_read_props(apr_hash_t **props,
                      svn_wc__db_t *db,
                      const char *local_abspath,
                      apr_pool_t *result_pool,
                      apr_pool_t *scratch_pool)
{
  svn_wc__db_wcroot_t *wcroot;
  const char *local_relpath;
  struct db_read_props_baton_t rpb;

  SVN_ERR_ASSERT(svn_dirent_is_absolute(local_abspath));

  SVN_ERR(svn_wc__db_wcroot_parse_local_abspath(&wcroot, &local_relpath, db,
                              local_abspath, scratch_pool, scratch_pool));
  VERIFY_USABLE_WCROOT(wcroot);

  rpb.result_pool = result_pool;

  SVN_ERR(svn_wc__db_with_txn(wcroot, local_relpath, db_read_props, &rpb,
                              scratch_pool));

  *props = rpb.props;

  return SVN_NO_ERROR;
}


static svn_error_t *
db_read_pristine_props(apr_hash_t **props,
                       svn_wc__db_wcroot_t *wcroot,
                       const char *local_relpath,
                       apr_pool_t *result_pool,
                       apr_pool_t *scratch_pool)
{
  svn_sqlite__stmt_t *stmt;
  svn_boolean_t have_row;
  svn_wc__db_status_t presence;

  SVN_ERR(svn_sqlite__get_statement(&stmt, wcroot->sdb, STMT_SELECT_NODE_PROPS));
  SVN_ERR(svn_sqlite__bindf(stmt, "is", wcroot->wc_id, local_relpath));

  SVN_ERR(svn_sqlite__step(&have_row, stmt));

  if (!have_row)
    {
      return svn_error_createf(SVN_ERR_WC_PATH_NOT_FOUND,
                               svn_sqlite__reset(stmt),
                               _("The node '%s' was not found."),
                               path_for_error_message(wcroot,
                                                      local_relpath,
                                                      scratch_pool));
    }


  /* Examine the presence: */
  presence = svn_sqlite__column_token(stmt, 1, presence_map);

  /* For "base-deleted", it is obvious the pristine props are located
     in the BASE table. Fall through to fetch them.
     ### BH: Is this really the behavior we want here? */
  if (presence == svn_wc__db_status_base_deleted)
    {
      SVN_ERR(svn_sqlite__step(&have_row, stmt));

      SVN_ERR_ASSERT(have_row);

      presence = svn_sqlite__column_token(stmt, 1, presence_map);
    }

  /* normal or copied: Fetch properties (during update we want
     properties for incomplete as well) */
  if (presence == svn_wc__db_status_normal
      || presence == svn_wc__db_status_incomplete)
    {
      svn_error_t *err;

      err = svn_sqlite__column_properties(props, stmt, 0, result_pool,
                                          scratch_pool);
      SVN_ERR(svn_error_compose_create(err, svn_sqlite__reset(stmt)));

      if (!*props)
        *props = apr_hash_make(result_pool);

      return SVN_NO_ERROR;
    }

  *props = NULL;
  return svn_error_trace(svn_sqlite__reset(stmt));
}


svn_error_t *
svn_wc__db_read_pristine_props(apr_hash_t **props,
                               svn_wc__db_t *db,
                               const char *local_abspath,
                               apr_pool_t *result_pool,
                               apr_pool_t *scratch_pool)
{
  svn_wc__db_wcroot_t *wcroot;
  const char *local_relpath;

  SVN_ERR_ASSERT(svn_dirent_is_absolute(local_abspath));

  SVN_ERR(svn_wc__db_wcroot_parse_local_abspath(&wcroot, &local_relpath, db,
                              local_abspath, scratch_pool, scratch_pool));
  VERIFY_USABLE_WCROOT(wcroot);

  SVN_ERR(db_read_pristine_props(props, wcroot, local_relpath,
                                 result_pool, scratch_pool));
  return SVN_NO_ERROR;
}


svn_error_t *
svn_wc__db_read_children_of_working_node(const apr_array_header_t **children,
                                         svn_wc__db_t *db,
                                         const char *local_abspath,
                                         apr_pool_t *result_pool,
                                         apr_pool_t *scratch_pool)
{
  svn_wc__db_wcroot_t *wcroot;
  const char *local_relpath;

  SVN_ERR_ASSERT(svn_dirent_is_absolute(local_abspath));

  SVN_ERR(svn_wc__db_wcroot_parse_local_abspath(&wcroot, &local_relpath, db,
                                             local_abspath,
                                             scratch_pool, scratch_pool));
  VERIFY_USABLE_WCROOT(wcroot);

  return gather_children2(children, wcroot, local_relpath,
                          result_pool, scratch_pool);
}

/* Baton for check_replace_txn */
struct check_replace_baton
{
  svn_boolean_t *is_replace_root;
  svn_boolean_t *base_replace;
  svn_boolean_t is_replace;
};

/* Helper for svn_wc__db_node_check_replace. Implements
   svn_wc__db_txn_callback_t */
static svn_error_t *
check_replace_txn(void *baton,
                  svn_wc__db_wcroot_t *wcroot,
                  const char *local_relpath,
                  apr_pool_t *scratch_pool)
{
  struct check_replace_baton *crb = baton;
  svn_sqlite__stmt_t *stmt;
  svn_boolean_t have_row;
  apr_int64_t replaced_op_depth;
  svn_wc__db_status_t replaced_status;

  /* Our caller initialized the output values in crb to FALSE */

  SVN_ERR(svn_sqlite__get_statement(&stmt, wcroot->sdb,
                                    STMT_SELECT_NODE_INFO));

  SVN_ERR(svn_sqlite__bindf(stmt, "is", wcroot->wc_id, local_relpath));

  SVN_ERR(svn_sqlite__step(&have_row, stmt));

  if (!have_row)
    return svn_error_createf(SVN_ERR_WC_PATH_NOT_FOUND,
                             svn_sqlite__reset(stmt),
                             _("The node '%s' was not found."),
                             path_for_error_message(wcroot, local_relpath,
                                                    scratch_pool));

  {
    svn_wc__db_status_t status;

    status = svn_sqlite__column_token(stmt, 3, presence_map);

    if (status != svn_wc__db_status_normal)
      return svn_error_trace(svn_sqlite__reset(stmt));
  }

  SVN_ERR(svn_sqlite__step(&have_row, stmt));

  if (!have_row)
    return svn_error_trace(svn_sqlite__reset(stmt));

  replaced_status = svn_sqlite__column_token(stmt, 3, presence_map);

  /* If the layer below the add describes a not present or a deleted node,
     this is not a replacement. Deleted can only occur if an ancestor is
     the delete root. */
  if (replaced_status != svn_wc__db_status_not_present
      && replaced_status != svn_wc__db_status_excluded
      && replaced_status != svn_wc__db_status_server_excluded
      && replaced_status != svn_wc__db_status_base_deleted)
    crb->is_replace = TRUE;

  replaced_op_depth = svn_sqlite__column_int64(stmt, 0);

  if (crb->base_replace)
    {
      apr_int64_t op_depth = svn_sqlite__column_int64(stmt, 0);

      while (op_depth != 0 && have_row)
        {
          SVN_ERR(svn_sqlite__step(&have_row, stmt));

          if (have_row)
            op_depth = svn_sqlite__column_int64(stmt, 0);
        }

      if (have_row && op_depth == 0)
        {
          svn_wc__db_status_t base_status;

          base_status = svn_sqlite__column_token(stmt, 3, presence_map);

          *crb->base_replace = (base_status != svn_wc__db_status_not_present);
        }
    }

  SVN_ERR(svn_sqlite__reset(stmt));

  if (!crb->is_replace_root || !crb->is_replace)
    return SVN_NO_ERROR;

  if (replaced_status != svn_wc__db_status_base_deleted)
    {
      apr_int64_t parent_op_depth;

      /* Check the current op-depth of the parent to see if we are a replacement
         root */
      SVN_ERR(svn_sqlite__bindf(stmt, "is", wcroot->wc_id,
                                svn_relpath_dirname(local_relpath,
                                                    scratch_pool)));

      SVN_ERR(svn_sqlite__step_row(stmt)); /* Parent must exist as 'normal' */

      parent_op_depth = svn_sqlite__column_int64(stmt, 0);

      if (parent_op_depth >= replaced_op_depth)
        {
          /* Did we replace inside our directory? */

          *crb->is_replace_root = (parent_op_depth == replaced_op_depth);
          SVN_ERR(svn_sqlite__reset(stmt));
          return SVN_NO_ERROR;
        }

      SVN_ERR(svn_sqlite__step(&have_row, stmt));

      if (have_row)
        parent_op_depth = svn_sqlite__column_int64(stmt, 0);

      SVN_ERR(svn_sqlite__reset(stmt));

      if (!have_row)
        *crb->is_replace_root = TRUE; /* Parent is no replacement */
      else if (parent_op_depth < replaced_op_depth)
        *crb->is_replace_root = TRUE; /* Parent replaces a lower layer */
      /*else // No replacement root */
  }

  return SVN_NO_ERROR;
}

svn_error_t *
svn_wc__db_node_check_replace(svn_boolean_t *is_replace_root,
                              svn_boolean_t *base_replace,
                              svn_boolean_t *is_replace,
                              svn_wc__db_t *db,
                              const char *local_abspath,
                              apr_pool_t *scratch_pool)
{
  svn_wc__db_wcroot_t *wcroot;
  const char *local_relpath;
  struct check_replace_baton crb;

  SVN_ERR_ASSERT(svn_dirent_is_absolute(local_abspath));

  SVN_ERR(svn_wc__db_wcroot_parse_local_abspath(&wcroot, &local_relpath, db,
                                             local_abspath,
                                             scratch_pool, scratch_pool));
  VERIFY_USABLE_WCROOT(wcroot);

  if (is_replace_root)
    *is_replace_root = FALSE;
  if (is_replace)
    *is_replace = FALSE;
  if (base_replace)
    *base_replace = FALSE;

  if (local_relpath[0] == '\0')
    return SVN_NO_ERROR; /* Working copy root can't be replaced */

  crb.is_replace_root = is_replace_root;
  crb.base_replace = base_replace;
  crb.is_replace = FALSE;

  SVN_ERR(svn_wc__db_with_txn(wcroot, local_relpath, check_replace_txn, &crb,
                              scratch_pool));

  if (is_replace)
    *is_replace = crb.is_replace;

  return SVN_NO_ERROR;
}

svn_error_t *
svn_wc__db_read_children(const apr_array_header_t **children,
                         svn_wc__db_t *db,
                         const char *local_abspath,
                         apr_pool_t *result_pool,
                         apr_pool_t *scratch_pool)
{
  svn_wc__db_wcroot_t *wcroot;
  const char *local_relpath;

  SVN_ERR_ASSERT(svn_dirent_is_absolute(local_abspath));

  SVN_ERR(svn_wc__db_wcroot_parse_local_abspath(&wcroot, &local_relpath, db,
                                             local_abspath,
                                             scratch_pool, scratch_pool));
  VERIFY_USABLE_WCROOT(wcroot);

  return gather_children(children, wcroot, local_relpath,
                         result_pool, scratch_pool);
}


struct relocate_baton_t
{
  const char *repos_root_url;
  const char *repos_uuid;
  svn_boolean_t have_base_node;
  apr_int64_t old_repos_id;
};


/* */
static svn_error_t *
relocate_txn(void *baton,
             svn_wc__db_wcroot_t *wcroot,
             const char *local_relpath,
             apr_pool_t *scratch_pool)
{
  struct relocate_baton_t *rb = baton;
  svn_sqlite__stmt_t *stmt;
  apr_int64_t new_repos_id;

  /* This function affects all the children of the given local_relpath,
     but the way that it does this is through the repos inheritance mechanism.
     So, we only need to rewrite the repos_id of the given local_relpath,
     as well as any children with a non-null repos_id, as well as various
     repos_id fields in the locks and working_node tables.
   */

  /* Get the repos_id for the new repository. */
  SVN_ERR(create_repos_id(&new_repos_id, rb->repos_root_url, rb->repos_uuid,
                          wcroot->sdb, scratch_pool));

  /* Set the (base and working) repos_ids and clear the dav_caches */
  SVN_ERR(svn_sqlite__get_statement(&stmt, wcroot->sdb,
                                    STMT_RECURSIVE_UPDATE_NODE_REPO));
  SVN_ERR(svn_sqlite__bindf(stmt, "isii", wcroot->wc_id, local_relpath,
                            rb->old_repos_id, new_repos_id));
  SVN_ERR(svn_sqlite__step_done(stmt));

  if (rb->have_base_node)
    {
      /* Update any locks for the root or its children. */
      SVN_ERR(svn_sqlite__get_statement(&stmt, wcroot->sdb,
                                        STMT_UPDATE_LOCK_REPOS_ID));
      SVN_ERR(svn_sqlite__bindf(stmt, "ii", rb->old_repos_id, new_repos_id));
      SVN_ERR(svn_sqlite__step_done(stmt));
    }

  return SVN_NO_ERROR;
}


svn_error_t *
svn_wc__db_global_relocate(svn_wc__db_t *db,
                           const char *local_dir_abspath,
                           const char *repos_root_url,
                           apr_pool_t *scratch_pool)
{
  svn_wc__db_wcroot_t *wcroot;
  const char *local_relpath;
  const char *local_dir_relpath;
  svn_wc__db_status_t status;
  struct relocate_baton_t rb;

  SVN_ERR_ASSERT(svn_dirent_is_absolute(local_dir_abspath));
  /* ### assert that we were passed a directory?  */

  SVN_ERR(svn_wc__db_wcroot_parse_local_abspath(&wcroot, &local_dir_relpath,
                           db, local_dir_abspath, scratch_pool, scratch_pool));
  VERIFY_USABLE_WCROOT(wcroot);
  local_relpath = local_dir_relpath;

  SVN_ERR(read_info(&status,
                    NULL, NULL, NULL, &rb.old_repos_id,
                    NULL, NULL, NULL, NULL, NULL, NULL, NULL, NULL,
                    NULL, NULL, NULL, NULL, NULL, NULL, NULL, NULL,
                    NULL,
                    &rb.have_base_node, NULL, NULL,
                    wcroot, local_relpath,
                    scratch_pool, scratch_pool));

  if (status == svn_wc__db_status_excluded)
    {
      /* The parent cannot be excluded, so look at the parent and then
         adjust the relpath */
      const char *parent_relpath = svn_relpath_dirname(local_dir_relpath,
                                                       scratch_pool);
      SVN_ERR(read_info(&status,
                        NULL, NULL, NULL, &rb.old_repos_id,
                        NULL, NULL, NULL, NULL, NULL, NULL, NULL,
                        NULL, NULL, NULL, NULL, NULL, NULL, NULL,
                        NULL, NULL, NULL,
                        NULL, NULL, NULL,
                        wcroot, parent_relpath,
                        scratch_pool, scratch_pool));
      local_dir_relpath = parent_relpath;
    }

  if (rb.old_repos_id == INVALID_REPOS_ID)
    {
      /* Do we need to support relocating something that is
         added/deleted/excluded without relocating the parent?  If not
         then perhaps relpath, root_url and uuid should be passed down
         to the children so that they don't have to scan? */

      if (status == svn_wc__db_status_deleted)
        {
          const char *work_del_relpath;
          SVN_ERR(scan_deletion(NULL, NULL, &work_del_relpath, NULL,
                                wcroot, local_dir_relpath,
                                scratch_pool, scratch_pool));
          if (work_del_relpath)
            {
              /* Deleted within a copy/move */

              /* The parent of the delete is added. */
              status = svn_wc__db_status_added;
              local_dir_relpath = svn_relpath_dirname(work_del_relpath,
                                                      scratch_pool);
            }
        }

      if (status == svn_wc__db_status_added)
        {
          SVN_ERR(scan_addition(NULL, NULL, NULL, &rb.old_repos_id,
                                NULL, NULL, NULL, NULL, NULL, NULL,
                                wcroot, local_dir_relpath,
                                scratch_pool, scratch_pool));
        }
      else
        SVN_ERR(base_get_info(NULL, NULL, NULL, NULL, &rb.old_repos_id,
                              NULL, NULL, NULL, NULL, NULL,
                              NULL, NULL, NULL, NULL,
                              wcroot, local_dir_relpath,
                              scratch_pool, scratch_pool));
    }

  SVN_ERR(fetch_repos_info(NULL, &rb.repos_uuid,
                           wcroot->sdb, rb.old_repos_id, scratch_pool));
  SVN_ERR_ASSERT(rb.repos_uuid);

  rb.repos_root_url = repos_root_url;

  SVN_ERR(svn_wc__db_with_txn(wcroot, local_relpath, relocate_txn, &rb,
                              scratch_pool));

  return SVN_NO_ERROR;
}


/* Set *REPOS_ID and *REPOS_RELPATH to the BASE repository location of
   (WCROOT, LOCAL_RELPATH), directly if its BASE row exists or implied from
   its parent's BASE row if not. In the latter case, error if the parent
   BASE row does not exist.  */
static svn_error_t *
determine_repos_info(apr_int64_t *repos_id,
                     const char **repos_relpath,
                     svn_wc__db_wcroot_t *wcroot,
                     const char *local_relpath,
                     apr_pool_t *result_pool,
                     apr_pool_t *scratch_pool)
{
  svn_sqlite__stmt_t *stmt;
  svn_boolean_t have_row;
  const char *repos_parent_relpath;
  const char *local_parent_relpath, *name;

  /* ### is it faster to fetch fewer columns? */

  /* Prefer the current node's repository information.  */
  SVN_ERR(svn_sqlite__get_statement(&stmt, wcroot->sdb,
                                    STMT_SELECT_BASE_NODE));
  SVN_ERR(svn_sqlite__bindf(stmt, "is", wcroot->wc_id, local_relpath));
  SVN_ERR(svn_sqlite__step(&have_row, stmt));

  if (have_row)
    {
      SVN_ERR_ASSERT(!svn_sqlite__column_is_null(stmt, 0));
      SVN_ERR_ASSERT(!svn_sqlite__column_is_null(stmt, 1));

      *repos_id = svn_sqlite__column_int64(stmt, 0);
      *repos_relpath = svn_sqlite__column_text(stmt, 1, result_pool);

      return svn_error_trace(svn_sqlite__reset(stmt));
    }

  SVN_ERR(svn_sqlite__reset(stmt));

  /* This was a child node within this wcroot. We want to look at the
     BASE node of the directory.  */
  svn_relpath_split(&local_parent_relpath, &name, local_relpath, scratch_pool);

  /* The REPOS_ID will be the same (### until we support mixed-repos)  */
  SVN_ERR(base_get_info(NULL, NULL, NULL, &repos_parent_relpath, repos_id,
                        NULL, NULL, NULL, NULL, NULL,
                        NULL, NULL, NULL, NULL,
                        wcroot, local_parent_relpath,
                        scratch_pool, scratch_pool));

  *repos_relpath = svn_relpath_join(repos_parent_relpath, name, result_pool);

  return SVN_NO_ERROR;
}

/* Moves all nodes below PARENT_LOCAL_RELPATH from op-depth OP_DEPTH to
   op-depth 0 (BASE), setting their presence to 'not-present' if their presence
   wasn't 'normal'. */
static svn_error_t *
descendant_commit(svn_wc__db_wcroot_t *wcroot,
                  const char *parent_local_relpath,
                  apr_int64_t op_depth,
                  apr_int64_t repos_id,
                  const char *parent_repos_relpath,
                  svn_revnum_t revision,
                  apr_pool_t *scratch_pool)
{
  const apr_array_header_t *children;
  apr_pool_t *iterpool = svn_pool_create(scratch_pool);
  svn_sqlite__stmt_t *stmt;
  int i;

  SVN_ERR(svn_sqlite__get_statement(&stmt, wcroot->sdb,
                                    STMT_COMMIT_DESCENDANT_TO_BASE));

  SVN_ERR(gather_repo_children(&children, wcroot, parent_local_relpath,
                               op_depth, scratch_pool, iterpool));

  for (i = 0; i < children->nelts; i++)
    {
      const char *local_relpath;
      const char *repos_relpath;
      const char *name = APR_ARRAY_IDX(children, i, const char *);

      svn_pool_clear(iterpool);

      local_relpath = svn_relpath_join(parent_local_relpath, name, iterpool);
      repos_relpath = svn_relpath_join(parent_repos_relpath, name, iterpool);
      SVN_ERR(svn_sqlite__bindf(stmt, "isiisr",
                                wcroot->wc_id,
                                local_relpath,
                                op_depth,
                                repos_id,
                                repos_relpath,
                                revision));
      SVN_ERR(svn_sqlite__step_done(stmt));

      SVN_ERR(descendant_commit(wcroot, local_relpath, op_depth, repos_id,
                                repos_relpath, revision, iterpool));
    }
  svn_pool_destroy(iterpool);

  return SVN_NO_ERROR;
}

struct commit_baton_t {
  svn_revnum_t new_revision;
  svn_revnum_t changed_rev;
  apr_time_t changed_date;
  const char *changed_author;
  const svn_checksum_t *new_checksum;
  const apr_array_header_t *new_children;
  apr_hash_t *new_dav_cache;
  svn_boolean_t keep_changelist;
  svn_boolean_t no_unlock;

  const svn_skel_t *work_items;
};


/* */
static svn_error_t *
commit_node(void *baton,
            svn_wc__db_wcroot_t *wcroot,
            const char *local_relpath,
            apr_pool_t *scratch_pool)
{
  struct commit_baton_t *cb = baton;
  svn_sqlite__stmt_t *stmt_info;
  svn_sqlite__stmt_t *stmt_act;
  svn_boolean_t have_act;
  svn_string_t prop_blob = { 0 };
  const char *changelist = NULL;
  const char *parent_relpath;
  svn_wc__db_status_t new_presence;
  svn_kind_t new_kind;
  const char *new_depth_str = NULL;
  svn_sqlite__stmt_t *stmt;
  apr_int64_t repos_id;
  const char *repos_relpath;
  apr_int64_t op_depth;
  svn_wc__db_status_t old_presence;

    /* If we are adding a file or directory, then we need to get
     repository information from the parent node since "this node" does
     not have a BASE).

     For existing nodes, we should retain the (potentially-switched)
     repository information.  */
  SVN_ERR(determine_repos_info(&repos_id, &repos_relpath,
                               wcroot, local_relpath,
                               scratch_pool, scratch_pool));

  /* ### is it better to select only the data needed?  */
  SVN_ERR(svn_sqlite__get_statement(&stmt_info, wcroot->sdb,
                                    STMT_SELECT_NODE_INFO));
  SVN_ERR(svn_sqlite__bindf(stmt_info, "is", wcroot->wc_id, local_relpath));
  SVN_ERR(svn_sqlite__step_row(stmt_info));

  SVN_ERR(svn_sqlite__get_statement(&stmt_act, wcroot->sdb,
                                    STMT_SELECT_ACTUAL_NODE));
  SVN_ERR(svn_sqlite__bindf(stmt_act, "is",
                            wcroot->wc_id, local_relpath));
  SVN_ERR(svn_sqlite__step(&have_act, stmt_act));

  /* There should be something to commit!  */

  op_depth = svn_sqlite__column_int64(stmt_info, 0);

  /* Figure out the new node's kind. It will be whatever is in WORKING_NODE,
     or there will be a BASE_NODE that has it.  */
  new_kind = svn_sqlite__column_token(stmt_info, 4, kind_map);

  /* What will the new depth be?  */
  if (new_kind == svn_kind_dir)
    new_depth_str = svn_sqlite__column_text(stmt_info, 11, scratch_pool);

  /* Check that the repository information is not being changed.  */
  if (op_depth == 0)
    {
      SVN_ERR_ASSERT(!svn_sqlite__column_is_null(stmt_info, 1));
      SVN_ERR_ASSERT(!svn_sqlite__column_is_null(stmt_info, 2));

      /* A commit cannot change these values.  */
      SVN_ERR_ASSERT(repos_id == svn_sqlite__column_int64(stmt_info, 1));
      SVN_ERR_ASSERT(strcmp(repos_relpath,
                            svn_sqlite__column_text(stmt_info, 2, NULL)) == 0);
    }

  /* Find the appropriate new properties -- ACTUAL overrides any properties
     in WORKING that arrived as part of a copy/move.

     Note: we'll keep them as a big blob of data, rather than
     deserialize/serialize them.  */
  if (have_act)
    prop_blob.data = svn_sqlite__column_blob(stmt_act, 6, &prop_blob.len,
                                             scratch_pool);
  if (prop_blob.data == NULL)
    prop_blob.data = svn_sqlite__column_blob(stmt_info, 14, &prop_blob.len,
                                             scratch_pool);

  if (cb->keep_changelist && have_act)
    changelist = svn_sqlite__column_text(stmt_act, 1, scratch_pool);

  old_presence = svn_sqlite__column_token(stmt_info, 3, presence_map);

  /* ### other stuff?  */

  SVN_ERR(svn_sqlite__reset(stmt_info));
  SVN_ERR(svn_sqlite__reset(stmt_act));

  if (op_depth > 0)
    {
      int affected_rows;

      /* This removes all layers of this node and at the same time determines
         if we need to remove shadowed layers below our descendants. */

      SVN_ERR(svn_sqlite__get_statement(&stmt, wcroot->sdb,
                                        STMT_DELETE_ALL_LAYERS));
      SVN_ERR(svn_sqlite__bindf(stmt, "is", wcroot->wc_id, local_relpath));
      SVN_ERR(svn_sqlite__update(&affected_rows, stmt));

      if (affected_rows > 1)
        {
          /* We commit a shadowing operation

           1) Remove all shadowed nodes
           2) And remove all nodes that have a base-deleted as lowest layer,
              because 1) removed that layer

           Possible followup:
             3) ### Collapse descendants of the current op_depth in layer 0,
                    to commit a remote copy in one step (but don't touch/use
                    ACTUAL!!)
          */

          SVN_ERR(svn_sqlite__get_statement(&stmt, wcroot->sdb,
                                            STMT_DELETE_SHADOWED_RECURSIVE));

          SVN_ERR(svn_sqlite__bindf(stmt,
                                    "isi",
                                    wcroot->wc_id,
                                    local_relpath,
                                    op_depth));

          SVN_ERR(svn_sqlite__step_done(stmt));
        }

      SVN_ERR(descendant_commit(wcroot, local_relpath, op_depth,
                                repos_id, repos_relpath, cb->new_revision,
                                scratch_pool));
    }

  /* Update or add the BASE_NODE row with all the new information.  */

  if (*local_relpath == '\0')
    parent_relpath = NULL;
  else
    parent_relpath = svn_relpath_dirname(local_relpath, scratch_pool);

  /* Preserve any incomplete status */
  new_presence = (old_presence == svn_wc__db_status_incomplete
                  ? svn_wc__db_status_incomplete
                  : svn_wc__db_status_normal);

  SVN_ERR(svn_sqlite__get_statement(&stmt, wcroot->sdb,
                                    STMT_APPLY_CHANGES_TO_BASE_NODE));
  /* symlink_target not yet used */
  SVN_ERR(svn_sqlite__bindf(stmt, "issisrtstrisnbn",
                            wcroot->wc_id, local_relpath,
                            parent_relpath,
                            repos_id,
                            repos_relpath,
                            cb->new_revision,
                            presence_map, new_presence,
                            new_depth_str,
                            kind_map, new_kind,
                            cb->changed_rev,
                            cb->changed_date,
                            cb->changed_author,
                            prop_blob.data, prop_blob.len));

  SVN_ERR(svn_sqlite__bind_checksum(stmt, 13, cb->new_checksum,
                                    scratch_pool));
  SVN_ERR(svn_sqlite__bind_properties(stmt, 15, cb->new_dav_cache,
                                      scratch_pool));

  SVN_ERR(svn_sqlite__step_done(stmt));

  if (have_act)
    {
      if (cb->keep_changelist && changelist != NULL)
        {
          /* The user told us to keep the changelist. Replace the row in
             ACTUAL_NODE with the basic keys and the changelist.  */
          SVN_ERR(svn_sqlite__get_statement(
                    &stmt, wcroot->sdb,
                    STMT_RESET_ACTUAL_WITH_CHANGELIST));
          SVN_ERR(svn_sqlite__bindf(stmt, "isss",
                                    wcroot->wc_id, local_relpath,
                                    svn_relpath_dirname(local_relpath,
                                                        scratch_pool),
                                    changelist));
          SVN_ERR(svn_sqlite__step_done(stmt));
        }
      else
        {
          /* Toss the ACTUAL_NODE row.  */
          SVN_ERR(svn_sqlite__get_statement(&stmt, wcroot->sdb,
                                            STMT_DELETE_ACTUAL_NODE));
          SVN_ERR(svn_sqlite__bindf(stmt, "is", wcroot->wc_id, local_relpath));
          SVN_ERR(svn_sqlite__step_done(stmt));
        }
    }

  if (new_kind == svn_kind_dir)
    {
      /* When committing a directory, we should have its new children.  */
      /* ### one day. just not today.  */
#if 0
      SVN_ERR_ASSERT(cb->new_children != NULL);
#endif

      /* ### process the children  */
    }

  if (!cb->no_unlock)
    {
      svn_sqlite__stmt_t *lock_stmt;

      SVN_ERR(svn_sqlite__get_statement(&lock_stmt, wcroot->sdb,
                                        STMT_DELETE_LOCK));
      SVN_ERR(svn_sqlite__bindf(lock_stmt, "is", repos_id, repos_relpath));
      SVN_ERR(svn_sqlite__step_done(lock_stmt));
    }

  /* Install any work items into the queue, as part of this transaction.  */
  SVN_ERR(add_work_items(wcroot->sdb, cb->work_items, scratch_pool));

  return SVN_NO_ERROR;
}


svn_error_t *
svn_wc__db_global_commit(svn_wc__db_t *db,
                         const char *local_abspath,
                         svn_revnum_t new_revision,
                         svn_revnum_t changed_revision,
                         apr_time_t changed_date,
                         const char *changed_author,
                         const svn_checksum_t *new_checksum,
                         const apr_array_header_t *new_children,
                         apr_hash_t *new_dav_cache,
                         svn_boolean_t keep_changelist,
                         svn_boolean_t no_unlock,
                         const svn_skel_t *work_items,
                         apr_pool_t *scratch_pool)
{
  const char *local_relpath;
  svn_wc__db_wcroot_t *wcroot;
  struct commit_baton_t cb;

  SVN_ERR_ASSERT(svn_dirent_is_absolute(local_abspath));
  SVN_ERR_ASSERT(SVN_IS_VALID_REVNUM(new_revision));
  SVN_ERR_ASSERT(new_checksum == NULL || new_children == NULL);

  SVN_ERR(svn_wc__db_wcroot_parse_local_abspath(&wcroot, &local_relpath, db,
                              local_abspath, scratch_pool, scratch_pool));
  VERIFY_USABLE_WCROOT(wcroot);

  cb.new_revision = new_revision;

  cb.changed_rev = changed_revision;
  cb.changed_date = changed_date;
  cb.changed_author = changed_author;
  cb.new_checksum = new_checksum;
  cb.new_children = new_children;
  cb.new_dav_cache = new_dav_cache;
  cb.keep_changelist = keep_changelist;
  cb.no_unlock = no_unlock;
  cb.work_items = work_items;

  SVN_ERR(svn_wc__db_with_txn(wcroot, local_relpath, commit_node, &cb,
                              scratch_pool));

  /* We *totally* monkeyed the entries. Toss 'em.  */
  SVN_ERR(flush_entries(wcroot, local_abspath, svn_depth_empty, scratch_pool));

  return SVN_NO_ERROR;
}


#if 0
struct update_baton_t {
  const char *new_repos_relpath;
  svn_revnum_t new_revision;
  const apr_hash_t *new_props;
  svn_revnum_t new_changed_rev;
  apr_time_t new_changed_date;
  const char *new_changed_author;
  const apr_array_header_t *new_children;
  const svn_checksum_t *new_checksum;
  const char *new_target;
  const svn_skel_t *conflict;
  const svn_skel_t *work_items;
};
#endif


svn_error_t *
svn_wc__db_global_update(svn_wc__db_t *db,
                         const char *local_abspath,
                         svn_kind_t new_kind,
                         const char *new_repos_relpath,
                         svn_revnum_t new_revision,
                         const apr_hash_t *new_props,
                         svn_revnum_t new_changed_rev,
                         apr_time_t new_changed_date,
                         const char *new_changed_author,
                         const apr_array_header_t *new_children,
                         const svn_checksum_t *new_checksum,
                         const char *new_target,
                         const apr_hash_t *new_dav_cache,
                         const svn_skel_t *conflict,
                         const svn_skel_t *work_items,
                         apr_pool_t *scratch_pool)
{
  NOT_IMPLEMENTED();

#if 0
  svn_wc__db_wcroot_t *wcroot;
  const char *local_relpath;
  struct update_baton_t ub;

  SVN_ERR_ASSERT(svn_dirent_is_absolute(local_abspath));
  /* ### allow NULL for NEW_REPOS_RELPATH to indicate "no change"?  */
  SVN_ERR_ASSERT(svn_relpath_is_canonical(new_repos_relpath));
  SVN_ERR_ASSERT(SVN_IS_VALID_REVNUM(new_revision));
  SVN_ERR_ASSERT(new_props != NULL);
  SVN_ERR_ASSERT(SVN_IS_VALID_REVNUM(new_changed_rev));
  SVN_ERR_ASSERT((new_children != NULL
                  && new_checksum == NULL
                  && new_target == NULL)
                 || (new_children == NULL
                     && new_checksum != NULL
                     && new_target == NULL)
                 || (new_children == NULL
                     && new_checksum == NULL
                     && new_target != NULL));

  SVN_ERR(svn_wc__db_wcroot_parse_local_abspath(&wcroot, &local_relpath, db,
                              local_abspath, scratch_pool, scratch_pool));
  VERIFY_USABLE_WCROOT(wcroot);

  ub.new_repos_relpath = new_repos_relpath;
  ub.new_revision = new_revision;
  ub.new_props = new_props;
  ub.new_changed_rev = new_changed_rev;
  ub.new_changed_date = new_changed_date;
  ub.new_changed_author = new_changed_author;
  ub.new_children = new_children;
  ub.new_checksum = new_checksum;
  ub.new_target = new_target;

  ub.conflict = conflict;
  ub.work_items = work_items;

  SVN_ERR(svn_wc__db_with_txn(wcroot, local_relpath, update_node, &ub,
                              scratch_pool));

  /* We *totally* monkeyed the entries. Toss 'em.  */
  SVN_ERR(flush_entries(wcroot, local_abspath, scratch_pool));

  return SVN_NO_ERROR;
#endif
}

/* Sets a base nodes revision and/or repository relative path. If
   LOCAL_ABSPATH's rev (REV) is valid, set is revision and if SET_REPOS_RELPATH
   is TRUE set its repository relative path to REPOS_RELPATH (and make sure its
   REPOS_ID is still valid).
 */
static svn_error_t *
db_op_set_rev_and_repos_relpath(svn_wc__db_wcroot_t *wcroot,
                                const char *local_relpath,
                                svn_revnum_t rev,
                                svn_boolean_t set_repos_relpath,
                                const char *repos_relpath,
                                apr_int64_t repos_id,
                                apr_pool_t *scratch_pool)
{
  svn_sqlite__stmt_t *stmt;

  SVN_ERR(flush_entries(wcroot,
                        svn_dirent_join(wcroot->abspath, local_relpath,
                                        scratch_pool),
                        svn_depth_empty, scratch_pool));


  if (SVN_IS_VALID_REVNUM(rev))
    {
      SVN_ERR(svn_sqlite__get_statement(&stmt, wcroot->sdb,
                                        STMT_UPDATE_BASE_REVISION));

      SVN_ERR(svn_sqlite__bindf(stmt, "isr", wcroot->wc_id, local_relpath,
                                rev));

      SVN_ERR(svn_sqlite__step_done(stmt));
    }

  if (set_repos_relpath)
    {
      SVN_ERR(svn_sqlite__get_statement(&stmt, wcroot->sdb,
                                        STMT_UPDATE_BASE_REPOS));

      SVN_ERR(svn_sqlite__bindf(stmt, "isis", wcroot->wc_id, local_relpath,
                                repos_id, repos_relpath));

      SVN_ERR(svn_sqlite__step_done(stmt));
    }

  return SVN_NO_ERROR;
}

/* The main body of bump_revisions_post_update.
 *
 * Tweak the information for LOCAL_RELPATH in WCROOT.  If NEW_REPOS_RELPATH is
 * non-NULL update the entry to the new url specified by NEW_REPOS_RELPATH,
 * NEW_REPOS_ID..  If NEW_REV is valid, make this the node's working revision.
 *
 * Unless S_ROOT is TRUE the tweaks might cause the node for LOCAL_ABSPATH to
 * be removed from the WC; if IS_ROOT is TRUE this will not happen.
 */
static svn_error_t *
bump_node_revision(svn_wc__db_wcroot_t *wcroot,
                   const char *local_relpath,
                   apr_int64_t new_repos_id,
                   const char *new_repos_relpath,
                   svn_revnum_t new_rev,
                   svn_depth_t depth,
                   apr_hash_t *exclude_relpaths,
                   svn_boolean_t is_root,
                   svn_boolean_t skip_when_dir,
                   apr_pool_t *scratch_pool)
{
  apr_pool_t *iterpool;
  const apr_array_header_t *children;
  int i;
  svn_wc__db_status_t status;
  svn_kind_t db_kind;
  svn_revnum_t revision;
  const char *repos_relpath;
  apr_int64_t repos_id;
  svn_boolean_t set_repos_relpath = FALSE;
  svn_boolean_t update_root;
  svn_depth_t depth_below_here = depth;

  /* Skip an excluded path and its descendants. */
  if (apr_hash_get(exclude_relpaths, local_relpath, APR_HASH_KEY_STRING))
    return SVN_NO_ERROR;

  SVN_ERR(base_get_info(&status, &db_kind, &revision, &repos_relpath,
                        &repos_id, NULL, NULL, NULL, NULL, NULL,
                        NULL, NULL, NULL, &update_root,
                        wcroot, local_relpath,
                        scratch_pool, scratch_pool));

  /* Skip file externals */
  if (update_root
      && db_kind == svn_kind_file
      && !is_root)
    return SVN_NO_ERROR;

  if (skip_when_dir && db_kind == svn_kind_dir)
    return SVN_NO_ERROR;

  /* If the node is still marked 'not-present', then the server did not
     re-add it.  So it's really gone in this revision, thus we remove the node.

     If the node is still marked 'server-excluded' and yet is not the same
     revision as new_rev, then the server did not re-add it, nor
     re-server-exclude it, so we can remove the node. */
  if (!is_root
      && (status == svn_wc__db_status_not_present
          || (status == svn_wc__db_status_server_excluded &&
              revision != new_rev)))
    {
      return svn_error_trace(db_base_remove(NULL, wcroot, local_relpath,
                                            scratch_pool));
    }

  if (new_repos_relpath != NULL && strcmp(repos_relpath, new_repos_relpath))
    set_repos_relpath = TRUE;

  if (set_repos_relpath
      || (SVN_IS_VALID_REVNUM(new_rev) && new_rev != revision))
    SVN_ERR(db_op_set_rev_and_repos_relpath(wcroot, local_relpath,
                                            new_rev,
                                            set_repos_relpath,
                                            new_repos_relpath,
                                            new_repos_id,
                                            scratch_pool));

  /* Early out */
  if (depth <= svn_depth_empty
      || db_kind != svn_kind_dir
      || status == svn_wc__db_status_server_excluded
      || status == svn_wc__db_status_excluded
      || status == svn_wc__db_status_not_present)
    return SVN_NO_ERROR;

  /* And now recurse over the children */

  depth_below_here = depth;

  if (depth == svn_depth_immediates || depth == svn_depth_files)
    depth_below_here = svn_depth_empty;

  iterpool = svn_pool_create(scratch_pool);

  SVN_ERR(gather_repo_children(&children, wcroot, local_relpath, 0,
                               scratch_pool, iterpool));
  for (i = 0; i < children->nelts; i++)
    {
      const char *child_basename = APR_ARRAY_IDX(children, i, const char *);
      const char *child_local_relpath;
      const char *child_repos_relpath = NULL;

      svn_pool_clear(iterpool);

      /* Derive the new URL for the current (child) entry */
      if (new_repos_relpath)
        child_repos_relpath = svn_relpath_join(new_repos_relpath,
                                               child_basename, iterpool);

      child_local_relpath = svn_relpath_join(local_relpath, child_basename,
                                             iterpool);

      SVN_ERR(bump_node_revision(wcroot, child_local_relpath, new_repos_id,
                                 child_repos_relpath, new_rev,
                                 depth_below_here,
                                 exclude_relpaths, FALSE /* is_root */,
                                 (depth < svn_depth_immediates),
                                 iterpool));
    }

  /* Cleanup */
  svn_pool_destroy(iterpool);

  return SVN_NO_ERROR;
}

struct bump_revisions_baton_t
{
  svn_depth_t depth;
  const char *new_repos_relpath;
  const char *new_repos_root_url;
  const char *new_repos_uuid;
  svn_revnum_t new_revision;
  apr_hash_t *exclude_relpaths;
};

static svn_error_t *
bump_revisions_post_update(void *baton,
                           svn_wc__db_wcroot_t *wcroot,
                           const char *local_relpath,
                           apr_pool_t *scratch_pool)
{
  struct bump_revisions_baton_t *brb = baton;
  svn_wc__db_status_t status;
  svn_kind_t kind;
  svn_error_t *err;
  apr_int64_t new_repos_id = INVALID_REPOS_ID;

  err = base_get_info(&status, &kind, NULL, NULL, NULL, NULL, NULL, NULL,
                      NULL, NULL, NULL, NULL, NULL, NULL,
                      wcroot, local_relpath, scratch_pool, scratch_pool);
  if (err && err->apr_err == SVN_ERR_WC_PATH_NOT_FOUND)
    {
      svn_error_clear(err);
      return SVN_NO_ERROR;
    }
  else
    SVN_ERR(err);

  switch (status)
    {
      case svn_wc__db_status_excluded:
      case svn_wc__db_status_server_excluded:
      case svn_wc__db_status_not_present:
        return SVN_NO_ERROR;

      /* Explicitly ignore other statii */
      default:
        break;
    }

  if (brb->new_repos_root_url != NULL)
    SVN_ERR(create_repos_id(&new_repos_id, brb->new_repos_root_url,
                            brb->new_repos_uuid,
                            wcroot->sdb, scratch_pool));

  SVN_ERR(bump_node_revision(wcroot, local_relpath, new_repos_id,
                             brb->new_repos_relpath, brb->new_revision,
                             brb->depth, brb->exclude_relpaths,
                             TRUE /* is_root */, FALSE, scratch_pool));

  return SVN_NO_ERROR;
}

svn_error_t *
svn_wc__db_op_bump_revisions_post_update(svn_wc__db_t *db,
                                         const char *local_abspath,
                                         svn_depth_t depth,
                                         const char *new_repos_relpath,
                                         const char *new_repos_root_url,
                                         const char *new_repos_uuid,
                                         svn_revnum_t new_revision,
                                         apr_hash_t *exclude_relpaths,
                                         apr_pool_t *scratch_pool)
{
  const char *local_relpath;
  svn_wc__db_wcroot_t *wcroot;
  struct bump_revisions_baton_t brb;

  SVN_ERR(svn_wc__db_wcroot_parse_local_abspath(&wcroot, &local_relpath, db,
                              local_abspath, scratch_pool, scratch_pool));

  VERIFY_USABLE_WCROOT(wcroot);

  if (apr_hash_get(exclude_relpaths, local_relpath, APR_HASH_KEY_STRING))
    return SVN_NO_ERROR;

  if (depth == svn_depth_unknown)
    depth = svn_depth_infinity;

  brb.depth = depth;
  brb.new_repos_relpath = new_repos_relpath;
  brb.new_repos_root_url = new_repos_root_url;
  brb.new_repos_uuid = new_repos_uuid;
  brb.new_revision = new_revision;
  brb.exclude_relpaths = exclude_relpaths;

  SVN_ERR(svn_wc__db_with_txn(wcroot, local_relpath,
                              bump_revisions_post_update, &brb, scratch_pool));

  return SVN_NO_ERROR;
}

static svn_error_t *
lock_add_txn(void *baton,
             svn_wc__db_wcroot_t *wcroot,
             const char *local_relpath,
             apr_pool_t *scratch_pool)
{
  const svn_wc__db_lock_t *lock = baton;
  svn_sqlite__stmt_t *stmt;
  const char *repos_relpath;
  apr_int64_t repos_id;

  SVN_ERR(base_get_info(NULL, NULL, NULL, &repos_relpath, &repos_id,
                        NULL, NULL, NULL, NULL, NULL,
                        NULL, NULL, NULL, NULL,
                        wcroot, local_relpath,
                        scratch_pool, scratch_pool));

  SVN_ERR(svn_sqlite__get_statement(&stmt, wcroot->sdb, STMT_INSERT_LOCK));
  SVN_ERR(svn_sqlite__bindf(stmt, "iss",
                            repos_id, repos_relpath, lock->token));

  if (lock->owner != NULL)
    SVN_ERR(svn_sqlite__bind_text(stmt, 4, lock->owner));

  if (lock->comment != NULL)
    SVN_ERR(svn_sqlite__bind_text(stmt, 5, lock->comment));

  if (lock->date != 0)
    SVN_ERR(svn_sqlite__bind_int64(stmt, 6, lock->date));

  SVN_ERR(svn_sqlite__insert(NULL, stmt));

  return SVN_NO_ERROR;
}


svn_error_t *
svn_wc__db_lock_add(svn_wc__db_t *db,
                    const char *local_abspath,
                    const svn_wc__db_lock_t *lock,
                    apr_pool_t *scratch_pool)
{
  svn_wc__db_wcroot_t *wcroot;
  const char *local_relpath;

  SVN_ERR_ASSERT(svn_dirent_is_absolute(local_abspath));
  SVN_ERR_ASSERT(lock != NULL);

  SVN_ERR(svn_wc__db_wcroot_parse_local_abspath(&wcroot, &local_relpath, db,
                              local_abspath, scratch_pool, scratch_pool));
  VERIFY_USABLE_WCROOT(wcroot);

  SVN_ERR(svn_wc__db_with_txn(wcroot, local_relpath, lock_add_txn,
                              (void *) lock, scratch_pool));

  /* There may be some entries, and the lock info is now out of date.  */
  SVN_ERR(flush_entries(wcroot, local_abspath, svn_depth_empty, scratch_pool));

  return SVN_NO_ERROR;
}


static svn_error_t *
lock_remove_txn(void *baton,
                svn_wc__db_wcroot_t *wcroot,
                const char *local_relpath,
                apr_pool_t *scratch_pool)
{
  const char *repos_relpath;
  apr_int64_t repos_id;
  svn_sqlite__stmt_t *stmt;

  SVN_ERR(base_get_info(NULL, NULL, NULL, &repos_relpath, &repos_id,
                        NULL, NULL, NULL, NULL, NULL,
                        NULL, NULL, NULL, NULL,
                        wcroot, local_relpath,
                        scratch_pool, scratch_pool));

  SVN_ERR(svn_sqlite__get_statement(&stmt, wcroot->sdb,
                                    STMT_DELETE_LOCK));
  SVN_ERR(svn_sqlite__bindf(stmt, "is", repos_id, repos_relpath));

  SVN_ERR(svn_sqlite__step_done(stmt));

  return SVN_NO_ERROR;
}


svn_error_t *
svn_wc__db_lock_remove(svn_wc__db_t *db,
                       const char *local_abspath,
                       apr_pool_t *scratch_pool)
{
  svn_wc__db_wcroot_t *wcroot;
  const char *local_relpath;

  SVN_ERR_ASSERT(svn_dirent_is_absolute(local_abspath));

  SVN_ERR(svn_wc__db_wcroot_parse_local_abspath(&wcroot, &local_relpath, db,
                              local_abspath, scratch_pool, scratch_pool));
  VERIFY_USABLE_WCROOT(wcroot);

  SVN_ERR(svn_wc__db_with_txn(wcroot, local_relpath, lock_remove_txn, NULL,
                              scratch_pool));

  /* There may be some entries, and the lock info is now out of date.  */
  SVN_ERR(flush_entries(wcroot, local_abspath, svn_depth_empty, scratch_pool));

  return SVN_NO_ERROR;
}


svn_error_t *
svn_wc__db_scan_base_repos(const char **repos_relpath,
                           const char **repos_root_url,
                           const char **repos_uuid,
                           svn_wc__db_t *db,
                           const char *local_abspath,
                           apr_pool_t *result_pool,
                           apr_pool_t *scratch_pool)
{
  svn_wc__db_wcroot_t *wcroot;
  const char *local_relpath;
  apr_int64_t repos_id;

  SVN_ERR_ASSERT(svn_dirent_is_absolute(local_abspath));

  SVN_ERR(svn_wc__db_wcroot_parse_local_abspath(&wcroot, &local_relpath, db,
                              local_abspath, scratch_pool, scratch_pool));
  VERIFY_USABLE_WCROOT(wcroot);

  SVN_ERR(base_get_info(NULL, NULL, NULL, repos_relpath, &repos_id,
                        NULL, NULL, NULL, NULL, NULL,
                        NULL, NULL, NULL, NULL,
                        wcroot, local_relpath, result_pool, scratch_pool));
  SVN_ERR(fetch_repos_info(repos_root_url, repos_uuid, wcroot->sdb,
                           repos_id, result_pool));

  return SVN_NO_ERROR;
}


/* A helper for scan_addition().
 * Compute moved-from information for the node at LOCAL_RELPATH which
 * has been determined as having been moved-here.
 * If STATUS is not NULL, return an appropriate status in *STATUS (usually
 * "moved-here").
 * If MOVED_FROM_RELPATH is not NULL, set *MOVED_FROM_RELPATH to the
 * path of the move-source node in *MOVED_FROM_RELPATH.
 * If DELETE_OP_ROOT_RELPATH is not NULL, set *DELETE_OP_ROOT_RELPATH
 * to the path of the op-root of the delete-half of the move.
 * If moved-from information cannot be derived, set both *MOVED_FROM_RELPATH
 * and *DELETE_OP_ROOT_RELPATH to NULL, and return a "copied" status.
 * COPY_OPT_ROOT_RELPATH is the relpath of the op-root of the copied-half
 * of the move. */
static svn_error_t *
get_moved_from_info(svn_wc__db_status_t *status,
                    const char **moved_from_relpath,
                    const char **moved_from_op_root_relpath,
                    const char *moved_to_op_root_relpath,
                    apr_int64_t *op_depth,
                    svn_wc__db_wcroot_t *wcroot,
                    const char *local_relpath,
                    apr_pool_t *result_pool,
                    apr_pool_t *scratch_pool)
{
  svn_sqlite__stmt_t *stmt;
  svn_boolean_t have_row;

  /* Run a query to get the moved-from path from the DB. */
  SVN_ERR(svn_sqlite__get_statement(&stmt, wcroot->sdb,
                                    STMT_SELECT_MOVED_FROM_RELPATH));
  SVN_ERR(svn_sqlite__bindf(stmt, "is",
                            wcroot->wc_id, moved_to_op_root_relpath));
  SVN_ERR(svn_sqlite__step(&have_row, stmt));

  if (!have_row)
    {
      /* The move was only recorded at the copy-half, possibly because
       * the move operation was interrupted mid-way between the copy
       * and the delete. Treat this node as a normal copy. */
      if (status)
        *status = svn_wc__db_status_copied;
      if (moved_from_relpath)
        *moved_from_relpath = NULL;
      if (moved_from_op_root_relpath)
        *moved_from_op_root_relpath = NULL;

      SVN_ERR(svn_sqlite__reset(stmt));
      return SVN_NO_ERROR;
    }

  /* It's a properly recorded move. */
  if (status)
    *status = svn_wc__db_status_moved_here;

  if (op_depth)
    *op_depth = svn_sqlite__column_int64(stmt, 1);

  if (moved_from_relpath || moved_from_op_root_relpath)
    {
      const char *db_delete_op_root_relpath;

      /* The moved-from path from the DB is the relpath of
       * the op_root of the delete-half of the move. */
      db_delete_op_root_relpath = svn_sqlite__column_text(stmt, 0,
                                                          result_pool);
      if (moved_from_op_root_relpath)
        *moved_from_op_root_relpath = db_delete_op_root_relpath;

      if (moved_from_relpath)
        {
          if (strcmp(moved_to_op_root_relpath, local_relpath) == 0)
            {
              /* LOCAL_RELPATH is the op_root of the copied-half of the
               * move, so the correct MOVED_FROM_ABSPATH is the op-root
               * of the delete-half. */
              *moved_from_relpath = db_delete_op_root_relpath;
            }
          else
            {
              const char *child_relpath;

              /* LOCAL_RELPATH is a child that was copied along with the
               * op_root of the copied-half of the move. Construct the
               * corresponding path beneath the op_root of the delete-half. */

              /* Grab the child path relative to the op_root of the move
               * destination. */
              child_relpath = svn_relpath_skip_ancestor(
                                moved_to_op_root_relpath, local_relpath);

              SVN_ERR_ASSERT(child_relpath && strlen(child_relpath) > 0);

              /* This join is valid because LOCAL_RELPATH has not been moved
               * within the copied-half of the move yet -- else, it would
               * be its own op_root. */
              *moved_from_relpath = svn_relpath_join(db_delete_op_root_relpath,
                                                     child_relpath,
                                                     result_pool);
            }
        }
    }

  SVN_ERR(svn_sqlite__reset(stmt));

  return SVN_NO_ERROR;
}

struct scan_addition_baton_t
{
  svn_wc__db_status_t *status;
  const char **op_root_relpath;
  const char **repos_relpath;
  apr_int64_t *repos_id;
  const char **original_repos_relpath;
  apr_int64_t *original_repos_id;
  svn_revnum_t *original_revision;
  const char **moved_from_relpath;
  const char **moved_from_op_root_relpath;
  apr_int64_t *moved_from_op_depth;
  apr_pool_t *result_pool;
};

static svn_error_t *
scan_addition_txn(void *baton,
                  svn_wc__db_wcroot_t *wcroot,
                  const char *local_relpath,
                  apr_pool_t *scratch_pool)
{
  struct scan_addition_baton_t *sab = baton;
  const char *op_root_relpath = local_relpath;
  const char *build_relpath = "";

  /* Initialize most of the OUT parameters. Generally, we'll only be filling
     in a subset of these, so it is easier to init all up front. Note that
     the STATUS parameter will be initialized once we read the status of
     the specified node.  */
  if (sab->op_root_relpath)
    *sab->op_root_relpath = NULL;
  if (sab->original_repos_relpath)
    *sab->original_repos_relpath = NULL;
  if (sab->original_repos_id)
    *sab->original_repos_id = INVALID_REPOS_ID;
  if (sab->original_revision)
    *sab->original_revision = SVN_INVALID_REVNUM;
  if (sab->moved_from_relpath)
    *sab->moved_from_relpath = NULL;
  if (sab->moved_from_op_root_relpath)
    *sab->moved_from_op_root_relpath = NULL;
  if (sab->moved_from_op_depth)
    *sab->moved_from_op_depth = 0;

  {
    svn_sqlite__stmt_t *stmt;
    svn_boolean_t have_row;
    svn_wc__db_status_t presence;
    apr_int64_t op_depth;
    const char *repos_prefix_path = "";
    int i;

    /* ### is it faster to fetch fewer columns? */
    SVN_ERR(svn_sqlite__get_statement(&stmt, wcroot->sdb,
                                      STMT_SELECT_WORKING_NODE));
    SVN_ERR(svn_sqlite__bindf(stmt, "is", wcroot->wc_id, local_relpath));
    SVN_ERR(svn_sqlite__step(&have_row, stmt));

    if (!have_row)
      {
        /* Reset statement before returning */
        SVN_ERR(svn_sqlite__reset(stmt));

        /* ### maybe we should return a usage error instead?  */
        return svn_error_createf(SVN_ERR_WC_PATH_NOT_FOUND, NULL,
                                 _("The node '%s' was not found."),
                                 path_for_error_message(wcroot,
                                                        local_relpath,
                                                        scratch_pool));
      }

    presence = svn_sqlite__column_token(stmt, 1, presence_map);

    /* The starting node should exist normally.  */
    op_depth = svn_sqlite__column_int64(stmt, 0);
    if (op_depth == 0 || (presence != svn_wc__db_status_normal
                          && presence != svn_wc__db_status_incomplete))
      /* reset the statement as part of the error generation process */
      return svn_error_createf(SVN_ERR_WC_PATH_UNEXPECTED_STATUS,
                               svn_sqlite__reset(stmt),
                               _("Expected node '%s' to be added."),
                               path_for_error_message(wcroot,
                                                      local_relpath,
                                                      scratch_pool));

    if (sab->original_revision)
      *sab->original_revision = svn_sqlite__column_revnum(stmt, 12);

    /* Provide the default status; we'll override as appropriate. */
    if (sab->status)
      {
        if (presence == svn_wc__db_status_normal)
          *sab->status = svn_wc__db_status_added;
        else
          *sab->status = svn_wc__db_status_incomplete;
      }


    /* Calculate the op root local path components */
    op_root_relpath = local_relpath;

    for (i = (int)relpath_depth(local_relpath); i > op_depth; --i)
      {
        /* Calculate the path of the operation root */
        repos_prefix_path =
          svn_relpath_join(svn_relpath_basename(op_root_relpath, NULL),
                           repos_prefix_path,
                           scratch_pool);
        op_root_relpath = svn_relpath_dirname(op_root_relpath, scratch_pool);
      }

    if (sab->op_root_relpath)
      *sab->op_root_relpath = apr_pstrdup(sab->result_pool, op_root_relpath);

    /* ### This if-statement is quite redundant.
     * ### We're checking all these values again within the body anyway.
     * ### The body should be broken up appropriately and move into the
     * ### outer scope. */
    if (sab->original_repos_relpath
        || sab->original_repos_id
        || (sab->original_revision
                && *sab->original_revision == SVN_INVALID_REVNUM)
        || sab->status
        || sab->moved_from_relpath || sab->moved_from_op_root_relpath)
      {
        if (local_relpath != op_root_relpath)
          /* requery to get the add/copy root */
          {
            SVN_ERR(svn_sqlite__reset(stmt));

            SVN_ERR(svn_sqlite__bindf(stmt, "is",
                                      wcroot->wc_id, op_root_relpath));
            SVN_ERR(svn_sqlite__step(&have_row, stmt));

            if (!have_row)
              {
                /* Reset statement before returning */
                SVN_ERR(svn_sqlite__reset(stmt));

                /* ### maybe we should return a usage error instead?  */
                return svn_error_createf(SVN_ERR_WC_PATH_NOT_FOUND, NULL,
                                         _("The node '%s' was not found."),
                                         path_for_error_message(wcroot,
                                                                op_root_relpath,
                                                                scratch_pool));
              }

            if (sab->original_revision
                    && *sab->original_revision == SVN_INVALID_REVNUM)
              *sab->original_revision = svn_sqlite__column_revnum(stmt, 12);
          }

        if (sab->original_repos_relpath)
          *sab->original_repos_relpath = svn_sqlite__column_text(stmt, 11,
                                                            sab->result_pool);

        if (!svn_sqlite__column_is_null(stmt, 10)
            && (sab->status
                || sab->original_repos_id
                || sab->moved_from_relpath || sab->moved_from_op_root_relpath))
          /* If column 10 (original_repos_id) is NULL,
             this is a plain add, not a copy or a move */
          {
            if (sab->original_repos_id)
              *sab->original_repos_id = svn_sqlite__column_int64(stmt, 10);

            if (sab->status ||
                sab->moved_from_relpath || sab->moved_from_op_root_relpath)
              {
                if (svn_sqlite__column_boolean(stmt, 13 /* moved_here */))
                  SVN_ERR(get_moved_from_info(sab->status,
                                              sab->moved_from_relpath,
                                              sab->moved_from_op_root_relpath,
                                              op_root_relpath,
                                              sab->moved_from_op_depth,
                                              wcroot, local_relpath,
                                              sab->result_pool,
                                              scratch_pool));
                else if (sab->status)
                  *sab->status = svn_wc__db_status_copied;
              }
          }
      }


    /* ### This loop here is to skip up to the first node which is a BASE node,
       because base_get_info() doesn't accomodate the scenario that
       we're looking at here; we found the true op_root, which may be inside
       further changed trees. */
    while (TRUE)
      {

        SVN_ERR(svn_sqlite__reset(stmt));

        /* Pointing at op_depth, look at the parent */
        repos_prefix_path =
          svn_relpath_join(svn_relpath_basename(op_root_relpath, NULL),
                           repos_prefix_path,
                           scratch_pool);
        op_root_relpath = svn_relpath_dirname(op_root_relpath, scratch_pool);


        SVN_ERR(svn_sqlite__bindf(stmt, "is", wcroot->wc_id, op_root_relpath));
        SVN_ERR(svn_sqlite__step(&have_row, stmt));

        if (! have_row)
          break;

        op_depth = svn_sqlite__column_int64(stmt, 0);

        /* Skip to op_depth */
        for (i = (int)relpath_depth(op_root_relpath); i > op_depth; i--)
          {
            /* Calculate the path of the operation root */
            repos_prefix_path =
              svn_relpath_join(svn_relpath_basename(op_root_relpath, NULL),
                               repos_prefix_path,
                               scratch_pool);
            op_root_relpath =
              svn_relpath_dirname(op_root_relpath, scratch_pool);
          }
      }

    SVN_ERR(svn_sqlite__reset(stmt));

    build_relpath = repos_prefix_path;
  }

  /* If we're here, then we have an added/copied/moved (start) node, and
     CURRENT_ABSPATH now points to a BASE node. Figure out the repository
     information for the current node, and use that to compute the start
     node's repository information.  */
  if (sab->repos_relpath || sab->repos_id)
    {
      const char *base_relpath;

      SVN_ERR(base_get_info(NULL, NULL, NULL, &base_relpath, sab->repos_id,
                            NULL, NULL, NULL, NULL, NULL,
                            NULL, NULL, NULL, NULL,
                            wcroot, op_root_relpath,
                            scratch_pool, scratch_pool));

      if (sab->repos_relpath)
        *sab->repos_relpath = svn_relpath_join(base_relpath, build_relpath,
                                               sab->result_pool);
    }

  /* Postconditions */
#ifdef SVN_DEBUG
  if (sab->status)
    {
      SVN_ERR_ASSERT(*sab->status == svn_wc__db_status_added
                     || *sab->status == svn_wc__db_status_copied
                     || *sab->status == svn_wc__db_status_incomplete
                     || *sab->status == svn_wc__db_status_moved_here);
      if (*sab->status == svn_wc__db_status_added)
        {
          SVN_ERR_ASSERT(!sab->original_repos_relpath
                         || *sab->original_repos_relpath == NULL);
          SVN_ERR_ASSERT(!sab->original_revision
                         || *sab->original_revision == SVN_INVALID_REVNUM);
          SVN_ERR_ASSERT(!sab->original_repos_id
                         || *sab->original_repos_id == INVALID_REPOS_ID);
        }
      else
        {
          SVN_ERR_ASSERT(!sab->original_repos_relpath
                         || *sab->original_repos_relpath != NULL);
          SVN_ERR_ASSERT(!sab->original_revision
                         || *sab->original_revision != SVN_INVALID_REVNUM);
          SVN_ERR_ASSERT(!sab->original_repos_id
                         || *sab->original_repos_id != INVALID_REPOS_ID);
        }
    }
  SVN_ERR_ASSERT(!sab->op_root_relpath || *sab->op_root_relpath != NULL);
#endif

  return SVN_NO_ERROR;
}


/* Like svn_wc__db_scan_addition(), but with WCROOT+LOCAL_RELPATH instead of
   DB+LOCAL_ABSPATH.

   The output value of *ORIGINAL_REPOS_ID will be INVALID_REPOS_ID if there
   is no 'copy-from' repository.  */
static svn_error_t *
scan_addition(svn_wc__db_status_t *status,
              const char **op_root_relpath,
              const char **repos_relpath,
              apr_int64_t *repos_id,
              const char **original_repos_relpath,
              apr_int64_t *original_repos_id,
              svn_revnum_t *original_revision,
              const char **moved_from_relpath,
              const char **moved_from_op_root_relpath,
              apr_int64_t *moved_from_op_depth,
              svn_wc__db_wcroot_t *wcroot,
              const char *local_relpath,
              apr_pool_t *result_pool,
              apr_pool_t *scratch_pool)
{
  struct scan_addition_baton_t sab;

  sab.status = status;
  sab.op_root_relpath = op_root_relpath;
  sab.repos_relpath = repos_relpath;
  sab.repos_id = repos_id;
  sab.original_repos_relpath = original_repos_relpath;
  sab.original_repos_id = original_repos_id;
  sab.original_revision = original_revision;
  sab.moved_from_relpath = moved_from_relpath;
  sab.moved_from_op_root_relpath = moved_from_op_root_relpath;
  sab.moved_from_op_depth = moved_from_op_depth;
  sab.result_pool = result_pool;

  return svn_error_trace(svn_wc__db_with_txn(wcroot, local_relpath,
                                             scan_addition_txn,
                                             &sab, scratch_pool));
}


svn_error_t *
svn_wc__db_scan_addition(svn_wc__db_status_t *status,
                         const char **op_root_abspath,
                         const char **repos_relpath,
                         const char **repos_root_url,
                         const char **repos_uuid,
                         const char **original_repos_relpath,
                         const char **original_root_url,
                         const char **original_uuid,
                         svn_revnum_t *original_revision,
                         const char **moved_from_abspath,
                         const char **moved_from_op_root_abspath,
                         svn_wc__db_t *db,
                         const char *local_abspath,
                         apr_pool_t *result_pool,
                         apr_pool_t *scratch_pool)
{
  svn_wc__db_wcroot_t *wcroot;
  const char *local_relpath;
  const char *op_root_relpath;
  apr_int64_t repos_id = INVALID_REPOS_ID;
  apr_int64_t original_repos_id = INVALID_REPOS_ID;
  apr_int64_t *repos_id_p
    = (repos_root_url || repos_uuid) ? &repos_id : NULL;
  apr_int64_t *original_repos_id_p
    = (original_root_url || original_uuid) ? &original_repos_id : NULL;
  const char *moved_from_relpath;
  const char *moved_from_op_root_relpath;

  SVN_ERR_ASSERT(svn_dirent_is_absolute(local_abspath));

  SVN_ERR(svn_wc__db_wcroot_parse_local_abspath(&wcroot, &local_relpath, db,
                              local_abspath, scratch_pool, scratch_pool));
  VERIFY_USABLE_WCROOT(wcroot);

  SVN_ERR(scan_addition(status, &op_root_relpath, repos_relpath, repos_id_p,
                        original_repos_relpath, original_repos_id_p,
                        original_revision, &moved_from_relpath,
                        &moved_from_op_root_relpath, NULL,
                        wcroot, local_relpath, result_pool, scratch_pool));

  if (op_root_abspath)
    *op_root_abspath = svn_dirent_join(wcroot->abspath, op_root_relpath,
                                       result_pool);
  /* REPOS_ID must be valid if requested; ORIGINAL_REPOS_ID need not be. */
  SVN_ERR_ASSERT(repos_id_p == NULL || repos_id != INVALID_REPOS_ID);

  SVN_ERR(fetch_repos_info(repos_root_url, repos_uuid, wcroot->sdb,
                           repos_id, result_pool));
  SVN_ERR(fetch_repos_info(original_root_url, original_uuid,
                           wcroot->sdb, original_repos_id,
                           result_pool));

  if (moved_from_abspath)
    {
      if (moved_from_relpath)
        *moved_from_abspath = svn_dirent_join(wcroot->abspath,
                                              moved_from_relpath,
                                              result_pool);
      else
        *moved_from_abspath = NULL;
    }

  if (moved_from_op_root_abspath)
    {
      if (moved_from_op_root_relpath)
        *moved_from_op_root_abspath =
          svn_dirent_join(wcroot->abspath,
                          moved_from_op_root_relpath,
                          result_pool);
      else
        *moved_from_op_root_abspath = NULL;
    }

  return SVN_NO_ERROR;
}


struct scan_deletion_baton_t
{
  const char **base_del_relpath;
  const char **moved_to_relpath;
  const char **work_del_relpath;
  const char **moved_to_op_root_relpath;
  apr_pool_t *result_pool;
};


static svn_error_t *
scan_deletion_txn(void *baton,
                  svn_wc__db_wcroot_t *wcroot,
                  const char *local_relpath,
                  apr_pool_t *scratch_pool)
{
  struct scan_deletion_baton_t *sd_baton = baton;
  const char *current_relpath = local_relpath;
  const char *child_relpath = NULL;
  svn_wc__db_status_t child_presence;
  svn_boolean_t child_has_base = FALSE;
  apr_int64_t local_op_depth, op_depth;
  svn_boolean_t found_moved_to = FALSE;

  /* Initialize all the OUT parameters.  */
  if (sd_baton->base_del_relpath != NULL)
    *sd_baton->base_del_relpath = NULL;
  if (sd_baton->moved_to_relpath != NULL)
    *sd_baton->moved_to_relpath = NULL;
  if (sd_baton->work_del_relpath != NULL)
    *sd_baton->work_del_relpath = NULL;
  if (sd_baton->moved_to_op_root_relpath != NULL)
    *sd_baton->moved_to_op_root_relpath = NULL;

  /* Initialize to something that won't denote an important parent/child
     transition.  */
  child_presence = svn_wc__db_status_base_deleted;

  while (TRUE)
    {
      svn_sqlite__stmt_t *stmt;
      svn_boolean_t have_row;
      svn_boolean_t have_base;
      svn_wc__db_status_t work_presence;

      SVN_ERR(svn_sqlite__get_statement(&stmt, wcroot->sdb,
                                        STMT_SELECT_DELETION_INFO));
      SVN_ERR(svn_sqlite__bindf(stmt, "is", wcroot->wc_id, current_relpath));
      SVN_ERR(svn_sqlite__step(&have_row, stmt));

      if (!have_row)
        {
          /* There better be a row for the starting node!  */
          if (current_relpath == local_relpath)
            return svn_error_createf(SVN_ERR_WC_PATH_NOT_FOUND,
                                     svn_sqlite__reset(stmt),
                                     _("The node '%s' was not found."),
                                     path_for_error_message(wcroot,
                                                            local_relpath,
                                                            scratch_pool));

          /* There are no values, so go ahead and reset the stmt now.  */
          SVN_ERR(svn_sqlite__reset(stmt));

          /* No row means no WORKING node at this path, which means we just
             fell off the top of the WORKING tree.

             The child cannot be not-present, as that would imply the
             root of the (added) WORKING subtree was deleted.  */
          SVN_ERR_ASSERT(child_presence != svn_wc__db_status_not_present);

          /* If the child did not have a BASE node associated with it, then
             we're looking at a deletion that occurred within an added tree.
             There is no root of a deleted/replaced BASE tree.

             If the child was base-deleted, then the whole tree is a
             simple (explicit) deletion of the BASE tree.

             If the child was normal, then it is the root of a replacement,
             which means an (implicit) deletion of the BASE tree.

             In both cases, set the root of the operation (if we have not
             already set it as part of a moved-away).  */
          if (sd_baton->base_del_relpath != NULL
              && child_has_base
              && *sd_baton->base_del_relpath == NULL)
            *sd_baton->base_del_relpath = apr_pstrdup(sd_baton->result_pool,
                                                      child_relpath);

          /* We found whatever roots we needed. This BASE node and its
             ancestors are unchanged, so we're done.  */
          break;
        }

      /* We need the presence of the WORKING node. Note that legal values
         are: normal, not-present, base-deleted, incomplete.  */
      work_presence = svn_sqlite__column_token(stmt, 1, presence_map);

      /* The starting node should be deleted.  */
      if (current_relpath == local_relpath
          && work_presence != svn_wc__db_status_not_present
          && work_presence != svn_wc__db_status_base_deleted)
        return svn_error_createf(SVN_ERR_WC_PATH_UNEXPECTED_STATUS,
                                 svn_sqlite__reset(stmt),
                                 _("Expected node '%s' to be deleted."),
                                 path_for_error_message(wcroot,
                                                        local_relpath,
                                                        scratch_pool));

      SVN_ERR_ASSERT(work_presence == svn_wc__db_status_normal
                     || work_presence == svn_wc__db_status_incomplete
                     || work_presence == svn_wc__db_status_not_present
                     || work_presence == svn_wc__db_status_base_deleted);

      have_base = !svn_sqlite__column_is_null(stmt,
                                              0 /* NODES_BASE.presence */);
      if (have_base)
        {
          svn_wc__db_status_t base_presence
            = svn_sqlite__column_token(stmt, 0, presence_map);

          /* Only "normal" and "not-present" are allowed.  */
          SVN_ERR_ASSERT(base_presence == svn_wc__db_status_normal
                         || base_presence == svn_wc__db_status_not_present

                         /* ### there are cases where the BASE node is
                            ### marked as incomplete. we should treat this
                            ### as a "normal" node for the purposes of
                            ### this function. we really should not allow
                            ### it, but this situation occurs within the
                            ### following tests:
                            ###   switch_tests 31
                            ###   update_tests 46
                            ###   update_tests 53
                         */
                         || base_presence == svn_wc__db_status_incomplete
                         );

#if 0
          /* ### see above comment  */
          if (base_presence == svn_wc__db_status_incomplete)
            base_presence = svn_wc__db_status_normal;
#endif

          /* If a BASE node is marked as not-present, then we'll ignore
             it within this function. That status is simply a bookkeeping
             gimmick, not a real node that may have been deleted.  */
        }

      /* Evaluate moved-to information. Once moved-to info has been found, it
       * must not be overwritten with ancestors' moved-to info. */
      if ((! found_moved_to)
          && (sd_baton->moved_to_relpath != NULL
              || sd_baton->moved_to_op_root_relpath != NULL
              || sd_baton->base_del_relpath != NULL)
          && !svn_sqlite__column_is_null(stmt, 2 /* moved_to */))
        {
          const char *moved_to_op_root_relpath;
          const char *moved_to_relpath;

          moved_to_op_root_relpath = svn_sqlite__column_text(stmt, 2,
                                                             scratch_pool);
          if (current_relpath == local_relpath)
            {
              /* The starting node is the op_root of the delete-half of
               * the move, so the op_root of the copied-half equals the
               * moved-to relpath. Note that the moved-to relpath in the DB
               * is kept up-to-date if a node is moved multiple times. */
              if (sd_baton->moved_to_relpath)
                *sd_baton->moved_to_relpath =
                  apr_pstrdup(sd_baton->result_pool, moved_to_op_root_relpath);
            }
          else
            {
              const char *moved_child_relpath;

              /* The CURRENT_RELPATH is the op_root of the delete-half of
               * the move. LOCAL_RELPATH is a child that was moved along.
               * Compute the child's new location within the move target. */
              moved_child_relpath = svn_relpath_skip_ancestor(current_relpath,
                                                              local_relpath);
              SVN_ERR_ASSERT(moved_child_relpath &&
                             strlen(moved_child_relpath) > 0);
              moved_to_relpath = svn_relpath_join(moved_to_op_root_relpath,
                                                  moved_child_relpath,
                                                  scratch_pool);

              if (sd_baton->moved_to_relpath)
                *sd_baton->moved_to_relpath = moved_to_relpath ?
                  apr_pstrdup(sd_baton->result_pool, moved_to_relpath) : NULL;
            }

          if (sd_baton->moved_to_op_root_relpath)
            *sd_baton->moved_to_op_root_relpath = moved_to_op_root_relpath ?
              apr_pstrdup(sd_baton->result_pool, moved_to_op_root_relpath)
              : NULL;

          /* If all other out parameters are irrelevant, stop scanning. */
          if (sd_baton->work_del_relpath == NULL
              && sd_baton->base_del_relpath == NULL)
            break;

          found_moved_to = TRUE;
        }

      op_depth = svn_sqlite__column_int64(stmt, 3);
      if (current_relpath == local_relpath)
        local_op_depth = op_depth;

      if (sd_baton->work_del_relpath && !sd_baton->work_del_relpath[0]
          && ((op_depth < local_op_depth && op_depth > 0)
              || child_presence == svn_wc__db_status_not_present))
        {
          *sd_baton->work_del_relpath = apr_pstrdup(sd_baton->result_pool,
                                                    child_relpath);
        }

      /* We're all done examining the return values.  */
      SVN_ERR(svn_sqlite__reset(stmt));

      /* Move to the parent node. Remember the information about this node
         for our parent to use.  */
      child_relpath = current_relpath;
      child_presence = work_presence;
      child_has_base = have_base;

      /* The wcroot can't be deleted, but make sure we don't loop on invalid
         data */
      SVN_ERR_ASSERT(current_relpath[0] != '\0');

      current_relpath = svn_relpath_dirname(current_relpath, scratch_pool);
    }

  return SVN_NO_ERROR;
}


/* Like svn_wc__db_scan_deletion(), but with WCROOT+LOCAL_RELPATH instead of
   DB+LOCAL_ABSPATH, and outputting relpaths instead of abspaths. */
static svn_error_t *
scan_deletion(const char **base_del_relpath,
              const char **moved_to_relpath,
              const char **work_del_relpath,
              const char **moved_to_op_root_relpath,
              svn_wc__db_wcroot_t *wcroot,
              const char *local_relpath,
              apr_pool_t *result_pool,
              apr_pool_t *scratch_pool)
{
  struct scan_deletion_baton_t sd_baton;

  sd_baton.base_del_relpath = base_del_relpath;
  sd_baton.work_del_relpath = work_del_relpath;
  sd_baton.moved_to_relpath = moved_to_relpath;
  sd_baton.moved_to_op_root_relpath = moved_to_op_root_relpath;
  sd_baton.result_pool = result_pool;

  return svn_error_trace(svn_wc__db_with_txn(wcroot, local_relpath,
                                             scan_deletion_txn, &sd_baton,
                                             scratch_pool));
}


svn_error_t *
svn_wc__db_scan_deletion(const char **base_del_abspath,
                         const char **moved_to_abspath,
                         const char **work_del_abspath,
                         const char **moved_to_op_root_abspath,
                         svn_wc__db_t *db,
                         const char *local_abspath,
                         apr_pool_t *result_pool,
                         apr_pool_t *scratch_pool)
{
  svn_wc__db_wcroot_t *wcroot;
  const char *local_relpath;
  const char *base_del_relpath, *moved_to_relpath, *work_del_relpath;
  const char *moved_to_op_root_relpath;

  SVN_ERR_ASSERT(svn_dirent_is_absolute(local_abspath));

  SVN_ERR(svn_wc__db_wcroot_parse_local_abspath(&wcroot, &local_relpath, db,
                              local_abspath, scratch_pool, scratch_pool));
  VERIFY_USABLE_WCROOT(wcroot);

  SVN_ERR(scan_deletion(&base_del_relpath, &moved_to_relpath,
                        &work_del_relpath, &moved_to_op_root_relpath, wcroot,
                        local_relpath, scratch_pool, scratch_pool));

  if (base_del_abspath)
    {
      *base_del_abspath = (base_del_relpath
                           ? svn_dirent_join(wcroot->abspath,
                                             base_del_relpath, result_pool)
                           : NULL);
    }
  if (moved_to_abspath)
    {
      *moved_to_abspath = (moved_to_relpath
                           ? svn_dirent_join(wcroot->abspath,
                                             moved_to_relpath, result_pool)
                           : NULL);
    }
  if (work_del_abspath)
    {
      *work_del_abspath = (work_del_relpath
                           ? svn_dirent_join(wcroot->abspath,
                                             work_del_relpath, result_pool)
                           : NULL);
    }
  if (moved_to_op_root_abspath)
    {
      *moved_to_op_root_abspath = (moved_to_op_root_relpath
                           ? svn_dirent_join(wcroot->abspath,
                                             moved_to_op_root_relpath,
                                             result_pool)
                           : NULL);
    }

  return SVN_NO_ERROR;
}


svn_error_t *
svn_wc__db_upgrade_begin(svn_sqlite__db_t **sdb,
                         apr_int64_t *repos_id,
                         apr_int64_t *wc_id,
                         svn_wc__db_t *wc_db,
                         const char *dir_abspath,
                         const char *repos_root_url,
                         const char *repos_uuid,
                         apr_pool_t *scratch_pool)
{
  svn_wc__db_wcroot_t *wcroot;
  SVN_ERR(create_db(sdb, repos_id, wc_id, dir_abspath,
                    repos_root_url, repos_uuid,
                    SDB_FILE,
                    wc_db->state_pool, scratch_pool));

  SVN_ERR(svn_wc__db_pdh_create_wcroot(&wcroot,
                                       apr_pstrdup(wc_db->state_pool,
                                                   dir_abspath),
                                       *sdb, *wc_id, FORMAT_FROM_SDB,
                                       FALSE /* auto-upgrade */,
                                       FALSE /* enforce_empty_wq */,
                                       wc_db->state_pool, scratch_pool));

  /* The WCROOT is complete. Stash it into DB.  */
  apr_hash_set(wc_db->dir_data, wcroot->abspath, APR_HASH_KEY_STRING, wcroot);

  return SVN_NO_ERROR;
}


svn_error_t *
svn_wc__db_upgrade_apply_dav_cache(svn_sqlite__db_t *sdb,
                                   const char *dir_relpath,
                                   apr_hash_t *cache_values,
                                   apr_pool_t *scratch_pool)
{
  apr_pool_t *iterpool = svn_pool_create(scratch_pool);
  apr_int64_t wc_id;
  apr_hash_index_t *hi;
  svn_sqlite__stmt_t *stmt;

  SVN_ERR(svn_wc__db_util_fetch_wc_id(&wc_id, sdb, iterpool));

  SVN_ERR(svn_sqlite__get_statement(&stmt, sdb,
                                    STMT_UPDATE_BASE_NODE_DAV_CACHE));

  /* Iterate over all the wcprops, writing each one to the wc_db. */
  for (hi = apr_hash_first(scratch_pool, cache_values);
       hi;
       hi = apr_hash_next(hi))
    {
      const char *name = svn__apr_hash_index_key(hi);
      apr_hash_t *props = svn__apr_hash_index_val(hi);
      const char *local_relpath;

      svn_pool_clear(iterpool);

      local_relpath = svn_relpath_join(dir_relpath, name, iterpool);

      SVN_ERR(svn_sqlite__bindf(stmt, "is", wc_id, local_relpath));
      SVN_ERR(svn_sqlite__bind_properties(stmt, 3, props, iterpool));
      SVN_ERR(svn_sqlite__step_done(stmt));
    }

  svn_pool_destroy(iterpool);

  return SVN_NO_ERROR;
}


svn_error_t *
svn_wc__db_upgrade_apply_props(svn_sqlite__db_t *sdb,
                               const char *dir_abspath,
                               const char *local_relpath,
                               apr_hash_t *base_props,
                               apr_hash_t *revert_props,
                               apr_hash_t *working_props,
                               int original_format,
                               apr_int64_t wc_id,
                               apr_pool_t *scratch_pool)
{
  svn_sqlite__stmt_t *stmt;
  svn_boolean_t have_row;
  apr_int64_t top_op_depth = -1;
  apr_int64_t below_op_depth = -1;
  svn_wc__db_status_t top_presence;
  svn_wc__db_status_t below_presence;
  int affected_rows;

  /* ### working_props: use set_props_txn.
     ### if working_props == NULL, then skip. what if they equal the
     ### pristine props? we should probably do the compare here.
     ###
     ### base props go into WORKING_NODE if avail, otherwise BASE.
     ###
     ### revert only goes into BASE. (and WORKING better be there!)

     Prior to 1.4.0 (ORIGINAL_FORMAT < 8), REVERT_PROPS did not exist. If a
     file was deleted, then a copy (potentially with props) was disallowed
     and could not replace the deletion. An addition *could* be performed,
     but that would never bring its own props.

     1.4.0 through 1.4.5 created the concept of REVERT_PROPS, but had a
     bug in svn_wc_add_repos_file2() whereby a copy-with-props did NOT
     construct a REVERT_PROPS if the target had no props. Thus, reverting
     the delete/copy would see no REVERT_PROPS to restore, leaving the
     props from the copy source intact, and appearing as if they are (now)
     the base props for the previously-deleted file. (wc corruption)

     1.4.6 ensured that an empty REVERT_PROPS would be established at all
     times. See issue 2530, and r861670 as starting points.

     We will use ORIGINAL_FORMAT and SVN_WC__NO_REVERT_FILES to determine
     the handling of our inputs, relative to the state of this node.
  */

  SVN_ERR(svn_sqlite__get_statement(&stmt, sdb, STMT_SELECT_NODE_INFO));
  SVN_ERR(svn_sqlite__bindf(stmt, "is", wc_id, local_relpath));
  SVN_ERR(svn_sqlite__step(&have_row, stmt));
  if (have_row)
    {
      top_op_depth = svn_sqlite__column_int64(stmt, 0);
      top_presence = svn_sqlite__column_token(stmt, 3, presence_map);
      SVN_ERR(svn_sqlite__step(&have_row, stmt));
      if (have_row)
        {
          below_op_depth = svn_sqlite__column_int64(stmt, 0);
          below_presence = svn_sqlite__column_token(stmt, 3, presence_map);
        }
    }
  SVN_ERR(svn_sqlite__reset(stmt));

  /* Detect the buggy scenario described above. We cannot upgrade this
     working copy if we have no idea where BASE_PROPS should go.  */
  if (original_format > SVN_WC__NO_REVERT_FILES
      && revert_props == NULL
      && top_op_depth != -1
      && top_presence == svn_wc__db_status_normal
      && below_op_depth != -1
      && below_presence != svn_wc__db_status_not_present)
    {
      /* There should be REVERT_PROPS, so it appears that we just ran into
         the described bug. Sigh.  */
      return svn_error_createf(SVN_ERR_WC_CORRUPT, NULL,
                               _("The properties of '%s' are in an "
                                 "indeterminate state and cannot be "
                                 "upgraded. See issue #2530."),
                               svn_dirent_local_style(
                                 svn_dirent_join(dir_abspath, local_relpath,
                                                 scratch_pool), scratch_pool));
    }

  /* Need at least one row, or two rows if there are revert props */
  if (top_op_depth == -1
      || (below_op_depth == -1 && revert_props))
    return svn_error_createf(SVN_ERR_WC_CORRUPT, NULL,
                             _("Insufficient NODES rows for '%s'"),
                             svn_dirent_local_style(
                               svn_dirent_join(dir_abspath, local_relpath,
                                               scratch_pool), scratch_pool));

  /* one row, base props only: upper row gets base props
     two rows, base props only: lower row gets base props
     two rows, revert props only: lower row gets revert props
     two rows, base and revert props: upper row gets base, lower gets revert */


  if (revert_props || below_op_depth == -1)
    {
      SVN_ERR(svn_sqlite__get_statement(&stmt, sdb,
                                        STMT_UPDATE_NODE_PROPS));
      SVN_ERR(svn_sqlite__bindf(stmt, "isi",
                                wc_id, local_relpath, top_op_depth));
      SVN_ERR(svn_sqlite__bind_properties(stmt, 4, base_props, scratch_pool));
      SVN_ERR(svn_sqlite__update(&affected_rows, stmt));

      SVN_ERR_ASSERT(affected_rows == 1);
    }

  if (below_op_depth != -1)
    {
      apr_hash_t *props = revert_props ? revert_props : base_props;

      SVN_ERR(svn_sqlite__get_statement(&stmt, sdb,
                                        STMT_UPDATE_NODE_PROPS));
      SVN_ERR(svn_sqlite__bindf(stmt, "isi",
                                wc_id, local_relpath, below_op_depth));
      SVN_ERR(svn_sqlite__bind_properties(stmt, 4, props, scratch_pool));
      SVN_ERR(svn_sqlite__update(&affected_rows, stmt));

      SVN_ERR_ASSERT(affected_rows == 1);
    }

  /* If there are WORKING_PROPS, then they always go into ACTUAL_NODE.  */
  if (working_props != NULL
      && base_props != NULL)
    {
      apr_array_header_t *diffs;

      SVN_ERR(svn_prop_diffs(&diffs, working_props, base_props, scratch_pool));

      if (diffs->nelts == 0)
        working_props = NULL; /* No differences */
    }

  if (working_props != NULL)
    {
      SVN_ERR(set_actual_props(wc_id, local_relpath, working_props,
                               sdb, scratch_pool));
    }

  return SVN_NO_ERROR;
}

svn_error_t *
svn_wc__db_upgrade_insert_external(svn_wc__db_t *db,
                                   const char *local_abspath,
                                   svn_kind_t kind,
                                   const char *parent_abspath,
                                   const char *def_local_abspath,
                                   const char *repos_relpath,
                                   const char *repos_root_url,
                                   const char *repos_uuid,
                                   svn_revnum_t def_peg_revision,
                                   svn_revnum_t def_revision,
                                   apr_pool_t *scratch_pool)
{
  svn_wc__db_wcroot_t *wcroot;
  const char *def_local_relpath;
  svn_sqlite__stmt_t *stmt;
  svn_boolean_t have_row;
  apr_int64_t repos_id;

  SVN_ERR_ASSERT(svn_dirent_is_absolute(local_abspath));

  /* We know only of DEF_LOCAL_ABSPATH that it definitely belongs to "this"
   * WC, i.e. where the svn:externals prop is set. The external target path
   * itself may be "hidden behind" other working copies. */
  SVN_ERR(svn_wc__db_wcroot_parse_local_abspath(&wcroot, &def_local_relpath,
                                                db, def_local_abspath,
                                                scratch_pool, scratch_pool));
  VERIFY_USABLE_WCROOT(wcroot);


  SVN_ERR(svn_sqlite__get_statement(&stmt, wcroot->sdb,
                                    STMT_SELECT_REPOSITORY));
  SVN_ERR(svn_sqlite__bindf(stmt, "s", repos_root_url));
  SVN_ERR(svn_sqlite__step(&have_row, stmt));

  if (have_row)
    repos_id = svn_sqlite__column_int64(stmt, 0);
  SVN_ERR(svn_sqlite__reset(stmt));

  if (!have_row)
    {
      /* Need to set up a new repository row. */
      SVN_ERR(create_repos_id(&repos_id, repos_root_url, repos_uuid,
                              wcroot->sdb, scratch_pool));
    }

  SVN_ERR(svn_sqlite__get_statement(&stmt, wcroot->sdb,
                                    STMT_INSERT_EXTERNAL));

  /* wc_id, local_relpath, parent_relpath, presence, kind, def_local_relpath,
   * repos_id, def_repos_relpath, def_operational_revision, def_revision */
  SVN_ERR(svn_sqlite__bindf(stmt, "issstsis",
                            wcroot->wc_id,
                            svn_dirent_skip_ancestor(wcroot->abspath,
                                                     local_abspath),
                            svn_dirent_skip_ancestor(wcroot->abspath,
                                                     parent_abspath),
                            "normal",
                            kind_map, kind,
                            def_local_relpath,
                            repos_id,
                            repos_relpath));

  if (SVN_IS_VALID_REVNUM(def_peg_revision))
    SVN_ERR(svn_sqlite__bind_revnum(stmt, 9, def_peg_revision));

  if (SVN_IS_VALID_REVNUM(def_revision))
    SVN_ERR(svn_sqlite__bind_revnum(stmt, 10, def_revision));

  SVN_ERR(svn_sqlite__insert(NULL, stmt));

  return SVN_NO_ERROR;
}

svn_error_t *
svn_wc__db_upgrade_get_repos_id(apr_int64_t *repos_id,
                                svn_sqlite__db_t *sdb,
                                const char *repos_root_url,
                                apr_pool_t *scratch_pool)
{
  svn_sqlite__stmt_t *stmt;
  svn_boolean_t have_row;

  SVN_ERR(svn_sqlite__get_statement(&stmt, sdb, STMT_SELECT_REPOSITORY));
  SVN_ERR(svn_sqlite__bindf(stmt, "s", repos_root_url));
  SVN_ERR(svn_sqlite__step(&have_row, stmt));

  if (!have_row)
    return svn_error_createf(SVN_ERR_WC_DB_ERROR, svn_sqlite__reset(stmt),
                             _("Repository '%s' not found in the database"),
                             repos_root_url);

  *repos_id = svn_sqlite__column_int64(stmt, 0);
  return svn_error_trace(svn_sqlite__reset(stmt));
}


svn_error_t *
svn_wc__db_wq_add(svn_wc__db_t *db,
                  const char *wri_abspath,
                  const svn_skel_t *work_item,
                  apr_pool_t *scratch_pool)
{
  svn_wc__db_wcroot_t *wcroot;
  const char *local_relpath;

  SVN_ERR_ASSERT(svn_dirent_is_absolute(wri_abspath));

  /* Quick exit, if there are no work items to queue up.  */
  if (work_item == NULL)
    return SVN_NO_ERROR;

  SVN_ERR(svn_wc__db_wcroot_parse_local_abspath(&wcroot, &local_relpath, db,
                              wri_abspath, scratch_pool, scratch_pool));
  VERIFY_USABLE_WCROOT(wcroot);

  /* Add the work item(s) to the WORK_QUEUE.  */
  return svn_error_trace(add_work_items(wcroot->sdb, work_item,
                                        scratch_pool));
}

/* Baton for wq_fetch_next */
struct wq_fetch_next_baton_t
{
  apr_uint64_t id;
  svn_skel_t *work_item;
  apr_pool_t *result_pool;
};

static svn_error_t *
wq_fetch_next(void *baton,
             svn_wc__db_wcroot_t *wcroot,
             const char *local_relpath,
             apr_pool_t *scratch_pool)
{
  svn_sqlite__stmt_t *stmt;
  struct wq_fetch_next_baton_t *fnb = baton;
  svn_boolean_t have_row;

  if (fnb->id != 0)
    {
      SVN_ERR(svn_sqlite__get_statement(&stmt, wcroot->sdb,
                                        STMT_DELETE_WORK_ITEM));
      SVN_ERR(svn_sqlite__bind_int64(stmt, 1, fnb->id));

      SVN_ERR(svn_sqlite__step_done(stmt));
    }

  SVN_ERR(svn_sqlite__get_statement(&stmt, wcroot->sdb,
                                    STMT_SELECT_WORK_ITEM));
  SVN_ERR(svn_sqlite__step(&have_row, stmt));

  if (!have_row)
    {
      fnb->id = 0;
      fnb->work_item = NULL;
    }
  else
    {
      apr_size_t len;
      const void *val;

      fnb->id = svn_sqlite__column_int64(stmt, 0);

      val = svn_sqlite__column_blob(stmt, 1, &len, fnb->result_pool);

      fnb->work_item = svn_skel__parse(val, len, fnb->result_pool);
    }

  return svn_error_trace(svn_sqlite__reset(stmt));
}

svn_error_t *
svn_wc__db_wq_fetch_next(apr_uint64_t *id,
                         svn_skel_t **work_item,
                         svn_wc__db_t *db,
                         const char *wri_abspath,
                         apr_uint64_t completed_id,
                         apr_pool_t *result_pool,
                         apr_pool_t *scratch_pool)
{
  svn_wc__db_wcroot_t *wcroot;
  const char *local_relpath;
  struct wq_fetch_next_baton_t fnb;

  SVN_ERR_ASSERT(id != NULL);
  SVN_ERR_ASSERT(work_item != NULL);
  SVN_ERR_ASSERT(svn_dirent_is_absolute(wri_abspath));

  SVN_ERR(svn_wc__db_wcroot_parse_local_abspath(&wcroot, &local_relpath, db,
                              wri_abspath, scratch_pool, scratch_pool));
  VERIFY_USABLE_WCROOT(wcroot);

  fnb.id = completed_id;
  fnb.result_pool = result_pool;

  SVN_ERR(svn_wc__db_with_txn(wcroot, local_relpath, wq_fetch_next, &fnb,
                              scratch_pool));

  *id = fnb.id;
  *work_item = fnb.work_item;

  return SVN_NO_ERROR;
}


/* ### temporary API. remove before release.  */
svn_error_t *
svn_wc__db_temp_get_format(int *format,
                           svn_wc__db_t *db,
                           const char *local_dir_abspath,
                           apr_pool_t *scratch_pool)
{
  svn_wc__db_wcroot_t *wcroot;
  const char *local_relpath;
  svn_error_t *err;

  SVN_ERR_ASSERT(svn_dirent_is_absolute(local_dir_abspath));
  /* ### assert that we were passed a directory?  */

  err = svn_wc__db_wcroot_parse_local_abspath(&wcroot, &local_relpath, db,
                                local_dir_abspath, scratch_pool, scratch_pool);

  /* If we hit an error examining this directory, then declare this
     directory to not be a working copy.  */
  if (err)
    {
      if (err && err->apr_err != SVN_ERR_WC_NOT_WORKING_COPY)
        return svn_error_trace(err);
      svn_error_clear(err);

      /* Remap the returned error.  */
      *format = 0;
      return svn_error_createf(SVN_ERR_WC_MISSING, NULL,
                               _("'%s' is not a working copy"),
                               svn_dirent_local_style(local_dir_abspath,
                                                      scratch_pool));
    }

  SVN_ERR_ASSERT(wcroot != NULL);
  SVN_ERR_ASSERT(wcroot->format >= 1);

  *format = wcroot->format;

  return SVN_NO_ERROR;
}

/* ### temporary API. remove before release.  */
svn_wc_adm_access_t *
svn_wc__db_temp_get_access(svn_wc__db_t *db,
                           const char *local_dir_abspath,
                           apr_pool_t *scratch_pool)
{
  const char *local_relpath;
  svn_wc__db_wcroot_t *wcroot;
  svn_error_t *err;

  SVN_ERR_ASSERT_NO_RETURN(svn_dirent_is_absolute(local_dir_abspath));

  /* ### we really need to assert that we were passed a directory. sometimes
     ### adm_retrieve_internal is asked about a file, and then it asks us
     ### for an access baton for it. we should definitely return NULL, but
     ### ideally: the caller would never ask us about a non-directory.  */

  err = svn_wc__db_wcroot_parse_local_abspath(&wcroot, &local_relpath,
                            db, local_dir_abspath, scratch_pool, scratch_pool);
  if (err)
    {
      svn_error_clear(err);
      return NULL;
    }

  if (!wcroot)
    return NULL;

  return apr_hash_get(wcroot->access_cache, local_dir_abspath,
                      APR_HASH_KEY_STRING);
}


/* ### temporary API. remove before release.  */
void
svn_wc__db_temp_set_access(svn_wc__db_t *db,
                           const char *local_dir_abspath,
                           svn_wc_adm_access_t *adm_access,
                           apr_pool_t *scratch_pool)
{
  const char *local_relpath;
  svn_wc__db_wcroot_t *wcroot;
  svn_error_t *err;

  SVN_ERR_ASSERT_NO_RETURN(svn_dirent_is_absolute(local_dir_abspath));
  /* ### assert that we were passed a directory?  */

  err = svn_wc__db_wcroot_parse_local_abspath(&wcroot, &local_relpath,
                            db, local_dir_abspath, scratch_pool, scratch_pool);
  if (err)
    {
      /* We don't even have a wcroot, so just bail. */
      svn_error_clear(err);
      return;
    }

  /* Better not override something already there.  */
  SVN_ERR_ASSERT_NO_RETURN(apr_hash_get(wcroot->access_cache,
                                        local_dir_abspath,
                                        APR_HASH_KEY_STRING) == NULL);
  apr_hash_set(wcroot->access_cache, local_dir_abspath,
               APR_HASH_KEY_STRING, adm_access);
}


/* ### temporary API. remove before release.  */
svn_error_t *
svn_wc__db_temp_close_access(svn_wc__db_t *db,
                             const char *local_dir_abspath,
                             svn_wc_adm_access_t *adm_access,
                             apr_pool_t *scratch_pool)
{
  const char *local_relpath;
  svn_wc__db_wcroot_t *wcroot;

  SVN_ERR_ASSERT(svn_dirent_is_absolute(local_dir_abspath));
  /* ### assert that we were passed a directory?  */

  SVN_ERR(svn_wc__db_wcroot_parse_local_abspath(&wcroot, &local_relpath, db,
                              local_dir_abspath, scratch_pool, scratch_pool));
  apr_hash_set(wcroot->access_cache, local_dir_abspath,
               APR_HASH_KEY_STRING, NULL);

  return SVN_NO_ERROR;
}


/* ### temporary API. remove before release.  */
void
svn_wc__db_temp_clear_access(svn_wc__db_t *db,
                             const char *local_dir_abspath,
                             apr_pool_t *scratch_pool)
{
  const char *local_relpath;
  svn_wc__db_wcroot_t *wcroot;
  svn_error_t *err;

  SVN_ERR_ASSERT_NO_RETURN(svn_dirent_is_absolute(local_dir_abspath));
  /* ### assert that we were passed a directory?  */

  err = svn_wc__db_wcroot_parse_local_abspath(&wcroot, &local_relpath,
                            db, local_dir_abspath, scratch_pool, scratch_pool);
  if (err)
    {
      svn_error_clear(err);
      return;
    }

  apr_hash_set(wcroot->access_cache, local_dir_abspath,
               APR_HASH_KEY_STRING, NULL);
}


apr_hash_t *
svn_wc__db_temp_get_all_access(svn_wc__db_t *db,
                               apr_pool_t *result_pool)
{
  apr_hash_t *result = apr_hash_make(result_pool);
  apr_hash_index_t *hi;

  for (hi = apr_hash_first(result_pool, db->dir_data);
       hi;
       hi = apr_hash_next(hi))
    {
      const svn_wc__db_wcroot_t *wcroot = svn__apr_hash_index_val(hi);

      /* This is highly redundant, 'cause the same WCROOT will appear many
         times in dir_data. */
      result = apr_hash_overlay(result_pool, result, wcroot->access_cache);
    }

  return result;
}


svn_error_t *
svn_wc__db_temp_borrow_sdb(svn_sqlite__db_t **sdb,
                           svn_wc__db_t *db,
                           const char *local_dir_abspath,
                           apr_pool_t *scratch_pool)
{
  svn_wc__db_wcroot_t *wcroot;
  const char *local_relpath;

  SVN_ERR_ASSERT(svn_dirent_is_absolute(local_dir_abspath));

  SVN_ERR(svn_wc__db_wcroot_parse_local_abspath(&wcroot, &local_relpath, db,
                            local_dir_abspath, scratch_pool, scratch_pool));
  VERIFY_USABLE_WCROOT(wcroot);

  *sdb = wcroot->sdb;

  return SVN_NO_ERROR;
}


svn_error_t *
svn_wc__db_read_conflict_victims(const apr_array_header_t **victims,
                                 svn_wc__db_t *db,
                                 const char *local_abspath,
                                 apr_pool_t *result_pool,
                                 apr_pool_t *scratch_pool)
{
  svn_wc__db_wcroot_t *wcroot;
  const char *local_relpath;
  svn_sqlite__stmt_t *stmt;
  svn_boolean_t have_row;
  apr_array_header_t *new_victims;

  /* The parent should be a working copy directory. */
  SVN_ERR(svn_wc__db_wcroot_parse_local_abspath(&wcroot, &local_relpath, db,
                              local_abspath, scratch_pool, scratch_pool));
  VERIFY_USABLE_WCROOT(wcroot);

  /* ### This will be much easier once we have all conflicts in one
         field of actual*/

  /* Look for text, tree and property conflicts in ACTUAL */
  SVN_ERR(svn_sqlite__get_statement(&stmt, wcroot->sdb,
                                    STMT_SELECT_ACTUAL_CONFLICT_VICTIMS));
  SVN_ERR(svn_sqlite__bindf(stmt, "is", wcroot->wc_id, local_relpath));

  new_victims = apr_array_make(result_pool, 0, sizeof(const char *));

  SVN_ERR(svn_sqlite__step(&have_row, stmt));
  while (have_row)
    {
      const char *child_relpath = svn_sqlite__column_text(stmt, 0, NULL);

      APR_ARRAY_PUSH(new_victims, const char *) =
                            svn_relpath_basename(child_relpath, result_pool);

      SVN_ERR(svn_sqlite__step(&have_row, stmt));
    }

  SVN_ERR(svn_sqlite__reset(stmt));

  *victims = new_victims;
  return SVN_NO_ERROR;
}


svn_error_t *
svn_wc__db_get_conflict_marker_files(apr_hash_t **marker_files,
                                     svn_wc__db_t *db,
                                     const char *local_abspath,
                                     apr_pool_t *result_pool,
                                     apr_pool_t *scratch_pool)
{
  svn_wc__db_wcroot_t *wcroot;
  const char *local_relpath;
  svn_sqlite__stmt_t *stmt;
  svn_boolean_t have_row;

  /* The parent should be a working copy directory. */
  SVN_ERR(svn_wc__db_wcroot_parse_local_abspath(&wcroot, &local_relpath, db,
                              local_abspath, scratch_pool, scratch_pool));
  VERIFY_USABLE_WCROOT(wcroot);

  /* Look for text and property conflicts in ACTUAL */
  SVN_ERR(svn_sqlite__get_statement(&stmt, wcroot->sdb,
                                    STMT_SELECT_CONFLICT_MARKER_FILES));
  SVN_ERR(svn_sqlite__bindf(stmt, "is", wcroot->wc_id, local_relpath));
  SVN_ERR(svn_sqlite__step(&have_row, stmt));

  if (have_row)
    *marker_files = apr_hash_make(result_pool);
  else
    *marker_files = NULL;

  while (have_row)
    {
      /* Collect the basenames of any conflict marker files. */
      const char *marker_relpath;
      const char *base_name;
      int i;

      for (i = 0; i < 4; i++)
        {
          marker_relpath = svn_sqlite__column_text(stmt, i, scratch_pool);
          if (marker_relpath)
            {
              base_name = svn_relpath_basename(marker_relpath, result_pool);
              apr_hash_set(*marker_files, base_name, APR_HASH_KEY_STRING,
                           base_name);
            }
        }

      SVN_ERR(svn_sqlite__step(&have_row, stmt));
    }

  return svn_sqlite__reset(stmt);
}


svn_error_t *
svn_wc__db_read_conflicts(const apr_array_header_t **conflicts,
                          svn_wc__db_t *db,
                          const char *local_abspath,
                          apr_pool_t *result_pool,
                          apr_pool_t *scratch_pool)
{
  svn_wc__db_wcroot_t *wcroot;
  const char *local_relpath;
  svn_sqlite__stmt_t *stmt;
  svn_boolean_t have_row;
  apr_array_header_t *cflcts;

  /* The parent should be a working copy directory. */
  SVN_ERR(svn_wc__db_wcroot_parse_local_abspath(&wcroot, &local_relpath, db,
                              local_abspath, scratch_pool, scratch_pool));
  VERIFY_USABLE_WCROOT(wcroot);

  /* ### This will be much easier once we have all conflicts in one
         field of actual.*/

  /* First look for text and property conflicts in ACTUAL */
  SVN_ERR(svn_sqlite__get_statement(&stmt, wcroot->sdb,
                                    STMT_SELECT_CONFLICT_DETAILS));
  SVN_ERR(svn_sqlite__bindf(stmt, "is", wcroot->wc_id, local_relpath));

  cflcts = apr_array_make(result_pool, 4,
                           sizeof(svn_wc_conflict_description2_t*));

  SVN_ERR(svn_sqlite__step(&have_row, stmt));

  if (have_row)
    {
      const char *prop_reject;
      const char *conflict_old;
      const char *conflict_new;
      const char *conflict_working;
      const char *conflict_data;

      /* ### Store in description! */
      prop_reject = svn_sqlite__column_text(stmt, 0, NULL);
      if (prop_reject)
        {
          svn_wc_conflict_description2_t *desc;

          desc  = svn_wc_conflict_description_create_prop2(local_abspath,
                                                           svn_node_unknown,
                                                           "",
                                                           result_pool);

          desc->their_abspath = svn_dirent_join(wcroot->abspath, prop_reject,
                                                result_pool);

          APR_ARRAY_PUSH(cflcts, svn_wc_conflict_description2_t*) = desc;
        }

      conflict_old = svn_sqlite__column_text(stmt, 1, NULL);
      conflict_new = svn_sqlite__column_text(stmt, 2, NULL);
      conflict_working = svn_sqlite__column_text(stmt, 3, NULL);

      if (conflict_old || conflict_new || conflict_working)
        {
          svn_wc_conflict_description2_t *desc
              = svn_wc_conflict_description_create_text2(local_abspath,
                                                         result_pool);

          if (conflict_old)
            desc->base_abspath = svn_dirent_join(wcroot->abspath, conflict_old,
                                                 result_pool);
          if (conflict_new)
            desc->their_abspath = svn_dirent_join(wcroot->abspath, conflict_new,
                                                  result_pool);
          if (conflict_working)
            desc->my_abspath = svn_dirent_join(wcroot->abspath,
                                               conflict_working, result_pool);
          desc->merged_file = svn_dirent_basename(local_abspath, result_pool);

          APR_ARRAY_PUSH(cflcts, svn_wc_conflict_description2_t*) = desc;
        }

      conflict_data = svn_sqlite__column_text(stmt, 4, scratch_pool);
      if (conflict_data)
        {
          const svn_wc_conflict_description2_t *desc;
          const svn_skel_t *skel;
          svn_error_t *err;

          skel = svn_skel__parse(conflict_data, strlen(conflict_data),
                                 scratch_pool);
          err = svn_wc__deserialize_conflict(&desc, skel,
                          svn_dirent_dirname(local_abspath, scratch_pool),
                          result_pool, scratch_pool);

          if (err)
            SVN_ERR(svn_error_compose_create(err,
                                             svn_sqlite__reset(stmt)));

          APR_ARRAY_PUSH(cflcts, const svn_wc_conflict_description2_t *) = desc;
        }
    }

  SVN_ERR(svn_sqlite__reset(stmt));

  *conflicts = cflcts;

  return SVN_NO_ERROR;
}


svn_error_t *
svn_wc__db_read_kind(svn_kind_t *kind,
                     svn_wc__db_t *db,
                     const char *local_abspath,
                     svn_boolean_t allow_missing,
                     apr_pool_t *scratch_pool)
{
  svn_wc__db_wcroot_t *wcroot;
  const char *local_relpath;
  svn_sqlite__stmt_t *stmt_info;
  svn_boolean_t have_info;

  SVN_ERR_ASSERT(svn_dirent_is_absolute(local_abspath));

  SVN_ERR(svn_wc__db_wcroot_parse_local_abspath(&wcroot, &local_relpath, db,
                              local_abspath, scratch_pool, scratch_pool));
  VERIFY_USABLE_WCROOT(wcroot);

  SVN_ERR(svn_sqlite__get_statement(&stmt_info, wcroot->sdb,
                                    STMT_SELECT_NODE_INFO));
  SVN_ERR(svn_sqlite__bindf(stmt_info, "is", wcroot->wc_id, local_relpath));
  SVN_ERR(svn_sqlite__step(&have_info, stmt_info));

  if (!have_info)
    {
      if (allow_missing)
        {
          *kind = svn_kind_unknown;
          SVN_ERR(svn_sqlite__reset(stmt_info));
          return SVN_NO_ERROR;
        }
      else
        {
          SVN_ERR(svn_sqlite__reset(stmt_info));
          return svn_error_createf(SVN_ERR_WC_PATH_NOT_FOUND, NULL,
                                   _("The node '%s' was not found."),
                                   path_for_error_message(wcroot,
                                                          local_relpath,
                                                          scratch_pool));
        }
    }

  *kind = svn_sqlite__column_token(stmt_info, 4, kind_map);

  return svn_error_trace(svn_sqlite__reset(stmt_info));
}


svn_error_t *
svn_wc__db_node_hidden(svn_boolean_t *hidden,
                       svn_wc__db_t *db,
                       const char *local_abspath,
                       apr_pool_t *scratch_pool)
{
  svn_wc__db_wcroot_t *wcroot;
  const char *local_relpath;
  svn_wc__db_status_t status;

  SVN_ERR_ASSERT(svn_dirent_is_absolute(local_abspath));

  SVN_ERR(svn_wc__db_wcroot_parse_local_abspath(&wcroot, &local_relpath, db,
                              local_abspath, scratch_pool, scratch_pool));
  VERIFY_USABLE_WCROOT(wcroot);

  SVN_ERR(read_info(&status, NULL, NULL, NULL, NULL, NULL,
                    NULL, NULL, NULL, NULL, NULL, NULL, NULL, NULL,
                    NULL, NULL, NULL, NULL, NULL, NULL, NULL, NULL,
                    NULL, NULL, NULL,
                    wcroot, local_relpath,
                    scratch_pool, scratch_pool));

  *hidden = (status == svn_wc__db_status_server_excluded
             || status == svn_wc__db_status_not_present
             || status == svn_wc__db_status_excluded);

  return SVN_NO_ERROR;
}


svn_error_t *
svn_wc__db_is_wcroot(svn_boolean_t *is_root,
                     svn_wc__db_t *db,
                     const char *local_abspath,
                     apr_pool_t *scratch_pool)
{
  svn_wc__db_wcroot_t *wcroot;
  const char *local_relpath;

  SVN_ERR_ASSERT(svn_dirent_is_absolute(local_abspath));

  SVN_ERR(svn_wc__db_wcroot_parse_local_abspath(&wcroot, &local_relpath, db,
                              local_abspath, scratch_pool, scratch_pool));
  VERIFY_USABLE_WCROOT(wcroot);

  if (*local_relpath != '\0')
    {
      *is_root = FALSE; /* Node is a file, or has a parent directory within
                           the same wcroot */
      return SVN_NO_ERROR;
    }

   *is_root = TRUE;

   return SVN_NO_ERROR;
}


svn_error_t *
svn_wc__db_temp_wcroot_tempdir(const char **temp_dir_abspath,
                               svn_wc__db_t *db,
                               const char *wri_abspath,
                               apr_pool_t *result_pool,
                               apr_pool_t *scratch_pool)
{
  svn_wc__db_wcroot_t *wcroot;
  const char *local_relpath;

  SVN_ERR_ASSERT(temp_dir_abspath != NULL);
  SVN_ERR_ASSERT(svn_dirent_is_absolute(wri_abspath));

  SVN_ERR(svn_wc__db_wcroot_parse_local_abspath(&wcroot, &local_relpath, db,
                              wri_abspath, scratch_pool, scratch_pool));
  VERIFY_USABLE_WCROOT(wcroot);

  *temp_dir_abspath = svn_dirent_join_many(result_pool,
                                           wcroot->abspath,
                                           svn_wc_get_adm_dir(scratch_pool),
                                           WCROOT_TEMPDIR_RELPATH,
                                           NULL);
  return SVN_NO_ERROR;
}


/* Baton for wclock_obtain_cb() */
struct wclock_obtain_baton_t
{
  int levels_to_lock;
  svn_boolean_t steal_lock;
};


/* Helper for wclock_obtain_cb() to steal an existing lock */
static svn_error_t *
wclock_steal(svn_wc__db_wcroot_t *wcroot,
             const char *local_relpath,
             apr_pool_t *scratch_pool)
{
  svn_sqlite__stmt_t *stmt;

  SVN_ERR(svn_sqlite__get_statement(&stmt, wcroot->sdb, STMT_DELETE_WC_LOCK));
  SVN_ERR(svn_sqlite__bindf(stmt, "is", wcroot->wc_id, local_relpath));

  SVN_ERR(svn_sqlite__step_done(stmt));

  return SVN_NO_ERROR;
}


/* svn_sqlite__transaction_callback_t for svn_wc__db_wclock_obtain() */
static svn_error_t *
wclock_obtain_cb(void *baton,
                 svn_wc__db_wcroot_t *wcroot,
                 const char *local_relpath,
                 apr_pool_t *scratch_pool)
{
  struct wclock_obtain_baton_t *bt = baton;
  svn_sqlite__stmt_t *stmt;
  svn_error_t *err;
  const char *lock_relpath;
  int max_depth;
  int lock_depth;
  svn_boolean_t got_row;
  const char *filter;

  svn_wc__db_wclock_t lock;

  /* Upgrade locks the root before the node exists.  Apart from that
     the root node always exists so we will just skip the check.

     ### Perhaps the lock for upgrade should be created when the db is
         created?  1.6 used to lock .svn on creation. */
  if (local_relpath[0])
    {
      svn_boolean_t exists;

      SVN_ERR(does_node_exist(&exists, wcroot, local_relpath));
      if (!exists)
        return svn_error_createf(SVN_ERR_WC_PATH_NOT_FOUND, NULL,
                                 _("The node '%s' was not found."),
                                 path_for_error_message(wcroot,
                                                        local_relpath,
                                                        scratch_pool));
    }

  filter = construct_like_arg(local_relpath, scratch_pool);

  /* Check if there are nodes locked below the new lock root */
  SVN_ERR(svn_sqlite__get_statement(&stmt, wcroot->sdb, STMT_FIND_WC_LOCK));
  SVN_ERR(svn_sqlite__bindf(stmt, "is", wcroot->wc_id, filter));

  lock_depth = (int)relpath_depth(local_relpath);
  max_depth = lock_depth + bt->levels_to_lock;

  SVN_ERR(svn_sqlite__step(&got_row, stmt));

  while (got_row)
    {
      svn_boolean_t own_lock;

      lock_relpath = svn_sqlite__column_text(stmt, 0, scratch_pool);

      /* If we are not locking with depth infinity, check if this lock
         voids our lock request */
      if (bt->levels_to_lock >= 0
          && relpath_depth(lock_relpath) > max_depth)
        {
          SVN_ERR(svn_sqlite__step(&got_row, stmt));
          continue;
        }

      /* Check if we are the lock owner, because we should be able to
         extend our lock. */
      err = wclock_owns_lock(&own_lock, wcroot, lock_relpath,
                             TRUE, scratch_pool);

      if (err)
        SVN_ERR(svn_error_compose_create(err, svn_sqlite__reset(stmt)));

      if (!own_lock && !bt->steal_lock)
        {
          SVN_ERR(svn_sqlite__reset(stmt));
          err = svn_error_createf(SVN_ERR_WC_LOCKED, NULL,
                                   _("'%s' is already locked."),
                                   path_for_error_message(wcroot,
                                                          lock_relpath,
                                                          scratch_pool));
          return svn_error_createf(SVN_ERR_WC_LOCKED, err,
                                   _("Working copy '%s' locked."),
                                   path_for_error_message(wcroot,
                                                          local_relpath,
                                                          scratch_pool));
        }
      else if (!own_lock)
        {
          err = wclock_steal(wcroot, lock_relpath, scratch_pool);

          if (err)
            SVN_ERR(svn_error_compose_create(err, svn_sqlite__reset(stmt)));
        }

      SVN_ERR(svn_sqlite__step(&got_row, stmt));
    }

  SVN_ERR(svn_sqlite__reset(stmt));

  if (bt->steal_lock)
    SVN_ERR(wclock_steal(wcroot, local_relpath, scratch_pool));

  SVN_ERR(svn_sqlite__get_statement(&stmt, wcroot->sdb, STMT_SELECT_WC_LOCK));
  lock_relpath = local_relpath;

  while (TRUE)
    {
      SVN_ERR(svn_sqlite__bindf(stmt, "is", wcroot->wc_id, lock_relpath));

      SVN_ERR(svn_sqlite__step(&got_row, stmt));

      if (got_row)
        {
          int levels = svn_sqlite__column_int(stmt, 0);
          if (levels >= 0)
            levels += (int)relpath_depth(lock_relpath);

          SVN_ERR(svn_sqlite__reset(stmt));

          if (levels == -1 || levels >= lock_depth)
            {

              err = svn_error_createf(
                              SVN_ERR_WC_LOCKED, NULL,
                              _("'%s' is already locked."),
                              svn_dirent_local_style(
                                       svn_dirent_join(wcroot->abspath,
                                                       lock_relpath,
                                                       scratch_pool),
                              scratch_pool));
              return svn_error_createf(
                              SVN_ERR_WC_LOCKED, err,
                              _("Working copy '%s' locked."),
                              path_for_error_message(wcroot,
                                                     local_relpath,
                                                     scratch_pool));
            }

          break; /* There can't be interesting locks on higher nodes */
        }
      else
        SVN_ERR(svn_sqlite__reset(stmt));

      if (!*lock_relpath)
        break;

      lock_relpath = svn_relpath_dirname(lock_relpath, scratch_pool);
    }

  SVN_ERR(svn_sqlite__get_statement(&stmt, wcroot->sdb, STMT_INSERT_WC_LOCK));
  SVN_ERR(svn_sqlite__bindf(stmt, "isi", wcroot->wc_id, local_relpath,
                            (apr_int64_t) bt->levels_to_lock));
  err = svn_sqlite__insert(NULL, stmt);
  if (err)
    return svn_error_createf(SVN_ERR_WC_LOCKED, err,
                             _("Working copy '%s' locked"),
                             path_for_error_message(wcroot,
                                                    local_relpath,
                                                    scratch_pool));

  /* And finally store that we obtained the lock */
  lock.local_relpath = apr_pstrdup(wcroot->owned_locks->pool, local_relpath);
  lock.levels = bt->levels_to_lock;
  APR_ARRAY_PUSH(wcroot->owned_locks, svn_wc__db_wclock_t) = lock;

  return SVN_NO_ERROR;
}


svn_error_t *
svn_wc__db_wclock_obtain(svn_wc__db_t *db,
                         const char *local_abspath,
                         int levels_to_lock,
                         svn_boolean_t steal_lock,
                         apr_pool_t *scratch_pool)
{
  svn_wc__db_wcroot_t *wcroot;
  const char *local_relpath;
  struct wclock_obtain_baton_t baton;

  SVN_ERR_ASSERT(levels_to_lock >= -1);
  SVN_ERR_ASSERT(svn_dirent_is_absolute(local_abspath));

  SVN_ERR(svn_wc__db_wcroot_parse_local_abspath(&wcroot, &local_relpath,
                                             db, local_abspath,
                                             scratch_pool, scratch_pool));
  VERIFY_USABLE_WCROOT(wcroot);

  if (!steal_lock)
    {
      int i;
      int depth = (int)relpath_depth(local_relpath);

      for (i = 0; i < wcroot->owned_locks->nelts; i++)
        {
          svn_wc__db_wclock_t* lock = &APR_ARRAY_IDX(wcroot->owned_locks,
                                                     i, svn_wc__db_wclock_t);

          if (svn_relpath_skip_ancestor(lock->local_relpath, local_relpath)
              && (lock->levels == -1
                  || (lock->levels + relpath_depth(lock->local_relpath))
                            >= depth))
            {
              return svn_error_createf(
                SVN_ERR_WC_LOCKED, NULL,
                _("'%s' is already locked via '%s'."),
                svn_dirent_local_style(local_abspath, scratch_pool),
                path_for_error_message(wcroot, lock->local_relpath,
                                       scratch_pool));
            }
        }
    }

  baton.steal_lock = steal_lock;
  baton.levels_to_lock = levels_to_lock;

  return svn_error_trace(svn_wc__db_with_txn(wcroot, local_relpath,
                                             wclock_obtain_cb, &baton,
                                             scratch_pool));
}


/* Implements svn_wc__db_txn_callback_t. */
static svn_error_t *
is_wclocked(void *baton,
            svn_wc__db_wcroot_t *wcroot,
            const char *dir_relpath,
            apr_pool_t *scratch_pool)
{
  svn_boolean_t *locked = baton;
  svn_sqlite__stmt_t *stmt;
  svn_boolean_t have_row;
  apr_int64_t dir_depth = relpath_depth(dir_relpath);
  const char *first_relpath;

  /* Check for locks on all directories that might be ancestors.
     As our new apis only use recursive locks the number of locks stored
     in the DB will be very low */
  SVN_ERR(svn_sqlite__get_statement(&stmt, wcroot->sdb,
                                    STMT_SELECT_ANCESTOR_WCLOCKS));

  /* Get the top level relpath to reduce the worst case number of results
     to the number of directories below this node plus two.
     (1: the node itself and 2: the wcroot). */
  first_relpath = strchr(dir_relpath, '/');

  if (first_relpath != NULL)
    first_relpath = apr_pstrndup(scratch_pool, dir_relpath,
                                 first_relpath - dir_relpath);
  else
    first_relpath = dir_relpath;

  SVN_ERR(svn_sqlite__bindf(stmt, "iss",
                            wcroot->wc_id,
                            dir_relpath,
                            first_relpath));

  SVN_ERR(svn_sqlite__step(&have_row, stmt));

  while (have_row)
    {
      const char *relpath = svn_sqlite__column_text(stmt, 0, NULL);

      if (svn_relpath_skip_ancestor(relpath, dir_relpath))
        {
          /* Any row here means there can be no locks closer to root
             that extend past here. */
          apr_int64_t locked_levels = svn_sqlite__column_int64(stmt, 1);
          apr_int64_t row_depth = relpath_depth(relpath);

          *locked = (locked_levels == -1
                     || locked_levels + row_depth >= dir_depth);
          SVN_ERR(svn_sqlite__reset(stmt));
          return SVN_NO_ERROR;
        }

      SVN_ERR(svn_sqlite__step(&have_row, stmt));
    }

  *locked = FALSE;

  return svn_error_trace(svn_sqlite__reset(stmt));
}


svn_error_t *
svn_wc__db_wclocked(svn_boolean_t *locked,
                    svn_wc__db_t *db,
                    const char *local_abspath,
                    apr_pool_t *scratch_pool)
{
  svn_wc__db_wcroot_t *wcroot;
  const char *local_relpath;

  SVN_ERR(svn_wc__db_wcroot_parse_local_abspath(&wcroot, &local_relpath, db,
                              local_abspath, scratch_pool, scratch_pool));
  VERIFY_USABLE_WCROOT(wcroot);

  SVN_ERR(svn_wc__db_with_txn(wcroot, local_relpath, is_wclocked, locked,
                              scratch_pool));

  return SVN_NO_ERROR;
}


svn_error_t *
svn_wc__db_wclock_release(svn_wc__db_t *db,
                          const char *local_abspath,
                          apr_pool_t *scratch_pool)
{
  svn_sqlite__stmt_t *stmt;
  svn_wc__db_wcroot_t *wcroot;
  const char *local_relpath;
  int i;
  apr_array_header_t *owned_locks;

  SVN_ERR(svn_wc__db_wcroot_parse_local_abspath(&wcroot, &local_relpath, db,
                              local_abspath, scratch_pool, scratch_pool));

  VERIFY_USABLE_WCROOT(wcroot);

  /* First check and remove the owns-lock information as failure in
     removing the db record implies that we have to steal the lock later. */
  owned_locks = wcroot->owned_locks;
  for (i = 0; i < owned_locks->nelts; i++)
    {
      svn_wc__db_wclock_t *lock = &APR_ARRAY_IDX(owned_locks, i,
                                                 svn_wc__db_wclock_t);

      if (strcmp(lock->local_relpath, local_relpath) == 0)
        break;
    }

  if (i >= owned_locks->nelts)
    return svn_error_createf(SVN_ERR_WC_NOT_LOCKED, NULL,
                             _("Working copy not locked at '%s'."),
                             svn_dirent_local_style(local_abspath,
                                                    scratch_pool));

  if (i < owned_locks->nelts)
    {
      owned_locks->nelts--;

      /* Move the last item in the array to the deleted place */
      if (owned_locks->nelts > 0)
        APR_ARRAY_IDX(owned_locks, i, svn_wc__db_wclock_t) =
           APR_ARRAY_IDX(owned_locks, owned_locks->nelts, svn_wc__db_wclock_t);
    }

  SVN_ERR(svn_sqlite__get_statement(&stmt, wcroot->sdb,
                                    STMT_DELETE_WC_LOCK));

  SVN_ERR(svn_sqlite__bindf(stmt, "is", wcroot->wc_id, local_relpath));

  SVN_ERR(svn_sqlite__step_done(stmt));

  return SVN_NO_ERROR;
}


/* Like svn_wc__db_wclock_owns_lock() but taking WCROOT+LOCAL_RELPATH instead
   of DB+LOCAL_ABSPATH.  */
static svn_error_t *
wclock_owns_lock(svn_boolean_t *own_lock,
                 svn_wc__db_wcroot_t *wcroot,
                 const char *local_relpath,
                 svn_boolean_t exact,
                 apr_pool_t *scratch_pool)
{
  apr_array_header_t *owned_locks;
  int lock_level;
  int i;

  *own_lock = FALSE;
  owned_locks = wcroot->owned_locks;
  lock_level = (int)relpath_depth(local_relpath);

  if (exact)
    {
      for (i = 0; i < owned_locks->nelts; i++)
        {
          svn_wc__db_wclock_t *lock = &APR_ARRAY_IDX(owned_locks, i,
                                                     svn_wc__db_wclock_t);

          if (strcmp(lock->local_relpath, local_relpath) == 0)
            {
              *own_lock = TRUE;
              return SVN_NO_ERROR;
            }
        }
    }
  else
    {
      for (i = 0; i < owned_locks->nelts; i++)
        {
          svn_wc__db_wclock_t *lock = &APR_ARRAY_IDX(owned_locks, i,
                                                     svn_wc__db_wclock_t);

          if (svn_relpath_skip_ancestor(lock->local_relpath, local_relpath)
              && (lock->levels == -1
                  || ((relpath_depth(lock->local_relpath) + lock->levels)
                      >= lock_level)))
            {
              *own_lock = TRUE;
              return SVN_NO_ERROR;
            }
        }
    }

  return SVN_NO_ERROR;
}


svn_error_t *
svn_wc__db_wclock_owns_lock(svn_boolean_t *own_lock,
                            svn_wc__db_t *db,
                            const char *local_abspath,
                            svn_boolean_t exact,
                            apr_pool_t *scratch_pool)
{
  svn_wc__db_wcroot_t *wcroot;
  const char *local_relpath;

  SVN_ERR(svn_wc__db_wcroot_parse_local_abspath(&wcroot, &local_relpath, db,
                              local_abspath, scratch_pool, scratch_pool));

  if (!wcroot)
    return svn_error_createf(SVN_ERR_WC_NOT_WORKING_COPY, NULL,
                             _("The node '%s' was not found."),
                             svn_dirent_local_style(local_abspath,
                                                    scratch_pool));

  VERIFY_USABLE_WCROOT(wcroot);

  SVN_ERR(wclock_owns_lock(own_lock, wcroot, local_relpath, exact,
                           scratch_pool));

  return SVN_NO_ERROR;
}

/* Lock helper for svn_wc__db_temp_op_end_directory_update */
static svn_error_t *
end_directory_update(void *baton,
                     svn_wc__db_wcroot_t *wcroot,
                     const char *local_relpath,
                     apr_pool_t *scratch_pool)
{
  svn_sqlite__stmt_t *stmt;
  svn_wc__db_status_t base_status;

  SVN_ERR(base_get_info(&base_status, NULL, NULL, NULL, NULL, NULL, NULL, NULL,
                        NULL, NULL, NULL, NULL, NULL, NULL,
                        wcroot, local_relpath, scratch_pool, scratch_pool));

  if (base_status == svn_wc__db_status_normal)
    return SVN_NO_ERROR;

  SVN_ERR_ASSERT(base_status == svn_wc__db_status_incomplete);

  SVN_ERR(svn_sqlite__get_statement(&stmt, wcroot->sdb,
                                    STMT_UPDATE_NODE_BASE_PRESENCE));
  SVN_ERR(svn_sqlite__bindf(stmt, "ist", wcroot->wc_id, local_relpath,
                            presence_map, svn_wc__db_status_normal));
  SVN_ERR(svn_sqlite__step_done(stmt));

  return SVN_NO_ERROR;
}

svn_error_t *
svn_wc__db_temp_op_end_directory_update(svn_wc__db_t *db,
                                        const char *local_dir_abspath,
                                        apr_pool_t *scratch_pool)
{
  svn_wc__db_wcroot_t *wcroot;
  const char *local_relpath;

  SVN_ERR_ASSERT(svn_dirent_is_absolute(local_dir_abspath));

  SVN_ERR(svn_wc__db_wcroot_parse_local_abspath(&wcroot, &local_relpath, db,
                              local_dir_abspath, scratch_pool, scratch_pool));
  VERIFY_USABLE_WCROOT(wcroot);

  SVN_ERR(svn_wc__db_with_txn(wcroot, local_relpath, end_directory_update,
                              NULL, scratch_pool));

  SVN_ERR(flush_entries(wcroot, local_dir_abspath, svn_depth_empty,
                        scratch_pool));

  return SVN_NO_ERROR;
}


struct start_directory_update_baton_t
{
  svn_revnum_t new_rev;
  const char *new_repos_relpath;
};


static svn_error_t *
start_directory_update_txn(void *baton,
                           svn_wc__db_wcroot_t *wcroot,
                           const char *local_relpath,
                           apr_pool_t *scratch_pool)
{
  struct start_directory_update_baton_t *du = baton;
  svn_sqlite__stmt_t *stmt;

  /* Note: In the majority of calls, the repos_relpath is unchanged. */
  /* ### TODO: Maybe check if we can make repos_relpath NULL. */
  SVN_ERR(svn_sqlite__get_statement(&stmt, wcroot->sdb,
                    STMT_UPDATE_BASE_NODE_PRESENCE_REVNUM_AND_REPOS_PATH));

  SVN_ERR(svn_sqlite__bindf(stmt, "istrs",
                            wcroot->wc_id,
                            local_relpath,
                            presence_map, svn_wc__db_status_incomplete,
                            du->new_rev,
                            du->new_repos_relpath));
  SVN_ERR(svn_sqlite__step_done(stmt));

  return SVN_NO_ERROR;

}

svn_error_t *
svn_wc__db_temp_op_start_directory_update(svn_wc__db_t *db,
                                          const char *local_abspath,
                                          const char *new_repos_relpath,
                                          svn_revnum_t new_rev,
                                          apr_pool_t *scratch_pool)
{
  svn_wc__db_wcroot_t *wcroot;
  const char *local_relpath;
  struct start_directory_update_baton_t du;

  SVN_ERR_ASSERT(svn_dirent_is_absolute(local_abspath));
  SVN_ERR_ASSERT(SVN_IS_VALID_REVNUM(new_rev));
  SVN_ERR_ASSERT(svn_relpath_is_canonical(new_repos_relpath));

  SVN_ERR(svn_wc__db_wcroot_parse_local_abspath(&wcroot, &local_relpath, db,
                              local_abspath, scratch_pool, scratch_pool));
  VERIFY_USABLE_WCROOT(wcroot);

  du.new_rev = new_rev;
  du.new_repos_relpath = new_repos_relpath;

  SVN_ERR(svn_wc__db_with_txn(wcroot, local_relpath,
                              start_directory_update_txn, &du, scratch_pool));

  SVN_ERR(flush_entries(wcroot, local_abspath, svn_depth_empty, scratch_pool));

  return SVN_NO_ERROR;
}


/* Baton for make_copy_txn */
struct make_copy_baton_t
{
  apr_int64_t op_depth;
};


/* Transaction callback for svn_wc__db_temp_op_make_copy.  This is
   used by the update editor when deleting a base node tree would be a
   tree-conflict because there are changes to subtrees.  This function
   inserts a copy of the base node tree below any existing working
   subtrees.  Given a tree:

             0            1           2            3
    /     normal          -
    A     normal          -
    A/B   normal          -         normal
    A/B/C normal          -         base-del       normal
    A/F   normal          -         normal
    A/F/G normal          -         normal
    A/F/H normal          -         base-deleted   normal
    A/F/E normal          -         not-present
    A/X   normal          -
    A/X/Y incomplete      -

    This function adds layers to A and some of its descendants in an attempt
    to make the working copy look like as if it were a copy of the BASE nodes.

             0            1              2            3
    /     normal        -
    A     normal        norm
    A/B   normal        norm        norm
    A/B/C normal        norm        base-del       normal
    A/F   normal        norm        norm
    A/F/G normal        norm        norm
    A/F/H normal        norm        not-pres
    A/F/E normal        norm        base-del
    A/X   normal        norm
    A/X/Y incomplete  incomplete
 */
static svn_error_t *
make_copy_txn(void *baton,
              svn_wc__db_wcroot_t *wcroot,
              const char *local_relpath,
              apr_pool_t *scratch_pool)
{
  struct make_copy_baton_t *mcb = baton;
  svn_sqlite__stmt_t *stmt;
  svn_boolean_t have_row;
  svn_boolean_t add_working_base_deleted = FALSE;
  svn_boolean_t remove_working = FALSE;
  const apr_array_header_t *children;
  apr_pool_t *iterpool = svn_pool_create(scratch_pool);
  int i;

  SVN_ERR(svn_sqlite__get_statement(&stmt, wcroot->sdb,
                                    STMT_SELECT_LOWEST_WORKING_NODE));
  SVN_ERR(svn_sqlite__bindf(stmt, "is", wcroot->wc_id, local_relpath));
  SVN_ERR(svn_sqlite__step(&have_row, stmt));

  if (have_row)
    {
      svn_wc__db_status_t working_status;
      apr_int64_t working_op_depth;

      working_status = svn_sqlite__column_token(stmt, 1, presence_map);
      working_op_depth = svn_sqlite__column_int64(stmt, 0);
      SVN_ERR(svn_sqlite__reset(stmt));

      SVN_ERR_ASSERT(working_status == svn_wc__db_status_normal
                     || working_status == svn_wc__db_status_base_deleted
                     || working_status == svn_wc__db_status_not_present
                     || working_status == svn_wc__db_status_incomplete);

      /* Only change nodes in the layers where we are creating the copy.
         Deletes in higher layers will just apply to the copy */
      if (working_op_depth <= mcb->op_depth)
        {
          add_working_base_deleted = TRUE;

          if (working_status == svn_wc__db_status_base_deleted)
            remove_working = TRUE;
        }
    }
  else
    SVN_ERR(svn_sqlite__reset(stmt));

  if (remove_working)
    {
      SVN_ERR(svn_sqlite__get_statement(&stmt, wcroot->sdb,
                                        STMT_DELETE_LOWEST_WORKING_NODE));
      SVN_ERR(svn_sqlite__bindf(stmt, "is", wcroot->wc_id, local_relpath));
      SVN_ERR(svn_sqlite__step_done(stmt));
    }

  if (add_working_base_deleted)
    {
      SVN_ERR(svn_sqlite__get_statement(&stmt, wcroot->sdb,
                                        STMT_INSERT_DELETE_FROM_BASE));
      SVN_ERR(svn_sqlite__bindf(stmt, "isi", wcroot->wc_id, local_relpath,
                                mcb->op_depth));
      SVN_ERR(svn_sqlite__step_done(stmt));
    }
  else
    {
      SVN_ERR(svn_sqlite__get_statement(&stmt, wcroot->sdb,
                                      STMT_INSERT_WORKING_NODE_FROM_BASE_COPY));
      SVN_ERR(svn_sqlite__bindf(stmt, "isi", wcroot->wc_id, local_relpath,
                                mcb->op_depth));
      SVN_ERR(svn_sqlite__step_done(stmt));
    }

  /* Get the BASE children, as WORKING children don't need modifications */
  SVN_ERR(gather_repo_children(&children, wcroot, local_relpath,
                               0, scratch_pool, iterpool));

  for (i = 0; i < children->nelts; i++)
    {
      const char *name = APR_ARRAY_IDX(children, i, const char *);
      struct make_copy_baton_t cbt;
      const char *copy_relpath;

      svn_pool_clear(iterpool);

      copy_relpath = svn_relpath_join(local_relpath, name, iterpool);

      cbt.op_depth = mcb->op_depth;

      SVN_ERR(make_copy_txn(&cbt, wcroot, copy_relpath, iterpool));
    }

  SVN_ERR(flush_entries(wcroot, svn_dirent_join(wcroot->abspath, local_relpath,
                                                iterpool),
                                                svn_depth_empty, iterpool));

  svn_pool_destroy(iterpool);

  return SVN_NO_ERROR;
}


svn_error_t *
svn_wc__db_temp_op_make_copy(svn_wc__db_t *db,
                             const char *local_abspath,
                             apr_pool_t *scratch_pool)
{
  svn_wc__db_wcroot_t *wcroot;
  const char *local_relpath;
  struct make_copy_baton_t mcb;
  svn_sqlite__stmt_t *stmt;
  svn_boolean_t have_row;

  SVN_ERR_ASSERT(svn_dirent_is_absolute(local_abspath));

  SVN_ERR(svn_wc__db_wcroot_parse_local_abspath(&wcroot, &local_relpath, db,
                              local_abspath, scratch_pool, scratch_pool));
  VERIFY_USABLE_WCROOT(wcroot);

  /* The update editor is supposed to call this function when there is
     no working node for LOCAL_ABSPATH. */
  SVN_ERR(svn_sqlite__get_statement(&stmt, wcroot->sdb,
                                    STMT_SELECT_WORKING_NODE));
  SVN_ERR(svn_sqlite__bindf(stmt, "is", wcroot->wc_id, local_relpath));
  SVN_ERR(svn_sqlite__step(&have_row, stmt));
  SVN_ERR(svn_sqlite__reset(stmt));
  if (have_row)
    return svn_error_createf(SVN_ERR_WC_PATH_UNEXPECTED_STATUS, NULL,
                             _("Modification of '%s' already exists"),
                             path_for_error_message(wcroot,
                                                    local_relpath,
                                                    scratch_pool));

  /* We don't allow copies to contain server-excluded nodes;
     the update editor is going to have to bail out. */
  SVN_ERR(catch_copy_of_server_excluded(wcroot, local_relpath, scratch_pool));

  mcb.op_depth = relpath_depth(local_relpath);

  SVN_ERR(svn_wc__db_with_txn(wcroot, local_relpath, make_copy_txn, &mcb,
                              scratch_pool));

  return SVN_NO_ERROR;
}

svn_error_t *
svn_wc__db_temp_op_set_text_conflict_marker_files(svn_wc__db_t *db,
                                                  const char *local_abspath,
                                                  const char *old_abspath,
                                                  const char *new_abspath,
                                                  const char *wrk_abspath,
                                                  apr_pool_t *scratch_pool)
{
  svn_wc__db_wcroot_t *wcroot;
  const char *local_relpath, *old_relpath, *new_relpath, *wrk_relpath;
  svn_sqlite__stmt_t *stmt;
  svn_boolean_t got_row;

  SVN_ERR_ASSERT(svn_dirent_is_absolute(local_abspath));
  SVN_ERR_ASSERT(svn_dirent_is_absolute(old_abspath));
  SVN_ERR_ASSERT(svn_dirent_is_absolute(new_abspath));
  /* Binary files usually send NULL */
  SVN_ERR_ASSERT(!wrk_abspath || svn_dirent_is_absolute(wrk_abspath));

  SVN_ERR(svn_wc__db_wcroot_parse_local_abspath(&wcroot, &local_relpath, db,
                                             local_abspath,
                                             scratch_pool, scratch_pool));
  VERIFY_USABLE_WCROOT(wcroot);

  /* This should be handled in a transaction, but we can assume a db lock
     and this code won't survive until 1.7 */

  SVN_ERR(svn_sqlite__get_statement(&stmt, wcroot->sdb,
                                    STMT_SELECT_ACTUAL_NODE));
  SVN_ERR(svn_sqlite__bindf(stmt, "is", wcroot->wc_id, local_relpath));

  SVN_ERR(svn_sqlite__step(&got_row, stmt));
  SVN_ERR(svn_sqlite__reset(stmt));

  if (got_row)
    {
      SVN_ERR(svn_sqlite__get_statement(&stmt, wcroot->sdb,
                                        STMT_UPDATE_ACTUAL_TEXT_CONFLICTS));
    }
  else if (old_abspath == NULL
           && new_abspath == NULL
           && wrk_abspath == NULL)
    {
      return SVN_NO_ERROR; /* We don't have to add anything */
    }
  else
    {
      SVN_ERR(svn_sqlite__get_statement(&stmt, wcroot->sdb,
                                        STMT_INSERT_ACTUAL_TEXT_CONFLICTS));

      SVN_ERR(svn_sqlite__bind_text(stmt, 6,
                                    svn_relpath_dirname(local_relpath,
                                                        scratch_pool)));
    }

  old_relpath = svn_dirent_skip_ancestor(wcroot->abspath, old_abspath);
  if (old_relpath == old_abspath)
    return svn_error_createf(SVN_ERR_BAD_FILENAME, svn_sqlite__reset(stmt),
                             _("Invalid conflict file '%s' for '%s'"),
                             svn_dirent_local_style(old_abspath, scratch_pool),
                             svn_dirent_local_style(local_abspath,
                                                    scratch_pool));
  new_relpath = svn_dirent_skip_ancestor(wcroot->abspath, new_abspath);
  if (new_relpath == new_abspath)
    return svn_error_createf(SVN_ERR_BAD_FILENAME, svn_sqlite__reset(stmt),
                             _("Invalid conflict file '%s' for '%s'"),
                             svn_dirent_local_style(new_abspath, scratch_pool),
                             svn_dirent_local_style(local_abspath,
                                                    scratch_pool));

  if (wrk_abspath)
    {
      wrk_relpath = svn_dirent_skip_ancestor(wcroot->abspath, wrk_abspath);
      if (wrk_relpath == wrk_abspath)
        return svn_error_createf(SVN_ERR_BAD_FILENAME, svn_sqlite__reset(stmt),
                                 _("Invalid conflict file '%s' for '%s'"),
                                 svn_dirent_local_style(wrk_abspath,
                                                        scratch_pool),
                                 svn_dirent_local_style(local_abspath,
                                                        scratch_pool));
    }
  else
    wrk_relpath = NULL;

  SVN_ERR(svn_sqlite__bindf(stmt, "issss", wcroot->wc_id,
                                           local_relpath,
                                           old_relpath,
                                           new_relpath,
                                           wrk_relpath));

  return svn_error_trace(svn_sqlite__step_done(stmt));
}


/* Set the conflict marker information on LOCAL_ABSPATH to the specified
   values */
svn_error_t *
svn_wc__db_temp_op_set_property_conflict_marker_file(svn_wc__db_t *db,
                                                     const char *local_abspath,
                                                     const char *prej_abspath,
                                                     apr_pool_t *scratch_pool)
{
  svn_wc__db_wcroot_t *wcroot;
  const char *local_relpath, *prej_relpath;
  svn_sqlite__stmt_t *stmt;
  svn_boolean_t got_row;

  SVN_ERR_ASSERT(svn_dirent_is_absolute(local_abspath));

  SVN_ERR(svn_wc__db_wcroot_parse_local_abspath(&wcroot, &local_relpath, db,
                                             local_abspath,
                                             scratch_pool, scratch_pool));
  VERIFY_USABLE_WCROOT(wcroot);

  /* This should be handled in a transaction, but we can assume a db locl\
     and this code won't survive until 1.7 */

  SVN_ERR(svn_sqlite__get_statement(&stmt, wcroot->sdb,
                                    STMT_SELECT_ACTUAL_NODE));
  SVN_ERR(svn_sqlite__bindf(stmt, "is", wcroot->wc_id, local_relpath));

  SVN_ERR(svn_sqlite__step(&got_row, stmt));
  SVN_ERR(svn_sqlite__reset(stmt));

  if (got_row)
    {
      SVN_ERR(svn_sqlite__get_statement(&stmt, wcroot->sdb,
                                        STMT_UPDATE_ACTUAL_PROPERTY_CONFLICTS));
    }
  else if (!prej_abspath)
    return SVN_NO_ERROR;
  else
    {
      SVN_ERR(svn_sqlite__get_statement(&stmt, wcroot->sdb,
                                        STMT_INSERT_ACTUAL_PROPERTY_CONFLICTS));

      if (*local_relpath != '\0')
        SVN_ERR(svn_sqlite__bind_text(stmt, 4,
                                      svn_relpath_dirname(local_relpath,
                                                          scratch_pool)));
    }

  prej_relpath = svn_dirent_skip_ancestor(wcroot->abspath, prej_abspath);
  if (prej_relpath == prej_abspath)
    return svn_error_createf(SVN_ERR_BAD_FILENAME, svn_sqlite__reset(stmt),
                             _("Invalid property reject file '%s' for '%s'"),
                             svn_dirent_local_style(prej_abspath, scratch_pool),
                             svn_dirent_local_style(local_abspath,
                                                    scratch_pool));

  SVN_ERR(svn_sqlite__bindf(stmt, "iss", wcroot->wc_id,
                                         local_relpath,
                                         prej_relpath));

  return svn_error_trace(svn_sqlite__step_done(stmt));
}

svn_error_t *
svn_wc__db_temp_op_set_new_dir_to_incomplete(svn_wc__db_t *db,
                                             const char *local_abspath,
                                             const char *repos_relpath,
                                             const char *repos_root_url,
                                             const char *repos_uuid,
                                             svn_revnum_t revision,
                                             svn_depth_t depth,
                                             apr_pool_t *scratch_pool)
{
  svn_wc__db_wcroot_t *wcroot;
  const char *local_relpath;
  struct insert_base_baton_t ibb;

  SVN_ERR_ASSERT(svn_dirent_is_absolute(local_abspath));
  SVN_ERR_ASSERT(SVN_IS_VALID_REVNUM(revision));
  SVN_ERR_ASSERT(repos_relpath && repos_root_url && repos_uuid);

  SVN_ERR(svn_wc__db_wcroot_parse_local_abspath(&wcroot, &local_relpath,
                                                db, local_abspath,
                                                scratch_pool, scratch_pool));

  VERIFY_USABLE_WCROOT(wcroot);

  blank_ibb(&ibb);

  /* Calculate repos_id in insert_base_node() to avoid extra transaction */
  ibb.repos_root_url = repos_root_url;
  ibb.repos_uuid = repos_uuid;

  ibb.status = svn_wc__db_status_incomplete;
  ibb.kind = svn_kind_dir;
  ibb.repos_relpath = repos_relpath;
  ibb.revision = revision;
  ibb.depth = depth;

  SVN_ERR(svn_wc__db_with_txn(wcroot, local_relpath,
                              insert_base_node,
                              &ibb, scratch_pool));

  SVN_ERR(flush_entries(wcroot, local_abspath, svn_depth_empty, scratch_pool));

  return SVN_NO_ERROR;
}


svn_error_t *
svn_wc__db_info_below_working(svn_boolean_t *have_base,
                              svn_boolean_t *have_work,
                              svn_wc__db_status_t *status,
                              svn_wc__db_t *db,
                              const char *local_abspath,
                              apr_pool_t *scratch_pool)
{
  svn_wc__db_wcroot_t *wcroot;
  const char *local_relpath;

  SVN_ERR_ASSERT(svn_dirent_is_absolute(local_abspath));

  SVN_ERR(svn_wc__db_wcroot_parse_local_abspath(&wcroot, &local_relpath, db,
                              local_abspath, scratch_pool, scratch_pool));
  VERIFY_USABLE_WCROOT(wcroot);
  SVN_ERR(info_below_working(have_base, have_work, status,
                             wcroot, local_relpath, -1, scratch_pool));

  return SVN_NO_ERROR;
}

svn_error_t *
svn_wc__db_get_not_present_descendants(const apr_array_header_t **descendants,
                                       svn_wc__db_t *db,
                                       const char *local_abspath,
                                       apr_pool_t *result_pool,
                                       apr_pool_t *scratch_pool)
{
  svn_wc__db_wcroot_t *wcroot;
  const char *local_relpath;
  svn_sqlite__stmt_t *stmt;
  svn_boolean_t have_row;

  SVN_ERR_ASSERT(svn_dirent_is_absolute(local_abspath));

  SVN_ERR(svn_wc__db_wcroot_parse_local_abspath(&wcroot, &local_relpath, db,
                              local_abspath, scratch_pool, scratch_pool));
  VERIFY_USABLE_WCROOT(wcroot);

  SVN_ERR(svn_sqlite__get_statement(&stmt, wcroot->sdb,
                                    STMT_SELECT_NOT_PRESENT_DESCENDANTS));

  SVN_ERR(svn_sqlite__bindf(stmt, "isi",
                            wcroot->wc_id,
                            local_relpath,
                            (apr_int64_t)relpath_depth(local_relpath)));

  SVN_ERR(svn_sqlite__step(&have_row, stmt));

  if (have_row)
    {
      apr_array_header_t *paths;

      paths = apr_array_make(result_pool, 4, sizeof(const char*));
      while (have_row)
        {
          const char *found_relpath = svn_sqlite__column_text(stmt, 0, NULL);

          APR_ARRAY_PUSH(paths, const char *)
              = apr_pstrdup(result_pool, svn_relpath_skip_ancestor(
                                           local_relpath, found_relpath));

          SVN_ERR(svn_sqlite__step(&have_row, stmt));
        }

      *descendants = paths;
    }
  else
    *descendants = apr_array_make(result_pool, 0, sizeof(const char*));

  return svn_error_trace(svn_sqlite__reset(stmt));
}


/* Like svn_wc__db_min_max_revisions(),
 * but accepts a WCROOT/LOCAL_RELPATH pair. */
static svn_error_t *
get_min_max_revisions(svn_revnum_t *min_revision,
                      svn_revnum_t *max_revision,
                      svn_wc__db_wcroot_t *wcroot,
                      const char *local_relpath,
                      svn_boolean_t committed,
                      apr_pool_t *scratch_pool)
{
  svn_sqlite__stmt_t *stmt;
  svn_boolean_t have_row;
  svn_revnum_t min_rev, max_rev;

  SVN_ERR(svn_sqlite__get_statement(&stmt, wcroot->sdb,
                                    STMT_SELECT_MIN_MAX_REVISIONS));
  SVN_ERR(svn_sqlite__bindf(stmt, "is", wcroot->wc_id, local_relpath));
  SVN_ERR(svn_sqlite__step(&have_row, stmt));
  if (have_row)
    {
      if (committed)
        {
          min_rev = svn_sqlite__column_revnum(stmt, 2);
          max_rev = svn_sqlite__column_revnum(stmt, 3);
        }
      else
        {
          min_rev = svn_sqlite__column_revnum(stmt, 0);
          max_rev = svn_sqlite__column_revnum(stmt, 1);
        }
    }
  else
    {
      min_rev = SVN_INVALID_REVNUM;
      max_rev = SVN_INVALID_REVNUM;
    }

  /* The statement should only return at most one row. */
  SVN_ERR(svn_sqlite__step(&have_row, stmt));
  SVN_ERR_ASSERT(! have_row);
  SVN_ERR(svn_sqlite__reset(stmt));

  if (min_revision)
    *min_revision = min_rev;
  if (max_revision)
    *max_revision = max_rev;

  return SVN_NO_ERROR;
}


svn_error_t *
svn_wc__db_min_max_revisions(svn_revnum_t *min_revision,
                             svn_revnum_t *max_revision,
                             svn_wc__db_t *db,
                             const char *local_abspath,
                             svn_boolean_t committed,
                             apr_pool_t *scratch_pool)
{
  svn_wc__db_wcroot_t *wcroot;
  const char *local_relpath;

  SVN_ERR_ASSERT(svn_dirent_is_absolute(local_abspath));

  SVN_ERR(svn_wc__db_wcroot_parse_local_abspath(&wcroot, &local_relpath,
                                                db, local_abspath,
                                                scratch_pool, scratch_pool));
  VERIFY_USABLE_WCROOT(wcroot);

  return svn_error_trace(get_min_max_revisions(min_revision, max_revision,
                                               wcroot, local_relpath,
                                               committed, scratch_pool));
}


/* Set *IS_SPARSE_CHECKOUT TRUE if LOCAL_RELPATH or any of the nodes
 * within LOCAL_RELPATH is sparse, FALSE otherwise. */
static svn_error_t *
is_sparse_checkout_internal(svn_boolean_t *is_sparse_checkout,
                            svn_wc__db_wcroot_t *wcroot,
                            const char *local_relpath,
                            apr_pool_t *scratch_pool)
{
  svn_sqlite__stmt_t *stmt;
  svn_boolean_t have_row;

  SVN_ERR(svn_sqlite__get_statement(&stmt, wcroot->sdb,
                                    STMT_HAS_SPARSE_NODES));
  SVN_ERR(svn_sqlite__bindf(stmt, "is",
                            wcroot->wc_id,
                            local_relpath));
  /* If this query returns a row, the working copy is sparse. */
  SVN_ERR(svn_sqlite__step(&have_row, stmt));
  *is_sparse_checkout = have_row;
  SVN_ERR(svn_sqlite__reset(stmt));

  return SVN_NO_ERROR;
}


/* Like svn_wc__db_has_switched_subtrees(),
 * but accepts a WCROOT/LOCAL_RELPATH pair. */
static svn_error_t *
has_switched_subtrees(svn_boolean_t *is_switched,
                      svn_wc__db_wcroot_t *wcroot,
                      const char *local_relpath,
                      const char *trail_url,
                      apr_pool_t *scratch_pool)
{
  svn_sqlite__stmt_t *stmt;
  svn_boolean_t have_row;
  apr_int64_t repos_id;
  const char *repos_relpath;

  /* Optional argument handling for caller */
  if (!is_switched)
    return SVN_NO_ERROR;

  *is_switched = FALSE;

  SVN_ERR(base_get_info(NULL, NULL, NULL, &repos_relpath, &repos_id, NULL,
                        NULL, NULL, NULL, NULL, NULL, NULL, NULL, NULL,
                        wcroot, local_relpath,
                        scratch_pool, scratch_pool));

  /* First do the cheap check where we only need info on the origin itself */
  if (trail_url != NULL)
    {
      const char *repos_root_url;
      const char *url;
      apr_size_t len1, len2;

      /* If the trailing part of the URL of the working copy directory
         does not match the given trailing URL then the whole working
         copy is switched. */

      SVN_ERR(fetch_repos_info(&repos_root_url, NULL, wcroot->sdb, repos_id,
                           scratch_pool));
      url = svn_path_url_add_component2(repos_root_url, repos_relpath,
                                        scratch_pool);

      len1 = strlen(trail_url);
      len2 = strlen(url);
      if ((len1 > len2) || strcmp(url + len2 - len1, trail_url))
        {
          *is_switched = TRUE;
          return SVN_NO_ERROR;
        }
    }

  /* Select the right query based on whether the node is the wcroot, repos root
     or neither. */
  if (*local_relpath == '\0')
    {
      SVN_ERR(svn_sqlite__get_statement(&stmt, wcroot->sdb,
                        (*repos_relpath == '\0')
                            ? STMT_HAS_SWITCHED_WCROOT_REPOS_ROOT
                            : STMT_HAS_SWITCHED_WCROOT));
    }
  else
    {
      SVN_ERR(svn_sqlite__get_statement(&stmt, wcroot->sdb,
                        (*repos_relpath == '\0')
                            ? STMT_HAS_SWITCHED_REPOS_ROOT
                            : STMT_HAS_SWITCHED));
    }

  SVN_ERR(svn_sqlite__bindf(stmt, "is", wcroot->wc_id, local_relpath));

  SVN_ERR(svn_sqlite__step(&have_row, stmt));
  /* ### Please keep this code for a little while or until the code has enough
         test coverage. These columns are only available in the 4 queries
         after their selection is uncommented. */
/*if (have_row)
    SVN_DBG(("Expected %s for %s, but got %s. Origin=%s with %s\n",
             svn_sqlite__column_text(stmt, 0, scratch_pool),
             svn_sqlite__column_text(stmt, 1, scratch_pool),
             svn_sqlite__column_text(stmt, 2, scratch_pool),
             svn_sqlite__column_text(stmt, 3, scratch_pool),
             svn_sqlite__column_text(stmt, 4, scratch_pool)));*/
  if (have_row)
    *is_switched = TRUE;
  SVN_ERR(svn_sqlite__reset(stmt));

  return SVN_NO_ERROR;
}


svn_error_t *
svn_wc__db_has_switched_subtrees(svn_boolean_t *is_switched,
                                 svn_wc__db_t *db,
                                 const char *local_abspath,
                                 const char *trail_url,
                                 apr_pool_t *scratch_pool)
{
  svn_wc__db_wcroot_t *wcroot;
  const char *local_relpath;

  SVN_ERR_ASSERT(svn_dirent_is_absolute(local_abspath));

  SVN_ERR(svn_wc__db_wcroot_parse_local_abspath(&wcroot, &local_relpath,
                                                db, local_abspath,
                                                scratch_pool, scratch_pool));
  VERIFY_USABLE_WCROOT(wcroot);

  return svn_error_trace(has_switched_subtrees(is_switched, wcroot,
                                               local_relpath, trail_url,
                                               scratch_pool));
}

svn_error_t *
svn_wc__db_get_server_excluded_subtrees(apr_hash_t **server_excluded_subtrees,
                                        svn_wc__db_t *db,
                                        const char *local_abspath,
                                        apr_pool_t *result_pool,
                                        apr_pool_t *scratch_pool)
{
  svn_wc__db_wcroot_t *wcroot;
  const char *local_relpath;
  svn_sqlite__stmt_t *stmt;
  svn_boolean_t have_row;

  SVN_ERR_ASSERT(svn_dirent_is_absolute(local_abspath));
  SVN_ERR(svn_wc__db_wcroot_parse_local_abspath(&wcroot, &local_relpath,
                                                db, local_abspath,
                                                scratch_pool, scratch_pool));
  VERIFY_USABLE_WCROOT(wcroot);
  SVN_ERR(svn_sqlite__get_statement(&stmt, wcroot->sdb,
                                    STMT_SELECT_ALL_SERVER_EXCLUDED_NODES));
  SVN_ERR(svn_sqlite__bindf(stmt, "is",
                            wcroot->wc_id,
                            local_relpath));
  SVN_ERR(svn_sqlite__step(&have_row, stmt));

  if (have_row)
    *server_excluded_subtrees = apr_hash_make(result_pool);
  else
    *server_excluded_subtrees = NULL;

  while (have_row)
    {
      const char *abs_path =
        svn_dirent_join(wcroot->abspath,
                        svn_sqlite__column_text(stmt, 0, scratch_pool),
                        result_pool);
      apr_hash_set(*server_excluded_subtrees, abs_path, APR_HASH_KEY_STRING,
                   abs_path);
      SVN_ERR(svn_sqlite__step(&have_row, stmt));
    }

  SVN_ERR(svn_sqlite__reset(stmt));
  return SVN_NO_ERROR;
}

/* Like svn_wc__db_has_local_mods(),
 * but accepts a WCROOT/LOCAL_RELPATH pair.
 * ### This needs a DB as well as a WCROOT/RELPATH pair... */
static svn_error_t *
has_local_mods(svn_boolean_t *is_modified,
               svn_wc__db_wcroot_t *wcroot,
               const char *local_relpath,
               svn_wc__db_t *db,
               svn_cancel_func_t cancel_func,
               void *cancel_baton,
               apr_pool_t *scratch_pool)
{
  svn_sqlite__stmt_t *stmt;

  /* Check for additions or deletions. */
  SVN_ERR(svn_sqlite__get_statement(&stmt, wcroot->sdb,
                                    STMT_SUBTREE_HAS_TREE_MODIFICATIONS));
  SVN_ERR(svn_sqlite__bindf(stmt, "is", wcroot->wc_id, local_relpath));
  /* If this query returns a row, the working copy is modified. */
  SVN_ERR(svn_sqlite__step(is_modified, stmt));
  SVN_ERR(svn_sqlite__reset(stmt));

  if (cancel_func)
    SVN_ERR(cancel_func(cancel_baton));

  if (! *is_modified)
    {
      /* Check for property modifications. */
      SVN_ERR(svn_sqlite__get_statement(&stmt, wcroot->sdb,
                                        STMT_SUBTREE_HAS_PROP_MODIFICATIONS));
      SVN_ERR(svn_sqlite__bindf(stmt, "is", wcroot->wc_id, local_relpath));
      /* If this query returns a row, the working copy is modified. */
      SVN_ERR(svn_sqlite__step(is_modified, stmt));
      SVN_ERR(svn_sqlite__reset(stmt));

      if (cancel_func)
        SVN_ERR(cancel_func(cancel_baton));
    }

  if (! *is_modified)
    {
      apr_pool_t *iterpool = NULL;
      svn_boolean_t have_row;

      /* Check for text modifications. */
      SVN_ERR(svn_sqlite__get_statement(&stmt, wcroot->sdb,
                                        STMT_SELECT_BASE_FILES_RECURSIVE));
      SVN_ERR(svn_sqlite__bindf(stmt, "is", wcroot->wc_id, local_relpath));
      SVN_ERR(svn_sqlite__step(&have_row, stmt));
      if (have_row)
        iterpool = svn_pool_create(scratch_pool);
      while (have_row)
        {
          const char *node_abspath;
          svn_filesize_t recorded_size;
          apr_time_t recorded_mod_time;
          svn_boolean_t skip_check = FALSE;

          if (cancel_func)
            SVN_ERR(cancel_func(cancel_baton));

          svn_pool_clear(iterpool);

          node_abspath = svn_dirent_join(wcroot->abspath,
                                         svn_sqlite__column_text(stmt, 0,
                                                                 iterpool),
                                         iterpool);

          recorded_size = get_recorded_size(stmt, 1);
          recorded_mod_time = svn_sqlite__column_int64(stmt, 2);

          if (recorded_size != SVN_INVALID_FILESIZE
              && recorded_mod_time != 0)
            {
              const svn_io_dirent2_t *dirent;

              SVN_ERR(svn_io_stat_dirent(&dirent, node_abspath, TRUE,
                                         iterpool, iterpool));

              if (dirent->kind != svn_node_file)
                {
                  *is_modified = TRUE; /* Missing or obstruction */
                  break;
                }
              else if (dirent->filesize == recorded_size
                       && dirent->mtime == recorded_mod_time)
                {
                  /* The file is not modified */
                  skip_check = TRUE;
                }
            }

          if (! skip_check)
            {
              SVN_ERR(svn_wc__internal_file_modified_p(is_modified,
                                                       db, node_abspath,
                                                       FALSE, iterpool));
              if (*is_modified)
                break;
            }

          SVN_ERR(svn_sqlite__step(&have_row, stmt));
        }
      if (iterpool)
        svn_pool_destroy(iterpool);

      SVN_ERR(svn_sqlite__reset(stmt));
    }

  return SVN_NO_ERROR;
}


svn_error_t *
svn_wc__db_has_local_mods(svn_boolean_t *is_modified,
                          svn_wc__db_t *db,
                          const char *local_abspath,
                          svn_cancel_func_t cancel_func,
                          void *cancel_baton,
                          apr_pool_t *scratch_pool)
{
  svn_wc__db_wcroot_t *wcroot;
  const char *local_relpath;

  SVN_ERR_ASSERT(svn_dirent_is_absolute(local_abspath));

  SVN_ERR(svn_wc__db_wcroot_parse_local_abspath(&wcroot, &local_relpath,
                                                db, local_abspath,
                                                scratch_pool, scratch_pool));
  VERIFY_USABLE_WCROOT(wcroot);

  return svn_error_trace(has_local_mods(is_modified, wcroot, local_relpath,
                                        db, cancel_func, cancel_baton,
                                        scratch_pool));
}


struct revision_status_baton_t
{
  svn_revnum_t *min_revision;
  svn_revnum_t *max_revision;
  svn_boolean_t *is_sparse_checkout;
  svn_boolean_t *is_modified;
  svn_boolean_t *is_switched;

  const char *trail_url;
  svn_boolean_t committed;
  svn_cancel_func_t cancel_func;
  void *cancel_baton;

  /* We really shouldn't have to have one of these... */
  svn_wc__db_t *db;
};


static svn_error_t *
revision_status_txn(void *baton,
                    svn_wc__db_wcroot_t *wcroot,
                    const char *local_relpath,
                    apr_pool_t *scratch_pool)
{
  struct revision_status_baton_t *rsb = baton;
  svn_error_t *err;
  svn_boolean_t exists;

  SVN_ERR(does_node_exist(&exists, wcroot, local_relpath));

  if (!exists)
    {
      return svn_error_createf(SVN_ERR_WC_PATH_NOT_FOUND, NULL,
                               _("The node '%s' was not found."),
                               path_for_error_message(wcroot, local_relpath,
                                                      scratch_pool));
    }

  /* Determine mixed-revisionness. */
  SVN_ERR(get_min_max_revisions(rsb->min_revision, rsb->max_revision, wcroot,
                                local_relpath, rsb->committed, scratch_pool));

  if (rsb->cancel_func)
    SVN_ERR(rsb->cancel_func(rsb->cancel_baton));

  /* Determine sparseness. */
  SVN_ERR(is_sparse_checkout_internal(rsb->is_sparse_checkout, wcroot,
                                      local_relpath, scratch_pool));

  if (rsb->cancel_func)
    SVN_ERR(rsb->cancel_func(rsb->cancel_baton));

  /* Check for switched nodes. */
  {
    err = has_switched_subtrees(rsb->is_switched, wcroot, local_relpath,
                                rsb->trail_url, scratch_pool);

    if (err)
      {
        if (err->apr_err != SVN_ERR_WC_PATH_NOT_FOUND)
          return svn_error_trace(err);

        svn_error_clear(err); /* No Base node, but no fatal error */
        *rsb->is_switched = FALSE;
      }
  }

  if (rsb->cancel_func)
    SVN_ERR(rsb->cancel_func(rsb->cancel_baton));

  /* Check for local mods. */
  SVN_ERR(has_local_mods(rsb->is_modified, wcroot, local_relpath, rsb->db,
                         rsb->cancel_func, rsb->cancel_baton, scratch_pool));

  return SVN_NO_ERROR;
}


svn_error_t *
svn_wc__db_revision_status(svn_revnum_t *min_revision,
                           svn_revnum_t *max_revision,
                           svn_boolean_t *is_sparse_checkout,
                           svn_boolean_t *is_modified,
                           svn_boolean_t *is_switched,
                           svn_wc__db_t *db,
                           const char *local_abspath,
                           const char *trail_url,
                           svn_boolean_t committed,
                           svn_cancel_func_t cancel_func,
                           void *cancel_baton,
                           apr_pool_t *scratch_pool)
{
  svn_wc__db_wcroot_t *wcroot;
  const char *local_relpath;
  struct revision_status_baton_t rsb = { min_revision, max_revision,
        is_sparse_checkout, is_modified, is_switched, trail_url, committed,
        cancel_func, cancel_baton, db };

  SVN_ERR_ASSERT(svn_dirent_is_absolute(local_abspath));

  SVN_ERR(svn_wc__db_wcroot_parse_local_abspath(&wcroot, &local_relpath,
                                                db, local_abspath,
                                                scratch_pool, scratch_pool));
  VERIFY_USABLE_WCROOT(wcroot);

  return svn_error_trace(svn_wc__db_with_txn(wcroot, local_relpath,
                                             revision_status_txn, &rsb,
                                             scratch_pool));
}


svn_error_t *
svn_wc__db_base_get_lock_tokens_recursive(apr_hash_t **lock_tokens,
                                          svn_wc__db_t *db,
                                          const char *local_abspath,
                                          apr_pool_t *result_pool,
                                          apr_pool_t *scratch_pool)
{
  svn_wc__db_wcroot_t *wcroot;
  const char *local_relpath;
  svn_sqlite__stmt_t *stmt;
  svn_boolean_t have_row;
  apr_int64_t last_repos_id = INVALID_REPOS_ID;
  const char *last_repos_root_url = NULL;

  SVN_ERR_ASSERT(svn_dirent_is_absolute(local_abspath));

  SVN_ERR(svn_wc__db_wcroot_parse_local_abspath(&wcroot, &local_relpath,
                                                db, local_abspath,
                                                scratch_pool, scratch_pool));
  VERIFY_USABLE_WCROOT(wcroot);

  *lock_tokens = apr_hash_make(result_pool);

  /* Fetch all the lock tokens in and under LOCAL_RELPATH. */
  SVN_ERR(svn_sqlite__get_statement(
              &stmt, wcroot->sdb,
              STMT_SELECT_BASE_NODE_LOCK_TOKENS_RECURSIVE));

  SVN_ERR(svn_sqlite__bindf(stmt, "is", wcroot->wc_id, local_relpath));
  SVN_ERR(svn_sqlite__step(&have_row, stmt));
  while (have_row)
    {
      apr_int64_t child_repos_id = svn_sqlite__column_int64(stmt, 0);
      const char *child_relpath = svn_sqlite__column_text(stmt, 1, NULL);
      const char *lock_token = svn_sqlite__column_text(stmt, 2, result_pool);

      if (child_repos_id != last_repos_id)
        {
          svn_error_t *err = fetch_repos_info(&last_repos_root_url, NULL,
                                              wcroot->sdb, child_repos_id,
                                              scratch_pool);

          if (err)
            {
              return svn_error_trace(
                            svn_error_compose_create(err,
                                                     svn_sqlite__reset(stmt)));
            }

          last_repos_id = child_repos_id;
        }

      SVN_ERR_ASSERT(last_repos_root_url != NULL);
      apr_hash_set(*lock_tokens,
                   svn_path_url_add_component2(last_repos_root_url,
                                               child_relpath,
                                               result_pool),
                   APR_HASH_KEY_STRING,
                   lock_token);

      SVN_ERR(svn_sqlite__step(&have_row, stmt));
    }
  return svn_sqlite__reset(stmt);
}


/* If EXPRESSION is false, cause the caller to return an SVN_ERR_WC_CORRUPT
 * error, showing EXPRESSION and the caller's LOCAL_RELPATH in the message. */
#define VERIFY(expression) \
  do { \
    if (! (expression)) \
      return svn_error_createf(SVN_ERR_WC_CORRUPT, NULL, \
        _("database inconsistency at local_relpath='%s' verifying " \
          "expression '%s'"), local_relpath, #expression); \
  } while (0)


/* Verify consistency of the metadata concerning WCROOT.  This is intended
 * for use only during testing and debugging, so is not intended to be
 * blazingly fast.
 *
 * This code is a complement to any verification that we can do in SQLite
 * triggers.  See, for example, 'wc-checks.sql'.
 *
 * Some more verification steps we might want to add are:
 *
 *   * on every ACTUAL row (except root): a NODES row exists at its parent path
 *   * the op-depth root must always exist and every intermediate too
 */
static svn_error_t *
verify_wcroot(svn_wc__db_wcroot_t *wcroot,
              apr_pool_t *scratch_pool)
{
  svn_sqlite__stmt_t *stmt;
  apr_pool_t *iterpool = svn_pool_create(scratch_pool);

  SVN_ERR(svn_sqlite__get_statement(&stmt, wcroot->sdb,
                                    STMT_SELECT_ALL_NODES));
  SVN_ERR(svn_sqlite__bindf(stmt, "i", wcroot->wc_id));
  while (TRUE)
    {
      svn_boolean_t have_row;
      const char *local_relpath, *parent_relpath;
      apr_int64_t op_depth;

      svn_pool_clear(iterpool);

      SVN_ERR(svn_sqlite__step(&have_row, stmt));
      if (!have_row)
        break;

      op_depth = svn_sqlite__column_int(stmt, 0);
      local_relpath = svn_sqlite__column_text(stmt, 1, iterpool);
      parent_relpath = svn_sqlite__column_text(stmt, 2, iterpool);

      /* Verify parent_relpath is the parent path of local_relpath */
      VERIFY((parent_relpath == NULL)
             ? (local_relpath[0] == '\0')
             : (strcmp(svn_relpath_dirname(local_relpath, iterpool),
                       parent_relpath) == 0));

      /* Verify op_depth <= the tree depth of local_relpath */
      VERIFY(op_depth <= relpath_depth(local_relpath));

      /* Verify parent_relpath refers to a row that exists */
      /* TODO: Verify there is a suitable parent row - e.g. has op_depth <=
       * the child's and a suitable presence */
      if (parent_relpath && svn_sqlite__column_is_null(stmt, 3))
        {
          svn_sqlite__stmt_t *stmt2;
          svn_boolean_t have_a_parent_row;

          SVN_ERR(svn_sqlite__get_statement(&stmt2, wcroot->sdb,
                                            STMT_SELECT_NODE_INFO));
          SVN_ERR(svn_sqlite__bindf(stmt2, "is", wcroot->wc_id,
                                    parent_relpath));
          SVN_ERR(svn_sqlite__step(&have_a_parent_row, stmt2));
          VERIFY(have_a_parent_row);
          SVN_ERR(svn_sqlite__reset(stmt2));
        }
    }
  svn_pool_destroy(iterpool);

  return svn_error_trace(svn_sqlite__reset(stmt));
}

svn_error_t *
svn_wc__db_verify(svn_wc__db_t *db,
                  const char *wri_abspath,
                  apr_pool_t *scratch_pool)
{
  svn_wc__db_wcroot_t *wcroot;
  const char *local_relpath;

  SVN_ERR(svn_wc__db_wcroot_parse_local_abspath(&wcroot, &local_relpath,
                                                db, wri_abspath,
                                                scratch_pool, scratch_pool));
  VERIFY_USABLE_WCROOT(wcroot);

  SVN_ERR(verify_wcroot(wcroot, scratch_pool));
  return SVN_NO_ERROR;
}<|MERGE_RESOLUTION|>--- conflicted
+++ resolved
@@ -7435,13 +7435,16 @@
               /* Assume working copy is all one repos_id so that a
                  single cached value is sufficient. */
               if (repos_id != last_repos_id)
-                return svn_error_createf(
+                {
+                  err= svn_error_createf(
                          SVN_ERR_WC_DB_ERROR, NULL,
                          _("The node '%s' comes from unexpected repository "
                            "'%s', expected '%s'; if this node is a file "
                            "external using the correct URL in the external "
                            "definition can fix the problem, see issue #4087"),
                          child_relpath, repos_root_url, last_repos_root_url);
+                  return svn_error_compose_create(err, svn_sqlite__reset(stmt));
+                }
               child->repos_root_url = repos_root_url;
               child->repos_uuid = repos_uuid;
             }
@@ -7504,15 +7507,6 @@
           child_item->info.lock = lock_from_columns(stmt, 15, 16, 17, 18,
                                                     result_pool);
 
-<<<<<<< HEAD
-          /* Moved-to is only stored at op_depth 0. */
-          moved_to_relpath = svn_sqlite__column_text(stmt, 21, NULL);
-          if (moved_to_relpath)
-            child_item->info.moved_to_abspath =
-              svn_dirent_join(wcroot->abspath, moved_to_relpath, result_pool);
-
-=======
->>>>>>> f61a0758
           /* FILE_EXTERNAL flag only on op_depth 0. */
           child_item->info.file_external = svn_sqlite__column_boolean(stmt,
                                                                       22);
