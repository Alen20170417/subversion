--- conflicted
+++ resolved
@@ -280,11 +280,7 @@
    to hold CHECKSUM's pristine file, relating to the pristine store
    configured for the working copy indicated by PDH. The returned path
    does not necessarily currently exist.
-<<<<<<< HEAD
-#ifdef SVN_WC__SINGLE_DB
-=======
-
->>>>>>> f9486e4e
+
    Iff CREATE_SUBDIR is TRUE, then this function will make sure that the
    parent directory of PRISTINE_ABSPATH exists. This is only useful when
    about to create a new pristine.
@@ -300,10 +296,6 @@
 {
   const char *base_dir_abspath;
   const char *hexdigest = svn_checksum_to_cstring(sha1_checksum, scratch_pool);
-<<<<<<< HEAD
-#ifdef SVN_WC__SINGLE_DB
-=======
->>>>>>> f9486e4e
   char subdir[3];
 
   /* ### code is in transition. make sure we have the proper data.  */
@@ -324,10 +316,6 @@
   /* We should have a valid checksum and (thus) a valid digest. */
   SVN_ERR_ASSERT(hexdigest != NULL);
 
-<<<<<<< HEAD
-#ifdef SVN_WC__SINGLE_DB
-=======
->>>>>>> f9486e4e
   /* Get the first two characters of the digest, for the subdir. */
   subdir[0] = hexdigest[0];
   subdir[1] = hexdigest[1];
@@ -351,10 +339,6 @@
   /* The file is located at DIR/.svn/pristine/XX/XXYYZZ... */
   *pristine_abspath = svn_dirent_join_many(result_pool,
                                            base_dir_abspath,
-<<<<<<< HEAD
-#ifdef SVN_WC__SINGLE_DB
-=======
->>>>>>> f9486e4e
                                            subdir,
                                            hexdigest,
                                            NULL);
@@ -605,11 +589,7 @@
 {
   const insert_base_baton_t *pibb = baton;
   svn_sqlite__stmt_t *stmt;
-<<<<<<< HEAD
-#ifdef SVN_WC__NODE_DATA
-=======
 #ifdef SVN_WC__NODES
->>>>>>> f9486e4e
   svn_sqlite__stmt_t *stmt_node;
 #endif
   /* The directory at the WCROOT has a NULL parent_relpath. Otherwise,
@@ -699,47 +679,6 @@
   SVN_ERR(svn_sqlite__insert(NULL, stmt_node));
 #endif
 
-#ifdef SVN_WC__NODE_DATA
-  SVN_ERR(svn_sqlite__get_statement(&stmt_node, sdb, STMT_INSERT_NODE_DATA));
-  SVN_ERR(svn_sqlite__bindf(stmt_node, "isistt",
-                            pibb->wc_id, pibb->local_relpath,
-                            (apr_int64_t)0, /* op_depth is 0 for base */
-                            parent_relpath,
-                            presence_map, pibb->status,
-                            kind_map, pibb->kind));
-
-  if (SVN_IS_VALID_REVNUM(pibb->changed_rev))
-    SVN_ERR(svn_sqlite__bind_int64(stmt_node, 7, pibb->changed_rev));
-  if (pibb->changed_date)
-    SVN_ERR(svn_sqlite__bind_int64(stmt_node, 8, pibb->changed_date));
-  if (pibb->changed_author)
-    SVN_ERR(svn_sqlite__bind_text(stmt_node, 9, pibb->changed_author));
-
-  if (pibb->kind == svn_wc__db_kind_dir)
-    {
-      SVN_ERR(svn_sqlite__bind_text(stmt_node, 10,
-                                    svn_depth_to_word(pibb->depth)));
-    }
-  else if (pibb->kind == svn_wc__db_kind_file)
-    {
-      SVN_ERR(svn_sqlite__bind_checksum(stmt_node, 11, pibb->checksum,
-                                        scratch_pool));
-    }
-  else if (pibb->kind == svn_wc__db_kind_symlink)
-    {
-      /* Note: incomplete nodes may have a NULL target.  */
-      if (pibb->target)
-        SVN_ERR(svn_sqlite__bind_text(stmt_node, 12, pibb->target));
-    }
-
-  /* Don't bind original_repos_id, original_repos_path and original_revision */
-
-  SVN_ERR(svn_sqlite__bind_properties(stmt_node, 16, pibb->props,
-                                      scratch_pool));
-
-  SVN_ERR(svn_sqlite__insert(NULL, stmt_node));
-#endif
-
   if (pibb->kind == svn_wc__db_kind_dir && pibb->children)
     {
       int i;
@@ -747,16 +686,10 @@
 #ifndef SVN_WC__NODES_ONLY
       SVN_ERR(svn_sqlite__get_statement(&stmt, sdb,
                                         STMT_INSERT_BASE_NODE_INCOMPLETE));
-<<<<<<< HEAD
-#ifdef SVN_WC__NODE_DATA
-      SVN_ERR(svn_sqlite__get_statement(&stmt_node, sdb,
-                                        STMT_INSERT_NODE_DATA_INCOMPLETE));
-=======
 #endif
 #ifdef SVN_WC__NODES
       SVN_ERR(svn_sqlite__get_statement(&stmt_node, sdb,
                                         STMT_INSERT_NODE));
->>>>>>> f9486e4e
 #endif
 
       for (i = pibb->children->nelts; i--; )
@@ -772,27 +705,17 @@
                                     pibb->local_relpath,
                                     (apr_int64_t)pibb->revision));
           SVN_ERR(svn_sqlite__insert(NULL, stmt));
-<<<<<<< HEAD
-
-#ifdef SVN_WC__NODE_DATA
-          SVN_ERR(svn_sqlite__bindf(stmt_node, "isis",
-=======
 #endif
 #ifdef SVN_WC__NODES
           SVN_ERR(svn_sqlite__bindf(stmt_node, "isisnnnsns",
->>>>>>> f9486e4e
                                     pibb->wc_id,
                                     svn_relpath_join(pibb->local_relpath,
                                                      name,
                                                      scratch_pool),
                                     (apr_int64_t)0 /* BASE */,
-<<<<<<< HEAD
-                                    pibb->local_relpath));
-=======
                                     pibb->local_relpath, /* parent_relpath */
                                     "incomplete",
                                     "unknown"));
->>>>>>> f9486e4e
           SVN_ERR(svn_sqlite__insert(NULL, stmt_node));
 #endif
         }
@@ -872,12 +795,8 @@
 {
 #ifndef SVN_WC__NODES_ONLY
   svn_sqlite__stmt_t *stmt;
-<<<<<<< HEAD
-#ifdef SVN_WC__NODE_DATA
-=======
 #endif
 #ifdef SVN_WC__NODES
->>>>>>> f9486e4e
   svn_sqlite__stmt_t *stmt_node;
 #endif
   int i;
@@ -885,16 +804,10 @@
 #ifndef SVN_WC__NODES_ONLY
   SVN_ERR(svn_sqlite__get_statement(&stmt, sdb,
                                     STMT_INSERT_WORKING_NODE_INCOMPLETE));
-<<<<<<< HEAD
-#ifdef SVN_WC__NODE_DATA
-  SVN_ERR(svn_sqlite__get_statement(&stmt_node, sdb,
-                                    STMT_INSERT_NODE_DATA_INCOMPLETE));
-=======
 #endif
 #ifdef SVN_WC__NODES
   SVN_ERR(svn_sqlite__get_statement(&stmt_node, sdb,
                                     STMT_INSERT_NODE));
->>>>>>> f9486e4e
 #endif
 
 
@@ -909,18 +822,6 @@
                                                  scratch_pool),
                                 local_relpath));
       SVN_ERR(svn_sqlite__insert(NULL, stmt));
-<<<<<<< HEAD
-
-#ifdef SVN_WC__NODE_DATA
-      SVN_ERR(svn_sqlite__bindf(stmt_node, "isis",
-                                wc_id,
-                                svn_relpath_join(local_relpath, name,
-                                                 scratch_pool),
-#ifndef SINGLE_DB
-                                (apr_int64_t) 2, /* non-THIS_DIR working */
-#endif
-                                local_relpath));
-=======
 #endif
 #ifdef SVN_WC__NODES
       SVN_ERR(svn_sqlite__bindf(stmt_node, "isisnnnsns",
@@ -933,7 +834,6 @@
                                 "incomplete", /* 8, presence */
                                 "unknown"));  /* 10, kind */
 
->>>>>>> f9486e4e
       SVN_ERR(svn_sqlite__insert(NULL, stmt_node));
 #endif
     }
@@ -1020,15 +920,8 @@
 
 
 #ifdef SVN_WC__NODE_DATA
-<<<<<<< HEAD
-#ifndef SINGLE_DB
   op_depth = (parent_relpath == NULL) ? 1   /* THIS_DIR */
                                       : 2;  /* immediate children */
-#endif
-=======
-  op_depth = (parent_relpath == NULL) ? 1   /* THIS_DIR */
-                                      : 2;  /* immediate children */
->>>>>>> f9486e4e
   SVN_ERR(svn_sqlite__get_statement(&stmt_node, sdb, STMT_INSERT_NODE_DATA));
   SVN_ERR(svn_sqlite__bindf(stmt_node, "isistt",
                             piwb->wc_id, piwb->local_relpath,
@@ -1505,14 +1398,11 @@
   SVN_ERR(svn_sqlite__exec_statements(*sdb, STMT_CREATE_NODE_DATA));
 #endif
 
-<<<<<<< HEAD
-=======
 #ifdef SVN_WC__NODES
   /* Create the NODES table for the experimental schema */
   SVN_ERR(svn_sqlite__exec_statements(*sdb, STMT_CREATE_NODES));
 #endif
 
->>>>>>> f9486e4e
   /* Insert the repository. */
   SVN_ERR(create_repos_id(repos_id, repos_root_url, repos_uuid, *sdb,
                           scratch_pool));
@@ -1665,8 +1555,6 @@
 
   return SVN_NO_ERROR;
 }
-<<<<<<< HEAD
-=======
 
 struct with_sqlite_lock_baton
 {
@@ -1719,7 +1607,6 @@
                                   &baton,
                                   scratch_pool));
 }
->>>>>>> f9486e4e
 
 svn_error_t *
 svn_wc__db_base_add_directory(svn_wc__db_t *db,
@@ -2042,51 +1929,8 @@
   SVN_ERR(svn_sqlite__get_statement(&stmt, pdh->wcroot->sdb,
                                     STMT_DELETE_NODE_DATA_BASE));
   SVN_ERR(svn_sqlite__bindf(stmt, "is", pdh->wcroot->wc_id, local_relpath));
-<<<<<<< HEAD
 
   SVN_ERR(svn_sqlite__step_done(stmt));
-#endif
-
-  flush_entries(pdh);
-
-#ifndef SINGLE_DB
-  if (*local_relpath == '\0')
-    {
-      svn_error_t *err;
-      err = navigate_to_parent(&pdh, db, pdh, svn_sqlite__mode_readwrite,
-                               TRUE, scratch_pool);
-
-      if (!err)
-        {
-          SVN_ERR(svn_sqlite__get_statement(&stmt, pdh->wcroot->sdb,
-                                            STMT_DELETE_BASE_NODE));
-          SVN_ERR(svn_sqlite__bindf(stmt, "is", pdh->wcroot->wc_id,
-                                    svn_dirent_basename(local_abspath,
-                                                        scratch_pool)));
-
-          SVN_ERR(svn_sqlite__step_done(stmt));
-
-#ifdef SVN_WC__NODE_DATA
-          SVN_ERR(svn_sqlite__get_statement(&stmt, pdh->wcroot->sdb,
-                                            STMT_DELETE_NODE_DATA_BASE));
-          SVN_ERR(svn_sqlite__bindf(stmt, "is", pdh->wcroot->wc_id,
-                                    svn_dirent_basename(local_abspath,
-                                                        scratch_pool)));
-
-          SVN_ERR(svn_sqlite__step_done(stmt));
-#endif
-
-          flush_entries(pdh);
-        }
-      else if (err && err->apr_err == SVN_ERR_WC_NOT_WORKING_COPY)
-        svn_error_clear(err);
-      else
-        SVN_ERR(err);
-    }
-=======
-
-  SVN_ERR(svn_sqlite__step_done(stmt));
->>>>>>> f9486e4e
 #endif
 
   SVN_ERR(flush_entries(db, pdh, local_abspath, scratch_pool));
@@ -3359,29 +3203,6 @@
                                                       scratch_pool));
     }
 
-<<<<<<< HEAD
-
-#ifndef SVN_WC__SINGLE_DB
-  /* When copying a directory the destination may not exist, if so we
-     only copy the parent stub */
-  if (kind == svn_wc__db_kind_dir && !*src_relpath && *dst_relpath)
-    {
-      /* ### copy_tests.py 69 copies from the root of one wc to
-         ### another wc, that means the source doesn't have a
-         ### versioned parent and so there is no parent stub to
-         ### copy. We could generate a parent stub but it becomes
-         ### unnecessary when we centralise so for the moment we just
-         ### fail. */
-      SVN_ERR(navigate_to_parent(&src_pdh, db, src_pdh,
-                                 svn_sqlite__mode_readwrite, TRUE,
-                                 scratch_pool));
-      src_relpath = svn_dirent_basename(src_abspath, NULL);
-      kind = svn_wc__db_kind_subdir;
-    }
-#endif
-
-=======
->>>>>>> f9486e4e
   /* Get the children for a directory if this is not the parent stub */
   if (kind == svn_wc__db_kind_dir)
     SVN_ERR(gather_children(&children, FALSE, db, src_abspath,
@@ -4381,7 +4202,6 @@
   SVN_ERR(svn_sqlite__get_statement(&stmt, sdb, STMT_DELETE_WORKING_NODE));
   SVN_ERR(svn_sqlite__bindf(stmt, "is", wc_id, local_relpath));
   SVN_ERR(svn_sqlite__step_done(stmt));
-<<<<<<< HEAD
 
 #ifdef SVN_WC__NODE_DATA
   SVN_ERR(svn_sqlite__get_statement(&stmt, sdb, STMT_DELETE_NODE_DATA_LAYERS));
@@ -4393,55 +4213,6 @@
   SVN_ERR(svn_sqlite__bindf(stmt, "is", wc_id, local_relpath));
 
   SVN_ERR(svn_sqlite__step_done(stmt));
-
-#ifndef SINGLE_DB
-  /* Check if we should also remove it from the parent db */
-  if (*local_relpath == '\0')
-    {
-      SVN_ERR(navigate_to_parent(&pdh, db, pdh, svn_sqlite__mode_readwrite,
-                                 TRUE, scratch_pool));
-      VERIFY_USABLE_PDH(pdh);
-
-      local_relpath = svn_dirent_basename(local_abspath, NULL);
-
-      flush_entries(pdh);
-
-      sdb = pdh->wcroot->sdb;
-      wc_id = pdh->wcroot->wc_id;
-
-      SVN_ERR(svn_sqlite__get_statement(&stmt, sdb, STMT_DELETE_BASE_NODE));
-      SVN_ERR(svn_sqlite__bindf(stmt, "is", wc_id, local_relpath));
-      SVN_ERR(svn_sqlite__step_done(stmt));
-=======
->>>>>>> f9486e4e
-
-#ifdef SVN_WC__NODE_DATA
-  SVN_ERR(svn_sqlite__get_statement(&stmt, sdb, STMT_DELETE_NODE_DATA_LAYERS));
-  SVN_ERR(svn_sqlite__bindf(stmt, "isi", wc_id, local_relpath, (apr_int64_t)0));
-  SVN_ERR(svn_sqlite__step_done(stmt));
-#endif
-
-<<<<<<< HEAD
-#ifdef SVN_WC__NODE_DATA
-      SVN_ERR(svn_sqlite__get_statement(&stmt, sdb,
-                                        STMT_DELETE_NODE_DATA_LAYERS));
-      SVN_ERR(svn_sqlite__bindf(stmt, "isi",
-                                wc_id, local_relpath, (apr_int64_t)0));
-      SVN_ERR(svn_sqlite__step_done(stmt));
-#endif
-
-      SVN_ERR(svn_sqlite__get_statement(&stmt, sdb, STMT_DELETE_ACTUAL_NODE));
-      SVN_ERR(svn_sqlite__bindf(stmt, "is", wc_id, local_relpath));
-
-      SVN_ERR(svn_sqlite__step_done(stmt));
-    }
-#endif
-=======
-  SVN_ERR(svn_sqlite__get_statement(&stmt, sdb, STMT_DELETE_ACTUAL_NODE));
-  SVN_ERR(svn_sqlite__bindf(stmt, "is", wc_id, local_relpath));
-
-  SVN_ERR(svn_sqlite__step_done(stmt));
->>>>>>> f9486e4e
 
   return SVN_NO_ERROR;
 }
@@ -4476,35 +4247,6 @@
   SVN_ERR(svn_sqlite__bindf(stmt, "is", pdh->wcroot->wc_id, local_relpath));
   SVN_ERR(svn_sqlite__step_done(stmt));
 #endif
-<<<<<<< HEAD
-
-#ifndef SINGLE_DB
-  /* Check if we should remove it from the parent db as well. */
-  if (*local_relpath == '\0')
-    {
-      SVN_ERR(navigate_to_parent(&pdh, db, pdh, svn_sqlite__mode_readwrite,
-                                 TRUE, scratch_pool));
-      VERIFY_USABLE_PDH(pdh);
-
-      local_relpath = svn_dirent_basename(local_abspath, NULL);
-
-      flush_entries(pdh);
-
-      SVN_ERR(svn_sqlite__get_statement(&stmt, pdh->wcroot->sdb,
-                                        STMT_DELETE_WORKING_NODE));
-      SVN_ERR(svn_sqlite__bindf(stmt, "is", pdh->wcroot->wc_id, local_relpath));
-      SVN_ERR(svn_sqlite__step_done(stmt));
-
-#ifdef SVN_WC__NODE_DATA
-      SVN_ERR(svn_sqlite__get_statement(&stmt, pdh->wcroot->sdb,
-                                        STMT_DELETE_NODE_DATA_WORKING));
-      SVN_ERR(svn_sqlite__bindf(stmt, "is", pdh->wcroot->wc_id, local_relpath));
-      SVN_ERR(svn_sqlite__step_done(stmt));
-#endif
-    }
-#endif
-=======
->>>>>>> f9486e4e
 
   return SVN_NO_ERROR;
 }
@@ -4522,17 +4264,7 @@
   svn_sqlite__stmt_t *stmt;
 
   /* Flush any entries before we start monkeying the database.  */
-<<<<<<< HEAD
-  flush_entries(pdh);
-
-#ifndef SVN_WC__SINGLE_DB
-  /* Parent stubs have only two depth options: excluded, or infinity.  */
-  if (*local_relpath != '\0' && !excluded)
-    depth = svn_depth_infinity;
-#endif
-=======
   SVN_ERR(flush_entries(db, pdh, local_abspath, scratch_pool));
->>>>>>> f9486e4e
 
   SVN_ERR(svn_sqlite__get_statement(&stmt, pdh->wcroot->sdb,
                                     excluded
@@ -4598,37 +4330,8 @@
   /* ### We set depth on working and base to match entry behavior.
          Maybe these should be separated later? */
 
-<<<<<<< HEAD
-  SVN_ERR(update_depth_values(pdh, local_relpath, depth));
-
-#ifndef SINGLE_DB
-  /* If we're in the subdir, then navigate to the parent to set its
-     depth value.  */
-  if (*local_relpath == '\0')
-    {
-      svn_error_t *err;
-
-      err = navigate_to_parent(&pdh, db, pdh, svn_sqlite__mode_readwrite,
-                               TRUE, scratch_pool);
-      if (err)
-        {
-          if (! SVN_WC__ERR_IS_NOT_CURRENT_WC(err))
-            return svn_error_return(err);
-
-          /* No parent to update */
-          svn_error_clear(err);
-          return SVN_NO_ERROR;
-        }
-
-      /* Get the stub name, and update the depth.  */
-      local_relpath = svn_dirent_basename(local_abspath, scratch_pool);
-      SVN_ERR(update_depth_values(pdh, local_relpath, depth));
-    }
-#endif
-=======
   SVN_ERR(update_depth_values(db, local_abspath, pdh, local_relpath, depth,
                               scratch_pool));
->>>>>>> f9486e4e
 
   return SVN_NO_ERROR;
 }
@@ -4663,39 +4366,6 @@
   SVN_ERR(svn_sqlite__bindf(stmt, "ist", pdh->wcroot->wc_id, local_relpath,
                             presence_map, status));
   SVN_ERR(svn_sqlite__step_done(stmt));
-<<<<<<< HEAD
-#endif
-
-  flush_entries(pdh);
-
-#ifndef SINGLE_DB
-  if (*local_relpath == '\0')
-    {
-      SVN_ERR(navigate_to_parent(&pdh, db, pdh, svn_sqlite__mode_readwrite,
-                                 TRUE, scratch_pool));
-
-      VERIFY_USABLE_PDH(pdh);
-
-      SVN_ERR(svn_sqlite__get_statement(&stmt, pdh->wcroot->sdb,
-                                        STMT_UPDATE_WORKING_PRESENCE));
-      SVN_ERR(svn_sqlite__bindf(stmt, "ist", pdh->wcroot->wc_id,
-                                svn_dirent_basename(local_abspath, NULL),
-                                presence_map, status));
-      SVN_ERR(svn_sqlite__step_done(stmt));
-
-#ifdef SVN_WC__NODE_DATA
-      SVN_ERR(svn_sqlite__get_statement(&stmt, pdh->wcroot->sdb,
-                                        STMT_UPDATE_NODE_WORKING_PRESENCE));
-      SVN_ERR(svn_sqlite__bindf(stmt, "ist", pdh->wcroot->wc_id,
-                                svn_dirent_basename(local_abspath, NULL),
-                                presence_map, status));
-      SVN_ERR(svn_sqlite__step_done(stmt));
-#endif
-
-      flush_entries(pdh);
-    }
-=======
->>>>>>> f9486e4e
 #endif
 
   return SVN_NO_ERROR;
@@ -4725,58 +4395,18 @@
   SVN_ERR(svn_sqlite__step_done(stmt));
 
 #ifdef SVN_WC__NODE_DATA
-<<<<<<< HEAD
   SVN_ERR(svn_sqlite__get_statement(&stmt, pdh->wcroot->sdb,
                                     STMT_DELETE_NODE_DATA_WORKING));
   SVN_ERR(svn_sqlite__bindf(stmt, "is", pdh->wcroot->wc_id, local_relpath));
   SVN_ERR(svn_sqlite__step_done(stmt));
 #endif
 
-=======
->>>>>>> f9486e4e
-  SVN_ERR(svn_sqlite__get_statement(&stmt, pdh->wcroot->sdb,
-                                    STMT_DELETE_NODE_DATA_WORKING));
-  SVN_ERR(svn_sqlite__bindf(stmt, "is", pdh->wcroot->wc_id, local_relpath));
-  SVN_ERR(svn_sqlite__step_done(stmt));
-#endif
-
-<<<<<<< HEAD
-  flush_entries(pdh);
-
-#ifndef SINGLE_DB
-  if (*local_relpath == '\0')
-    {
-      /* ### Delete parent stub. Remove when db is centralised. */
-      SVN_ERR(navigate_to_parent(&pdh, db, pdh, svn_sqlite__mode_readwrite,
-                                 TRUE, scratch_pool));
-      local_relpath = svn_dirent_basename(local_abspath, NULL);
-      VERIFY_USABLE_PDH(pdh);
-
-      SVN_ERR(svn_sqlite__get_statement(&stmt, pdh->wcroot->sdb,
-                                        STMT_DELETE_WORKING_NODE));
-      SVN_ERR(svn_sqlite__bindf(stmt, "is",
-                                pdh->wcroot->wc_id, local_relpath));
-      SVN_ERR(svn_sqlite__step_done(stmt));
-
-#ifdef SVN_WC__NODE_DATA
-      SVN_ERR(svn_sqlite__get_statement(&stmt, pdh->wcroot->sdb,
-                                        STMT_DELETE_NODE_DATA_WORKING));
-      SVN_ERR(svn_sqlite__bindf(stmt, "is",
-                                pdh->wcroot->wc_id, local_relpath));
-      SVN_ERR(svn_sqlite__step_done(stmt));
-#endif
-
-      flush_entries(pdh);
-    }
-#endif
-=======
   SVN_ERR(svn_sqlite__get_statement(&stmt, pdh->wcroot->sdb,
                                     STMT_DELETE_ACTUAL_NODE));
   SVN_ERR(svn_sqlite__bindf(stmt, "is", pdh->wcroot->wc_id, local_relpath));
   SVN_ERR(svn_sqlite__step_done(stmt));
 
   SVN_ERR(flush_entries(db, pdh, local_abspath, scratch_pool));
->>>>>>> f9486e4e
 
   return SVN_NO_ERROR;
 }
@@ -4810,29 +4440,12 @@
   /* ### NODE_DATA we temporary store 1 or 2 */
   iwb.op_depth = (*local_relpath == '\0') ? 1 : 2;
 
-<<<<<<< HEAD
-#ifndef SINGLE_DB
-  if (*local_relpath == '\0')
-    {
-      /* ### Insert parent stub. Remove when db is centralised. */
-      SVN_ERR(navigate_to_parent(&pdh, db, pdh, svn_sqlite__mode_readwrite,
-                                 TRUE, scratch_pool));
-      local_relpath = svn_dirent_basename(local_abspath, NULL);
-      VERIFY_USABLE_PDH(pdh);
-=======
   SVN_ERR(svn_sqlite__with_transaction(pdh->wcroot->sdb,
                                        copy_working_from_base, &iwb,
                                        scratch_pool));
->>>>>>> f9486e4e
-
-
-<<<<<<< HEAD
-      flush_entries(pdh);
-    }
-#endif
-=======
+
+
   SVN_ERR(flush_entries(db, pdh, local_abspath, scratch_pool));
->>>>>>> f9486e4e
 
   return SVN_NO_ERROR;
 }
@@ -6097,34 +5710,9 @@
 
   SVN_ERR(svn_sqlite__reset(stmt));
 
-<<<<<<< HEAD
-  /* The parent MUST have a BASE node (otherwise, THIS node cannot be
-     processed for a commit). Move up and re-query.   */
-
-#ifndef SVN_WC__SINGLE_DB
-  if (*local_relpath == '\0')
-    {
-      /* There is no entry for "" in the BASE_NODE table, so this directory
-         is just now being added. Therefore, the stub in the parent dir
-         does not exist either. We want to jump to the logical parent node,
-         which means one PDH up, and stick to local_relpath == "".  */
-      SVN_ERR(navigate_to_parent(&pdh, db, pdh,
-                                 svn_sqlite__mode_readonly,
-                                 TRUE, scratch_pool));
-      local_relpath = "";
-    }
-  else
-#endif
-    {
-      /* This was a child node within this wcroot. We want to look at the
-         BASE node of the directory.  */
-      local_relpath = svn_relpath_dirname(local_relpath, scratch_pool);
-    }
-=======
   /* This was a child node within this wcroot. We want to look at the
      BASE node of the directory.  */
   local_relpath = svn_relpath_dirname(local_relpath, scratch_pool);
->>>>>>> f9486e4e
 
   /* The REPOS_ID will be the same (### until we support mixed-repos)  */
   SVN_ERR(scan_upwards_for_repos(repos_id, &repos_parent_relpath,
@@ -7252,21 +6840,6 @@
   pdh = svn_wc__db_pdh_get_or_create(db, local_dir_abspath, FALSE,
                                      scratch_pool);
 
-<<<<<<< HEAD
-#ifndef SINGLE_DB
-  /* ### for per-dir layouts, the wcroot should be this directory. under
-     ### wc-ng, the wcroot may have become set for this missing subdir.  */
-  if (pdh != NULL && pdh->wcroot != NULL
-      && strcmp(local_dir_abspath, pdh->wcroot->abspath) != 0)
-    {
-      /* Forget the WCROOT. The subdir may have been missing when this
-         got set, but has since been constructed.  */
-      pdh->wcroot = NULL;
-    }
-#endif
-
-=======
->>>>>>> f9486e4e
   /* If the PDH isn't present, or have wcroot information, then do a full
      upward traversal to find the wcroot.  */
   if (pdh == NULL || pdh->wcroot == NULL)
@@ -7295,14 +6868,7 @@
              hanging off a parent though.
              Don't clear the wcroot of a parent if we just found a
              relative path here or we get multiple wcroot issues. */
-<<<<<<< HEAD
-#ifndef SVN_WC__SINGLE_DB
-          if (err)
-#endif
-            pdh->wcroot = NULL;
-=======
           pdh->wcroot = NULL;
->>>>>>> f9486e4e
 
           /* Remap the returned error.  */
           *format = 0;
@@ -7382,29 +6948,16 @@
       if (!svn_dirent_is_ancestor(local_dir_abspath, pdh->local_abspath))
         continue;
 
-<<<<<<< HEAD
-#ifndef SVN_WC__SINGLE_DB
-      if (pdh->locked)
-#endif
-=======
       err = svn_wc__db_wclock_release(db, pdh->local_abspath,
                                       scratch_pool);
       if (err
           && (err->apr_err == SVN_ERR_WC_NOT_WORKING_COPY
               || err->apr_err == SVN_ERR_WC_NOT_LOCKED))
->>>>>>> f9486e4e
         {
           svn_error_clear(err);
         }
-<<<<<<< HEAD
-
-#ifndef SVN_WC__SINGLE_DB
-      SVN_ERR_ASSERT(!pdh->locked);
-#endif
-=======
       else
         SVN_ERR(err);
->>>>>>> f9486e4e
 
       apr_hash_set(db->dir_data, key, klen, NULL);
 
@@ -7613,59 +7166,7 @@
   /* else don't touch *BASE_REVISION.  */
 
   return svn_error_return(svn_sqlite__reset(stmt));
-<<<<<<< HEAD
-}
-
-#ifndef SVN_WC__SINGLE_DB
-svn_error_t *
-svn_wc__db_temp_determine_keep_local(svn_boolean_t *keep_local,
-                                     svn_wc__db_t *db,
-                                     const char *local_abspath,
-                                     apr_pool_t *scratch_pool)
-{
-  svn_sqlite__stmt_t *stmt;
-
-  /* ### This will fail for nodes that don't have a WORKING_NODE record,
-         but this is not an issue for this function, as this call is only
-         valid for deleted nodes anyway. */
-  SVN_ERR(get_statement_for_path(&stmt, db, local_abspath,
-                                 STMT_SELECT_KEEP_LOCAL_FLAG, scratch_pool));
-  SVN_ERR(svn_sqlite__step_row(stmt));
-
-  *keep_local = svn_sqlite__column_boolean(stmt, 0);
-
-  return svn_error_return(svn_sqlite__reset(stmt));
-}
-
-svn_error_t *
-svn_wc__db_temp_set_keep_local(svn_wc__db_t *db,
-                               const char *local_abspath,
-                               svn_boolean_t keep_local,
-                               apr_pool_t *scratch_pool)
-{
-  svn_wc__db_pdh_t *pdh;
-  const char *local_relpath;
-  svn_sqlite__stmt_t *stmt;
-
-  SVN_ERR_ASSERT(svn_dirent_is_absolute(local_abspath));
-
-  /* First flush the entries */
-  SVN_ERR(svn_wc__db_pdh_parse_local_abspath(&pdh, &local_relpath, db,
-                              local_abspath, svn_sqlite__mode_readwrite,
-                              scratch_pool, scratch_pool));
-  flush_entries(pdh);
-
-  /* Then update the database */
-  SVN_ERR(get_statement_for_path(&stmt, db, local_abspath,
-                                 STMT_UPDATE_KEEP_LOCAL_FLAG, scratch_pool));
-
-  SVN_ERR(svn_sqlite__bind_int64(stmt, 3, keep_local ? 1 : 0));
-
-  return svn_error_return(svn_sqlite__step_done(stmt));
-=======
->>>>>>> f9486e4e
-}
-#endif
+}
 
 svn_error_t *
 svn_wc__db_read_conflict_victims(const apr_array_header_t **victims,
@@ -8025,25 +7526,6 @@
   const char *filter;
 
   svn_wc__db_wclock_t lock;
-<<<<<<< HEAD
-  svn_boolean_t have_base, have_working;
-
-  SVN_ERR(which_trees_exist(&have_base, &have_working, sdb,
-                            bt->pdh->wcroot->wc_id, bt->local_relpath));
-
-  if (!have_base && !have_working)
-    return svn_error_createf(
-                SVN_ERR_WC_PATH_NOT_FOUND, NULL,
-                _("The node '%s' was not found."),
-                svn_dirent_local_style(bt->local_abspath, scratch_pool));
-#else
-  /* ### Can only lock this directory in the per-dir layout.  This is
-     ### a temporary restriction until metadata gets centralised.
-     ### Perhaps this should be a runtime error, rather than an
-     ### assert?  Perhaps check the path is versioned? */
-  SVN_ERR_ASSERT(*bt->local_relpath == '\0');
-#endif
-=======
 
   /* Upgrade locks the root before the node exists.  Apart from that
      the root node always exists so we will just skip the check.
@@ -8063,7 +7545,6 @@
                                  svn_dirent_local_style(bt->local_abspath,
                                                         scratch_pool));
     }
->>>>>>> f9486e4e
 
   if (*bt->local_relpath == '\0')
     filter = "%";
@@ -8347,47 +7828,6 @@
 
   /* First check and remove the owns-lock information as failure in
      removing the db record implies that we have to steal the lock later. */
-<<<<<<< HEAD
-#ifndef SVN_WC__SINGLE_DB
-  if (*local_relpath != '\0')
-    {
-      svn_wc__db_status_t status;
-      svn_wc__db_kind_t kind;
-      SVN_ERR(svn_wc__db_read_info(&status, &kind, NULL, NULL, NULL, NULL,
-                                   NULL, NULL, NULL, NULL, NULL, NULL, NULL,
-                                   NULL, NULL, NULL, NULL, NULL, NULL, NULL,
-                                   NULL, NULL, NULL, NULL,
-                                   db, local_abspath,
-                                   scratch_pool, scratch_pool));
-
-      if (kind == svn_wc__db_kind_dir)
-        switch (status)
-          {
-            case svn_wc__db_status_not_present:
-            case svn_wc__db_status_absent:
-            case svn_wc__db_status_excluded:
-              return SVN_NO_ERROR; /* These directories don't have an
-                                      administrative area */
-            case svn_wc__db_status_obstructed:
-            case svn_wc__db_status_obstructed_add:
-            case svn_wc__db_status_obstructed_delete:
-              return SVN_NO_ERROR; /* Administrative area missing
-                                      -> Lock gone */
-            default:
-              break;
-          }
-      SVN_ERR_ASSERT(*local_relpath == '\0');
-    }
-
-  if (!pdh->locked)
-    return svn_error_createf(SVN_ERR_WC_NOT_LOCKED, NULL,
-                             _("Working copy not locked at '%s'."),
-                             svn_dirent_local_style(local_abspath,
-                                                    scratch_pool));
-  pdh->locked = FALSE;
-#else
-=======
->>>>>>> f9486e4e
   owned_locks = pdh->wcroot->owned_locks;
   for (i = 0; i < owned_locks->nelts; i++)
     {
@@ -8525,11 +7965,7 @@
                                         scratch_pool);
 
      if (pdh != NULL)
-<<<<<<< HEAD
-       flush_entries(pdh);
-=======
        SVN_ERR(flush_entries(db, pdh, local_dir_abspath, scratch_pool));
->>>>>>> f9486e4e
    }
 
   return SVN_NO_ERROR;
@@ -8883,113 +8319,6 @@
       SVN_ERR(svn_sqlite__step_done(stmt));
     }
 
-<<<<<<< HEAD
-#ifndef SINGLE_DB
-  /* ### And now, do the same for the parent stub */
-  if (*mcb->local_relpath == '\0')
-    {
-      if (remove_working)
-        {
-          const char *local_relpath;
-          svn_wc__db_pdh_t *pdh;
-
-          /* Remove WORKING_NODE stub */
-          SVN_ERR(navigate_to_parent(&pdh, mcb->db, mcb->pdh,
-                                     svn_sqlite__mode_readwrite,
-                                     FALSE, iterpool));
-          local_relpath = svn_dirent_basename(mcb->local_abspath, NULL);
-          VERIFY_USABLE_PDH(pdh);
-
-          SVN_ERR(svn_sqlite__get_statement(&stmt, pdh->wcroot->sdb,
-                                            STMT_DELETE_WORKING_NODE));
-          SVN_ERR(svn_sqlite__bindf(stmt, "is",
-                                    pdh->wcroot->wc_id, local_relpath));
-          SVN_ERR(svn_sqlite__step_done(stmt));
-
-#ifdef SVN_WC__NODE_DATA
-          SVN_ERR(svn_sqlite__get_statement(&stmt, pdh->wcroot->sdb,
-                                            STMT_DELETE_NODE_DATA_WORKING));
-          SVN_ERR(svn_sqlite__bindf(stmt, "is",
-                                    pdh->wcroot->wc_id, local_relpath));
-          SVN_ERR(svn_sqlite__step_done(stmt));
-#endif
-        }
-
-      if (add_working_normal)
-        {
-          const char *local_relpath;
-          svn_wc__db_pdh_t *pdh;
-
-          /* Add a copy of the BASE_NODE to WORKING_NODE for the stub */
-          SVN_ERR(navigate_to_parent(&pdh, mcb->db, mcb->pdh,
-                                     svn_sqlite__mode_readwrite,
-                                     FALSE, iterpool));
-          local_relpath = svn_dirent_basename(mcb->local_abspath, NULL);
-          VERIFY_USABLE_PDH(pdh);
-
-          /* Remove old data */
-          SVN_ERR(svn_sqlite__get_statement(&stmt, pdh->wcroot->sdb,
-                                            STMT_DELETE_WORKING_NODE));
-          SVN_ERR(svn_sqlite__bindf(stmt, "is",
-                                    pdh->wcroot->wc_id, local_relpath));
-          SVN_ERR(svn_sqlite__step_done(stmt));
-
-#ifdef SVN_WC__NODE_DATA
-          SVN_ERR(svn_sqlite__get_statement(&stmt, pdh->wcroot->sdb,
-                                            STMT_DELETE_NODE_DATA_WORKING));
-          SVN_ERR(svn_sqlite__bindf(stmt, "is",
-                                    pdh->wcroot->wc_id, local_relpath));
-          SVN_ERR(svn_sqlite__step_done(stmt));
-#endif
-
-          /* And insert the right data */
-          SVN_ERR(svn_sqlite__get_statement(
-                        &stmt, pdh->wcroot->sdb,
-                        STMT_INSERT_WORKING_NODE_NORMAL_FROM_BASE_NODE));
-          SVN_ERR(svn_sqlite__bindf(stmt, "is",
-                                    pdh->wcroot->wc_id, local_relpath));
-          SVN_ERR(svn_sqlite__step_done(stmt));
-        }
-      else if (add_working_not_present)
-        {
-          const char *local_relpath;
-          svn_wc__db_pdh_t *pdh;
-
-          /* Add a not present WORKING_NODE stub */
-          SVN_ERR(navigate_to_parent(&pdh, mcb->db, mcb->pdh,
-                                     svn_sqlite__mode_readwrite,
-                                     FALSE, iterpool));
-          local_relpath = svn_dirent_basename(mcb->local_abspath, NULL);
-          VERIFY_USABLE_PDH(pdh);
-
-          /* Remove old data */
-          SVN_ERR(svn_sqlite__get_statement(&stmt, pdh->wcroot->sdb,
-                                            STMT_DELETE_WORKING_NODE));
-          SVN_ERR(svn_sqlite__bindf(stmt, "is",
-                                    pdh->wcroot->wc_id, local_relpath));
-          SVN_ERR(svn_sqlite__step_done(stmt));
-
-#ifdef SVN_WC__NODE_DATA
-          SVN_ERR(svn_sqlite__get_statement(&stmt, pdh->wcroot->sdb,
-                                            STMT_DELETE_NODE_DATA_WORKING));
-          SVN_ERR(svn_sqlite__bindf(stmt, "is",
-                                    pdh->wcroot->wc_id, local_relpath));
-          SVN_ERR(svn_sqlite__step_done(stmt));
-#endif
-
-          /* And insert the right data */
-          SVN_ERR(svn_sqlite__get_statement(
-                        &stmt, pdh->wcroot->sdb,
-                        STMT_INSERT_WORKING_NODE_NOT_PRESENT_FROM_BASE_NODE));
-          SVN_ERR(svn_sqlite__bindf(stmt, "is",
-                                    pdh->wcroot->wc_id, local_relpath));
-          SVN_ERR(svn_sqlite__step_done(stmt));
-        }
-    }
-#endif
-
-=======
->>>>>>> f9486e4e
   /* Remove the BASE_NODE if the caller asked us to do that */
   if (mcb->remove_base)
     {
@@ -8998,49 +8327,8 @@
       SVN_ERR(svn_sqlite__bindf(stmt, "is",
                                 mcb->pdh->wcroot->wc_id,
                                 mcb->local_relpath));
-<<<<<<< HEAD
       SVN_ERR(svn_sqlite__step_done(stmt));
 
-#ifdef SVN_WC__NODE_DATA
-      SVN_ERR(svn_sqlite__get_statement(&stmt, sdb,
-                                        STMT_DELETE_NODE_DATA_BASE));
-      SVN_ERR(svn_sqlite__bindf(stmt, "is",
-                                mcb->pdh->wcroot->wc_id,
-                                mcb->local_relpath));
-=======
->>>>>>> f9486e4e
-      SVN_ERR(svn_sqlite__step_done(stmt));
-#endif
-
-<<<<<<< HEAD
-#ifndef SINGLE_DB
-      /* Remove BASE_NODE_STUB */
-      if (*mcb->local_relpath == '\0')
-        {
-          const char *local_relpath;
-          svn_wc__db_pdh_t *pdh;
-
-          SVN_ERR(navigate_to_parent(&pdh, mcb->db, mcb->pdh,
-                                     svn_sqlite__mode_readwrite,
-                                     FALSE, iterpool));
-          local_relpath = svn_dirent_basename(mcb->local_abspath, NULL);
-          VERIFY_USABLE_PDH(pdh);
-
-          SVN_ERR(svn_sqlite__get_statement(&stmt, pdh->wcroot->sdb,
-                                            STMT_DELETE_BASE_NODE));
-          SVN_ERR(svn_sqlite__bindf(stmt, "is",
-                                    pdh->wcroot->wc_id, local_relpath));
-          SVN_ERR(svn_sqlite__step_done(stmt));
-
-#ifdef SVN_WC__NODE_DATA
-          SVN_ERR(svn_sqlite__get_statement(&stmt, pdh->wcroot->sdb,
-                                            STMT_DELETE_NODE_DATA_BASE));
-          SVN_ERR(svn_sqlite__bindf(stmt, "is",
-                                    pdh->wcroot->wc_id, local_relpath));
-          SVN_ERR(svn_sqlite__step_done(stmt));
-#endif
-        }
-=======
 #ifdef SVN_WC__NODE_DATA
       SVN_ERR(svn_sqlite__get_statement(&stmt, sdb,
                                         STMT_DELETE_NODE_DATA_BASE));
@@ -9048,7 +8336,6 @@
                                 mcb->pdh->wcroot->wc_id,
                                 mcb->local_relpath));
       SVN_ERR(svn_sqlite__step_done(stmt));
->>>>>>> f9486e4e
 #endif
     }
 
@@ -9276,48 +8563,6 @@
   return svn_error_return(svn_sqlite__reset(stmt));
 }
 
-<<<<<<< HEAD
-
-svn_error_t *
-svn_wc__db_temp_remove_subdir_record(svn_wc__db_t *db,
-                                     const char *local_abspath,
-                                     apr_pool_t *scratch_pool)
-{
-  const char *parent_abspath;
-  const char *name;
-  svn_wc__db_pdh_t *pdh;
-  const char *local_relpath;
-  svn_sqlite__stmt_t *stmt;
-
-  SVN_ERR_ASSERT(svn_dirent_is_absolute(local_abspath));
-
-  svn_dirent_split(&parent_abspath, &name, local_abspath, scratch_pool);
-
-  SVN_ERR(svn_wc__db_pdh_parse_local_abspath(&pdh, &local_relpath, db,
-                              local_abspath, svn_sqlite__mode_readwrite,
-                              scratch_pool, scratch_pool));
-  VERIFY_USABLE_PDH(pdh);
-  
-  SVN_ERR_ASSERT(*local_relpath == '\0');
-
-  /* Delete the NAME row from BASE_NODE.  */
-  SVN_ERR(svn_sqlite__get_statement(&stmt, pdh->wcroot->sdb,
-                                    STMT_DELETE_BASE_NODE));
-  SVN_ERR(svn_sqlite__bindf(stmt, "is", pdh->wcroot->wc_id, name));
-  SVN_ERR(svn_sqlite__step_done(stmt));
-
-#ifdef SVN_WC__NODE_DATA
-  SVN_ERR(svn_sqlite__get_statement(&stmt, pdh->wcroot->sdb,
-                                    STMT_DELETE_NODE_DATA_BASE));
-  SVN_ERR(svn_sqlite__bindf(stmt, "is", pdh->wcroot->wc_id, name));
-  SVN_ERR(svn_sqlite__step_done(stmt));
-#endif
-
-  return SVN_NO_ERROR;
-}
-
-=======
->>>>>>> f9486e4e
 svn_error_t *
 svn_wc__db_temp_op_set_file_external(svn_wc__db_t *db,
                                      const char *local_abspath,
@@ -9543,94 +8788,6 @@
   return svn_error_return(svn_sqlite__step_done(stmt));
 }
 
-<<<<<<< HEAD
-svn_error_t *
-svn_wc__db_temp_set_parent_stub_to_normal(svn_wc__db_t *db,
-                                          const char *local_abspath,
-                                          svn_boolean_t delete_working,
-                                          apr_pool_t *scratch_pool)
-{
-  svn_wc__db_pdh_t *pdh;
-  const char *local_relpath;
-  const char *parent_abspath, *base;
-#ifndef SINGLE_DB
-  svn_sqlite__stmt_t *stmt;
-  int affected_rows;
-#endif
-
-  SVN_ERR_ASSERT(svn_dirent_is_absolute(local_abspath)
-                 && !svn_dirent_is_root(local_abspath, strlen(local_abspath)));
-
-  svn_dirent_split(&parent_abspath, &base, local_abspath, scratch_pool);
-
-  SVN_ERR_ASSERT(*base != '\0');
-
-  SVN_ERR(svn_wc__db_pdh_parse_local_abspath(&pdh, &local_relpath, db,
-                                             parent_abspath,
-                                             svn_sqlite__mode_readwrite,
-                                             scratch_pool, scratch_pool));
-  VERIFY_USABLE_PDH(pdh);
-
-#ifndef SINGLE_DB
-  /* This should be handled in a transaction, but we can assume a db lock
-     and this code won't survive until 1.7 */
-
-  if (delete_working)
-    {
-      SVN_ERR(svn_sqlite__get_statement(&stmt, pdh->wcroot->sdb,
-                                       STMT_DELETE_WORKING_NODE));
-      SVN_ERR(svn_sqlite__bindf(stmt, "is", pdh->wcroot->wc_id, base));
-      SVN_ERR(svn_sqlite__step_done(stmt));
-
-#ifdef NODE_DATA
-      SVN_ERR(svn_sqlite__get_statement(&stmt, pdh->wcroot->sdb,
-                                       STMT_DELETE_NODE_DATA_WORKING));
-      SVN_ERR(svn_sqlite__bindf(stmt, "is", pdh->wcroot->wc_id, base));
-      SVN_ERR(svn_sqlite__step_done(stmt));
-#endif
-    }
-
-  SVN_ERR(svn_sqlite__get_statement(&stmt, pdh->wcroot->sdb,
-                                    STMT_UPDATE_BASE_PRESENCE_KIND));
-  SVN_ERR(svn_sqlite__bindf(stmt, "istt", pdh->wcroot->wc_id, base,
-                            presence_map, svn_wc__db_status_normal,
-                            kind_map, svn_wc__db_kind_subdir));
-#ifdef NODE_DATA
-  /* When activating this bit, I get test failures;
-     working copies seem to get disconnected from their parents...
-     Need to investigate */
-  SVN_ERR(svn_sqlite__get_statement(&stmt, pdh->wcroot->sdb,
-                                    STMT_UPDATE_NODE_BASE_PRESENCE_KIND));
-  SVN_ERR(svn_sqlite__bindf(stmt, "istt", pdh->wcroot->wc_id, base,
-                            presence_map, svn_wc__db_status_normal,
-                            kind_map, svn_wc__db_kind_subdir));
-#endif
-
-
-  SVN_ERR(svn_sqlite__update(&affected_rows, stmt));
-
-  if (affected_rows == 0)
-    {
-      /* Worst case: We have to create a new parent stub */
-      SVN_ERR(svn_sqlite__get_statement(&stmt, pdh->wcroot->sdb,
-                                        STMT_INSERT_BASE_NODE));
-
-      SVN_ERR(svn_sqlite__bindf(stmt, "is", pdh->wcroot->wc_id, base));
-      SVN_ERR(svn_sqlite__bind_text(stmt, 5, ""));
-      SVN_ERR(svn_sqlite__bind_token(stmt, 6, presence_map,
-                                     svn_wc__db_status_normal));
-      SVN_ERR(svn_sqlite__bind_token(stmt, 7, kind_map,
-                                     svn_wc__db_kind_subdir));
-
-      SVN_ERR(svn_sqlite__step_done(stmt));
-    }
-#endif
-  flush_entries(pdh);
-  return SVN_NO_ERROR;
-}
-
-=======
->>>>>>> f9486e4e
 /* Baton for set_rev_relpath_txn */
 struct set_rev_relpath_baton
 {
@@ -9764,20 +8921,7 @@
                                     STMT_DELETE_BASE_NODE));
   SVN_ERR(svn_sqlite__bindf(stmt, "is", dtb->pdh->wcroot->wc_id,
                                         dtb->local_relpath));
-<<<<<<< HEAD
   SVN_ERR(svn_sqlite__step_done(stmt));
-
-#ifdef SVN_WC__NODE_DATA
-  /* Delete the base and working node data */
-  SVN_ERR(svn_sqlite__get_statement(&stmt, dtb->pdh->wcroot->sdb,
-                                    STMT_DELETE_NODE_DATA_LAYERS));
-  SVN_ERR(svn_sqlite__bindf(stmt, "isi", dtb->pdh->wcroot->wc_id,
-                            dtb->local_relpath,
-                            (apr_int64_t)0));
-=======
->>>>>>> f9486e4e
-  SVN_ERR(svn_sqlite__step_done(stmt));
-#endif
 
 #ifdef SVN_WC__NODE_DATA
   /* Delete the base and working node data */
@@ -9805,8 +8949,6 @@
   if (dtb->depth >= svn_depth_empty && dtb->depth <= svn_depth_infinity)
     SVN_ERR(svn_sqlite__bind_text(stmt, 7, svn_depth_to_word(dtb->depth)));
 
-<<<<<<< HEAD
-=======
   SVN_ERR(svn_sqlite__step_done(stmt));
 #endif
 
@@ -9830,7 +8972,6 @@
   if (dtb->depth >= svn_depth_empty && dtb->depth <= svn_depth_infinity)
     SVN_ERR(svn_sqlite__bind_text(stmt, 9, svn_depth_to_word(dtb->depth)));
 
->>>>>>> f9486e4e
   SVN_ERR(svn_sqlite__step_done(stmt));
 
 #endif
