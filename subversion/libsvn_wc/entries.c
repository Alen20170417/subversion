--- conflicted
+++ resolved
@@ -158,17 +158,9 @@
   return SVN_NO_ERROR;
 }
 
-<<<<<<< HEAD
 
 /* Hit the database to check the file external information for the given
    entry.  The entry will be modified in place. */
-=======
-/* Read a field from [*BUF, END), terminated by a newline character.
-   The field may not contain escape sequences.  The field is not
-   copied and the buffer is modified in place, by replacing the
-   terminator with a NUL byte.  Make *BUF point after the original
-   terminator. */
->>>>>>> 0213fdc3
 static svn_error_t *
 check_file_external(svn_wc_entry_t *entry,
                     svn_wc__db_t *db,
@@ -221,7 +213,6 @@
                           apr_pool_t *result_pool,
                           apr_pool_t *scratch_pool)
 {
-<<<<<<< HEAD
   svn_error_t *err;
 
   /* Get the information from the underlying BASE node.  */
@@ -244,510 +235,6 @@
   /* SVN_EXPERIMENTAL_PRISTINE:
      *checksum is originally MD-5 but will later be SHA-1.  That's OK here -
      we are just returning what is stored. */
-=======
-  svn_wc_entry_t *entry = alloc_entry(pool);
-  const char *name;
-
-#define MAYBE_DONE if (**buf == '\f') goto done
-
-  /* Find the name and set up the entry under that name. */
-  SVN_ERR(read_path(&name, buf, end, pool));
-  entry->name = name ? name : SVN_WC_ENTRY_THIS_DIR;
-
-  /* Set up kind. */
-  {
-    const char *kindstr;
-    SVN_ERR(read_val(&kindstr, buf, end));
-    if (kindstr)
-      {
-        if (strcmp(kindstr, SVN_WC__ENTRIES_ATTR_FILE_STR) == 0)
-          entry->kind = svn_node_file;
-        else if (strcmp(kindstr, SVN_WC__ENTRIES_ATTR_DIR_STR) == 0)
-          entry->kind = svn_node_dir;
-        else
-          return svn_error_createf
-            (SVN_ERR_NODE_UNKNOWN_KIND, NULL,
-             _("Entry '%s' has invalid node kind"),
-             (name ? name : SVN_WC_ENTRY_THIS_DIR));
-      }
-    else
-      entry->kind = svn_node_none;
-  }
-  MAYBE_DONE;
-
-  /* Attempt to set revision (resolve_to_defaults may do it later, too) */
-  SVN_ERR(read_revnum(&entry->revision, buf, end, pool));
-  MAYBE_DONE;
-
-  /* Attempt to set up url path (again, see resolve_to_defaults). */
-  SVN_ERR(read_path(&entry->url, buf, end, pool));
-  MAYBE_DONE;
-
-  /* Set up repository root.  Make sure it is a prefix of url. */
-  SVN_ERR(read_path(&entry->repos, buf, end, pool));
-  if (entry->repos && entry->url
-      && ! svn_path_is_ancestor(entry->repos, entry->url))
-    return svn_error_createf(SVN_ERR_WC_CORRUPT, NULL,
-                             _("Entry for '%s' has invalid repository "
-                               "root"),
-                             name ? name : SVN_WC_ENTRY_THIS_DIR);
-  MAYBE_DONE;
-
-  /* Look for a schedule attribute on this entry. */
-  {
-    const char *schedulestr;
-    SVN_ERR(read_val(&schedulestr, buf, end));
-    entry->schedule = svn_wc_schedule_normal;
-    if (schedulestr)
-      {
-        if (strcmp(schedulestr, SVN_WC__ENTRY_VALUE_ADD) == 0)
-          entry->schedule = svn_wc_schedule_add;
-        else if (strcmp(schedulestr, SVN_WC__ENTRY_VALUE_DELETE) == 0)
-          entry->schedule = svn_wc_schedule_delete;
-        else if (strcmp(schedulestr, SVN_WC__ENTRY_VALUE_REPLACE) == 0)
-          entry->schedule = svn_wc_schedule_replace;
-        else
-          return svn_error_createf
-            (SVN_ERR_ENTRY_ATTRIBUTE_INVALID, NULL,
-             _("Entry '%s' has invalid '%s' value"),
-             (name ? name : SVN_WC_ENTRY_THIS_DIR),
-             SVN_WC__ENTRY_ATTR_SCHEDULE);
-      }
-  }
-  MAYBE_DONE;
-
-  /* Attempt to set up text timestamp. */
-  SVN_ERR(read_time(&entry->text_time, buf, end, pool));
-  MAYBE_DONE;
-
-  /* Checksum. */
-  SVN_ERR(read_str(&entry->checksum, buf, end, pool));
-  MAYBE_DONE;
-
-  /* Setup last-committed values. */
-  SVN_ERR(read_time(&entry->cmt_date, buf, end, pool));
-  MAYBE_DONE;
-
-  SVN_ERR(read_revnum(&entry->cmt_rev, buf, end, pool));
-  MAYBE_DONE;
-
-  SVN_ERR(read_str(&entry->cmt_author, buf, end, pool));
-  MAYBE_DONE;
-
-  /* has-props flag. */
-  SVN_ERR(read_bool(&entry->has_props, SVN_WC__ENTRY_ATTR_HAS_PROPS,
-                    buf, end));
-  MAYBE_DONE;
-
-  /* has-prop-mods flag. */
-  SVN_ERR(read_bool(&entry->has_prop_mods, SVN_WC__ENTRY_ATTR_HAS_PROP_MODS,
-                    buf, end));
-  MAYBE_DONE;
-
-  /* cachable-props string. */
-  SVN_ERR(read_val(&entry->cachable_props, buf, end));
-  if (entry->cachable_props)
-    entry->cachable_props = apr_pstrdup(pool, entry->cachable_props);
-  MAYBE_DONE;
-
-  /* present-props string. */
-  SVN_ERR(read_val(&entry->present_props, buf, end));
-  if (entry->present_props)
-    entry->present_props = apr_pstrdup(pool, entry->present_props);
-  MAYBE_DONE;
-
-  /* Is this entry in a state of mental torment (conflict)? */
-  {
-    SVN_ERR(read_path(&entry->prejfile, buf, end, pool));
-    MAYBE_DONE;
-    SVN_ERR(read_path(&entry->conflict_old, buf, end, pool));
-    MAYBE_DONE;
-    SVN_ERR(read_path(&entry->conflict_new, buf, end, pool));
-    MAYBE_DONE;
-    SVN_ERR(read_path(&entry->conflict_wrk, buf, end, pool));
-    MAYBE_DONE;
-  }
-
-  /* Is this entry copied? */
-  SVN_ERR(read_bool(&entry->copied, SVN_WC__ENTRY_ATTR_COPIED, buf, end));
-  MAYBE_DONE;
-
-  SVN_ERR(read_path(&entry->copyfrom_url, buf, end, pool));
-  MAYBE_DONE;
-  SVN_ERR(read_revnum(&entry->copyfrom_rev, buf, end, pool));
-  MAYBE_DONE;
-
-  /* Is this entry deleted? */
-  SVN_ERR(read_bool(&entry->deleted, SVN_WC__ENTRY_ATTR_DELETED, buf, end));
-  MAYBE_DONE;
-
-  /* Is this entry absent? */
-  SVN_ERR(read_bool(&entry->absent, SVN_WC__ENTRY_ATTR_ABSENT, buf, end));
-  MAYBE_DONE;
-
-  /* Is this entry incomplete? */
-  SVN_ERR(read_bool(&entry->incomplete, SVN_WC__ENTRY_ATTR_INCOMPLETE,
-                    buf, end));
-  MAYBE_DONE;
-
-  /* UUID. */
-  SVN_ERR(read_str(&entry->uuid, buf, end, pool));
-  MAYBE_DONE;
-
-  /* Lock token. */
-  SVN_ERR(read_str(&entry->lock_token, buf, end, pool));
-  MAYBE_DONE;
-
-  /* Lock owner. */
-  SVN_ERR(read_str(&entry->lock_owner, buf, end, pool));
-  MAYBE_DONE;
-
-  /* Lock comment. */
-  SVN_ERR(read_str(&entry->lock_comment, buf, end, pool));
-  MAYBE_DONE;
-
-  /* Lock creation date. */
-  SVN_ERR(read_time(&entry->lock_creation_date, buf, end, pool));
-  MAYBE_DONE;
-
-  /* Changelist. */
-  SVN_ERR(read_str(&entry->changelist, buf, end, pool));
-  MAYBE_DONE;
-
-  /* Keep entry in working copy after deletion? */
-  SVN_ERR(read_bool(&entry->keep_local, SVN_WC__ENTRY_ATTR_KEEP_LOCAL,
-                    buf, end));
-  MAYBE_DONE;
-
-  /* Translated size */
-  {
-    const char *val;
-
-    /* read_val() returns NULL on an empty (e.g. default) entry line,
-       and entry has already been initialized accordingly already */
-    SVN_ERR(read_val(&val, buf, end));
-    if (val)
-      entry->working_size = (apr_off_t)apr_strtoi64(val, NULL, 0);
-  }
-  MAYBE_DONE;
-
-  /* Depth. */
-  {
-    const char *result;
-    SVN_ERR(read_val(&result, buf, end));
-    if (result)
-      entry->depth = svn_depth_from_word(result);
-    else
-      entry->depth = svn_depth_infinity;
-  }
-  MAYBE_DONE;
-
- done:
-  *new_entry = entry;
-  return SVN_NO_ERROR;
-}
-
-
-svn_error_t *
-svn_wc__atts_to_entry(svn_wc_entry_t **new_entry,
-                      apr_uint64_t *modify_flags,
-                      apr_hash_t *atts,
-                      apr_pool_t *pool)
-{
-  svn_wc_entry_t *entry = alloc_entry(pool);
-  const char *name;
-
-  *modify_flags = 0;
-
-  /* Find the name and set up the entry under that name. */
-  name = apr_hash_get(atts, SVN_WC__ENTRY_ATTR_NAME, APR_HASH_KEY_STRING);
-  entry->name = name ? apr_pstrdup(pool, name) : SVN_WC_ENTRY_THIS_DIR;
-
-  /* Attempt to set revision (resolve_to_defaults may do it later, too) */
-  {
-    const char *revision_str
-      = apr_hash_get(atts, SVN_WC__ENTRY_ATTR_REVISION, APR_HASH_KEY_STRING);
-
-    if (revision_str)
-      {
-        entry->revision = SVN_STR_TO_REV(revision_str);
-        *modify_flags |= SVN_WC__ENTRY_MODIFY_REVISION;
-      }
-    else
-      entry->revision = SVN_INVALID_REVNUM;
-  }
-
-  /* Attempt to set up url path (again, see resolve_to_defaults). */
-  {
-    entry->url
-      = apr_hash_get(atts, SVN_WC__ENTRY_ATTR_URL, APR_HASH_KEY_STRING);
-
-    if (entry->url)
-      {
-        *modify_flags |= SVN_WC__ENTRY_MODIFY_URL;
-        entry->url = apr_pstrdup(pool, entry->url);
-      }
-  }
-
-  /* Set up repository root.  Make sure it is a prefix of url. */
-  {
-    entry->repos = apr_hash_get(atts, SVN_WC__ENTRY_ATTR_REPOS,
-                                APR_HASH_KEY_STRING);
-    if (entry->repos)
-      {
-        if (entry->url && ! svn_path_is_ancestor(entry->repos, entry->url))
-          return svn_error_createf(SVN_ERR_WC_CORRUPT, NULL,
-                                   _("Entry for '%s' has invalid repository "
-                                     "root"),
-                                   name ? name : SVN_WC_ENTRY_THIS_DIR);
-        *modify_flags |= SVN_WC__ENTRY_MODIFY_REPOS;
-        entry->repos = apr_pstrdup(pool, entry->repos);
-      }
-  }
-
-  /* Set up kind. */
-  {
-    const char *kindstr
-      = apr_hash_get(atts, SVN_WC__ENTRY_ATTR_KIND, APR_HASH_KEY_STRING);
-
-    entry->kind = svn_node_none;
-    if (kindstr)
-      {
-        if (strcmp(kindstr, SVN_WC__ENTRIES_ATTR_FILE_STR) == 0)
-          entry->kind = svn_node_file;
-        else if (strcmp(kindstr, SVN_WC__ENTRIES_ATTR_DIR_STR) == 0)
-          entry->kind = svn_node_dir;
-        else
-          return svn_error_createf
-            (SVN_ERR_NODE_UNKNOWN_KIND, NULL,
-             _("Entry '%s' has invalid node kind"),
-             (name ? name : SVN_WC_ENTRY_THIS_DIR));
-        *modify_flags |= SVN_WC__ENTRY_MODIFY_KIND;
-      }
-  }
-
-  /* Look for a schedule attribute on this entry. */
-  {
-    const char *schedulestr
-      = apr_hash_get(atts, SVN_WC__ENTRY_ATTR_SCHEDULE, APR_HASH_KEY_STRING);
-
-    entry->schedule = svn_wc_schedule_normal;
-    if (schedulestr)
-      {
-        if (strcmp(schedulestr, SVN_WC__ENTRY_VALUE_ADD) == 0)
-          entry->schedule = svn_wc_schedule_add;
-        else if (strcmp(schedulestr, SVN_WC__ENTRY_VALUE_DELETE) == 0)
-          entry->schedule = svn_wc_schedule_delete;
-        else if (strcmp(schedulestr, SVN_WC__ENTRY_VALUE_REPLACE) == 0)
-          entry->schedule = svn_wc_schedule_replace;
-        else if (strcmp(schedulestr, "") == 0)
-          entry->schedule = svn_wc_schedule_normal;
-        else
-          return svn_error_createf
-            (SVN_ERR_ENTRY_ATTRIBUTE_INVALID, NULL,
-             _("Entry '%s' has invalid '%s' value"),
-             (name ? name : SVN_WC_ENTRY_THIS_DIR),
-             SVN_WC__ENTRY_ATTR_SCHEDULE);
-
-        *modify_flags |= SVN_WC__ENTRY_MODIFY_SCHEDULE;
-      }
-  }
-
-  /* Is this entry in a state of mental torment (conflict)? */
-  {
-    if ((entry->prejfile
-         = apr_hash_get(atts, SVN_WC__ENTRY_ATTR_PREJFILE,
-                        APR_HASH_KEY_STRING)))
-      {
-        *modify_flags |= SVN_WC__ENTRY_MODIFY_PREJFILE;
-        /* Normalize "" (used by the log runner) to NULL */
-        entry->prejfile = *(entry->prejfile)
-          ? apr_pstrdup(pool, entry->prejfile) : NULL;
-      }
-
-    if ((entry->conflict_old
-         = apr_hash_get(atts, SVN_WC__ENTRY_ATTR_CONFLICT_OLD,
-                        APR_HASH_KEY_STRING)))
-      {
-        *modify_flags |= SVN_WC__ENTRY_MODIFY_CONFLICT_OLD;
-        /* Normalize "" (used by the log runner) to NULL */
-        entry->conflict_old =
-          *(entry->conflict_old)
-          ? apr_pstrdup(pool, entry->conflict_old) : NULL;
-      }
-
-    if ((entry->conflict_new
-         = apr_hash_get(atts, SVN_WC__ENTRY_ATTR_CONFLICT_NEW,
-                        APR_HASH_KEY_STRING)))
-      {
-        *modify_flags |= SVN_WC__ENTRY_MODIFY_CONFLICT_NEW;
-        /* Normalize "" (used by the log runner) to NULL */
-        entry->conflict_new =
-          *(entry->conflict_new)
-          ? apr_pstrdup(pool, entry->conflict_new) : NULL;
-      }
-
-    if ((entry->conflict_wrk
-         = apr_hash_get(atts, SVN_WC__ENTRY_ATTR_CONFLICT_WRK,
-                        APR_HASH_KEY_STRING)))
-      {
-        *modify_flags |= SVN_WC__ENTRY_MODIFY_CONFLICT_WRK;
-        /* Normalize "" (used by the log runner) to NULL */
-        entry->conflict_wrk =
-          *(entry->conflict_wrk)
-          ? apr_pstrdup(pool, entry->conflict_wrk) : NULL;
-      }
-  }
-
-  /* Is this entry copied? */
-  SVN_ERR(do_bool_attr(&entry->copied,
-                       modify_flags, SVN_WC__ENTRY_MODIFY_COPIED,
-                       atts, SVN_WC__ENTRY_ATTR_COPIED, name));
-  {
-    const char *revstr;
-
-    entry->copyfrom_url = apr_hash_get(atts, SVN_WC__ENTRY_ATTR_COPYFROM_URL,
-                                       APR_HASH_KEY_STRING);
-    if (entry->copyfrom_url)
-      {
-        *modify_flags |= SVN_WC__ENTRY_MODIFY_COPYFROM_URL;
-        entry->copyfrom_url = apr_pstrdup(pool, entry->copyfrom_url);
-      }
-
-    revstr = apr_hash_get(atts, SVN_WC__ENTRY_ATTR_COPYFROM_REV,
-                          APR_HASH_KEY_STRING);
-    if (revstr)
-      {
-        entry->copyfrom_rev = SVN_STR_TO_REV(revstr);
-        *modify_flags |= SVN_WC__ENTRY_MODIFY_COPYFROM_REV;
-      }
-  }
-
-  /* Is this entry deleted? */
-  SVN_ERR(do_bool_attr(&entry->deleted,
-                       modify_flags, SVN_WC__ENTRY_MODIFY_DELETED,
-                       atts, SVN_WC__ENTRY_ATTR_DELETED, name));
-
-  /* Is this entry absent? */
-  SVN_ERR(do_bool_attr(&entry->absent,
-                       modify_flags, SVN_WC__ENTRY_MODIFY_ABSENT,
-                       atts, SVN_WC__ENTRY_ATTR_ABSENT, name));
-
-  /* Is this entry incomplete? */
-  SVN_ERR(do_bool_attr(&entry->incomplete,
-                       modify_flags, SVN_WC__ENTRY_MODIFY_INCOMPLETE,
-                       atts, SVN_WC__ENTRY_ATTR_INCOMPLETE, name));
-
-  /* Should this item be kept in the working copy after deletion? */
-  SVN_ERR(do_bool_attr(&entry->keep_local,
-                       modify_flags, SVN_WC__ENTRY_MODIFY_KEEP_LOCAL,
-                       atts, SVN_WC__ENTRY_ATTR_KEEP_LOCAL, name));
-
-  /* Attempt to set up timestamps. */
-  {
-    const char *text_timestr, *prop_timestr;
-
-    text_timestr = apr_hash_get(atts, SVN_WC__ENTRY_ATTR_TEXT_TIME,
-                                APR_HASH_KEY_STRING);
-    if (text_timestr)
-      {
-        if (strcmp(text_timestr, SVN_WC__TIMESTAMP_WC) == 0)
-          {
-            /* Special case:  a magic string that means 'get this value
-               from the working copy' -- we ignore it here, trusting
-               that the caller of this function know what to do about
-               it.  */
-          }
-        else
-          SVN_ERR(svn_time_from_cstring(&entry->text_time, text_timestr,
-                                        pool));
-
-        *modify_flags |= SVN_WC__ENTRY_MODIFY_TEXT_TIME;
-      }
-
-    prop_timestr = apr_hash_get(atts, SVN_WC__ENTRY_ATTR_PROP_TIME,
-                                APR_HASH_KEY_STRING);
-    if (prop_timestr)
-      {
-        if (strcmp(prop_timestr, SVN_WC__TIMESTAMP_WC) == 0)
-          {
-            /* Special case:  a magic string that means 'get this value
-               from the working copy' -- we ignore it here, trusting
-               that the caller of this function know what to do about
-               it.  */
-          }
-        else
-          SVN_ERR(svn_time_from_cstring(&entry->prop_time, prop_timestr,
-                                        pool));
-
-        *modify_flags |= SVN_WC__ENTRY_MODIFY_PROP_TIME;
-      }
-  }
-
-  /* Checksum. */
-  {
-    entry->checksum = apr_hash_get(atts, SVN_WC__ENTRY_ATTR_CHECKSUM,
-                                   APR_HASH_KEY_STRING);
-    if (entry->checksum)
-      {
-        *modify_flags |= SVN_WC__ENTRY_MODIFY_CHECKSUM;
-        entry->checksum = apr_pstrdup(pool, entry->checksum);
-      }
-  }
-
-  /* UUID. */
-  {
-    entry->uuid = apr_hash_get(atts, SVN_WC__ENTRY_ATTR_UUID,
-                               APR_HASH_KEY_STRING);
-    if (entry->uuid)
-      {
-        *modify_flags |= SVN_WC__ENTRY_MODIFY_UUID;
-        entry->uuid = apr_pstrdup(pool, entry->uuid);
-      }
-  }
-
-  /* Setup last-committed values. */
-  {
-    const char *cmt_datestr, *cmt_revstr;
-
-    cmt_datestr = apr_hash_get(atts, SVN_WC__ENTRY_ATTR_CMT_DATE,
-                               APR_HASH_KEY_STRING);
-    if (cmt_datestr)
-      {
-        SVN_ERR(svn_time_from_cstring(&entry->cmt_date, cmt_datestr, pool));
-        *modify_flags |= SVN_WC__ENTRY_MODIFY_CMT_DATE;
-      }
-    else
-      entry->cmt_date = 0;
-
-    cmt_revstr = apr_hash_get(atts, SVN_WC__ENTRY_ATTR_CMT_REV,
-                              APR_HASH_KEY_STRING);
-    if (cmt_revstr)
-      {
-        entry->cmt_rev = SVN_STR_TO_REV(cmt_revstr);
-        *modify_flags |= SVN_WC__ENTRY_MODIFY_CMT_REV;
-      }
-    else
-      entry->cmt_rev = SVN_INVALID_REVNUM;
-
-    entry->cmt_author = apr_hash_get(atts, SVN_WC__ENTRY_ATTR_CMT_AUTHOR,
-                                     APR_HASH_KEY_STRING);
-    if (entry->cmt_author)
-      {
-        *modify_flags |= SVN_WC__ENTRY_MODIFY_CMT_AUTHOR;
-        entry->cmt_author = apr_pstrdup(pool, entry->cmt_author);
-      }
-  }
-
-  /* Lock token. */
-  entry->lock_token = apr_hash_get(atts, SVN_WC__ENTRY_ATTR_LOCK_TOKEN,
-                                   APR_HASH_KEY_STRING);
-  if (entry->lock_token)
-    {
-      *modify_flags |= SVN_WC__ENTRY_MODIFY_LOCK_TOKEN;
-      entry->lock_token = apr_pstrdup(pool, entry->lock_token);
-    }
->>>>>>> 0213fdc3
 
   if (err)
     {
@@ -786,7 +273,10 @@
                                    db, parent_abspath,
                                    scratch_pool, scratch_pool));
       if (parent_status == svn_wc__db_status_added
-          || parent_status == svn_wc__db_status_obstructed_add)
+#ifndef SVN_WC__SINGLE_DB
+          || parent_status == svn_wc__db_status_obstructed_add
+#endif
+          )
         SVN_ERR(svn_wc__db_scan_addition(NULL, NULL,
                                          &parent_repos_relpath,
                                          &entry->repos,
@@ -825,29 +315,10 @@
 
   /* For deleted nodes, our COPIED flag has a rather complex meaning.
 
-<<<<<<< HEAD
      In general, COPIED means "an operation on an ancestor took care
      of me." This typically refers to a copy of an ancestor (and
      this node just came along for the ride). However, in certain
      situations the COPIED flag is set for deleted nodes.
-=======
-  /* Translated size */
-  {
-    const char *val
-      = apr_hash_get(atts,
-                     SVN_WC__ENTRY_ATTR_WORKING_SIZE,
-                     APR_HASH_KEY_STRING);
-    if (val)
-      {
-        if (strcmp(val, SVN_WC__WORKING_SIZE_WC) == 0)
-          {
-            /* Special case (same as the timestamps); ignore here
-               these will be handled elsewhere */
-          }
-        else
-          /* Cast to off_t; it's safe: we put in an off_t to start with... */
-          entry->working_size = (apr_off_t)apr_strtoi64(val, NULL, 0);
->>>>>>> 0213fdc3
 
      First off, COPIED will *never* be set for nodes/subtrees that
      are simply deleted. The deleted node/subtree *must* be under
@@ -938,7 +409,10 @@
                                        db, parent_abspath,
                                        scratch_pool, scratch_pool));
           if (parent_status == svn_wc__db_status_added
-              || parent_status == svn_wc__db_status_obstructed_add)
+#ifndef SVN_WC__SINGLE_DB
+              || parent_status == svn_wc__db_status_obstructed_add
+#endif
+              )
             SVN_ERR(svn_wc__db_scan_addition(&parent_status,
                                              NULL,
                                              NULL, NULL, NULL,
@@ -1182,7 +656,10 @@
         }
     }
   else if (status == svn_wc__db_status_deleted
-           || status == svn_wc__db_status_obstructed_delete)
+#ifndef SVN_WC__SINGLE_DB
+           || status == svn_wc__db_status_obstructed_delete
+#endif
+           )
     {
 #ifdef SVN_WC__SINGLE_DB
       svn_node_kind_t path_kind;
@@ -1223,7 +700,10 @@
 #endif
     }
   else if (status == svn_wc__db_status_added
-           || status == svn_wc__db_status_obstructed_add)
+#ifndef SVN_WC__SINGLE_DB
+           || status == svn_wc__db_status_obstructed_add
+#endif
+           )
     {
       svn_wc__db_status_t work_status;
       const char *op_root_abspath;
@@ -1305,6 +785,7 @@
                   && !SVN_IS_VALID_REVNUM(entry->cmt_rev))
                 entry->revision = 0;
 
+#ifndef SVN_WC__SINGLE_DB
               if (status == svn_wc__db_status_obstructed_add)
                 entry->revision = SVN_INVALID_REVNUM;
 
@@ -1314,6 +795,7 @@
                   && status == svn_wc__db_status_obstructed_add)
                 entry->schedule = svn_wc_schedule_normal;
               else
+#endif
                 entry->schedule = svn_wc_schedule_add;
             }
         }
@@ -1322,6 +804,7 @@
          then we cannot begin a scan for data. The original node may
          have important data. Set up stuff to kill that idea off,
          and finish up this entry.  */
+#ifndef SVN_WC__SINGLE_DB
       if (status == svn_wc__db_status_obstructed_add)
         {
           entry->cmt_rev = SVN_INVALID_REVNUM;
@@ -1329,6 +812,7 @@
           scanned_original_relpath = NULL;
         }
       else
+#endif
         {
           SVN_ERR(svn_wc__db_scan_addition(&work_status,
                                            &op_root_abspath,
@@ -1526,12 +1010,14 @@
       entry->schedule = svn_wc_schedule_normal;
       entry->deleted = TRUE;
     }
+#ifndef SVN_WC__SINGLE_DB
   else if (status == svn_wc__db_status_obstructed)
     {
       /* ### set some values that should (hopefully) let this directory
          ### be usable.  */
       entry->revision = SVN_INVALID_REVNUM;
     }
+#endif
   else if (status == svn_wc__db_status_absent)
     {
       entry->absent = TRUE;
@@ -1582,6 +1068,14 @@
 
      ### the last three should probably have an "implied" REPOS_RELPATH
   */
+#ifdef SVN_WC__SINGLE_DB
+  SVN_ERR_ASSERT(repos_relpath != NULL
+                 || entry->schedule == svn_wc_schedule_delete
+                 || status == svn_wc__db_status_not_present
+                 || status == svn_wc__db_status_absent
+                 || status == svn_wc__db_status_excluded
+                 );
+#else
   SVN_ERR_ASSERT(repos_relpath != NULL
                  || entry->schedule == svn_wc_schedule_delete
                  || status == svn_wc__db_status_obstructed
@@ -1591,6 +1085,7 @@
                  || status == svn_wc__db_status_absent
                  || status == svn_wc__db_status_excluded
                  );
+#endif
   if (repos_relpath)
     entry->url = svn_path_url_add_component2(entry->repos,
                                              repos_relpath,
@@ -1611,26 +1106,10 @@
 
   if (conflicted)
     {
-<<<<<<< HEAD
       const apr_array_header_t *conflicts;
       int j;
       SVN_ERR(svn_wc__db_read_conflicts(&conflicts, db, entry_abspath,
                                         scratch_pool, scratch_pool));
-=======
-      const void *key;
-      const char *name;
-      void *val;
-      svn_wc_entry_t *this_entry;
-
-      /* Get the entry */
-      apr_hash_this(hi, &key, NULL, &val);
-      this_entry = val;
-      name = key;
-
-      /* We've already checked the "this dir" entry */
-      if (strcmp(name, SVN_WC_ENTRY_THIS_DIR) == 0)
-        continue;
->>>>>>> 0213fdc3
 
       for (j = 0; j < conflicts->nelts; j++)
         {
@@ -2129,63 +1608,8 @@
         apr_hash_set(*entries_pruned, key, APR_HASH_KEY_STRING, entry);
     }
 
-<<<<<<< HEAD
   return SVN_NO_ERROR;
 }
-=======
-  /* Lock comment */
-  if (entry->lock_comment)
-    apr_hash_set(atts, SVN_WC__ENTRY_ATTR_LOCK_COMMENT, APR_HASH_KEY_STRING,
-                 entry->lock_comment);
-
-  /* Lock creation date */
-  if (entry->lock_creation_date)
-    apr_hash_set(atts, SVN_WC__ENTRY_ATTR_LOCK_CREATION_DATE,
-                 APR_HASH_KEY_STRING,
-                 svn_time_to_cstring(entry->lock_creation_date, pool));
-
-  /* Has-props flag. */
-  apr_hash_set(atts, SVN_WC__ENTRY_ATTR_HAS_PROPS, APR_HASH_KEY_STRING,
-               (entry->has_props ? "true" : NULL));
-
-  /* Prop-mods. */
-  if (entry->has_prop_mods)
-    apr_hash_set(atts, SVN_WC__ENTRY_ATTR_HAS_PROP_MODS,
-                 APR_HASH_KEY_STRING, "true");
-
-  /* Cachable props. */
-  if (entry->cachable_props && *entry->cachable_props)
-    apr_hash_set(atts, SVN_WC__ENTRY_ATTR_CACHABLE_PROPS,
-                 APR_HASH_KEY_STRING, entry->cachable_props);
-
-  /* Present props. */
-  if (entry->present_props
-      && *entry->present_props)
-    apr_hash_set(atts, SVN_WC__ENTRY_ATTR_PRESENT_PROPS,
-                 APR_HASH_KEY_STRING, entry->present_props);
-
-  /*** Now, remove stuff that can be derived through inheritance rules. ***/
-
-  /* We only want to write out 'revision' and 'url' for the
-     following things:
-     1. the current directory's "this dir" entry.
-     2. non-directory entries:
-        a. which are marked for addition (and consequently should
-           have an invalid revnum)
-        b. whose revision or url is valid and different than
-           that of the "this dir" entry.
-  */
-  if (strcmp(name, SVN_WC_ENTRY_THIS_DIR))
-    {
-      /* This is NOT the "this dir" entry */
-      if (strcmp(name, ".") == 0)
-        {
-          /* By golly, if this isn't recognized as the "this dir"
-             entry, and it looks like '.', we're just asking for an
-             infinite recursion to happen.  Abort! */
-          abort();
-        }
->>>>>>> 0213fdc3
 
 svn_error_t *
 svn_wc_entries_read(apr_hash_t **entries,
@@ -2340,7 +1764,6 @@
     SVN_ERR(svn_sqlite__bind_checksum(stmt, 6, base_node->checksum,
                                       scratch_pool));
 
-<<<<<<< HEAD
   /* ### strictly speaking, changed_rev should be valid for present nodes. */
   if (SVN_IS_VALID_REVNUM(base_node->changed_rev))
     SVN_ERR(svn_sqlite__bind_int64(stmt, 7, base_node->changed_rev));
@@ -2348,11 +1771,6 @@
     SVN_ERR(svn_sqlite__bind_int64(stmt, 8, base_node->changed_date));
   if (base_node->changed_author)
     SVN_ERR(svn_sqlite__bind_text(stmt, 9, base_node->changed_author));
-=======
-      /* Don't rewrite the "this dir" entry! */
-      if (strcmp(key, SVN_WC_ENTRY_THIS_DIR) == 0)
-        continue;
->>>>>>> 0213fdc3
 
   SVN_ERR(svn_sqlite__bind_text(stmt, 10, svn_depth_to_word(base_node->depth)));
 
@@ -2444,13 +1862,7 @@
   SVN_ERR(svn_sqlite__bind_text(stmt, 16,
                                 svn_depth_to_word(working_node->depth)));
 
-<<<<<<< HEAD
   SVN_ERR(svn_sqlite__bind_int64(stmt, 17, working_node->last_mod_time));
-=======
-          /* Don't rewrite the "this dir" entry! */
-          if (strcmp(key, SVN_WC_ENTRY_THIS_DIR) == 0)
-            continue;
->>>>>>> 0213fdc3
 
   if (working_node->properties)
     SVN_ERR(svn_sqlite__bind_properties(stmt, 18, working_node->properties,
@@ -2795,7 +2207,6 @@
         }
       else
         {
-<<<<<<< HEAD
           base_node->kind = entry->kind;
 
 #ifdef SVN_WC__SINGLE_DB
@@ -2807,30 +2218,6 @@
             {
               base_node->presence = svn_wc__db_status_incomplete;
             }
-=======
-        case svn_wc_schedule_normal:
-        case svn_wc_schedule_add:
-        case svn_wc_schedule_replace:
-          /* These are all no-op cases.  Normal is obvious, as is add.
-             Replace on an entry marked for addition breaks down to
-             (add + (delete + add)), which resolves to just (add), and
-             since this entry is already marked with (add), this too
-             is a no-op. */
-          *modify_flags &= ~SVN_WC__ENTRY_MODIFY_SCHEDULE;
-          return SVN_NO_ERROR;
-
-
-        case svn_wc_schedule_delete:
-          /* Not-yet-versioned item being deleted.  If the original
-             entry was not marked as "deleted", then remove the entry.
-             Else, return the entry to a 'normal' state, preserving
-             the "deleted" flag.  Check that we are not trying to
-             remove the SVN_WC_ENTRY_THIS_DIR entry as that would
-             leave the entries file in an invalid state. */
-          SVN_ERR_ASSERT(entry != this_dir_entry);
-          if (! entry->deleted)
-            apr_hash_set(entries, name, APR_HASH_KEY_STRING, NULL);
->>>>>>> 0213fdc3
           else
 #endif
             {
@@ -3048,7 +2435,6 @@
   apr_hash_t *entries;
 };
 
-<<<<<<< HEAD
 /* Writes entries inside a sqlite transaction
    Implements svn_sqlite__transaction_callback_t. */
 static svn_error_t *
@@ -3064,9 +2450,6 @@
   apr_hash_index_t *hi;
   apr_pool_t *iterpool = svn_pool_create(scratch_pool);
   const char *repos_root, *old_root_abspath, *dir_relpath;
-=======
-  SVN_ERR_ASSERT(entry);
->>>>>>> 0213fdc3
 
   /* Get a copy of the "this dir" entry for comparison purposes. */
   this_dir = apr_hash_get(ewb->entries, SVN_WC_ENTRY_THIS_DIR,
@@ -3103,15 +2486,7 @@
       const svn_wc_entry_t *this_entry = svn__apr_hash_index_val(hi);
       const char *child_abspath, *child_relpath;
 
-<<<<<<< HEAD
       svn_pool_clear(iterpool);
-=======
-          /* Make certain that both folding operations had the same
-             result. */
-          SVN_ERR_ASSERT(orig_modify_flags == modify_flags);
-          SVN_ERR_ASSERT(orig_schedule == entry->schedule);
-        }
->>>>>>> 0213fdc3
 
       /* Don't rewrite the "this dir" entry! */
       if (strcmp(name, SVN_WC_ENTRY_THIS_DIR) == 0)
@@ -3202,172 +2577,6 @@
     dupentry->lock_comment = apr_pstrdup(pool, entry->lock_comment);
   if (entry->changelist)
     dupentry->changelist = apr_pstrdup(pool, entry->changelist);
-<<<<<<< HEAD
-=======
-  if (entry->cachable_props)
-    dupentry->cachable_props = apr_pstrdup(pool, entry->cachable_props);
-  if (entry->present_props)
-    dupentry->present_props = apr_pstrdup(pool, entry->present_props);
-  return dupentry;
-}
-
-
-svn_error_t *
-svn_wc__tweak_entry(apr_hash_t *entries,
-                    const char *name,
-                    const char *new_url,
-                    const char *repos,
-                    svn_revnum_t new_rev,
-                    svn_boolean_t allow_removal,
-                    svn_boolean_t *write_required,
-                    apr_pool_t *pool)
-{
-  svn_wc_entry_t *entry;
-
-  entry = apr_hash_get(entries, name, APR_HASH_KEY_STRING);
-  if (! entry)
-    return svn_error_createf(SVN_ERR_ENTRY_NOT_FOUND, NULL,
-                             _("No such entry: '%s'"), name);
-
-  if (new_url != NULL
-      && (! entry->url || strcmp(new_url, entry->url)))
-    {
-      *write_required = TRUE;
-      entry->url = apr_pstrdup(pool, new_url);
-    }
-
-  if (repos != NULL
-      && (! entry->repos || strcmp(repos, entry->repos))
-      && entry->url
-      && svn_path_is_ancestor(repos, entry->url))
-    {
-      svn_boolean_t set_repos = TRUE;
-
-      /* Setting the repository root on THIS_DIR will make files in this
-         directory inherit that property.  So to not make the WC corrupt,
-         we have to make sure that the repos root is valid for such entries as
-         well.  Note that this shouldn't happen in normal circumstances. */
-      if (strcmp(entry->name, SVN_WC_ENTRY_THIS_DIR) == 0)
-        {
-          apr_hash_index_t *hi;
-          for (hi = apr_hash_first(pool, entries); hi;
-               hi = apr_hash_next(hi))
-            {
-              void *value;
-              const svn_wc_entry_t *child_entry;
-
-              apr_hash_this(hi, NULL, NULL, &value);
-              child_entry = value;
-
-              if (! child_entry->repos && child_entry->url
-                  && ! svn_path_is_ancestor(repos, child_entry->url))
-                {
-                  set_repos = FALSE;
-                  break;
-                }
-            }
-        }
-
-      if (set_repos)
-        {
-          *write_required = TRUE;
-          entry->repos = apr_pstrdup(pool, repos);
-        }
-    }
-
-  if ((SVN_IS_VALID_REVNUM(new_rev))
-      && (entry->schedule != svn_wc_schedule_add)
-      && (entry->schedule != svn_wc_schedule_replace)
-      && (entry->copied != TRUE)
-      && (entry->revision != new_rev))
-    {
-      *write_required = TRUE;
-      entry->revision = new_rev;
-    }
-
-  /* As long as this function is only called as a helper to
-     svn_wc__do_update_cleanup, then it's okay to remove any entry
-     under certain circumstances:
-
-     If the entry is still marked 'deleted', then the server did not
-     re-add it.  So it's really gone in this revision, thus we remove
-     the entry.
-
-     If the entry is still marked 'absent' and yet is not the same
-     revision as new_rev, then the server did not re-add it, nor
-     re-absent it, so we can remove the entry.
-
-     ### This function cannot always determine whether removal is
-     ### appropriate, hence the ALLOW_REMOVAL flag.  It's all a bit of a
-     ### mess. */
-  if (allow_removal
-      && (entry->deleted || (entry->absent && entry->revision != new_rev)))
-    {
-      *write_required = TRUE;
-      apr_hash_set(entries, name, APR_HASH_KEY_STRING, NULL);
-    }
-
-  return SVN_NO_ERROR;
-}
-
-
-
--
-/*** Initialization of the entries file. ***/
-
-svn_error_t *
-svn_wc__entries_init(const char *path,
-                     const char *uuid,
-                     const char *url,
-                     const char *repos,
-                     svn_revnum_t initial_rev,
-                     svn_depth_t depth,
-                     apr_pool_t *pool)
-{
-  apr_file_t *f = NULL;
-  svn_stringbuf_t *accum = svn_stringbuf_createf(pool, "%d\n",
-                                                 SVN_WC__VERSION);
-  svn_wc_entry_t *entry = alloc_entry(pool);
-
-  SVN_ERR_ASSERT(! repos || svn_path_is_ancestor(repos, url));
-  SVN_ERR_ASSERT(depth == svn_depth_empty
-                 || depth == svn_depth_files
-                 || depth == svn_depth_immediates
-                 || depth == svn_depth_infinity);
-
-  /* Create the entries file, which must not exist prior to this. */
-  SVN_ERR(svn_wc__open_adm_file(&f, path, SVN_WC__ADM_ENTRIES,
-                                (APR_WRITE | APR_CREATE | APR_EXCL), pool));
-
-  /* Add an entry for the dir itself.  The directory has no name.  It
-     might have a UUID, but otherwise only the revision and default
-     ancestry are present as XML attributes, and possibly an
-     'incomplete' flag if the revnum is > 0. */
-
-  entry->kind = svn_node_dir;
-  entry->url = url;
-  entry->revision = initial_rev;
-  entry->uuid = uuid;
-  entry->repos = repos;
-  entry->depth = depth;
-  if (initial_rev > 0)
-    entry->incomplete = TRUE;
-  /* Add cachable-props here so that it can be inherited by other entries.
-   */
-  entry->cachable_props = SVN_WC__CACHABLE_PROPS;
-
-  write_entry(accum, entry, SVN_WC_ENTRY_THIS_DIR, entry, pool);
-
-  SVN_ERR_W(svn_io_file_write_full(f, accum->data, accum->len, NULL, pool),
-            apr_psprintf(pool,
-                         _("Error writing entries file for '%s'"),
-                         svn_path_local_style(path, pool)));
-
-  /* Now we have a `entries' file with exactly one entry, an entry
-     for this dir.  Close the file and sync it up. */
-  SVN_ERR(svn_wc__close_adm_file(f, path, SVN_WC__ADM_ENTRIES, 1, pool));
->>>>>>> 0213fdc3
 
   /* NOTE: we do not dup cachable_props or present_props since they
      are deprecated. Use "" to indicate "nothing cachable or cached". */
