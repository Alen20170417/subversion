--- conflicted
+++ resolved
@@ -1,4 +1,3 @@
-<<<<<<< HEAD
 /*
  * translate.c :  wc-specific eol/keyword substitution
  *
@@ -408,416 +407,4 @@
     *did_set = FALSE;
 
   return SVN_NO_ERROR;
-}
-=======
-/*
- * translate.c :  wc-specific eol/keyword substitution
- *
- * ====================================================================
- * Copyright (c) 2000-2003 CollabNet.  All rights reserved.
- *
- * This software is licensed as described in the file COPYING, which
- * you should have received as part of this distribution.  The terms
- * are also available at http://subversion.tigris.org/license-1.html.
- * If newer versions of this license are posted there, you may use a
- * newer version instead, at your option.
- *
- * This software consists of voluntary contributions made by many
- * individuals.  For exact contribution history, see the revision
- * history and logs, available at http://subversion.tigris.org/.
- * ====================================================================
- */
-
-
--
-#include <stdlib.h>
-#include <string.h>
-#include <assert.h>
-#include <apr_general.h>  /* for strcasecmp() */
-#include <apr_pools.h>
-#include <apr_hash.h>
-#include <apr_tables.h>
-#include <apr_file_io.h>
-#include <apr_strings.h>
-#include <apr_lib.h>
-#include "svn_types.h"
-#include "svn_delta.h"
-#include "svn_string.h"
-#include "svn_time.h"
-#include "svn_path.h"
-#include "svn_xml.h"
-#include "svn_error.h"
-#include "svn_utf.h"
-#include "svn_subst.h"
-#include "svn_io.h"
-#include "svn_hash.h"
-#include "svn_wc.h"
-
-#include "wc.h"
-#include "adm_files.h"
-#include "translate.h"
-
-
-svn_error_t *
-svn_wc_translated_file (const char **xlated_p,
-                        const char *vfile,
-                        svn_wc_adm_access_t *adm_access,
-                        svn_boolean_t force_repair,
-                        apr_pool_t *pool)
-{
-  svn_subst_eol_style_t style;
-  const char *eol;
-  svn_subst_keywords_t *keywords;
-  
-  SVN_ERR (svn_wc__get_eol_style (&style, &eol, vfile, pool));
-  SVN_ERR (svn_wc__get_keywords (&keywords, vfile, adm_access, NULL, pool));
-
-  if ((style == svn_subst_eol_style_none) && (! keywords))
-    {
-      /* Translation would be a no-op, so return the original file. */
-      *xlated_p = vfile;
-    }
-  else  /* some translation is necessary */
-    {
-      const char *tmp_dir, *tmp_vfile;
-      apr_status_t apr_err;
-      apr_file_t *ignored;
-
-      /* First, reserve a tmp file name. */
-
-      svn_path_split (vfile, &tmp_dir, &tmp_vfile, pool);
-      
-      tmp_vfile = svn_wc__adm_path (tmp_dir, 1, pool,
-                                    tmp_vfile, NULL);
-      
-      SVN_ERR (svn_io_open_unique_file (&ignored,
-                                        &tmp_vfile,
-                                        tmp_vfile,
-                                        SVN_WC__TMP_EXT,
-                                        FALSE,
-                                        pool));
-      
-      /* We were just reserving the name and don't actually need the
-         filehandle, so close immediately. */
-      apr_err = apr_file_close (ignored);
-      if (apr_err)
-        return svn_error_createf
-          (0, NULL,
-           "svn_wc_translated_file: unable to close %s", tmp_vfile);
-      
-      if (style == svn_subst_eol_style_fixed)
-        {
-          SVN_ERR (svn_subst_copy_and_translate (vfile,
-                                                 tmp_vfile,
-                                                 eol,
-                                                 TRUE,
-                                                 keywords,
-                                                 FALSE,
-                                                 pool));
-        }
-      else if (style == svn_subst_eol_style_native)
-        {
-          SVN_ERR (svn_subst_copy_and_translate (vfile,
-                                                 tmp_vfile,
-                                                 SVN_WC__DEFAULT_EOL_MARKER,
-                                                 force_repair,
-                                                 keywords,
-                                                 FALSE,
-                                                 pool));
-        }
-      else if (style == svn_subst_eol_style_none)
-        {
-          SVN_ERR (svn_subst_copy_and_translate (vfile,
-                                                 tmp_vfile,
-                                                 NULL,
-                                                 force_repair,
-                                                 keywords,
-                                                 FALSE,
-                                                 pool));
-        }
-      else
-        {
-          return svn_error_createf
-            (SVN_ERR_IO_INCONSISTENT_EOL, NULL,
-             "svn_wc_translated_file: %s has unknown eol style property",
-             vfile);
-        }
-
-      *xlated_p = tmp_vfile;
-    }
-
-  return SVN_NO_ERROR;
-}
-
-
-svn_error_t *
-svn_wc__get_eol_style (svn_subst_eol_style_t *style,
-                       const char **eol,
-                       const char *path,
-                       apr_pool_t *pool)
-{
-  const svn_string_t *propval;
-
-  /* Get the property value. */
-  SVN_ERR (svn_wc_prop_get (&propval, SVN_PROP_EOL_STYLE, path, pool));
-
-  /* Convert it. */
-  svn_subst_eol_style_from_value (style, eol, propval ? propval->data : NULL);
-
-  return SVN_NO_ERROR;
-}
-
-
-void
-svn_wc__eol_value_from_string (const char **value, const char *eol)
-{
-  if (eol == NULL)
-    *value = NULL;
-  else if (! strcmp ("\n", eol))
-    *value = "LF";
-  else if (! strcmp ("\r", eol))
-    *value = "CR";
-  else if (! strcmp ("\r\n", eol))
-    *value = "CRLF";
-  else
-    *value = NULL;
-}
-
-
-/* Return time T as a string in the form "YYYY-MM-DD HH:MM:SSZ",
-   allocated in POOL.  The "Z" at the end is a literal 'Z', to
-   indicate UTC. */
-static const char *
-time_to_keyword_time (apr_time_t t, apr_pool_t *pool)
-{
-  const char *t_cstr;
-  apr_time_exp_t exploded_time;
-
-  /* We toss apr_status_t return value here -- for one thing, caller
-     should pass in good information.  But also, where APR's own code
-     calls these functions it tosses the return values, and
-     furthermore their current implementations can only return success
-     anyway. */
-
-  /* We get the date in GMT now -- and expect the tm_gmtoff and
-     tm_isdst to be not set. We also ignore the weekday and yearday,
-     since those are not needed. */
-
-  apr_time_exp_gmt (&exploded_time, t);
-
-  /* It would be nice to use apr_strftime(), but APR doesn't give a
-     way to convert back, so we wouldn't be able to share the format
-     string between the writer and reader. */
-  t_cstr = apr_psprintf (pool, "%04d-%02d-%02d %02d:%02d:%02dZ",
-                         exploded_time.tm_year + 1900,
-                         exploded_time.tm_mon + 1,
-                         exploded_time.tm_mday,
-                         exploded_time.tm_hour,
-                         exploded_time.tm_min,
-                         exploded_time.tm_sec);
-
-  return t_cstr;
-}
-
-
-/* Helper for svn_wc__get_keywords().
-   
-   If KEYWORD is a valid keyword, look up its value in ENTRY, fill in
-   the appropriate field in KEYWORDS with that value (allocated in
-   POOL), and set *IS_VALID_P to TRUE.  If the value is not available,
-   use "" instead.
-
-   If KEYWORD is not a valid keyword, set *IS_VALID_P to FALSE and
-   return with no error.
-*/
-static svn_error_t *
-expand_keyword (svn_subst_keywords_t *keywords,
-                svn_boolean_t *is_valid_p,
-                const char *keyword,
-                const svn_wc_entry_t *entry,
-                apr_pool_t *pool)
-{
-  *is_valid_p = TRUE;
-
-  /* Using strcasecmp() to accept downcased short versions of
-   * keywords.  Note that this doesn't apply to the strings being
-   * expanded in the file -- rather, it's so users can do
-   *
-   *    $ svn propset svn:keywords "date url" readme.txt
-   *
-   * and not have to worry about capitalization in the property
-   * value.
-   */
-
-  if ((! strcmp (keyword, SVN_KEYWORD_REVISION_LONG))
-      || (! strcasecmp (keyword, SVN_KEYWORD_REVISION_SHORT)))
-    {
-      if ((entry) && (entry->cmt_rev))
-        keywords->revision = svn_string_createf (pool, "%" SVN_REVNUM_T_FMT,
-                                                 entry->cmt_rev);
-      else
-        /* We found a recognized keyword, so it needs to be expanded
-           no matter what.  If the expansion value isn't available,
-           we at least send back an empty string.  */
-        keywords->revision = svn_string_create ("", pool);
-    }
-  else if ((! strcmp (keyword, SVN_KEYWORD_DATE_LONG))
-           || (! strcasecmp (keyword, SVN_KEYWORD_DATE_SHORT)))
-    {
-      if (entry && (entry->cmt_date))
-        keywords->date = svn_string_create
-          (svn_time_to_human_cstring (entry->cmt_date, pool), pool);
-      else
-        keywords->date = svn_string_create ("", pool);
-    }
-  else if ((! strcmp (keyword, SVN_KEYWORD_AUTHOR_LONG))
-           || (! strcasecmp (keyword, SVN_KEYWORD_AUTHOR_SHORT)))
-    {
-      if (entry && (entry->cmt_author))
-        keywords->author = svn_string_create (entry->cmt_author, pool);
-      else
-        keywords->author = svn_string_create ("", pool);
-    }
-  else if ((! strcmp (keyword, SVN_KEYWORD_URL_LONG))
-           || (! strcasecmp (keyword, SVN_KEYWORD_URL_SHORT)))
-    {
-      if (entry && (entry->url))
-        keywords->url = svn_string_create (entry->url, pool);
-      else
-        keywords->url = svn_string_create ("", pool);
-    }
-  else if ((! strcasecmp (keyword, SVN_KEYWORD_ID)))
-    {
-      if (entry && (entry->cmt_rev && entry->cmt_date
-                    && entry->cmt_author && entry->url))
-        {
-          char *base_name = svn_path_basename (entry->url, pool);
-          svn_string_t *rev = svn_string_createf (pool, "%" SVN_REVNUM_T_FMT,
-                                                   entry->cmt_rev);
-          const char *date = time_to_keyword_time (entry->cmt_date, pool);
-
-          keywords->id = svn_string_createf (pool, "%s %s %s %s",
-                                             base_name,
-                                             rev->data,
-                                             date,
-                                             entry->cmt_author);
-        }
-      else
-        keywords->id = svn_string_create ("", pool);
-    }
-  else
-    *is_valid_p = FALSE;
-  
-  return SVN_NO_ERROR;
-}
-
-
-svn_error_t *
-svn_wc__get_keywords (svn_subst_keywords_t **keywords,
-                      const char *path,
-                      svn_wc_adm_access_t *adm_access,
-                      const char *force_list,
-                      apr_pool_t *pool)
-{
-  const char *list;
-  int offset = 0;
-  svn_stringbuf_t *found_word;
-  svn_subst_keywords_t tmp_keywords = { 0 };
-  svn_boolean_t got_one = FALSE;
-  const svn_wc_entry_t *entry = NULL;
-
-  /* Start by assuming no keywords. */
-  *keywords = NULL;
-
-  /* Choose a property list to parse:  either the one that came into
-     this function, or the one attached to PATH. */
-  if (force_list == NULL)
-    {
-      const svn_string_t *propval;
-
-      SVN_ERR (svn_wc_prop_get (&propval, SVN_PROP_KEYWORDS, path, pool));
-      
-      list = propval ? propval->data : NULL;
-    }
-  else
-    list = force_list;
-
-  /* Now parse the list for words.  For now, this parser assumes that
-     the list will contain keywords separated by whitespaces.  This
-     can be made more complex later if somebody cares. */
-
-  /* The easy answer. */
-  if (list == NULL)
-    return SVN_NO_ERROR;
-
-  do 
-    {
-      /* Find the start of a word by skipping past whitespace. */
-      while ((list[offset] != '\0') && (apr_isspace (list[offset])))
-        offset++;
-    
-      /* Hit either a non-whitespace or NULL char. */
-
-      if (list[offset] != '\0') /* found non-whitespace char */
-        {
-          svn_boolean_t is_valid;
-          int word_start, word_end;
-          
-          word_start = offset;
-          
-          /* Find the end of the word by skipping non-whitespace chars */
-          while ((list[offset] != '\0') && (! apr_isspace (list[offset])))
-            offset++;
-          
-          /* Hit either a whitespace or NULL char.  Either way, it's the
-             end of the word. */
-          word_end = offset;
-          
-          /* Make a temporary copy of the word */
-          found_word = svn_stringbuf_ncreate (list + word_start,
-                                              (word_end - word_start),
-                                              pool);
-          
-          /* If we haven't already read the entry in, do so now. */
-          if (! entry)
-             SVN_ERR (svn_wc_entry (&entry, path, adm_access, FALSE, pool));
-
-          /* Now, try to expand the keyword. */
-          SVN_ERR (expand_keyword (&tmp_keywords, &is_valid,
-                                   found_word->data, entry, pool));
-          if (is_valid)
-            got_one = TRUE;
-        }
-      
-    } while (list[offset] != '\0');
-
-  if (got_one)
-    {
-      *keywords = apr_pmemdup (pool, &tmp_keywords, sizeof (tmp_keywords));
-    }
-      
-  return SVN_NO_ERROR;
-}
-
-
-svn_error_t *
-svn_wc__maybe_set_executable (svn_boolean_t *did_set,
-                              const char *path,
-                              apr_pool_t *pool)
-{
-  const svn_string_t *propval;
-  SVN_ERR (svn_wc_prop_get (&propval, SVN_PROP_EXECUTABLE, path, pool));
-
-  if (propval != NULL)
-    {
-      SVN_ERR (svn_io_set_file_executable (path, TRUE, FALSE, pool));
-      if (did_set)
-        *did_set = TRUE;
-    }
-  else if (did_set)
-    *did_set = FALSE;
-
-  return SVN_NO_ERROR;
-}
->>>>>>> 2b3bfb48
+}