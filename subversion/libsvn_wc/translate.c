/*
 * translate.c :  wc-specific eol/keyword substitution
 *
 * ====================================================================
 *    Licensed to the Apache Software Foundation (ASF) under one
 *    or more contributor license agreements.  See the NOTICE file
 *    distributed with this work for additional information
 *    regarding copyright ownership.  The ASF licenses this file
 *    to you under the Apache License, Version 2.0 (the
 *    "License"); you may not use this file except in compliance
 *    with the License.  You may obtain a copy of the License at
 *
 *      http://www.apache.org/licenses/LICENSE-2.0
 *
 *    Unless required by applicable law or agreed to in writing,
 *    software distributed under the License is distributed on an
 *    "AS IS" BASIS, WITHOUT WARRANTIES OR CONDITIONS OF ANY
 *    KIND, either express or implied.  See the License for the
 *    specific language governing permissions and limitations
 *    under the License.
 * ====================================================================
 */



#include <stdlib.h>
#include <string.h>
<<<<<<< HEAD

=======
>>>>>>> 0213fdc3
#include <apr_pools.h>
#include <apr_file_io.h>
#include <apr_strings.h>

#include "svn_types.h"
#include "svn_string.h"
#include "svn_dirent_uri.h"
#include "svn_path.h"
#include "svn_error.h"
#include "svn_subst.h"
#include "svn_io.h"
#include "svn_props.h"

#include "wc.h"
#include "adm_files.h"
#include "translate.h"
#include "props.h"
#include "lock.h"

#include "svn_private_config.h"
#include "private/svn_wc_private.h"



/* */
static svn_error_t *
read_handler_unsupported(void *baton, char *buffer, apr_size_t *len)
{
  SVN_ERR_MALFUNCTION();
<<<<<<< HEAD
=======
  return SVN_NO_ERROR;
>>>>>>> 0213fdc3
}

/* */
static svn_error_t *
write_handler_unsupported(void *baton, const char *buffer, apr_size_t *len)
{
  SVN_ERR_MALFUNCTION();
<<<<<<< HEAD
=======
  return SVN_NO_ERROR;
>>>>>>> 0213fdc3
}

svn_error_t *
svn_wc__internal_translated_stream(svn_stream_t **stream,
                                   svn_wc__db_t *db,
                                   const char *local_abspath,
                                   const char *versioned_abspath,
                                   apr_uint32_t flags,
                                   apr_pool_t *result_pool,
                                   apr_pool_t *scratch_pool)
{
  svn_boolean_t special;
  svn_boolean_t to_nf = flags & SVN_WC_TRANSLATE_TO_NF;
  svn_subst_eol_style_t style;
  const char *eol;
  apr_hash_t *keywords;
  svn_boolean_t repair_forced = flags & SVN_WC_TRANSLATE_FORCE_EOL_REPAIR;

  SVN_ERR_ASSERT(svn_dirent_is_absolute(local_abspath));
  SVN_ERR_ASSERT(svn_dirent_is_absolute(versioned_abspath));

  SVN_ERR(svn_wc__get_special(&special, db, versioned_abspath, scratch_pool));

  if (special)
    {
      if (to_nf)
        return svn_subst_read_specialfile(stream, local_abspath, result_pool,
                                          scratch_pool);

      return svn_subst_create_specialfile(stream, local_abspath, result_pool,
                                          scratch_pool);
    }

  SVN_ERR(svn_wc__get_eol_style(&style, &eol, db, versioned_abspath,
                                scratch_pool, scratch_pool));
  SVN_ERR(svn_wc__get_keywords(&keywords, db, versioned_abspath, NULL,
                               scratch_pool, scratch_pool));

  if (to_nf)
    SVN_ERR(svn_stream_open_readonly(stream, local_abspath, result_pool,
                                     scratch_pool));
  else
    {
      apr_file_t *file;

      /* We don't want the "open-exclusively" feature of the normal
         svn_stream_open_writable interface. Do this manually. */
      SVN_ERR(svn_io_file_open(&file, local_abspath,
                               APR_CREATE | APR_WRITE | APR_BUFFERED,
                               APR_OS_DEFAULT, result_pool));
      *stream = svn_stream_from_aprfile2(file, FALSE, result_pool);
    }

  if (svn_subst_translation_required(style, eol, keywords, special, TRUE))
    {
      if (to_nf)
        {
          if (style == svn_subst_eol_style_native)
            eol = SVN_SUBST_NATIVE_EOL_STR;
          else if (style == svn_subst_eol_style_fixed)
            repair_forced = TRUE;
          else if (style != svn_subst_eol_style_none)
            return svn_error_create(SVN_ERR_IO_UNKNOWN_EOL, NULL, NULL);

          /* Wrap the stream to translate to normal form */
          *stream = svn_subst_stream_translated(*stream,
                                                eol,
                                                repair_forced,
                                                keywords,
                                                FALSE /* expand */,
                                                result_pool);

          /* Enforce our contract. TO_NF streams are readonly */
          svn_stream_set_write(*stream, write_handler_unsupported);
        }
      else
        {
          *stream = svn_subst_stream_translated(*stream, eol, TRUE,
                                                keywords, TRUE, result_pool);

          /* Enforce our contract. FROM_NF streams are write-only */
          svn_stream_set_read(*stream, read_handler_unsupported);
        }
    }

  return SVN_NO_ERROR;
}


svn_error_t *
svn_wc_translated_stream2(svn_stream_t **stream,
                          svn_wc_context_t *wc_ctx,
                          const char *local_abspath,
                          const char *versioned_abspath,
                          apr_uint32_t flags,
                          apr_pool_t *result_pool,
                          apr_pool_t *scratch_pool)
{
  return svn_error_return(svn_wc__internal_translated_stream(stream,
                                                             wc_ctx->db,
                                                             local_abspath,
                                                             versioned_abspath,
                                                             flags,
                                                             result_pool,
                                                             scratch_pool));
}


svn_error_t *
svn_wc__internal_translated_file(const char **xlated_abspath,
                                 const char *src,
                                 svn_wc__db_t *db,
                                 const char *versioned_abspath,
                                 apr_uint32_t flags,
                                 svn_cancel_func_t cancel_func,
                                 void *cancel_baton,
                                 apr_pool_t *result_pool,
                                 apr_pool_t *scratch_pool)
{
  svn_subst_eol_style_t style;
  const char *eol;
  const char *xlated_path;
  apr_hash_t *keywords;
  svn_boolean_t special;


  SVN_ERR_ASSERT(svn_dirent_is_absolute(versioned_abspath));
  SVN_ERR(svn_wc__get_eol_style(&style, &eol, db, versioned_abspath,
                                scratch_pool, scratch_pool));
  SVN_ERR(svn_wc__get_keywords(&keywords, db, versioned_abspath, NULL,
                               scratch_pool, scratch_pool));
  SVN_ERR(svn_wc__get_special(&special, db, versioned_abspath, scratch_pool));

  if (! svn_subst_translation_required(style, eol, keywords, special, TRUE)
      && (! (flags & SVN_WC_TRANSLATE_FORCE_COPY)))
    {
      /* Translation would be a no-op, so return the original file. */
      xlated_path = src;
    }
  else  /* some translation (or copying) is necessary */
    {
      const char *tmp_dir;
      const char *tmp_vfile;
      svn_boolean_t repair_forced
          = (flags & SVN_WC_TRANSLATE_FORCE_EOL_REPAIR) != 0;
      svn_boolean_t expand = (flags & SVN_WC_TRANSLATE_TO_NF) == 0;

      if (flags & SVN_WC_TRANSLATE_USE_GLOBAL_TMP)
        tmp_dir = NULL;
      else
        SVN_ERR(svn_wc__db_temp_wcroot_tempdir(&tmp_dir, db, versioned_abspath,
                                               scratch_pool, scratch_pool));

      SVN_ERR(svn_io_open_unique_file3(NULL, &tmp_vfile, tmp_dir,
                (flags & SVN_WC_TRANSLATE_NO_OUTPUT_CLEANUP)
                  ? svn_io_file_del_none
                  : svn_io_file_del_on_pool_cleanup,
                result_pool, scratch_pool));

      /* ### ugh. the repair behavior does NOT match the docstring. bleah.
         ### all of these translation functions are crap and should go
         ### away anyways. we'll just deprecate most of the functions and
         ### properly document the survivors */

      if (expand)
        {
          /* from normal form */

          repair_forced = TRUE;
        }
      else
        {
          /* to normal form */

          if (style == svn_subst_eol_style_native)
            eol = SVN_SUBST_NATIVE_EOL_STR;
          else if (style == svn_subst_eol_style_fixed)
            repair_forced = TRUE;
          else if (style != svn_subst_eol_style_none)
            return svn_error_create(SVN_ERR_IO_UNKNOWN_EOL, NULL, NULL);
        }

      SVN_ERR(svn_subst_copy_and_translate4(src, tmp_vfile,
                                            eol, repair_forced,
                                            keywords,
                                            expand,
                                            special,
                                            cancel_func, cancel_baton,
                                            result_pool));

      xlated_path = tmp_vfile;
    }
  SVN_ERR(svn_dirent_get_absolute(xlated_abspath, xlated_path, result_pool));

  return SVN_NO_ERROR;
}

svn_error_t *
svn_wc_translated_file3(const char **xlated_abspath,
                        const char *src,
                        svn_wc_context_t *wc_ctx,
                        const char *versioned_abspath,
                        apr_uint32_t flags,
                        svn_cancel_func_t cancel_func,
                        void *cancel_baton,
                        apr_pool_t *result_pool,
                        apr_pool_t *scratch_pool)
{
  return svn_wc__internal_translated_file(xlated_abspath, src, wc_ctx->db,
                                          versioned_abspath, flags,
                                          cancel_func, cancel_baton,
                                          result_pool, scratch_pool);
}


svn_error_t *
svn_wc__get_eol_style(svn_subst_eol_style_t *style,
                      const char **eol,
                      svn_wc__db_t *db,
                      const char *local_abspath,
                      apr_pool_t *result_pool,
                      apr_pool_t *scratch_pool)
{
  const svn_string_t *propval;

  SVN_ERR_ASSERT(svn_dirent_is_absolute(local_abspath));

  /* Get the property value. */
  SVN_ERR(svn_wc__internal_propget(&propval, db, local_abspath,
                                   SVN_PROP_EOL_STYLE, result_pool,
                                   scratch_pool));

  /* Convert it. */
  svn_subst_eol_style_from_value(style, eol, propval ? propval->data : NULL);

  return SVN_NO_ERROR;
}


void
svn_wc__eol_value_from_string(const char **value, const char *eol)
{
  if (eol == NULL)
    *value = NULL;
  else if (! strcmp("\n", eol))
    *value = "LF";
  else if (! strcmp("\r", eol))
    *value = "CR";
  else if (! strcmp("\r\n", eol))
    *value = "CRLF";
  else
    *value = NULL;
}


svn_error_t *
svn_wc__get_keywords(apr_hash_t **keywords,
                     svn_wc__db_t *db,
                     const char *local_abspath,
                     const char *force_list,
                     apr_pool_t *result_pool,
                     apr_pool_t *scratch_pool)
{
  const char *list;
  svn_revnum_t changed_rev;
  apr_time_t changed_date;
  const char *changed_author;
  const char *url;

  SVN_ERR_ASSERT(svn_dirent_is_absolute(local_abspath));

  /* Choose a property list to parse:  either the one that came into
     this function, or the one attached to PATH. */
  if (force_list == NULL)
    {
      const svn_string_t *propval;

      SVN_ERR(svn_wc__internal_propget(&propval, db, local_abspath,
                                       SVN_PROP_KEYWORDS, scratch_pool,
                                       scratch_pool));

      /* The easy answer. */
      if (propval == NULL)
        {
          *keywords = NULL;
          return SVN_NO_ERROR;
        }

      list = propval->data;
    }
  else
    list = force_list;

  SVN_ERR(svn_wc__db_read_info(NULL, NULL, NULL, NULL,
                               NULL, NULL, &changed_rev,
                               &changed_date, &changed_author, NULL, NULL,
                               NULL, NULL, NULL, NULL, NULL, NULL,
                               NULL, NULL, NULL, NULL, NULL, NULL, NULL,
                               db, local_abspath, scratch_pool, scratch_pool));
  SVN_ERR(svn_wc__internal_node_get_url(&url, db, local_abspath,
                                        scratch_pool, scratch_pool));

  SVN_ERR(svn_subst_build_keywords2(keywords,
                                    list,
                                    apr_psprintf(scratch_pool, "%ld",
                                                 changed_rev),
                                    url,
                                    changed_date,
                                    changed_author,
                                    result_pool));

  if (apr_hash_count(*keywords) == 0)
    *keywords = NULL;

  return SVN_NO_ERROR;
}


svn_error_t *
svn_wc__get_special(svn_boolean_t *special,
                    svn_wc__db_t *db,
                    const char *local_abspath,
                    apr_pool_t *scratch_pool)
{
  const svn_string_t *propval;

  /* Get the property value. */
  SVN_ERR_ASSERT(svn_dirent_is_absolute(local_abspath));
  SVN_ERR(svn_wc__internal_propget(&propval, db, local_abspath,
                                   SVN_PROP_SPECIAL, scratch_pool,
                                   scratch_pool));
  *special = propval != NULL;

  return SVN_NO_ERROR;
}


svn_error_t *
svn_wc__maybe_set_executable(svn_boolean_t *did_set,
                             svn_wc__db_t *db,
                             const char *local_abspath,
                             apr_pool_t *scratch_pool)
{
  const svn_string_t *propval;

  SVN_ERR_ASSERT(svn_dirent_is_absolute(local_abspath));

  SVN_ERR(svn_wc__internal_propget(&propval, db, local_abspath,
                                   SVN_PROP_EXECUTABLE, scratch_pool,
                                   scratch_pool));
  if (propval != NULL)
    {
      SVN_ERR(svn_io_set_file_executable(local_abspath, TRUE, FALSE,
                                         scratch_pool));
      if (did_set)
        *did_set = TRUE;
    }
  else if (did_set)
    *did_set = FALSE;

  return SVN_NO_ERROR;
}


svn_error_t *
svn_wc__maybe_set_read_only(svn_boolean_t *did_set,
                            svn_wc__db_t *db,
                            const char *local_abspath,
                            apr_pool_t *scratch_pool)
{
  const svn_string_t *needs_lock;
  svn_wc__db_lock_t *lock;
  svn_error_t *err;

  if (did_set)
    *did_set = FALSE;

  SVN_ERR_ASSERT(svn_dirent_is_absolute(local_abspath));

  err = svn_wc__db_read_info(NULL, NULL, NULL, NULL, NULL, NULL,
                             NULL, NULL, NULL, NULL, NULL,
                             NULL, NULL, NULL, NULL, NULL, NULL,
                             NULL, NULL, NULL, NULL, NULL, NULL,
                             &lock,
                             db, local_abspath, scratch_pool, scratch_pool);

  if (err && err->apr_err == SVN_ERR_WC_PATH_NOT_FOUND)
    {
      /* If the path wasn't versioned, we still want to set it to read-only. */
      svn_error_clear(err);
    }
  else if (err)
    return svn_error_return(err);
  else if (lock)
    return SVN_NO_ERROR;

  SVN_ERR(svn_wc__internal_propget(&needs_lock, db, local_abspath,
                                   SVN_PROP_NEEDS_LOCK, scratch_pool,
                                   scratch_pool));
  if (needs_lock != NULL)
    {
      SVN_ERR(svn_io_set_file_read_only(local_abspath, FALSE, scratch_pool));
      if (did_set)
        *did_set = TRUE;
    }

  return SVN_NO_ERROR;
}<|MERGE_RESOLUTION|>--- conflicted
+++ resolved
@@ -26,10 +26,7 @@
 
 #include <stdlib.h>
 #include <string.h>
-<<<<<<< HEAD
-
-=======
->>>>>>> 0213fdc3
+
 #include <apr_pools.h>
 #include <apr_file_io.h>
 #include <apr_strings.h>
@@ -59,10 +56,6 @@
 read_handler_unsupported(void *baton, char *buffer, apr_size_t *len)
 {
   SVN_ERR_MALFUNCTION();
-<<<<<<< HEAD
-=======
-  return SVN_NO_ERROR;
->>>>>>> 0213fdc3
 }
 
 /* */
@@ -70,10 +63,6 @@
 write_handler_unsupported(void *baton, const char *buffer, apr_size_t *len)
 {
   SVN_ERR_MALFUNCTION();
-<<<<<<< HEAD
-=======
-  return SVN_NO_ERROR;
->>>>>>> 0213fdc3
 }
 
 svn_error_t *
@@ -95,7 +84,11 @@
   SVN_ERR_ASSERT(svn_dirent_is_absolute(local_abspath));
   SVN_ERR_ASSERT(svn_dirent_is_absolute(versioned_abspath));
 
-  SVN_ERR(svn_wc__get_special(&special, db, versioned_abspath, scratch_pool));
+  SVN_ERR(svn_wc__get_translate_info(&style, &eol,
+                                     &keywords,
+                                     &special,
+                                     db, versioned_abspath,
+                                     scratch_pool, scratch_pool));
 
   if (special)
     {
@@ -106,11 +99,6 @@
       return svn_subst_create_specialfile(stream, local_abspath, result_pool,
                                           scratch_pool);
     }
-
-  SVN_ERR(svn_wc__get_eol_style(&style, &eol, db, versioned_abspath,
-                                scratch_pool, scratch_pool));
-  SVN_ERR(svn_wc__get_keywords(&keywords, db, versioned_abspath, NULL,
-                               scratch_pool, scratch_pool));
 
   if (to_nf)
     SVN_ERR(svn_stream_open_readonly(stream, local_abspath, result_pool,
@@ -160,25 +148,6 @@
     }
 
   return SVN_NO_ERROR;
-}
-
-
-svn_error_t *
-svn_wc_translated_stream2(svn_stream_t **stream,
-                          svn_wc_context_t *wc_ctx,
-                          const char *local_abspath,
-                          const char *versioned_abspath,
-                          apr_uint32_t flags,
-                          apr_pool_t *result_pool,
-                          apr_pool_t *scratch_pool)
-{
-  return svn_error_return(svn_wc__internal_translated_stream(stream,
-                                                             wc_ctx->db,
-                                                             local_abspath,
-                                                             versioned_abspath,
-                                                             flags,
-                                                             result_pool,
-                                                             scratch_pool));
 }
 
 
@@ -201,11 +170,11 @@
 
 
   SVN_ERR_ASSERT(svn_dirent_is_absolute(versioned_abspath));
-  SVN_ERR(svn_wc__get_eol_style(&style, &eol, db, versioned_abspath,
-                                scratch_pool, scratch_pool));
-  SVN_ERR(svn_wc__get_keywords(&keywords, db, versioned_abspath, NULL,
-                               scratch_pool, scratch_pool));
-  SVN_ERR(svn_wc__get_special(&special, db, versioned_abspath, scratch_pool));
+  SVN_ERR(svn_wc__get_translate_info(&style, &eol,
+                                     &keywords,
+                                     &special,
+                                     db, versioned_abspath,
+                                     scratch_pool, scratch_pool));
 
   if (! svn_subst_translation_required(style, eol, keywords, special, TRUE)
       && (! (flags & SVN_WC_TRANSLATE_FORCE_COPY)))
@@ -270,48 +239,6 @@
 
   return SVN_NO_ERROR;
 }
-
-svn_error_t *
-svn_wc_translated_file3(const char **xlated_abspath,
-                        const char *src,
-                        svn_wc_context_t *wc_ctx,
-                        const char *versioned_abspath,
-                        apr_uint32_t flags,
-                        svn_cancel_func_t cancel_func,
-                        void *cancel_baton,
-                        apr_pool_t *result_pool,
-                        apr_pool_t *scratch_pool)
-{
-  return svn_wc__internal_translated_file(xlated_abspath, src, wc_ctx->db,
-                                          versioned_abspath, flags,
-                                          cancel_func, cancel_baton,
-                                          result_pool, scratch_pool);
-}
-
-
-svn_error_t *
-svn_wc__get_eol_style(svn_subst_eol_style_t *style,
-                      const char **eol,
-                      svn_wc__db_t *db,
-                      const char *local_abspath,
-                      apr_pool_t *result_pool,
-                      apr_pool_t *scratch_pool)
-{
-  const svn_string_t *propval;
-
-  SVN_ERR_ASSERT(svn_dirent_is_absolute(local_abspath));
-
-  /* Get the property value. */
-  SVN_ERR(svn_wc__internal_propget(&propval, db, local_abspath,
-                                   SVN_PROP_EOL_STYLE, result_pool,
-                                   scratch_pool));
-
-  /* Convert it. */
-  svn_subst_eol_style_from_value(style, eol, propval ? propval->data : NULL);
-
-  return SVN_NO_ERROR;
-}
-
 
 void
 svn_wc__eol_value_from_string(const char **value, const char *eol)
@@ -328,56 +255,82 @@
     *value = NULL;
 }
 
-
-svn_error_t *
-svn_wc__get_keywords(apr_hash_t **keywords,
-                     svn_wc__db_t *db,
-                     const char *local_abspath,
-                     const char *force_list,
-                     apr_pool_t *result_pool,
-                     apr_pool_t *scratch_pool)
-{
-  const char *list;
+svn_error_t *
+svn_wc__get_translate_info(svn_subst_eol_style_t *style,
+                           const char **eol,
+                           apr_hash_t **keywords,
+                           svn_boolean_t *special,
+                           svn_wc__db_t *db,
+                           const char *local_abspath,
+                           apr_pool_t *result_pool,
+                           apr_pool_t *scratch_pool)
+{
+  apr_hash_t *props;
+  svn_string_t *propval;
+  SVN_ERR_ASSERT(svn_dirent_is_absolute(local_abspath));
+
+  SVN_ERR(svn_wc__get_actual_props(&props, db, local_abspath,
+                                   scratch_pool, scratch_pool));
+
+  if (eol)
+    {
+      propval = props ? apr_hash_get(props, SVN_PROP_EOL_STYLE,
+                                     APR_HASH_KEY_STRING) : NULL;
+
+      svn_subst_eol_style_from_value(style, eol, propval ? propval->data : NULL);
+    }
+
+  if (keywords)
+    {
+      propval = props ? apr_hash_get(props, SVN_PROP_KEYWORDS,
+                                     APR_HASH_KEY_STRING) : NULL;
+
+      if (!propval || propval->len == 0)
+        *keywords = NULL;
+      else
+        SVN_ERR(svn_wc__expand_keywords(keywords,
+                                        db, local_abspath,
+                                        propval->data,
+                                        result_pool, scratch_pool));
+    }
+  if (special)
+    {
+      propval = props ? apr_hash_get(props, SVN_PROP_SPECIAL,
+                                     APR_HASH_KEY_STRING) : NULL;
+
+      *special = (propval != NULL);
+    }
+
+  return SVN_NO_ERROR;
+}
+
+svn_error_t *
+svn_wc__expand_keywords(apr_hash_t **keywords,
+                        svn_wc__db_t *db,
+                        const char *local_abspath,
+                        const char *keyword_list,
+                        apr_pool_t *result_pool,
+                        apr_pool_t *scratch_pool)
+{
   svn_revnum_t changed_rev;
   apr_time_t changed_date;
   const char *changed_author;
   const char *url;
 
-  SVN_ERR_ASSERT(svn_dirent_is_absolute(local_abspath));
-
-  /* Choose a property list to parse:  either the one that came into
-     this function, or the one attached to PATH. */
-  if (force_list == NULL)
-    {
-      const svn_string_t *propval;
-
-      SVN_ERR(svn_wc__internal_propget(&propval, db, local_abspath,
-                                       SVN_PROP_KEYWORDS, scratch_pool,
-                                       scratch_pool));
-
-      /* The easy answer. */
-      if (propval == NULL)
-        {
-          *keywords = NULL;
-          return SVN_NO_ERROR;
-        }
-
-      list = propval->data;
-    }
-  else
-    list = force_list;
-
   SVN_ERR(svn_wc__db_read_info(NULL, NULL, NULL, NULL,
                                NULL, NULL, &changed_rev,
-                               &changed_date, &changed_author, NULL, NULL,
+                               &changed_date, &changed_author, NULL,
                                NULL, NULL, NULL, NULL, NULL, NULL,
                                NULL, NULL, NULL, NULL, NULL, NULL, NULL,
-                               db, local_abspath, scratch_pool, scratch_pool));
+                               NULL,
+                               db, local_abspath,
+                               scratch_pool, scratch_pool));
+
   SVN_ERR(svn_wc__internal_node_get_url(&url, db, local_abspath,
                                         scratch_pool, scratch_pool));
 
   SVN_ERR(svn_subst_build_keywords2(keywords,
-                                    list,
+                                    keyword_list,
                                     apr_psprintf(scratch_pool, "%ld",
                                                  changed_rev),
                                     url,
@@ -391,26 +344,6 @@
   return SVN_NO_ERROR;
 }
 
-
-svn_error_t *
-svn_wc__get_special(svn_boolean_t *special,
-                    svn_wc__db_t *db,
-                    const char *local_abspath,
-                    apr_pool_t *scratch_pool)
-{
-  const svn_string_t *propval;
-
-  /* Get the property value. */
-  SVN_ERR_ASSERT(svn_dirent_is_absolute(local_abspath));
-  SVN_ERR(svn_wc__internal_propget(&propval, db, local_abspath,
-                                   SVN_PROP_SPECIAL, scratch_pool,
-                                   scratch_pool));
-  *special = propval != NULL;
-
-  return SVN_NO_ERROR;
-}
-
-
 svn_error_t *
 svn_wc__maybe_set_executable(svn_boolean_t *did_set,
                              svn_wc__db_t *db,
