--- conflicted
+++ resolved
@@ -153,7 +153,10 @@
   SVN_ERR(svn_wc__write_check(db, adm_abspath, scratch_pool));
 
   if (status == svn_wc__db_status_deleted
-      || status == svn_wc__db_status_obstructed_delete)
+#ifndef SVN_WC__SINGLE_DB
+      || status == svn_wc__db_status_obstructed_delete
+#endif
+      )
     {
       return svn_error_return(svn_wc__wq_add_deletion_postcommit(
                                 db, local_abspath, new_revnum, no_unlock,
@@ -311,7 +314,10 @@
                  of running the log for the replaced directory that was
                  created at the start of this function). */
               if (status == svn_wc__db_status_deleted
-                  || status == svn_wc__db_status_obstructed_delete)
+#ifndef SVN_WC__SINGLE_DB
+                  || status == svn_wc__db_status_obstructed_delete
+#endif
+                  )
                 {
                   svn_boolean_t replaced;
 
@@ -792,14 +798,20 @@
 
   if (kind == svn_wc__db_kind_dir)
     {
-      
+      /* ### NODE_DATA We recurse into the subtree here, which is fine,
+         except that we also need to record the op_depth to pass to
+         svn_wc__db_temp_op_delete(), which is determined by the original
+         path for which svn_wc_delete4() was called. We need a helper
+         function which receives the op_depth as an argument to apply to
+         the entire subtree.
+       */
       apr_pool_t *iterpool = svn_pool_create(pool);
       const apr_array_header_t *children;
       int i;
 
       SVN_ERR(svn_wc__db_read_children(&children, db, local_abspath,
                                        pool, pool));
-      
+
       for (i = 0; i < children->nelts; i++)
         {
           const char *child_basename = APR_ARRAY_IDX(children, i, const char *);
@@ -960,7 +972,9 @@
             node_exists = FALSE;
             break;
           case svn_wc__db_status_deleted:
+#ifndef SVN_WC__SINGLE_DB
           case svn_wc__db_status_obstructed_delete:
+#endif
             /* A working copy root should never have a WORKING_NODE */
             SVN_ERR_ASSERT(!is_wc_root);
             node_exists = FALSE;
@@ -1017,8 +1031,11 @@
         || parent_status == svn_wc__db_status_not_present
         || parent_status == svn_wc__db_status_excluded
         || parent_status == svn_wc__db_status_absent
+#ifndef SVN_WC__SINGLE_DB
         || parent_status == svn_wc__db_status_obstructed
-        || parent_status == svn_wc__db_status_obstructed_add)
+        || parent_status == svn_wc__db_status_obstructed_add
+#endif
+        )
       {
         return
           svn_error_createf(SVN_ERR_ENTRY_NOT_FOUND, err,
@@ -1028,7 +1045,10 @@
                                                    scratch_pool));
       }
     else if (parent_status == svn_wc__db_status_deleted
-             || parent_status == svn_wc__db_status_obstructed_delete)
+#ifndef SVN_WC__SINGLE_DB
+             || parent_status == svn_wc__db_status_obstructed_delete
+#endif
+             )
       {
         return
           svn_error_createf(SVN_ERR_WC_SCHEDULE_CONFLICT, NULL,
@@ -1207,17 +1227,10 @@
 
              ### Perhaps the lock should be created in the same
              transaction that adds the node? */
-<<<<<<< HEAD
-          svn_boolean_t locked;
-          SVN_ERR(svn_wc_locked2(&locked, NULL, wc_ctx, local_abspath,
-                                 scratch_pool));
-          if (!locked)
-=======
           svn_boolean_t owns_lock;
           SVN_ERR(svn_wc__db_wclock_owns_lock(&owns_lock, db, local_abspath,
                                               FALSE, scratch_pool));
           if (!owns_lock)
->>>>>>> 26ffa72f
             SVN_ERR(svn_wc__db_wclock_obtain(db, local_abspath, 0, FALSE,
                                              scratch_pool));
         }
@@ -1463,10 +1476,12 @@
              svn_boolean_t *did_revert,
              apr_pool_t *pool)
 {
-  svn_wc__db_status_t status;
-  svn_wc__db_kind_t kind;
+  svn_wc__db_status_t status, base_status;
+  svn_wc__db_kind_t kind, base_kind;
   svn_boolean_t replaced;
   svn_boolean_t have_base;
+  svn_revnum_t base_revision;
+  svn_boolean_t is_add_root;
 
   /* Initialize this even though revert_admin_things() is guaranteed
      to set it, because we don't know that revert_admin_things() will
@@ -1480,14 +1495,37 @@
                                NULL, NULL,
                                db, local_abspath, pool, pool));
 
-  SVN_ERR(svn_wc__internal_is_replaced(&replaced, db, local_abspath, pool));
+  if (have_base)
+    SVN_ERR(svn_wc__db_base_get_info(&base_status, &base_kind, &base_revision,
+                                     NULL, NULL, NULL, NULL, NULL, NULL, NULL,
+                                     NULL, NULL, NULL, NULL, NULL,
+                                     db, local_abspath, pool, pool));
+
+  replaced = (status == svn_wc__db_status_added
+              && have_base
+              && base_status != svn_wc__db_status_not_present);
+
+  if (status == svn_wc__db_status_added)
+    {
+      const char *op_root_abspath;
+      SVN_ERR(svn_wc__db_scan_addition(NULL, &op_root_abspath, NULL, NULL,
+                                       NULL, NULL, NULL, NULL, NULL,
+                                       db, local_abspath, pool, pool));
+
+      is_add_root = (strcmp(op_root_abspath, local_abspath) == 0);
+    }
+  else
+#ifdef SVN_WC__SINGLE_DB
+    is_add_root = FALSE;
+#else
+    /* HACK: svn_wc__db_scan_addition doesn't allow this status! */
+    is_add_root = (status == svn_wc__db_status_obstructed_add);
+#endif
 
   /* Additions. */
-  if ((status == svn_wc__db_status_added
-       || status == svn_wc__db_status_obstructed_add)
-      && !replaced)
-    {
-      svn_revnum_t base_revision;
+  if (!replaced
+      && is_add_root)
+    {
       const char *repos_relpath;
       const char *repos_root_url;
       const char *repos_uuid;
@@ -1499,31 +1537,19 @@
          The code below will then figure out the repository information, so
          that we can later insert a node for the same repository. */
 
-      if (have_base)
-        {
-            svn_wc__db_status_t base_status;
-            SVN_ERR(svn_wc__db_base_get_info(&base_status, NULL,
-                                             &base_revision, &repos_relpath,
-                                             &repos_root_url, &repos_uuid,
-                                             NULL, NULL, NULL, NULL, NULL,
-                                             NULL, NULL, NULL, NULL,
+      if (have_base
+          && base_status == svn_wc__db_status_not_present)
+        {
+          /* Remember the BASE revision. (already handled)  */
+          /* Remember the repository this node is associated with.  */
+
+          was_not_present = TRUE;
+
+          SVN_ERR(svn_wc__db_scan_base_repos(&repos_relpath,
+                                             &repos_root_url,
+                                             &repos_uuid,
                                              db, local_abspath,
                                              pool, pool));
-
-            if (base_status == svn_wc__db_status_not_present)
-            {
-                /* Remember the BASE revision.  */
-                /* Remember the repository this node is associated with.  */
-
-                was_not_present = TRUE;
-
-                if (!repos_root_url)
-                  SVN_ERR(svn_wc__db_scan_base_repos(&repos_relpath,
-                                                     &repos_root_url,
-                                                     &repos_uuid,
-                                                     db, local_abspath,
-                                                     pool, pool));
-            }
         }
 
       /* ### much of this is probably bullshit. we should be able to just
@@ -1592,7 +1618,7 @@
                     db, local_abspath,
                     repos_relpath, repos_root_url, repos_uuid,
                     base_revision,
-                    kind,
+                    base_kind,
                     svn_wc__db_status_not_present,
                     NULL, NULL,
                     pool));
@@ -1602,7 +1628,8 @@
   /* Deletions and replacements. */
   else if (status == svn_wc__db_status_normal
            || status == svn_wc__db_status_deleted
-           || replaced)
+           || replaced
+           || (status == svn_wc__db_status_added && !is_add_root))
     {
       /* Revert the prop and text mods (if any). */
       SVN_ERR(revert_admin_things(&reverted, db, local_abspath,
@@ -1620,6 +1647,72 @@
   return SVN_NO_ERROR;
 }
 
+/* Verifies if an add (or copy) to LOCAL_ABSPATH can be reverted with depth
+ * DEPTH, without touching nodes that are filtered by DEPTH.
+ *
+ * Use ROOT_ABSPATH for generating error messages.
+ */
+static svn_error_t *
+verify_revert_depth(svn_wc__db_t *db,
+                    const char *local_abspath,
+                    svn_depth_t depth,
+                    const char *root_abspath,
+                    apr_pool_t *scratch_pool)
+{
+  const apr_array_header_t *children;
+  apr_pool_t *iterpool = svn_pool_create(scratch_pool);
+  int i;
+
+  SVN_ERR_ASSERT(depth >= svn_depth_empty && depth < svn_depth_infinity);
+
+  SVN_ERR(svn_wc__db_read_children(&children, db, local_abspath,
+                                   scratch_pool, iterpool));
+
+  for (i = 0; i < children->nelts; i++)
+    {
+      const char *name = APR_ARRAY_IDX(children, i, const char *);
+      const char *child_abspath;
+      svn_wc__db_status_t status;
+      svn_wc__db_kind_t kind;
+
+      svn_pool_clear(iterpool);
+
+      child_abspath = svn_dirent_join(local_abspath, name, iterpool);
+
+      SVN_ERR(svn_wc__db_read_info(&status, &kind, NULL, NULL, NULL, NULL,
+                                   NULL, NULL, NULL, NULL, NULL, NULL, NULL,
+                                   NULL, NULL, NULL, NULL, NULL, NULL, NULL,
+                                   NULL, NULL, NULL, NULL,
+                                   db, child_abspath, iterpool, iterpool));
+
+      /* Not-here and deleted nodes won't be reverted by reverting an operation
+         on a parent, so we can just skip them for the depth check. */
+      if (status == svn_wc__db_status_not_present
+          || status == svn_wc__db_status_absent
+          || status == svn_wc__db_status_excluded
+          || status == svn_wc__db_status_deleted)
+        continue;
+
+      if (depth == svn_depth_empty
+          || (depth == svn_depth_files && kind == svn_wc__db_kind_dir))
+        {
+          return svn_error_createf(
+                        SVN_ERR_WC_INVALID_OPERATION_DEPTH, NULL,
+                        _("Can't revert '%s' with this depth, as that requires"
+                          " reverting '%s'."),
+                        svn_dirent_local_style(root_abspath, iterpool),
+                        svn_dirent_local_style(child_abspath, iterpool));
+        }
+
+      if (kind == svn_wc__db_kind_dir)
+        SVN_ERR(verify_revert_depth(db, child_abspath, svn_depth_empty,
+                                    root_abspath, iterpool));
+    }
+
+  svn_pool_destroy(iterpool);
+
+  return SVN_NO_ERROR;
+}
 
 /* This is just the guts of svn_wc_revert4() save that it accepts a
    hash CHANGELIST_HASH whose keys are changelist names instead of an
@@ -1731,6 +1824,24 @@
       (SVN_ERR_UNSUPPORTED_FEATURE, NULL,
        _("Cannot revert '%s': unsupported node kind in working copy"),
        svn_dirent_local_style(local_abspath, pool));
+
+  /* Safeguard 4:  Make sure we don't revert deeper then asked */
+  if (status == svn_wc__db_status_added
+      && db_kind == svn_wc__db_kind_dir
+      && depth >= svn_depth_empty
+      && depth < svn_depth_infinity)
+    {
+      const char *op_root_abspath;
+      SVN_ERR(svn_wc__db_scan_addition(NULL, &op_root_abspath, NULL, NULL,
+                                       NULL, NULL, NULL, NULL, NULL,
+                                       db, local_abspath, pool, pool));
+
+      /* If this node is an operation root for a copy/add, then reverting
+         it will change its descendants, if it has any. */
+      if (strcmp(local_abspath, op_root_abspath) == 0)
+        SVN_ERR(verify_revert_depth(db, local_abspath, depth,
+                                    local_abspath, pool));
+    }
 
   /* If the entry passes changelist filtering, revert it!  */
   if (svn_wc__internal_changelist_match(db, local_abspath, changelist_hash,
