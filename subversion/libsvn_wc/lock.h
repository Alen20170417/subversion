--- conflicted
+++ resolved
@@ -51,42 +51,6 @@
    be NULL.  */
 apr_hash_t *svn_wc__adm_access_entries(svn_wc_adm_access_t *adm_access);
 
-<<<<<<< HEAD
-
-/* Returns TRUE if LOCAL_ABSPATH is a working copy directory that is obstructed
-   or missing such that an access baton is not available for LOCAL_ABSPATH.
-   This means DB must also include the parent of LOCAL_ABSPATH.
-
-   This function falls back to using svn_wc__adm_available() if no access batons
-   for LOCAL_ABSPATH are stored in DB. */
-svn_boolean_t svn_wc__adm_missing(svn_wc__db_t *db,
-                                  const char *local_abspath,
-                                  apr_pool_t *scratch_pool);
-
-/* Retrieves the KIND of LOCAL_ABSPATH and whether its administrative data is
-   available in the working copy.
-
-   *AVAILABLE is set to TRUE when the node and its metadata are available,
-   otherwise to FALSE (due to obstruction, missing, absence, exclusion,
-   or a "not-present" child).
-
-   *OBSTRUCTED is set to TRUE when the node is not available because
-   it is obstructed/missing, otherwise to FALSE.
-
-   KIND and OBSTRUCTED can be NULL.
-
-   ### note: this function should go away when we move to a single
-   ### adminstrative area.  */
-svn_error_t *
-svn_wc__adm_available(svn_boolean_t *available,
-                      svn_wc__db_kind_t *kind,
-                      svn_boolean_t *obstructed,
-                      svn_wc__db_t *db,
-                      const char *local_abspath,
-                      apr_pool_t *scratch_pool);
-
-=======
->>>>>>> 4cf18c3e
 /* Same as svn_wc__adm_retrieve_internal, but takes a DB and an absolute
    directory path.  */
 svn_wc_adm_access_t *
@@ -106,27 +70,6 @@
                           svn_boolean_t check_path,
                           apr_pool_t *scratch_pool);
 
-<<<<<<< HEAD
-
-/* Ensure LOCAL_ABSPATH is still locked in DB.  Returns the error
- * SVN_ERR_WC_NOT_LOCKED if this is not the case.
- */
-svn_error_t *svn_wc__write_check(svn_wc__db_t *db,
-                                 const char *local_abspath,
-                                 apr_pool_t *scratch_pool);
-
-/* Ensure DB has a lock and for an entire WC tree (all the way
-   to its leaf nodes).  While locking a tree up front using
-   LEVELS_TO_LOCK of -1 is a more appropriate operation, this function
-   can be used to extend the depth of a lock via a tree-crawl after a
-   lock is taken out.  Use POOL for temporary allocations. */
-svn_error_t *svn_wc__adm_extend_lock_to_tree(svn_wc__db_t *db,
-                                             const char* adm_abspath,
-                                             apr_pool_t *pool);
-
-
-=======
->>>>>>> 4cf18c3e
 /* Return the working copy database associated with this access baton. */
 svn_wc__db_t *
 svn_wc__adm_get_db(const svn_wc_adm_access_t *adm_access);
