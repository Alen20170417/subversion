/*
 * util.c:  general routines defying categorization; eventually I
 *          suspect they'll end up in libsvn_subr, but don't want to
 *          pollute that right now.  Note that nothing in here is
 *          specific to working copies.
 *
 * ====================================================================
 *    Licensed to the Apache Software Foundation (ASF) under one
 *    or more contributor license agreements.  See the NOTICE file
 *    distributed with this work for additional information
 *    regarding copyright ownership.  The ASF licenses this file
 *    to you under the Apache License, Version 2.0 (the
 *    "License"); you may not use this file except in compliance
 *    with the License.  You may obtain a copy of the License at
 *
 *      http://www.apache.org/licenses/LICENSE-2.0
 *
 *    Unless required by applicable law or agreed to in writing,
 *    software distributed under the License is distributed on an
 *    "AS IS" BASIS, WITHOUT WARRANTIES OR CONDITIONS OF ANY
 *    KIND, either express or implied.  See the License for the
 *    specific language governing permissions and limitations
 *    under the License.
 * ====================================================================
 */

#include <apr_pools.h>
#include <apr_file_io.h>

#include "svn_io.h"
#include "svn_types.h"
#include "svn_error.h"
#include "svn_dirent_uri.h"
#include "svn_path.h"
#include "svn_props.h"
#include "svn_version.h"

#include "wc.h"   /* just for prototypes of things in this .c file */
#include "entries.h"
#include "private/svn_wc_private.h"

#include "svn_private_config.h"


svn_error_t *
svn_wc__ensure_directory(const char *path,
                         apr_pool_t *pool)
{
  svn_node_kind_t kind;

  SVN_ERR(svn_io_check_path(path, &kind, pool));

  if (kind != svn_node_none && kind != svn_node_dir)
    {
      /* If got an error other than dir non-existence, then we can't
         ensure this directory's existence, so just return the error.
         Might happen if there's a file in the way, for example. */
      return svn_error_createf(APR_ENOTDIR, NULL,
                               _("'%s' is not a directory"),
                               svn_dirent_local_style(path, pool));
    }
  else if (kind == svn_node_none)
    {
      /* The dir doesn't exist, and it's our job to change that. */
      SVN_ERR(svn_io_make_dir_recursively(path, pool));
    }
  else  /* No problem, the dir already existed, so just leave. */
    SVN_ERR_ASSERT(kind == svn_node_dir);

  return SVN_NO_ERROR;
}

/* Return the library version number. */
const svn_version_t *
svn_wc_version(void)
{
  SVN_VERSION_BODY;
}

svn_wc_notify_t *
svn_wc_create_notify(const char *path,
                     svn_wc_notify_action_t action,
                     apr_pool_t *pool)
{
  svn_wc_notify_t *ret = apr_pcalloc(pool, sizeof(*ret));
  ret->path = path;
  ret->action = action;
  ret->kind = svn_node_unknown;
  ret->content_state = ret->prop_state = svn_wc_notify_state_unknown;
  ret->lock_state = svn_wc_notify_lock_state_unknown;
  ret->revision = SVN_INVALID_REVNUM;
  ret->old_revision = SVN_INVALID_REVNUM;

  return ret;
}

svn_wc_notify_t *
svn_wc_create_notify_url(const char *url,
                         svn_wc_notify_action_t action,
                         apr_pool_t *pool)
{
  svn_wc_notify_t *ret = svn_wc_create_notify(".", action, pool);
  ret->url = url;

  return ret;
}

/* Pool cleanup function to clear an svn_error_t *. */
static apr_status_t err_cleanup(void *data)
{
  svn_error_clear(data);

  return APR_SUCCESS;
}

svn_wc_notify_t *
svn_wc_dup_notify(const svn_wc_notify_t *notify,
                  apr_pool_t *pool)
{
  svn_wc_notify_t *ret = apr_palloc(pool, sizeof(*ret));

  *ret = *notify;

  if (ret->path)
    ret->path = apr_pstrdup(pool, ret->path);
  if (ret->mime_type)
    ret->mime_type = apr_pstrdup(pool, ret->mime_type);
  if (ret->lock)
    ret->lock = svn_lock_dup(ret->lock, pool);
  if (ret->err)
    {
      ret->err = svn_error_dup(ret->err);
      apr_pool_cleanup_register(pool, ret->err, err_cleanup,
                                apr_pool_cleanup_null);
    }
  if (ret->changelist_name)
    ret->changelist_name = apr_pstrdup(pool, ret->changelist_name);
  if (ret->merge_range)
    ret->merge_range = svn_merge_range_dup(ret->merge_range, pool);
  if (ret->url)
    ret->url = apr_pstrdup(pool, ret->url);
  if (ret->path_prefix)
    ret->path_prefix = apr_pstrdup(pool, ret->path_prefix);
  if (ret->prop_name)
    ret->prop_name = apr_pstrdup(pool, ret->prop_name);
  if (ret->rev_props)
    ret->rev_props = svn_prop_hash_dup(ret->rev_props, pool);

  return ret;
}

svn_error_t *
svn_wc_external_item2_create(svn_wc_external_item2_t **item,
                             apr_pool_t *pool)
{
  *item = apr_pcalloc(pool, sizeof(svn_wc_external_item2_t));
  return SVN_NO_ERROR;
}


svn_wc_external_item2_t *
svn_wc_external_item2_dup(const svn_wc_external_item2_t *item,
                          apr_pool_t *pool)
{
  svn_wc_external_item2_t *new_item = apr_palloc(pool, sizeof(*new_item));

  *new_item = *item;

  if (new_item->target_dir)
    new_item->target_dir = apr_pstrdup(pool, new_item->target_dir);

  if (new_item->url)
    new_item->url = apr_pstrdup(pool, new_item->url);

  return new_item;
}


svn_boolean_t
svn_wc_match_ignore_list(const char *str, const apr_array_header_t *list,
                         apr_pool_t *pool)
{
  /* For now, we simply forward to svn_cstring_match_glob_list. In the
     future, if we support more complex ignore patterns, we would iterate
     over 'list' ourselves, and decide for each pattern how to handle
     it. */

  return svn_cstring_match_glob_list(str, list);
}

<<<<<<< HEAD
svn_error_t *
svn_wc__internal_path_switched(svn_boolean_t *switched,
                               svn_wc__db_t *db,
                               const char *local_abspath,
                               apr_pool_t *scratch_pool)
{
  const char *parent_abspath;
  const char *parent_child_url;
  const svn_wc_entry_t *parent_entry;
  const svn_wc_entry_t *entry;
  svn_error_t *err;

  SVN_ERR_ASSERT(svn_dirent_is_absolute(local_abspath));

  if (svn_dirent_is_root(local_abspath, strlen(local_abspath)))
    {
      *switched = FALSE;
      return SVN_NO_ERROR;
    }

  SVN_ERR(svn_wc__get_entry(&entry, db, local_abspath, FALSE, svn_node_unknown,
                            FALSE, scratch_pool, scratch_pool));

  parent_abspath = svn_dirent_dirname(local_abspath, scratch_pool);
  err = svn_wc__get_entry(&parent_entry, db, parent_abspath, FALSE,
                          svn_node_dir, FALSE, scratch_pool, scratch_pool);

  if (err && (err->apr_err == SVN_ERR_WC_NOT_WORKING_COPY
        || err->apr_err == SVN_ERR_WC_MISSING))
    {
      svn_error_clear(err);
      *switched = FALSE;
      return SVN_NO_ERROR;
    }
  else if (err)
    return err;

  /* Without complete entries (and URLs) for WC_PATH and it's parent
     we return SVN_ERR_ENTRY_MISSING_URL. */
  if (!parent_entry->url || !entry->url)
    {
      const char *no_url_path = parent_entry->url ?
                            local_abspath : parent_abspath;
      return svn_error_createf(SVN_ERR_ENTRY_MISSING_URL, NULL,
                               _("Cannot find a URL for '%s'"),
                               svn_dirent_local_style(no_url_path,
                                                      scratch_pool));
    }

  parent_child_url
    = svn_path_url_add_component2(parent_entry->url,
                                  svn_dirent_basename(local_abspath,
                                                      scratch_pool),
                                  scratch_pool);
  *switched = strcmp(parent_child_url, entry->url) != 0;

  return SVN_NO_ERROR;
}


svn_error_t *
svn_wc__path_switched(svn_boolean_t *switched,
                      svn_wc_context_t *wc_ctx,
                      const char *local_abspath,
                      apr_pool_t *scratch_pool)
{
  return svn_error_return(svn_wc__internal_path_switched(switched, wc_ctx->db,
                                                         local_abspath,
                                                         scratch_pool));
}


=======
>>>>>>> 4cf18c3e
svn_wc_conflict_description2_t *
svn_wc_conflict_description_create_text2(const char *local_abspath,
                                         apr_pool_t *result_pool)
{
  svn_wc_conflict_description2_t *conflict;

  SVN_ERR_ASSERT_NO_RETURN(svn_dirent_is_absolute(local_abspath));

  conflict = apr_pcalloc(result_pool, sizeof(*conflict));
  conflict->local_abspath = apr_pstrdup(result_pool, local_abspath);
  conflict->node_kind = svn_node_file;
  conflict->kind = svn_wc_conflict_kind_text;
  conflict->action = svn_wc_conflict_action_edit;
  conflict->reason = svn_wc_conflict_reason_edited;
  return conflict;
}

svn_wc_conflict_description2_t *
svn_wc_conflict_description_create_prop2(const char *local_abspath,
                                         svn_node_kind_t node_kind,
                                         const char *property_name,
                                         apr_pool_t *result_pool)
{
  svn_wc_conflict_description2_t *conflict;

  SVN_ERR_ASSERT_NO_RETURN(svn_dirent_is_absolute(local_abspath));

  conflict = apr_pcalloc(result_pool, sizeof(*conflict));
  conflict->local_abspath = apr_pstrdup(result_pool, local_abspath);
  conflict->node_kind = node_kind;
  conflict->kind = svn_wc_conflict_kind_property;
  conflict->property_name = apr_pstrdup(result_pool, property_name);
  return conflict;
}

svn_wc_conflict_description2_t *
svn_wc_conflict_description_create_tree2(
  const char *local_abspath,
  svn_node_kind_t node_kind,
  svn_wc_operation_t operation,
  const svn_wc_conflict_version_t *src_left_version,
  const svn_wc_conflict_version_t *src_right_version,
  apr_pool_t *result_pool)
{
  svn_wc_conflict_description2_t *conflict;

  SVN_ERR_ASSERT_NO_RETURN(svn_dirent_is_absolute(local_abspath));

  conflict = apr_pcalloc(result_pool, sizeof(*conflict));
  conflict->local_abspath = apr_pstrdup(result_pool, local_abspath);
  conflict->node_kind = node_kind;
  conflict->kind = svn_wc_conflict_kind_tree;
  conflict->operation = operation;
  conflict->src_left_version = svn_wc_conflict_version_dup(src_left_version,
                                                           result_pool);
  conflict->src_right_version = svn_wc_conflict_version_dup(src_right_version,
                                                            result_pool);
  return conflict;
}


svn_wc_conflict_description2_t *
svn_wc__conflict_description2_dup(const svn_wc_conflict_description2_t *conflict,
                                  apr_pool_t *pool)
{
  svn_wc_conflict_description2_t *new_conflict;

  new_conflict = apr_pcalloc(pool, sizeof(*new_conflict));

  /* Shallow copy all members. */
  *new_conflict = *conflict;

  if (conflict->local_abspath)
    new_conflict->local_abspath = apr_pstrdup(pool, conflict->local_abspath);
  if (conflict->property_name)
    new_conflict->property_name = apr_pstrdup(pool, conflict->property_name);
  if (conflict->mime_type)
    new_conflict->mime_type = apr_pstrdup(pool, conflict->mime_type);
  if (conflict->base_abspath)
    new_conflict->base_abspath = apr_pstrdup(pool, conflict->base_abspath);
  if (conflict->their_abspath)
    new_conflict->their_abspath = apr_pstrdup(pool, conflict->their_abspath);
  if (conflict->my_abspath)
    new_conflict->my_abspath = apr_pstrdup(pool, conflict->my_abspath);
  if (conflict->merged_file)
    new_conflict->merged_file = apr_pstrdup(pool, conflict->merged_file);
  if (conflict->src_left_version)
    new_conflict->src_left_version =
      svn_wc_conflict_version_dup(conflict->src_left_version, pool);
  if (conflict->src_right_version)
    new_conflict->src_right_version =
      svn_wc_conflict_version_dup(conflict->src_right_version, pool);

  return new_conflict;
}

svn_wc_conflict_description2_t *
svn_wc__conflict_description2_dup(const svn_wc_conflict_description2_t *conflict,
                                  apr_pool_t *pool)
{
  svn_wc_conflict_description2_t *new_conflict;

  new_conflict = apr_pcalloc(pool, sizeof(*new_conflict));

  /* Shallow copy all members. */
  *new_conflict = *conflict;

  if (conflict->local_abspath)
    new_conflict->local_abspath = apr_pstrdup(pool, conflict->local_abspath);
  if (conflict->property_name)
    new_conflict->property_name = apr_pstrdup(pool, conflict->property_name);
  if (conflict->mime_type)
    new_conflict->mime_type = apr_pstrdup(pool, conflict->mime_type);
  if (conflict->base_file)
    new_conflict->base_file = apr_pstrdup(pool, conflict->base_file);
  if (conflict->their_file)
    new_conflict->their_file = apr_pstrdup(pool, conflict->their_file);
  if (conflict->my_file)
    new_conflict->my_file = apr_pstrdup(pool, conflict->my_file);
  if (conflict->merged_file)
    new_conflict->merged_file = apr_pstrdup(pool, conflict->merged_file);
  if (conflict->src_left_version)
    new_conflict->src_left_version =
      svn_wc_conflict_version_dup(conflict->src_left_version, pool);
  if (conflict->src_right_version)
    new_conflict->src_right_version =
      svn_wc_conflict_version_dup(conflict->src_right_version, pool);

  return new_conflict;
}

svn_wc_conflict_version_t *
svn_wc_conflict_version_create2(const char *repos_url,
                                const char *repos_uuid,
                                const char *repos_relpath,
                                svn_revnum_t revision,
                                svn_node_kind_t kind,
                                apr_pool_t *result_pool)
{
  svn_wc_conflict_version_t *version;

  version = apr_pcalloc(result_pool, sizeof(*version));

    SVN_ERR_ASSERT_NO_RETURN(svn_uri_is_canonical(repos_url, result_pool)
                             && svn_relpath_is_canonical(repos_relpath)
                             && SVN_IS_VALID_REVNUM(revision)
                             /* ### repos_uuid can be NULL :( */);

  SVN_ERR_ASSERT_NO_RETURN(svn_uri_is_canonical(repos_url, pool) &&
                           svn_relpath_is_canonical(path_in_repos, pool) &&
                           SVN_IS_VALID_REVNUM(peg_rev));

  version->repos_url = repos_url;
  version->peg_rev = revision;
  version->path_in_repos = repos_relpath;
  version->node_kind = kind;
  version->repos_uuid = repos_uuid;

  return version;
}


svn_wc_conflict_version_t *
svn_wc_conflict_version_dup(const svn_wc_conflict_version_t *version,
                            apr_pool_t *result_pool)
{

  svn_wc_conflict_version_t *new_version;

  if (version == NULL)
    return NULL;

<<<<<<< HEAD
  new_version = apr_pcalloc(pool, sizeof(*new_version));
=======
  new_version = apr_pcalloc(result_pool, sizeof(*new_version));
>>>>>>> 4cf18c3e

  /* Shallow copy all members. */
  *new_version = *version;

  if (version->repos_url)
    new_version->repos_url = apr_pstrdup(result_pool, version->repos_url);

  if (version->path_in_repos)
    new_version->path_in_repos = apr_pstrdup(result_pool,
                                             version->path_in_repos);

  if (version->repos_uuid)
    new_version->repos_uuid = apr_pstrdup(result_pool, version->repos_uuid);

  return new_version;
}


svn_wc_conflict_description_t *
svn_wc__cd2_to_cd(const svn_wc_conflict_description2_t *conflict,
                  apr_pool_t *result_pool)
<<<<<<< HEAD
{
  svn_wc_conflict_description_t *new_conflict;

  if (conflict == NULL)
    return NULL;

  new_conflict = apr_pcalloc(result_pool, sizeof(*new_conflict));

  new_conflict->path = apr_pstrdup(result_pool, conflict->local_abspath);
  new_conflict->node_kind = conflict->node_kind;
  new_conflict->kind = conflict->kind;
  new_conflict->action = conflict->action;
  new_conflict->reason = conflict->reason;
  if (conflict->src_left_version)
    new_conflict->src_left_version =
          svn_wc_conflict_version_dup(conflict->src_left_version, result_pool);
  if (conflict->src_right_version)
    new_conflict->src_right_version =
          svn_wc_conflict_version_dup(conflict->src_right_version, result_pool);

  switch (conflict->kind)
    {

      case svn_wc_conflict_kind_property:
        new_conflict->property_name = apr_pstrdup(result_pool,
                                                  conflict->property_name);
        /* Falling through. */

      case svn_wc_conflict_kind_text:
        new_conflict->is_binary = conflict->is_binary;
        new_conflict->mime_type = conflict->mime_type 
                              ? apr_pstrdup(result_pool, conflict->mime_type) 
                              : NULL;
        new_conflict->base_file = apr_pstrdup(result_pool,
                                              conflict->base_file);
        new_conflict->their_file = apr_pstrdup(result_pool,
                                               conflict->their_file);
        new_conflict->my_file = apr_pstrdup(result_pool,
                                            conflict->my_file);
        new_conflict->merged_file = conflict->merged_file 
                                    ? apr_pstrdup(result_pool,
                                                  conflict->merged_file) 
                                    : NULL;
        break;

      case svn_wc_conflict_kind_tree:
        new_conflict->operation = conflict->operation;
        break;
    }

  /* A NULL access baton is allowable by the API. */
  new_conflict->access = NULL;

  return new_conflict;
}


svn_wc_conflict_description2_t *
svn_wc__cd_to_cd2(const svn_wc_conflict_description_t *conflict,
                  apr_pool_t *result_pool)
{
  svn_wc_conflict_description2_t *new_conflict;
=======
{
  svn_wc_conflict_description_t *new_conflict;
>>>>>>> 4cf18c3e

  if (conflict == NULL)
    return NULL;

  new_conflict = apr_pcalloc(result_pool, sizeof(*new_conflict));

<<<<<<< HEAD
  svn_error_clear(
    svn_dirent_get_absolute(&new_conflict->local_abspath, conflict->path,
                            result_pool));
=======
  new_conflict->path = apr_pstrdup(result_pool, conflict->local_abspath);
>>>>>>> 4cf18c3e
  new_conflict->node_kind = conflict->node_kind;
  new_conflict->kind = conflict->kind;
  new_conflict->action = conflict->action;
  new_conflict->reason = conflict->reason;
  if (conflict->src_left_version)
    new_conflict->src_left_version =
          svn_wc_conflict_version_dup(conflict->src_left_version, result_pool);
  if (conflict->src_right_version)
    new_conflict->src_right_version =
          svn_wc_conflict_version_dup(conflict->src_right_version, result_pool);

  switch (conflict->kind)
    {
<<<<<<< HEAD
=======

>>>>>>> 4cf18c3e
      case svn_wc_conflict_kind_property:
        new_conflict->property_name = apr_pstrdup(result_pool,
                                                  conflict->property_name);
        /* Falling through. */

      case svn_wc_conflict_kind_text:
        new_conflict->is_binary = conflict->is_binary;
<<<<<<< HEAD
        new_conflict->mime_type = conflict->mime_type 
                              ? apr_pstrdup(result_pool, conflict->mime_type) 
                              : NULL;
        new_conflict->base_file = apr_pstrdup(result_pool,
                                              conflict->base_file);
        new_conflict->their_file = apr_pstrdup(result_pool,
                                               conflict->their_file);
        new_conflict->my_file = apr_pstrdup(result_pool,
                                            conflict->my_file);
        new_conflict->merged_file = conflict->merged_file 
                                    ? apr_pstrdup(result_pool,
                                                  conflict->merged_file) 
                                    : NULL;
=======
        if (conflict->mime_type)
          new_conflict->mime_type = apr_pstrdup(result_pool,
                                                conflict->mime_type);
        if (conflict->base_abspath)
          new_conflict->base_file = apr_pstrdup(result_pool,
                                                conflict->base_abspath);
        if (conflict->their_abspath)
          new_conflict->their_file = apr_pstrdup(result_pool,
                                                 conflict->their_abspath);
        if (conflict->my_abspath)
          new_conflict->my_file = apr_pstrdup(result_pool,
                                              conflict->my_abspath);
        if (conflict->merged_file)
          new_conflict->merged_file = apr_pstrdup(result_pool,
                                                  conflict->merged_file);
>>>>>>> 4cf18c3e
        break;

      case svn_wc_conflict_kind_tree:
        new_conflict->operation = conflict->operation;
        break;
    }

<<<<<<< HEAD
  return new_conflict;
=======
  /* A NULL access baton is allowable by the API. */
  new_conflict->access = NULL;

  return new_conflict;
}


svn_error_t *
svn_wc__status2_from_3(svn_wc_status2_t **status,
                       const svn_wc_status3_t *old_status,
                       svn_wc_context_t *wc_ctx,
                       const char *local_abspath,
                       apr_pool_t *result_pool,
                       apr_pool_t *scratch_pool)
{
  const svn_wc_entry_t *entry = NULL;

  if (old_status == NULL)
    {
      *status = NULL;
      return SVN_NO_ERROR;
    }

  *status = apr_pcalloc(result_pool, sizeof(**status));

  if (old_status->versioned)
    {
      svn_error_t *err;
      err= svn_wc__get_entry(&entry, wc_ctx->db, local_abspath, FALSE,
                             svn_node_unknown, result_pool, scratch_pool);

      if (err && err->apr_err == SVN_ERR_NODE_UNEXPECTED_KIND)
        svn_error_clear(err);
      else
        SVN_ERR(err);
    }

  (*status)->entry = entry;
  (*status)->copied = old_status->copied;
  (*status)->repos_lock = svn_lock_dup(old_status->repos_lock, result_pool);

  if (old_status->repos_relpath)
    (*status)->url = svn_path_url_add_component2(old_status->repos_root_url,
                                                 old_status->repos_relpath,
                                                 result_pool);
  (*status)->ood_last_cmt_rev = old_status->ood_changed_rev;
  (*status)->ood_last_cmt_date = old_status->ood_changed_date;
  (*status)->ood_kind = old_status->ood_kind;
  (*status)->ood_last_cmt_author = old_status->ood_changed_author;

  if (old_status->conflicted)
    {
      const svn_wc_conflict_description2_t *tree_conflict;
      SVN_ERR(svn_wc__db_op_read_tree_conflict(&tree_conflict, wc_ctx->db,
                                               local_abspath, scratch_pool,
                                               scratch_pool));
      (*status)->tree_conflict = svn_wc__cd2_to_cd(tree_conflict, result_pool);
    }

  (*status)->switched = old_status->switched;

  (*status)->text_status = old_status->node_status;
  (*status)->prop_status = old_status->prop_status;

  (*status)->repos_text_status = old_status->repos_node_status;
  (*status)->repos_prop_status = old_status->repos_prop_status;

  /* Some values might be inherited from properties */
  if (old_status->node_status == svn_wc_status_modified
      || old_status->node_status == svn_wc_status_conflicted)
    (*status)->text_status = old_status->text_status;

  /* (Currently a no-op, but just make sure it is ok) */
  if (old_status->repos_node_status == svn_wc_status_modified
      || old_status->repos_node_status == svn_wc_status_conflicted)
    (*status)->text_status = old_status->repos_text_status;

  if (old_status->node_status == svn_wc_status_added)
    (*status)->prop_status = svn_wc_status_none; /* No separate info */

  /* Find pristine_text_status value */
  switch (old_status->text_status)
    {
      case svn_wc_status_none:
      case svn_wc_status_normal:
      case svn_wc_status_modified:
        (*status)->pristine_text_status = old_status->text_status;
        break;
      case svn_wc_status_conflicted:
      default:
        /* ### Fetch compare data, or fall back to the documented
               not retrieved behavior? */
        (*status)->pristine_text_status = svn_wc_status_none;
        break;
    }

  /* Find pristine_prop_status value */
  switch (old_status->prop_status)
    {
      case svn_wc_status_none:
      case svn_wc_status_normal:
      case svn_wc_status_modified:
        if (old_status->node_status != svn_wc_status_added
            && old_status->node_status != svn_wc_status_deleted
            && old_status->node_status != svn_wc_status_replaced)
          {
            (*status)->pristine_prop_status = old_status->prop_status;
          }
        else
          (*status)->pristine_prop_status = svn_wc_status_none;
        break;
      case svn_wc_status_conflicted:
      default:
        /* ### Fetch compare data, or fall back to the documented
               not retrieved behavior? */
        (*status)->pristine_prop_status = svn_wc_status_none;
        break;
    }

  if (old_status->versioned
      && old_status->conflicted
      && old_status->node_status != svn_wc_status_obstructed
      && (old_status->kind == svn_node_file
          || old_status->node_status != svn_wc_status_missing))
    {
      svn_boolean_t text_conflict_p, prop_conflict_p;

      /* The entry says there was a conflict, but the user might have
         marked it as resolved by deleting the artifact files, so check
         for that. */
      SVN_ERR(svn_wc__internal_conflicted_p(&text_conflict_p,
                                            &prop_conflict_p,
                                            NULL,
                                            wc_ctx->db, local_abspath,
                                            scratch_pool));

      if (text_conflict_p)
        (*status)->text_status = svn_wc_status_conflicted;

      if (prop_conflict_p)
        (*status)->prop_status = svn_wc_status_conflicted;
    }

  return SVN_NO_ERROR;
}


svn_error_t *
svn_wc__fetch_kind_func(svn_kind_t *kind,
                        void *baton,
                        const char *path,
                        svn_revnum_t base_revision,
                        apr_pool_t *scratch_pool)
{
  struct svn_wc__shim_fetch_baton_t *sfb = baton;
  const char *local_abspath = svn_dirent_join(sfb->base_abspath, path,
                                              scratch_pool);

  SVN_ERR(svn_wc__db_read_kind(kind, sfb->db, local_abspath,
                               FALSE /* allow_missing */,
                               FALSE /* show_hidden */,
                               scratch_pool));

  return SVN_NO_ERROR;
}


svn_error_t *
svn_wc__fetch_props_func(apr_hash_t **props,
                         void *baton,
                         const char *path,
                         svn_revnum_t base_revision,
                         apr_pool_t *result_pool,
                         apr_pool_t *scratch_pool)
{
  struct svn_wc__shim_fetch_baton_t *sfb = baton;
  const char *local_abspath = svn_dirent_join(sfb->base_abspath, path,
                                              scratch_pool);
  svn_error_t *err;

  if (sfb->fetch_base)
    err = svn_wc__db_base_get_props(props, sfb->db, local_abspath, result_pool,
                                    scratch_pool);
  else
    err = svn_wc__db_read_props(props, sfb->db, local_abspath,
                                result_pool, scratch_pool);

  /* If the path doesn't exist, just return an empty set of props. */
  if (err && err->apr_err == SVN_ERR_WC_PATH_NOT_FOUND)
    {
      svn_error_clear(err);
      *props = apr_hash_make(result_pool);
    }
  else if (err)
    return svn_error_trace(err);

  return SVN_NO_ERROR;
}


svn_error_t *
svn_wc__fetch_base_func(const char **filename,
                        void *baton,
                        const char *path,
                        svn_revnum_t base_revision,
                        apr_pool_t *result_pool,
                        apr_pool_t *scratch_pool)
{
  struct svn_wc__shim_fetch_baton_t *sfb = baton;
  const svn_checksum_t *checksum;
  svn_error_t *err;
  const char *local_abspath = svn_dirent_join(sfb->base_abspath, path,
                                              scratch_pool);

  err = svn_wc__db_base_get_info(NULL, NULL, NULL, NULL, NULL, NULL,
                                 NULL, NULL, NULL, NULL, &checksum,
                                 NULL, NULL, NULL, NULL, sfb->db,
                                 local_abspath, scratch_pool, scratch_pool);
  if (err && err->apr_err == SVN_ERR_WC_PATH_NOT_FOUND)
    {
      svn_error_clear(err);
      *filename = NULL;
      return SVN_NO_ERROR;
    }
  else if (err)
    return svn_error_trace(err);

  if (checksum == NULL)
    {
      *filename = NULL;
      return SVN_NO_ERROR;
    }

  SVN_ERR(svn_wc__db_pristine_get_path(filename, sfb->db, local_abspath,
                                       checksum, scratch_pool, scratch_pool));

  return SVN_NO_ERROR;
>>>>>>> 4cf18c3e
}<|MERGE_RESOLUTION|>--- conflicted
+++ resolved
@@ -189,81 +189,6 @@
   return svn_cstring_match_glob_list(str, list);
 }
 
-<<<<<<< HEAD
-svn_error_t *
-svn_wc__internal_path_switched(svn_boolean_t *switched,
-                               svn_wc__db_t *db,
-                               const char *local_abspath,
-                               apr_pool_t *scratch_pool)
-{
-  const char *parent_abspath;
-  const char *parent_child_url;
-  const svn_wc_entry_t *parent_entry;
-  const svn_wc_entry_t *entry;
-  svn_error_t *err;
-
-  SVN_ERR_ASSERT(svn_dirent_is_absolute(local_abspath));
-
-  if (svn_dirent_is_root(local_abspath, strlen(local_abspath)))
-    {
-      *switched = FALSE;
-      return SVN_NO_ERROR;
-    }
-
-  SVN_ERR(svn_wc__get_entry(&entry, db, local_abspath, FALSE, svn_node_unknown,
-                            FALSE, scratch_pool, scratch_pool));
-
-  parent_abspath = svn_dirent_dirname(local_abspath, scratch_pool);
-  err = svn_wc__get_entry(&parent_entry, db, parent_abspath, FALSE,
-                          svn_node_dir, FALSE, scratch_pool, scratch_pool);
-
-  if (err && (err->apr_err == SVN_ERR_WC_NOT_WORKING_COPY
-        || err->apr_err == SVN_ERR_WC_MISSING))
-    {
-      svn_error_clear(err);
-      *switched = FALSE;
-      return SVN_NO_ERROR;
-    }
-  else if (err)
-    return err;
-
-  /* Without complete entries (and URLs) for WC_PATH and it's parent
-     we return SVN_ERR_ENTRY_MISSING_URL. */
-  if (!parent_entry->url || !entry->url)
-    {
-      const char *no_url_path = parent_entry->url ?
-                            local_abspath : parent_abspath;
-      return svn_error_createf(SVN_ERR_ENTRY_MISSING_URL, NULL,
-                               _("Cannot find a URL for '%s'"),
-                               svn_dirent_local_style(no_url_path,
-                                                      scratch_pool));
-    }
-
-  parent_child_url
-    = svn_path_url_add_component2(parent_entry->url,
-                                  svn_dirent_basename(local_abspath,
-                                                      scratch_pool),
-                                  scratch_pool);
-  *switched = strcmp(parent_child_url, entry->url) != 0;
-
-  return SVN_NO_ERROR;
-}
-
-
-svn_error_t *
-svn_wc__path_switched(svn_boolean_t *switched,
-                      svn_wc_context_t *wc_ctx,
-                      const char *local_abspath,
-                      apr_pool_t *scratch_pool)
-{
-  return svn_error_return(svn_wc__internal_path_switched(switched, wc_ctx->db,
-                                                         local_abspath,
-                                                         scratch_pool));
-}
-
-
-=======
->>>>>>> 4cf18c3e
 svn_wc_conflict_description2_t *
 svn_wc_conflict_description_create_text2(const char *local_abspath,
                                          apr_pool_t *result_pool)
@@ -360,41 +285,6 @@
   return new_conflict;
 }
 
-svn_wc_conflict_description2_t *
-svn_wc__conflict_description2_dup(const svn_wc_conflict_description2_t *conflict,
-                                  apr_pool_t *pool)
-{
-  svn_wc_conflict_description2_t *new_conflict;
-
-  new_conflict = apr_pcalloc(pool, sizeof(*new_conflict));
-
-  /* Shallow copy all members. */
-  *new_conflict = *conflict;
-
-  if (conflict->local_abspath)
-    new_conflict->local_abspath = apr_pstrdup(pool, conflict->local_abspath);
-  if (conflict->property_name)
-    new_conflict->property_name = apr_pstrdup(pool, conflict->property_name);
-  if (conflict->mime_type)
-    new_conflict->mime_type = apr_pstrdup(pool, conflict->mime_type);
-  if (conflict->base_file)
-    new_conflict->base_file = apr_pstrdup(pool, conflict->base_file);
-  if (conflict->their_file)
-    new_conflict->their_file = apr_pstrdup(pool, conflict->their_file);
-  if (conflict->my_file)
-    new_conflict->my_file = apr_pstrdup(pool, conflict->my_file);
-  if (conflict->merged_file)
-    new_conflict->merged_file = apr_pstrdup(pool, conflict->merged_file);
-  if (conflict->src_left_version)
-    new_conflict->src_left_version =
-      svn_wc_conflict_version_dup(conflict->src_left_version, pool);
-  if (conflict->src_right_version)
-    new_conflict->src_right_version =
-      svn_wc_conflict_version_dup(conflict->src_right_version, pool);
-
-  return new_conflict;
-}
-
 svn_wc_conflict_version_t *
 svn_wc_conflict_version_create2(const char *repos_url,
                                 const char *repos_uuid,
@@ -412,10 +302,6 @@
                              && SVN_IS_VALID_REVNUM(revision)
                              /* ### repos_uuid can be NULL :( */);
 
-  SVN_ERR_ASSERT_NO_RETURN(svn_uri_is_canonical(repos_url, pool) &&
-                           svn_relpath_is_canonical(path_in_repos, pool) &&
-                           SVN_IS_VALID_REVNUM(peg_rev));
-
   version->repos_url = repos_url;
   version->peg_rev = revision;
   version->path_in_repos = repos_relpath;
@@ -436,11 +322,7 @@
   if (version == NULL)
     return NULL;
 
-<<<<<<< HEAD
-  new_version = apr_pcalloc(pool, sizeof(*new_version));
-=======
   new_version = apr_pcalloc(result_pool, sizeof(*new_version));
->>>>>>> 4cf18c3e
 
   /* Shallow copy all members. */
   *new_version = *version;
@@ -462,7 +344,6 @@
 svn_wc_conflict_description_t *
 svn_wc__cd2_to_cd(const svn_wc_conflict_description2_t *conflict,
                   apr_pool_t *result_pool)
-<<<<<<< HEAD
 {
   svn_wc_conflict_description_t *new_conflict;
 
@@ -493,94 +374,6 @@
 
       case svn_wc_conflict_kind_text:
         new_conflict->is_binary = conflict->is_binary;
-        new_conflict->mime_type = conflict->mime_type 
-                              ? apr_pstrdup(result_pool, conflict->mime_type) 
-                              : NULL;
-        new_conflict->base_file = apr_pstrdup(result_pool,
-                                              conflict->base_file);
-        new_conflict->their_file = apr_pstrdup(result_pool,
-                                               conflict->their_file);
-        new_conflict->my_file = apr_pstrdup(result_pool,
-                                            conflict->my_file);
-        new_conflict->merged_file = conflict->merged_file 
-                                    ? apr_pstrdup(result_pool,
-                                                  conflict->merged_file) 
-                                    : NULL;
-        break;
-
-      case svn_wc_conflict_kind_tree:
-        new_conflict->operation = conflict->operation;
-        break;
-    }
-
-  /* A NULL access baton is allowable by the API. */
-  new_conflict->access = NULL;
-
-  return new_conflict;
-}
-
-
-svn_wc_conflict_description2_t *
-svn_wc__cd_to_cd2(const svn_wc_conflict_description_t *conflict,
-                  apr_pool_t *result_pool)
-{
-  svn_wc_conflict_description2_t *new_conflict;
-=======
-{
-  svn_wc_conflict_description_t *new_conflict;
->>>>>>> 4cf18c3e
-
-  if (conflict == NULL)
-    return NULL;
-
-  new_conflict = apr_pcalloc(result_pool, sizeof(*new_conflict));
-
-<<<<<<< HEAD
-  svn_error_clear(
-    svn_dirent_get_absolute(&new_conflict->local_abspath, conflict->path,
-                            result_pool));
-=======
-  new_conflict->path = apr_pstrdup(result_pool, conflict->local_abspath);
->>>>>>> 4cf18c3e
-  new_conflict->node_kind = conflict->node_kind;
-  new_conflict->kind = conflict->kind;
-  new_conflict->action = conflict->action;
-  new_conflict->reason = conflict->reason;
-  if (conflict->src_left_version)
-    new_conflict->src_left_version =
-          svn_wc_conflict_version_dup(conflict->src_left_version, result_pool);
-  if (conflict->src_right_version)
-    new_conflict->src_right_version =
-          svn_wc_conflict_version_dup(conflict->src_right_version, result_pool);
-
-  switch (conflict->kind)
-    {
-<<<<<<< HEAD
-=======
-
->>>>>>> 4cf18c3e
-      case svn_wc_conflict_kind_property:
-        new_conflict->property_name = apr_pstrdup(result_pool,
-                                                  conflict->property_name);
-        /* Falling through. */
-
-      case svn_wc_conflict_kind_text:
-        new_conflict->is_binary = conflict->is_binary;
-<<<<<<< HEAD
-        new_conflict->mime_type = conflict->mime_type 
-                              ? apr_pstrdup(result_pool, conflict->mime_type) 
-                              : NULL;
-        new_conflict->base_file = apr_pstrdup(result_pool,
-                                              conflict->base_file);
-        new_conflict->their_file = apr_pstrdup(result_pool,
-                                               conflict->their_file);
-        new_conflict->my_file = apr_pstrdup(result_pool,
-                                            conflict->my_file);
-        new_conflict->merged_file = conflict->merged_file 
-                                    ? apr_pstrdup(result_pool,
-                                                  conflict->merged_file) 
-                                    : NULL;
-=======
         if (conflict->mime_type)
           new_conflict->mime_type = apr_pstrdup(result_pool,
                                                 conflict->mime_type);
@@ -596,7 +389,6 @@
         if (conflict->merged_file)
           new_conflict->merged_file = apr_pstrdup(result_pool,
                                                   conflict->merged_file);
->>>>>>> 4cf18c3e
         break;
 
       case svn_wc_conflict_kind_tree:
@@ -604,9 +396,6 @@
         break;
     }
 
-<<<<<<< HEAD
-  return new_conflict;
-=======
   /* A NULL access baton is allowable by the API. */
   new_conflict->access = NULL;
 
@@ -844,5 +633,4 @@
                                        checksum, scratch_pool, scratch_pool));
 
   return SVN_NO_ERROR;
->>>>>>> 4cf18c3e
 }