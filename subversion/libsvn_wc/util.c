/*
 * util.c:  general routines defying categorization; eventually I
 *          suspect they'll end up in libsvn_subr, but don't want to
 *          pollute that right now.  Note that nothing in here is
 *          specific to working copies.
 *
 * ====================================================================
 * Copyright (c) 2000-2007 CollabNet.  All rights reserved.
 *
 * This software is licensed as described in the file COPYING, which
 * you should have received as part of this distribution.  The terms
 * are also available at http://subversion.tigris.org/license-1.html.
 * If newer versions of this license are posted there, you may use a
 * newer version instead, at your option.
 *
 * This software consists of voluntary contributions made by many
 * individuals.  For exact contribution history, see the revision
 * history and logs, available at http://subversion.tigris.org/.
 * ====================================================================
 */



#include <apr_pools.h>
#include <apr_file_io.h>
#include "svn_io.h"
#include "svn_types.h"
#include "svn_error.h"
#include "svn_dirent_uri.h"
#include "svn_path.h"
#include "wc.h"   /* just for prototypes of things in this .c file */
#include "private/svn_wc_private.h"

#include "svn_private_config.h"


svn_error_t *
svn_wc__ensure_directory(const char *path,
                         apr_pool_t *pool)
{
  svn_node_kind_t kind;
  svn_error_t *err = svn_io_check_path(path, &kind, pool);

  if (err)
    return err;

  if (kind != svn_node_none && kind != svn_node_dir)
    {
      /* If got an error other than dir non-existence, then we can't
         ensure this directory's existence, so just return the error.
         Might happen if there's a file in the way, for example. */
      return svn_error_createf(APR_ENOTDIR, NULL,
                               _("'%s' is not a directory"),
                               svn_path_local_style(path, pool));
    }
  else if (kind == svn_node_none)
    {
      /* The dir doesn't exist, and it's our job to change that. */

      err = svn_io_dir_make(path, APR_OS_DEFAULT, pool);

      if (err && !APR_STATUS_IS_ENOENT(err->apr_err))
        {
          /* Tried to create the dir, and encountered some problem
             other than non-existence of intermediate dirs.  We can't
             ensure the desired directory's existence, so just return
             the error. */
          return err;
        }
      else if (err && APR_STATUS_IS_ENOENT(err->apr_err))
        /* (redundant conditional and comment) */
        {
          /* Okay, so the problem is a missing intermediate
             directory.  We don't know which one, so we recursively
             back up one level and try again. */
          const char *shorter = svn_path_dirname(path, pool);

          /* Clear the error. */
          svn_error_clear(err);

          if (shorter[0] == '\0')
            {
              /* A weird and probably rare situation. */
              return svn_error_create(0, NULL,
                                      _("Unable to make any directories"));
            }
          else  /* We have a valid path, so recursively ensure it. */
            {
              err = svn_wc__ensure_directory(shorter, pool);

              if (err)
                return (err);
              else
                return svn_wc__ensure_directory(path, pool);
            }
        }

      if (err)
        return err;
    }
  else  /* No problem, the dir already existed, so just leave. */
    SVN_ERR_ASSERT(kind == svn_node_dir);

  return SVN_NO_ERROR;
}

/* Return the library version number. */
const svn_version_t *
svn_wc_version(void)
{
  SVN_VERSION_BODY;
}

svn_wc_notify_t *
svn_wc_create_notify(const char *path,
                     svn_wc_notify_action_t action,
                     apr_pool_t *pool)
{
  svn_wc_notify_t *ret = apr_pcalloc(pool, sizeof(*ret));
  ret->path = path;
  ret->action = action;
  ret->kind = svn_node_unknown;
  ret->content_state = ret->prop_state = svn_wc_notify_state_unknown;
  ret->lock_state = svn_wc_notify_lock_state_unknown;
  ret->revision = SVN_INVALID_REVNUM;

  return ret;
}

svn_wc_notify_t *
svn_wc_create_notify_url(const char *url,
                         svn_wc_notify_action_t action,
                         apr_pool_t *pool)
{
  svn_wc_notify_t *ret = svn_wc_create_notify(".", action, pool);
  ret->url = url;

  return ret;
}

/* Pool cleanup function to clear an svn_error_t *. */
static apr_status_t err_cleanup(void *data)
{
  svn_error_clear(data);

  return APR_SUCCESS;
}

svn_wc_notify_t *
svn_wc_dup_notify(const svn_wc_notify_t *notify,
                  apr_pool_t *pool)
{
  svn_wc_notify_t *ret = apr_palloc(pool, sizeof(*ret));

  *ret = *notify;

  if (ret->path)
    ret->path = apr_pstrdup(pool, ret->path);
  if (ret->mime_type)
    ret->mime_type = apr_pstrdup(pool, ret->mime_type);
  if (ret->lock)
    ret->lock = svn_lock_dup(ret->lock, pool);
  if (ret->err)
    {
      ret->err = svn_error_dup(ret->err);
      apr_pool_cleanup_register(pool, ret->err, err_cleanup,
                                apr_pool_cleanup_null);
    }
  if (ret->changelist_name)
    ret->changelist_name = apr_pstrdup(pool, ret->changelist_name);
  if (ret->merge_range)
    ret->merge_range = svn_merge_range_dup(ret->merge_range, pool);
  if (ret->url)
    ret->url = apr_pstrdup(pool, ret->url);
  if (ret->path_prefix)
    ret->path_prefix = apr_pstrdup(pool, ret->path_prefix);
  if (ret->prop_name)
    ret->prop_name = apr_pstrdup(pool, ret->prop_name);
  if (ret->rev_props)
    ret->rev_props = svn_prop_hash_dup(ret->rev_props, pool);

  return ret;
}

svn_error_t *
svn_wc_external_item_create(const svn_wc_external_item2_t **item,
                            apr_pool_t *pool)
{
  *item = apr_pcalloc(pool, sizeof(svn_wc_external_item2_t));
  return SVN_NO_ERROR;
}

svn_wc_external_item_t *
svn_wc_external_item_dup(const svn_wc_external_item_t *item,
                         apr_pool_t *pool)
{
  svn_wc_external_item_t *new_item = apr_palloc(pool, sizeof(*new_item));

  *new_item = *item;

  if (new_item->target_dir)
    new_item->target_dir = apr_pstrdup(pool, new_item->target_dir);

  if (new_item->url)
    new_item->url = apr_pstrdup(pool, new_item->url);

  return new_item;
}

svn_wc_external_item2_t *
svn_wc_external_item2_dup(const svn_wc_external_item2_t *item,
                          apr_pool_t *pool)
{
  svn_wc_external_item2_t *new_item = apr_palloc(pool, sizeof(*new_item));

  *new_item = *item;

  if (new_item->target_dir)
    new_item->target_dir = apr_pstrdup(pool, new_item->target_dir);

  if (new_item->url)
    new_item->url = apr_pstrdup(pool, new_item->url);

  return new_item;
}

void svn_wc__compat_call_notify_func(void *baton,
                                     const svn_wc_notify_t *n,
                                     apr_pool_t *pool)
{
  svn_wc__compat_notify_baton_t *nb = baton;

  if (nb->func)
    (*nb->func)(nb->baton, n->path, n->action, n->kind, n->mime_type,
                n->content_state, n->prop_state, n->revision);
}

svn_boolean_t
svn_wc_match_ignore_list(const char *str, apr_array_header_t *list,
                         apr_pool_t *pool)
{
  /* For now, we simply forward to svn_cstring_match_glob_list. In the
     future, if we support more complex ignore patterns, we would iterate
     over 'list' ourselves, and decide for each pattern how to handle
     it. */

  return svn_cstring_match_glob_list(str, list);
}

svn_error_t *
svn_wc__path_switched(const char *wc_path,
                      svn_boolean_t *switched,
                      const svn_wc_entry_t *entry,
                      apr_pool_t *pool)
{
  const char *wc_parent_path, *parent_child_url;
  const svn_wc_entry_t *parent_entry;
  svn_wc_adm_access_t *parent_adm_access;
  svn_error_t *err;

  SVN_ERR(svn_path_get_absolute(&wc_path, wc_path, pool));

  if (svn_dirent_is_root(wc_path, strlen(wc_path)))
    {
      *switched = FALSE;
      return SVN_NO_ERROR;
    }

  wc_parent_path = svn_path_dirname(wc_path, pool);
  err = svn_wc_adm_open3(&parent_adm_access, NULL, wc_parent_path, FALSE, 0,
                         NULL, NULL, pool);

  if (err)
    {
      if (err->apr_err == SVN_ERR_WC_NOT_DIRECTORY)
        {
          svn_error_clear(err);
          err = SVN_NO_ERROR;
          *switched = FALSE;
        }

      return err;
    }

  SVN_ERR(svn_wc__entry_versioned(&parent_entry, wc_parent_path,
                                  parent_adm_access, FALSE, pool));
  SVN_ERR(svn_wc_adm_close2(parent_adm_access, pool));

  /* Without complete entries (and URLs) for WC_PATH and it's parent
     we return SVN_ERR_ENTRY_MISSING_URL. */
  if (!parent_entry->url || !entry->url)
    {
      const char *no_url_path = parent_entry->url ? wc_path : wc_parent_path;
      return svn_error_createf(SVN_ERR_ENTRY_MISSING_URL, NULL,
                               _("Cannot find a URL for '%s'"),
                               svn_path_local_style(no_url_path, pool));
    }

  parent_child_url
    = svn_path_url_add_component(parent_entry->url,
                                 svn_path_basename(wc_path, pool), pool);
  *switched = strcmp(parent_child_url, entry->url) != 0;

  return SVN_NO_ERROR;
}

svn_wc_conflict_description_t *
svn_wc_conflict_description_create_text(const char *path,
                                        svn_wc_adm_access_t *adm_access,
                                        apr_pool_t *pool)
{
  svn_wc_conflict_description_t *conflict;

  conflict = apr_pcalloc(pool, sizeof(*conflict));
  conflict->path = path;
  conflict->node_kind = svn_node_file;
  conflict->kind = svn_wc_conflict_kind_text;
  conflict->access = adm_access;
  conflict->action = svn_wc_conflict_action_edit;
  conflict->reason = svn_wc_conflict_reason_edited;
  return conflict;
}

svn_wc_conflict_description_t *
svn_wc_conflict_description_create_prop(const char *path,
                                        svn_wc_adm_access_t *adm_access,
                                        svn_node_kind_t node_kind,
                                        const char *property_name,
                                        apr_pool_t *pool)
{
  svn_wc_conflict_description_t *conflict;

  conflict = apr_pcalloc(pool, sizeof(*conflict));
  conflict->path = path;
  conflict->node_kind = node_kind;
  conflict->kind = svn_wc_conflict_kind_property;
  conflict->access = adm_access;
  conflict->property_name = property_name;
  return conflict;
}

svn_wc_conflict_description_t *
<<<<<<< HEAD
svn_wc_conflict_description_create_tree(const char *path,
                                        svn_wc_adm_access_t *adm_access,
                                        svn_node_kind_t node_kind,
                                        svn_wc_operation_t operation,
                                        apr_pool_t *pool)
{
  svn_wc_conflict_description_t *conflict;

  conflict = apr_palloc(pool, sizeof(*conflict));
=======
svn_wc_conflict_description_create_tree(
                            const char *path,
                            svn_wc_adm_access_t *adm_access,
                            svn_node_kind_t node_kind,
                            svn_wc_operation_t operation,
                            svn_wc_conflict_version_t *src_left_version,
                            svn_wc_conflict_version_t *src_right_version,
                            apr_pool_t *pool)
{
  svn_wc_conflict_description_t *conflict;

  conflict = apr_pcalloc(pool, sizeof(*conflict));
>>>>>>> e363d545
  conflict->path = path;
  conflict->node_kind = node_kind;
  conflict->kind = svn_wc_conflict_kind_tree;
  conflict->access = adm_access;
  conflict->operation = operation;
<<<<<<< HEAD
  return conflict;
}
=======
  conflict->src_left_version = src_left_version;
  conflict->src_right_version = src_right_version;
  return conflict;
}

svn_wc_conflict_description_t *
svn_wc__conflict_description_dup(const svn_wc_conflict_description_t *conflict,
                                 apr_pool_t *pool)
{
  svn_wc_conflict_description_t *new_conflict;

  new_conflict = apr_pcalloc(pool, sizeof(*new_conflict));

  /* Shallow copy all members. */
  *new_conflict = *conflict;

  if (conflict->path)
    new_conflict->path = apr_pstrdup(pool, conflict->path);
  if (conflict->property_name)
    new_conflict->property_name = apr_pstrdup(pool, conflict->property_name);
  if (conflict->mime_type)
    new_conflict->mime_type = apr_pstrdup(pool, conflict->mime_type);
  /* NOTE: We cannot make a deep copy of adm_access. */
  if (conflict->base_file)
    new_conflict->base_file = apr_pstrdup(pool, conflict->base_file);
  if (conflict->their_file)
    new_conflict->their_file = apr_pstrdup(pool, conflict->their_file);
  if (conflict->my_file)
    new_conflict->my_file = apr_pstrdup(pool, conflict->my_file);
  if (conflict->merged_file)
    new_conflict->merged_file = apr_pstrdup(pool, conflict->merged_file);
  if (conflict->src_left_version)
    new_conflict->src_left_version =
      svn_wc_conflict_version_dup(conflict->src_left_version, pool);
  if (conflict->src_right_version)
    new_conflict->src_right_version =
      svn_wc_conflict_version_dup(conflict->src_right_version, pool);

  return new_conflict;
}

svn_wc_conflict_version_t *
svn_wc_conflict_version_create(const char *repos_url,
                               const char* path_in_repos,
                               svn_revnum_t peg_rev,
                               svn_node_kind_t node_kind,
                               apr_pool_t *pool)
{
  svn_wc_conflict_version_t *version;

  version = apr_pcalloc(pool, sizeof(*version));

  version->repos_url = repos_url;
  version->peg_rev = peg_rev;
  version->path_in_repos = path_in_repos;
  version->node_kind = node_kind;

  return version;
}


svn_wc_conflict_version_t *
svn_wc_conflict_version_dup(const svn_wc_conflict_version_t *version,
                            apr_pool_t *pool)
{

  svn_wc_conflict_version_t *new_version;

  new_version = apr_pcalloc(pool, sizeof(*new_version));

  /* Shallow copy all members. */
  *new_version = *version;

  if (version->repos_url)
    new_version->repos_url = apr_pstrdup(pool, version->repos_url);

  if (version->path_in_repos)
    new_version->path_in_repos = apr_pstrdup(pool, version->path_in_repos);

  return new_version;
}
>>>>>>> e363d545
<|MERGE_RESOLUTION|>--- conflicted
+++ resolved
@@ -342,17 +342,6 @@
 }
 
 svn_wc_conflict_description_t *
-<<<<<<< HEAD
-svn_wc_conflict_description_create_tree(const char *path,
-                                        svn_wc_adm_access_t *adm_access,
-                                        svn_node_kind_t node_kind,
-                                        svn_wc_operation_t operation,
-                                        apr_pool_t *pool)
-{
-  svn_wc_conflict_description_t *conflict;
-
-  conflict = apr_palloc(pool, sizeof(*conflict));
-=======
 svn_wc_conflict_description_create_tree(
                             const char *path,
                             svn_wc_adm_access_t *adm_access,
@@ -365,16 +354,11 @@
   svn_wc_conflict_description_t *conflict;
 
   conflict = apr_pcalloc(pool, sizeof(*conflict));
->>>>>>> e363d545
   conflict->path = path;
   conflict->node_kind = node_kind;
   conflict->kind = svn_wc_conflict_kind_tree;
   conflict->access = adm_access;
   conflict->operation = operation;
-<<<<<<< HEAD
-  return conflict;
-}
-=======
   conflict->src_left_version = src_left_version;
   conflict->src_right_version = src_right_version;
   return conflict;
@@ -456,4 +440,3 @@
 
   return new_version;
 }
->>>>>>> e363d545
