--- conflicted
+++ resolved
@@ -36,10 +36,10 @@
  
 svn_error_t *
-svn_wc__ensure_directory(const char *path, apr_pool_t *pool)
+svn_wc__ensure_directory (const char *path, apr_pool_t *pool)
 {
   svn_node_kind_t kind;
-  svn_error_t *err = svn_io_check_path(path, &kind, pool);
+  svn_error_t *err = svn_io_check_path (path, &kind, pool);
 
   if (err)
     return err;
@@ -49,15 +49,15 @@
       /* If got an error other than dir non-existence, then we can't
          ensure this directory's existence, so just return the error.
          Might happen if there's a file in the way, for example. */
-      return svn_error_createf(APR_ENOTDIR, NULL,
-                               _("'%s' is not a directory"),
-                               svn_path_local_style(path, pool));
+      return svn_error_createf (APR_ENOTDIR, NULL,
+                                _("'%s' is not a directory"),
+                                svn_path_local_style (path, pool));
     }
   else if (kind == svn_node_none)
     {
       /* The dir doesn't exist, and it's our job to change that. */
 
-      err = svn_io_dir_make(path, APR_OS_DEFAULT, pool);
+      err = svn_io_dir_make (path, APR_OS_DEFAULT, pool);
 
       if (err && !APR_STATUS_IS_ENOENT(err->apr_err))
         {
@@ -73,25 +73,25 @@
           /* Okay, so the problem is a missing intermediate
              directory.  We don't know which one, so we recursively
              back up one level and try again. */
-          const char *shorter = svn_path_dirname(path, pool);
+          const char *shorter = svn_path_dirname (path, pool);
 
           /* Clear the error. */
-          svn_error_clear(err);
+          svn_error_clear (err);
 
           if (shorter[0] == '\0')
             {
               /* A weird and probably rare situation. */
-              return svn_error_create(0, NULL,
-                                      _("Unable to make any directories"));
+              return svn_error_create (0, NULL,
+                                       _("Unable to make any directories"));
             }
           else  /* We have a valid path, so recursively ensure it. */
             {
-              err = svn_wc__ensure_directory(shorter, pool);
+              err = svn_wc__ensure_directory (shorter, pool);
           
               if (err)
                 return (err);
               else
-                return svn_wc__ensure_directory(path, pool);
+                return svn_wc__ensure_directory (path, pool);
             }
         }
 
@@ -99,23 +99,23 @@
         return err;
     }
   else  /* No problem, the dir already existed, so just leave. */
-    assert(kind == svn_node_dir);
+    assert (kind == svn_node_dir);
 
   return SVN_NO_ERROR;
 }
 
 /* Return the library version number. */
 const svn_version_t *
-svn_wc_version(void)
+svn_wc_version (void)
 {
   SVN_VERSION_BODY;
 }
 
 svn_wc_notify_t *
-svn_wc_create_notify(const char *path, svn_wc_notify_action_t action,
-                     apr_pool_t *pool)
+svn_wc_create_notify (const char *path, svn_wc_notify_action_t action,
+                      apr_pool_t *pool)
 {
-  svn_wc_notify_t *ret = apr_palloc(pool, sizeof(*ret));
+  svn_wc_notify_t *ret = apr_palloc (pool, sizeof (*ret));
   ret->path = path;
   ret->action = action;
   ret->kind = svn_node_unknown;
@@ -130,84 +130,59 @@
 }
 
 /* Pool cleanup function to clear an svn_error_t *. */
-static apr_status_t err_cleanup(void *data)
+static apr_status_t err_cleanup (void *data)
 {
-  svn_error_clear(data);
+  svn_error_clear (data);
 
   return APR_SUCCESS;
 }
 
 svn_wc_notify_t *
-svn_wc_dup_notify(const svn_wc_notify_t *notify, apr_pool_t *pool)
+svn_wc_dup_notify (const svn_wc_notify_t *notify, apr_pool_t *pool)
 {
-  svn_wc_notify_t *ret = apr_palloc(pool, sizeof(*ret));
+  svn_wc_notify_t *ret = apr_palloc (pool, sizeof (*ret));
 
   *ret = *notify;
 
   if (ret->path)
-    ret->path = apr_pstrdup(pool, ret->path);
+    ret->path = apr_pstrdup (pool, ret->path);
   if (ret->mime_type)
-    ret->mime_type = apr_pstrdup(pool, ret->mime_type);
+    ret->mime_type = apr_pstrdup (pool, ret->mime_type);
   if (ret->lock)
-    ret->lock = svn_lock_dup(ret->lock, pool);
+    ret->lock = svn_lock_dup (ret->lock, pool);
   if (ret->err)
     {
-      ret->err = svn_error_dup(ret->err);
-      apr_pool_cleanup_register(pool, ret->err, err_cleanup,
-                                apr_pool_cleanup_null);
+      ret->err = svn_error_dup (ret->err);
+      apr_pool_cleanup_register (pool, ret->err, err_cleanup,
+                                 apr_pool_cleanup_null);
     }
 
   return ret;
 }
  
 svn_wc_external_item_t *
-<<<<<<< HEAD
-svn_wc_external_item_dup(const svn_wc_external_item_t *item, apr_pool_t *pool)
-{
-  svn_wc_external_item_t *new_item = apr_palloc(pool, sizeof(*new_item));
-=======
 svn_wc_external_item_dup (const svn_wc_external_item_t *item, apr_pool_t *pool)
 {
   svn_wc_external_item_t *new_item = apr_palloc (pool, sizeof (*new_item));
->>>>>>> 7a9d2b16
 
   *new_item = *item;
 
   if (new_item->target_dir)
-<<<<<<< HEAD
-    new_item->target_dir = apr_pstrdup(pool, new_item->target_dir);
-
-  if (new_item->url)
-    new_item->url = apr_pstrdup(pool, new_item->url);
-=======
     new_item->target_dir = apr_pstrdup (pool, new_item->target_dir);
 
   if (new_item->url)
     new_item->url = apr_pstrdup (pool, new_item->url);
->>>>>>> 7a9d2b16
 
   return new_item;
 }
 
-void svn_wc__compat_call_notify_func(void *baton,
-                                     const svn_wc_notify_t *n,
-                                     apr_pool_t *pool)
+void svn_wc__compat_call_notify_func (void *baton,
+                                      const svn_wc_notify_t *n,
+                                      apr_pool_t *pool)
 {
   svn_wc__compat_notify_baton_t *nb = baton;
 
   if (nb->func)
-    (*nb->func)(nb->baton, n->path, n->action, n->kind, n->mime_type,
-                n->content_state, n->prop_state, n->revision);
-}
-
-svn_boolean_t
-svn_wc_match_ignore_list(const char *str, apr_array_header_t *list,
-                         apr_pool_t *pool)
-{
-  /* For now, we simply forward to svn_cstring_match_glob_list. In the
-     future, if we support more complex ignore patterns, we would iterate
-     over 'list' ourselves, and decide for each pattern how to handle
-     it. */
-
-  return svn_cstring_match_glob_list(str, list);
+    (*nb->func) (nb->baton, n->path, n->action, n->kind, n->mime_type,
+                 n->content_state, n->prop_state, n->revision);
 }