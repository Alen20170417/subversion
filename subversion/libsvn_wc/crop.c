--- conflicted
+++ resolved
@@ -31,12 +31,6 @@
 #include "svn_path.h"
 
 #include "wc.h"
-<<<<<<< HEAD
-#include "lock.h"
-#include "entries.h"
-#include "adm_files.h"
-=======
->>>>>>> 4cf18c3e
 
 #include "svn_private_config.h"
 
@@ -51,24 +45,15 @@
         if (__temp->apr_err == SVN_ERR_WC_LEFT_LOCAL_MOD)        \
           svn_error_clear(__temp);                               \
         else                                                     \
-<<<<<<< HEAD
-          return svn_error_return(__temp);                       \
-=======
           return svn_error_trace(__temp);                       \
->>>>>>> 4cf18c3e
       }                                                          \
   } while (0)
 
 /* Helper function that crops the children of the LOCAL_ABSPATH, under the
-<<<<<<< HEAD
- * constraint of DEPTH. The DIR_PATH itself will never be cropped. The whole
- * subtree should have been locked.
-=======
  * constraint of NEW_DEPTH. The DIR_PATH itself will never be cropped. The
  * whole subtree should have been locked.
  *
  * DIR_DEPTH is the current depth of LOCAL_ABSPATH as stored in DB.
->>>>>>> 4cf18c3e
  *
  * If NOTIFY_FUNC is not null, each file and ROOT of subtree will be reported
  * upon remove.
@@ -76,12 +61,8 @@
 static svn_error_t *
 crop_children(svn_wc__db_t *db,
               const char *local_abspath,
-<<<<<<< HEAD
-              svn_depth_t depth,
-=======
               svn_depth_t dir_depth,
               svn_depth_t new_depth,
->>>>>>> 4cf18c3e
               svn_wc_notify_func2_t notify_func,
               void *notify_baton,
               svn_cancel_func_t cancel_func,
@@ -92,27 +73,6 @@
   apr_pool_t *iterpool;
   int i;
 
-<<<<<<< HEAD
-  SVN_ERR_ASSERT(depth >= svn_depth_empty && depth <= svn_depth_infinity);
-
-  if (cancel_func)
-    SVN_ERR(cancel_func(cancel_baton));
-
-  iterpool = svn_pool_create(pool);
-
-  SVN_ERR(svn_wc__db_read_info(NULL, NULL, NULL, NULL, NULL, NULL,
-                               NULL, NULL, NULL, NULL, &dir_depth,
-                               NULL, NULL, NULL, NULL, NULL, NULL,
-                               NULL, NULL, NULL, NULL, NULL, NULL,
-                               NULL,
-                               db, local_abspath, pool, iterpool));
-
-  /* Update the depth of target first, if needed. */
-  if (dir_depth > depth)
-    {
-      SVN_ERR(svn_wc__set_depth(db, local_abspath, depth, iterpool));
-    }
-=======
   SVN_ERR_ASSERT(new_depth >= svn_depth_empty
                  && new_depth <= svn_depth_infinity);
 
@@ -128,7 +88,6 @@
   if (dir_depth > new_depth)
     SVN_ERR(svn_wc__db_op_set_base_depth(db, local_abspath, new_depth,
                                          iterpool));
->>>>>>> 4cf18c3e
 
   /* Looping over current directory's SVN entries: */
   SVN_ERR(svn_wc__db_read_children(&children, db, local_abspath, pool,
@@ -139,11 +98,7 @@
       const char *child_name = APR_ARRAY_IDX(children, i, const char *);
       const char *child_abspath;
       svn_wc__db_status_t child_status;
-<<<<<<< HEAD
-      svn_wc__db_kind_t kind;
-=======
       svn_kind_t kind;
->>>>>>> 4cf18c3e
       svn_depth_t child_depth;
 
       svn_pool_clear(iterpool);
@@ -152,27 +107,6 @@
       child_abspath = svn_dirent_join(local_abspath, child_name, iterpool);
 
       SVN_ERR(svn_wc__db_read_info(&child_status, &kind, NULL, NULL, NULL,
-<<<<<<< HEAD
-                                   NULL,NULL, NULL, NULL, NULL, &child_depth,
-                                   NULL, NULL, NULL, NULL, NULL, NULL,
-                                   NULL, NULL, NULL, NULL, NULL, NULL,
-                                   NULL,
-                                   db, child_abspath, iterpool, iterpool));
-
-      if (child_status == svn_wc__db_status_absent ||
-          child_status == svn_wc__db_status_excluded ||
-          child_status == svn_wc__db_status_not_present)
-        {
-          svn_depth_t remove_below = (kind == svn_wc__db_kind_dir)
-                                            ? svn_depth_immediates
-                                            : svn_depth_files;
-          if (depth < remove_below)
-            SVN_ERR(svn_wc__entry_remove(db, local_abspath, iterpool));
-
-          continue;
-        }
-      else if (kind == svn_wc__db_kind_file)
-=======
                                    NULL,NULL, NULL, NULL, &child_depth,
                                    NULL, NULL, NULL, NULL, NULL, NULL,
                                    NULL, NULL, NULL, NULL, NULL, NULL,
@@ -195,18 +129,13 @@
           continue;
         }
       else if (kind == svn_kind_file)
->>>>>>> 4cf18c3e
         {
           /* We currently crop on a directory basis. So don't worry about
              svn_depth_exclude here. And even we permit excluding a single
              file in the future, svn_wc_remove_from_revision_control() can
              also handle it. We only need to skip the notification in that
              case. */
-<<<<<<< HEAD
-          if (depth == svn_depth_empty)
-=======
           if (new_depth == svn_depth_empty)
->>>>>>> 4cf18c3e
             IGNORE_LOCAL_MOD(
               svn_wc__internal_remove_from_revision_control(
                                                    db,
@@ -221,11 +150,7 @@
         }
       else if (kind == svn_kind_dir)
         {
-<<<<<<< HEAD
-          if (depth < svn_depth_immediates)
-=======
           if (new_depth < svn_depth_immediates)
->>>>>>> 4cf18c3e
             {
               IGNORE_LOCAL_MOD(
                 svn_wc__internal_remove_from_revision_control(
@@ -241,10 +166,7 @@
             {
               SVN_ERR(crop_children(db,
                                     child_abspath,
-<<<<<<< HEAD
-=======
                                     child_depth,
->>>>>>> 4cf18c3e
                                     svn_depth_empty,
                                     notify_func,
                                     notify_baton,
@@ -287,182 +209,14 @@
 {
   svn_boolean_t is_root, is_switched;
   svn_wc__db_status_t status;
-<<<<<<< HEAD
-  svn_wc__db_kind_t kind;
-  svn_revnum_t revision;
-  const char *repos_relpath, *repos_root, *repos_uuid;
-  svn_boolean_t base_shadowed;
-=======
   svn_kind_t kind;
   svn_revnum_t revision;
   const char *repos_relpath, *repos_root, *repos_uuid;
->>>>>>> 4cf18c3e
 
   SVN_ERR(svn_wc__check_wc_root(&is_root, NULL, &is_switched,
                                 wc_ctx->db, local_abspath, scratch_pool));
 
   if (is_root)
-<<<<<<< HEAD
-    {
-       return svn_error_createf(SVN_ERR_UNSUPPORTED_FEATURE, NULL,
-                                _("Cannot exclude '%s': "
-                                  "it is a working copy root"),
-                                svn_dirent_local_style(local_abspath,
-                                                       scratch_pool));
-    }
-  if (is_switched)
-    {
-      return svn_error_createf(SVN_ERR_UNSUPPORTED_FEATURE, NULL,
-                               _("Cannot exclude '%s': "
-                                 "it is a switched path"),
-                               svn_dirent_local_style(local_abspath,
-                                                      scratch_pool));
-    }
-
-  SVN_ERR(svn_wc__db_read_info(&status, &kind, &revision, &repos_relpath,
-                               &repos_root, &repos_uuid, NULL, NULL,
-                               NULL, NULL, NULL, NULL, NULL, NULL, NULL,
-                               NULL, NULL, NULL, NULL, NULL,
-                               NULL, &base_shadowed, NULL, NULL,
-                               wc_ctx->db, local_abspath,
-                               scratch_pool, scratch_pool));
-
-  switch (status)
-    {
-      case svn_wc__db_status_absent:
-      case svn_wc__db_status_excluded:
-      case svn_wc__db_status_not_present:
-        SVN_ERR_MALFUNCTION();
-
-      case svn_wc__db_status_added:
-      case svn_wc__db_status_obstructed_add:
-        /* Would have to check parents if we want to allow this */
-        return svn_error_createf(SVN_ERR_UNSUPPORTED_FEATURE, NULL,
-                                 _("Cannot exclude '%s': it is to be added "
-                                   "to the repository. Try commit instead"),
-                                 svn_dirent_local_style(local_abspath,
-                                                        scratch_pool));
-      case svn_wc__db_status_deleted:
-      case svn_wc__db_status_obstructed_delete:
-        /* Would have to check parents if we want to allow this */
-        return svn_error_createf(SVN_ERR_UNSUPPORTED_FEATURE, NULL,
-                                 _("Cannot exclude '%s': it is to be deleted "
-                                   "from the repository. Try commit instead"),
-                                 svn_dirent_local_style(local_abspath,
-                                                        scratch_pool));
-
-      case svn_wc__db_status_normal:
-      case svn_wc__db_status_incomplete:
-      case svn_wc__db_status_obstructed:
-      default:
-        break; /* Ok to exclude */
-    }
-
-  if (base_shadowed)
-    SVN_ERR(svn_wc__db_base_get_info(NULL, &kind, &revision, &repos_relpath,
-                                     &repos_root, &repos_uuid, NULL, NULL,
-                                     NULL, NULL, NULL, NULL, NULL, NULL,
-                                     NULL,
-                                     wc_ctx->db, local_abspath,
-                                     scratch_pool, scratch_pool));
-
-  /* ### This could use some kind of transaction */
-
-  /* Remove all working copy data below local_abspath */
-  IGNORE_LOCAL_MOD(svn_wc__internal_remove_from_revision_control(
-                                    wc_ctx->db,
-                                    local_abspath,
-                                    TRUE,
-                                    FALSE,
-                                    cancel_func, cancel_baton,
-                                    scratch_pool));
-
-  SVN_ERR(svn_wc__db_base_add_absent_node(wc_ctx->db,
-                                          local_abspath,
-                                          repos_relpath,
-                                          repos_root,
-                                          repos_uuid,
-                                          revision,
-                                          kind,
-                                          svn_wc__db_status_excluded,
-                                          scratch_pool));
-
-  if (notify_func)
-    {
-      svn_wc_notify_t *notify;
-      notify = svn_wc_create_notify(local_abspath,
-                                    svn_wc_notify_delete,
-                                    scratch_pool);
-      notify_func(notify_baton, notify, scratch_pool);
-    }
-
-  return SVN_NO_ERROR;
-}
-
-svn_error_t *
-svn_wc_crop_tree2(svn_wc_context_t *wc_ctx,
-                  const char *local_abspath,
-                  svn_depth_t depth,
-                  svn_cancel_func_t cancel_func,
-                  void *cancel_baton,
-                  svn_wc_notify_func2_t notify_func,
-                  void *notify_baton,
-                  apr_pool_t *scratch_pool)
-{
-  svn_wc__db_t *db = wc_ctx->db;
-
-  /* Only makes sense when the depth is restrictive. */
-  if (depth == svn_depth_infinity)
-    return SVN_NO_ERROR; /* Nothing to crop */
-  if (!(depth > svn_depth_exclude && depth < svn_depth_infinity))
-    return svn_error_create(SVN_ERR_UNSUPPORTED_FEATURE, NULL,
-      _("Can only crop a working copy with a restrictive depth"));
-
-  {
-    svn_boolean_t hidden;
-    SVN_ERR(svn_wc__db_node_hidden(&hidden, db, local_abspath, scratch_pool));
-
-    if (hidden)
-      return svn_error_createf(SVN_ERR_WC_PATH_NOT_FOUND, NULL,
-                               _("The node '%s' was not found."),
-                               svn_dirent_local_style(local_abspath,
-                                                      scratch_pool));
-  }
-
-  {
-    svn_wc__db_status_t status;
-    svn_wc__db_kind_t kind;
-
-    SVN_ERR(svn_wc__db_read_info(&status, &kind, NULL, NULL, NULL, NULL, NULL,
-                                 NULL, NULL, NULL, NULL, NULL, NULL, NULL,
-                                 NULL, NULL, NULL, NULL, NULL, NULL, NULL,
-                                 NULL, NULL, NULL,
-                                 db, local_abspath,
-                                 scratch_pool, scratch_pool));
-
-    if (kind != svn_wc__db_kind_dir)
-      return svn_error_create(SVN_ERR_UNSUPPORTED_FEATURE, NULL,
-        _("Can only crop directories"));
-
-    if (status == svn_wc__db_status_deleted ||
-        status == svn_wc__db_status_obstructed_delete)
-      return svn_error_createf(SVN_ERR_UNSUPPORTED_FEATURE, NULL,
-                               _("Cannot crop '%s': it is going to be removed "
-                                 "from repository. Try commit instead"),
-                               svn_dirent_local_style(local_abspath,
-                                                      scratch_pool));
-
-    if (status == svn_wc__db_status_added ||
-        status == svn_wc__db_status_obstructed_add)
-      return svn_error_createf(SVN_ERR_UNSUPPORTED_FEATURE, NULL,
-                               _("Cannot crop '%s': it is to be added "
-                                 "to the repository. Try commit instead"),
-                               svn_dirent_local_style(local_abspath,
-                                                      scratch_pool));
-  }
-
-  return crop_children(db, local_abspath, depth,
-=======
     {
        return svn_error_createf(SVN_ERR_UNSUPPORTED_FEATURE, NULL,
                                 _("Cannot exclude '%s': "
@@ -619,7 +373,6 @@
     }
 
   return crop_children(db, local_abspath, dir_depth, depth,
->>>>>>> 4cf18c3e
                        notify_func, notify_baton,
                        cancel_func, cancel_baton, scratch_pool);
 }