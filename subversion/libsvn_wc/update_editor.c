/*
 * update_editor.c :  main editor for checkouts and updates
 *
 * ====================================================================
 * Copyright (c) 2000-2006 CollabNet.  All rights reserved.
 *
 * This software is licensed as described in the file COPYING, which
 * you should have received as part of this distribution.  The terms
 * are also available at http://subversion.tigris.org/license-1.html.
 * If newer versions of this license are posted there, you may use a
 * newer version instead, at your option.
 *
 * This software consists of voluntary contributions made by many
 * individuals.  For exact contribution history, see the revision
 * history and logs, available at http://subversion.tigris.org/.
 * ====================================================================
 */



#include <stdlib.h>
#include <string.h>
#include <assert.h>

#include <apr_pools.h>
#include <apr_hash.h>
#include <apr_md5.h>
#include <apr_tables.h>
#include <apr_file_io.h>
#include <apr_strings.h>

#include "svn_types.h"
#include "svn_pools.h"
#include "svn_delta.h"
#include "svn_string.h"
#include "svn_path.h"
#include "svn_xml.h"
#include "svn_error.h"
#include "svn_io.h"
#include "svn_md5.h"
#include "svn_wc.h"
#include "svn_private_config.h"
#include "svn_time.h"

#include "wc.h"
#include "log.h"
#include "adm_files.h"
#include "adm_ops.h"
#include "entries.h"
#include "lock.h"
#include "props.h"
#include "translate.h"


/*** batons ***/

struct edit_baton
{
  /* For updates, the "destination" of the edit is the ANCHOR (the
     directory at which the edit is rooted) plus the TARGET (the
     actual thing we wish to update).  For checkouts, ANCHOR holds the
     whole path, and TARGET is unused. */
  const char *anchor;
  const char *target;

  /* ADM_ACCESS is an access baton that includes the ANCHOR directory */
  svn_wc_adm_access_t *adm_access;

  /* The revision we're targeting...or something like that.  This
     starts off as a pointer to the revision to which we are updating,
     or SVN_INVALID_REVNUM, but by the end of the edit, should be
     pointing to the final revision. */
  svn_revnum_t *target_revision;

  /* Whether this edit will descend into subdirs */
  svn_boolean_t recurse;

  /* Need to know if the user wants us to overwrite the 'now' times on
     edited/added files with the last-commit-time. */
  svn_boolean_t use_commit_times;

  /* Was the root actually opened (was this a non-empty edit)? */
  svn_boolean_t root_opened;

  /* Was the update-target deleted?  This is a special situation. */
  svn_boolean_t target_deleted;

  /* Allow unversioned obstructions when adding a path. */
  svn_boolean_t allow_unver_obstructions;
 
  /* Non-null if this is a 'switch' operation. */
  const char *switch_url;

  /* The URL to the root of the repository, or NULL. */
  const char *repos;

  /* External diff3 to use for merges (can be null, in which case
     internal merge code is used). */
  const char *diff3_cmd;

  /* Object for gathering info to be accessed after the edit is
     complete. */
  svn_wc_traversal_info_t *traversal_info;

  /* This editor sends back notifications as it edits. */
  svn_wc_notify_func2_t notify_func;
  void *notify_baton;

  /* This editor is normally wrapped in a cancellation editor anyway,
     so it doesn't bother to check for cancellation itself.  However,
     it needs a cancel_func and cancel_baton available to pass to
     long-running functions. */
  svn_cancel_func_t cancel_func;
  void *cancel_baton;

  apr_pool_t *pool;
};


struct dir_baton
{
  /* The path to this directory. */
  const char *path;

  /* Basename of this directory. */
  const char *name;

  /* The repository URL this directory will correspond to. */
  const char *new_URL;

  /* The global edit baton. */
  struct edit_baton *edit_baton;

  /* Baton for this directory's parent, or NULL if this is the root
     directory. */
  struct dir_baton *parent_baton;

  /* Gets set iff this is a new directory that is not yet versioned and not
     yet in the parent's list of entries */
  svn_boolean_t added;

  /* An array of svn_prop_t structures, representing all the property
     changes to be applied to this directory. */
  apr_array_header_t *propchanges;

  /* The bump information for this directory. */
  struct bump_dir_info *bump_info;

  /* The current log file number. */
  int log_number;

  /* The pool in which this baton itself is allocated. */
  apr_pool_t *pool;
};


/* The bump information is tracked separately from the directory batons.
   This is a small structure kept in the edit pool, while the heavier
   directory baton is managed by the editor driver.

   In a postfix delta case, the directory batons are going to disappear.
   The files will refer to these structures, rather than the full
   directory baton.  */
struct bump_dir_info
{
  /* ptr to the bump information for the parent directory */
  struct bump_dir_info *parent;

  /* how many entries are referring to this bump information? */
  int ref_count;

  /* the path of the directory to bump */
  const char *path;
};


struct handler_baton
{
  apr_file_t *source;
  apr_file_t *dest;
  svn_txdelta_window_handler_t apply_handler;
  void *apply_baton;
  apr_pool_t *pool;
  struct file_baton *fb;
};


/* Return the url for NAME in DIR, allocated in POOL, or null if
 * unable to obtain a url.  If NAME is null, get the url for DIR.
 * 
 * Use ASSOCIATED_ACCESS to retrieve an access baton for PATH, and do
 * all temporary allocation in POOL. 
 */
static const char *
get_entry_url(svn_wc_adm_access_t *associated_access,
              const char *dir,
              const char *name,
              apr_pool_t *pool)
{
  svn_error_t *err;
  const svn_wc_entry_t *entry;
  svn_wc_adm_access_t *adm_access;

  err = svn_wc_adm_retrieve(&adm_access, associated_access, dir, pool);

  if (! err)
    {
      /* Note that `name' itself may be NULL. */
      err = svn_wc_entry(&entry, svn_path_join_many(pool, dir, name, NULL),
                         adm_access, FALSE, pool);
    }
  if (err || (! entry) || (! entry->url))
    {
      svn_error_clear(err);
      return NULL;
    }

  return entry->url;
}

/* An APR pool cleanup handler.  This runs the log file for a
   directory baton. */
static apr_status_t
cleanup_dir_baton(void *dir_baton)
{
  struct dir_baton *db = dir_baton;
  svn_error_t *err;
  apr_status_t apr_err;
  svn_wc_adm_access_t *adm_access;

  /* If there are no log files to write, return immediately. */
  if (db->log_number == 0)
    return APR_SUCCESS;

  err = svn_wc_adm_retrieve(&adm_access, db->edit_baton->adm_access,
                            db->path, apr_pool_parent_get(db->pool));

  if (! err)
    {
      err = svn_wc__run_log(adm_access, NULL, apr_pool_parent_get(db->pool));
      
      if (! err)
        return APR_SUCCESS;
    }
  
  apr_err = err->apr_err;
  svn_error_clear(err);
  return apr_err;
}

/* An APR pool cleanup handler.  This is a child handler, it removes
   the mail pool handler. */
static apr_status_t
cleanup_dir_baton_child(void *dir_baton)
{
  struct dir_baton *db = dir_baton;
  apr_pool_cleanup_kill(db->pool, db, cleanup_dir_baton);
  return APR_SUCCESS;
}    


/* Return a new dir_baton to represent NAME (a subdirectory of
   PARENT_BATON).  If PATH is NULL, this is the root directory of the
   edit. */
static struct dir_baton *
make_dir_baton(const char *path,
               struct edit_baton *eb,
               struct dir_baton *pb,
               svn_boolean_t added,
               apr_pool_t *pool)
{
  struct dir_baton *d = apr_pcalloc(pool, sizeof(*d));
  struct bump_dir_info *bdi;
  
  /* Don't do this.  Just do NOT do this to me. */
  if (pb && (! path))
    abort();

  /* Construct the PATH and baseNAME of this directory. */
  d->path = apr_pstrdup(pool, eb->anchor);
  if (path)
    {
      d->path = svn_path_join(d->path, path, pool);
      d->name = svn_path_basename(path, pool);
    }
  else
    {
      d->name = NULL;
    }

  /* Figure out the new_URL for this directory. */
  if (eb->switch_url)
    {
      /* Switches are, shall we say, complex.  If this directory is
         the root directory (it has no parent), then it either gets
         the SWITCH_URL for its own (if it is both anchor and target)
         or the parent of the SWITCH_URL (if it is anchor, but there's
         another target). */
      if (! pb)
        {
          if (! *eb->target) /* anchor is also target */
            d->new_URL = apr_pstrdup(pool, eb->switch_url);
          else
            d->new_URL = svn_path_dirname(eb->switch_url, pool);
        }
      /* Else this directory is *not* the root (has a parent).  If it
         is the target (there is a target, and this directory has no
         grandparent), then it gets the SWITCH_URL for its own.
         Otherwise, it gets a child of its parent's URL. */
      else
        {
          if (*eb->target && (! pb->parent_baton))
            d->new_URL = apr_pstrdup(pool, eb->switch_url);
          else
            d->new_URL = svn_path_url_add_component(pb->new_URL, 
                                                    d->name, pool);
        }
    }
  else  /* must be an update */
    {
      /* updates are the odds ones.  if we're updating a path already
         present on disk, we use its original URL.  otherwise, we'll
         telescope based on its parent's URL. */
      d->new_URL = get_entry_url(eb->adm_access, d->path, NULL, pool);
      if ((! d->new_URL) && pb)
        d->new_URL = svn_path_url_add_component(pb->new_URL, d->name, pool);
    }

  /* the bump information lives in the edit pool */
  bdi = apr_palloc(eb->pool, sizeof(*bdi));
  bdi->parent = pb ? pb->bump_info : NULL;
  bdi->ref_count = 1;
  bdi->path = apr_pstrdup(eb->pool, d->path);

  /* the parent's bump info has one more referer */
  if (pb)
    ++bdi->parent->ref_count;

  d->edit_baton   = eb;
  d->parent_baton = pb;
  d->pool         = svn_pool_create(pool);
  d->propchanges  = apr_array_make(pool, 1, sizeof(svn_prop_t));
  d->added        = added;
  d->bump_info    = bdi;
  d->log_number   = 0;

  apr_pool_cleanup_register(d->pool, d, cleanup_dir_baton,
                            cleanup_dir_baton_child);
  
  return d;
}



/* Helper for maybe_bump_dir_info():

   In a single atomic action, (1) remove any 'deleted' entries from a
   directory, (2) remove any 'absent' entries whose revision numbers
   are different from the parent's new target revision, (3) remove any
   'missing' dir entries, and (4) remove the directory's 'incomplete'
   flag. */
static svn_error_t *
complete_directory(struct edit_baton *eb,
                   const char *path,
                   svn_boolean_t is_root_dir,
                   apr_pool_t *pool)
{
  svn_wc_adm_access_t *adm_access;
  apr_hash_t *entries;
  svn_wc_entry_t *entry;
  apr_hash_index_t *hi;
  apr_pool_t *subpool;
  svn_wc_entry_t *current_entry;
  const char *name;

  /* If this is the root directory and there is a target, we can't
     mark this directory complete. */
  if (is_root_dir && *eb->target)
    return SVN_NO_ERROR;

  /* All operations are on the in-memory entries hash. */
  SVN_ERR(svn_wc_adm_retrieve(&adm_access, eb->adm_access, path, pool));
  SVN_ERR(svn_wc_entries_read(&entries, adm_access, TRUE, pool));

  /* Mark THIS_DIR complete. */
  entry = apr_hash_get(entries, SVN_WC_ENTRY_THIS_DIR, APR_HASH_KEY_STRING);
  if (! entry)
    return svn_error_createf(SVN_ERR_ENTRY_NOT_FOUND, NULL,
                             _("No '.' entry in: '%s'"),
                             svn_path_local_style(path, pool));
  entry->incomplete = FALSE;

  /* Remove any deleted or missing entries. */
  subpool = svn_pool_create(pool);
  for (hi = apr_hash_first(pool, entries); hi; hi = apr_hash_next(hi))
    {
      const void *key;
      void *val;

      svn_pool_clear(subpool);
      apr_hash_this(hi, &key, NULL, &val);
      name = key;
      current_entry = val;
      
      /* Any entry still marked as deleted (and not schedule add) can now
         be removed -- if it wasn't undeleted by the update, then it
         shouldn't stay in the updated working set.  Schedule add items
         should remain.
      */
      if (current_entry->deleted)
        {
          if (current_entry->schedule != svn_wc_schedule_add)
            svn_wc__entry_remove(entries, name);
          else
            {
              svn_wc_entry_t tmpentry;
              tmpentry.deleted = FALSE;
              SVN_ERR(svn_wc__entry_modify(adm_access, current_entry->name,
                                           &tmpentry,
                                           SVN_WC__ENTRY_MODIFY_DELETED,
                                           FALSE, subpool));
            }
        }
      /* An absent entry might have been reconfirmed as absent, and the way
         we can tell is by looking at its revision number: a revision
         number different from the target revision of the update means the
         update never mentioned the item, so the entry should be
         removed. */
      else if (current_entry->absent
               && (current_entry->revision != *(eb->target_revision)))
        {
          svn_wc__entry_remove(entries, name);
        }
      else if (current_entry->kind == svn_node_dir)
        {
          const char *child_path = svn_path_join(path, name, subpool);
          
          if ((svn_wc__adm_missing(adm_access, child_path))
              && (! current_entry->absent)
              && (current_entry->schedule != svn_wc_schedule_add))
            {
              svn_wc__entry_remove(entries, name);
              if (eb->notify_func)
                {
                  svn_wc_notify_t *notify
                    = svn_wc_create_notify(child_path,
                                           svn_wc_notify_update_delete,
                                           subpool);
                  notify->kind = current_entry->kind;
                  (* eb->notify_func)(eb->notify_baton, notify, subpool);
                }
            }
        }
    }

  svn_pool_destroy(subpool);

  /* An atomic write of the whole entries file. */
  SVN_ERR(svn_wc__entries_write(entries, adm_access, pool));

  return SVN_NO_ERROR;
}



/* Decrement the bump_dir_info's reference count. If it hits zero,
   then this directory is "done". This means it is safe to remove the
   'incomplete' flag attached to the THIS_DIR entry.

   In addition, when the directory is "done", we loop onto the parent's
   bump information to possibly mark it as done, too.
*/
static svn_error_t *
maybe_bump_dir_info(struct edit_baton *eb,
                    struct bump_dir_info *bdi,
                    apr_pool_t *pool)
{
  /* Keep moving up the tree of directories until we run out of parents,
     or a directory is not yet "done".  */
  for ( ; bdi != NULL; bdi = bdi->parent)
    {
      if (--bdi->ref_count > 0)
        return SVN_NO_ERROR;    /* directory isn't done yet */

      /* The refcount is zero, so we remove any 'dead' entries from
         the directory and mark it 'complete'.  */
      SVN_ERR(complete_directory(eb, bdi->path, 
                                 bdi->parent ? FALSE : TRUE, pool));
    }
  /* we exited the for loop because there are no more parents */

  return SVN_NO_ERROR;
}



struct file_baton
{
  /* The global edit baton. */
  struct edit_baton *edit_baton;

  /* The parent directory of this file. */
  struct dir_baton *dir_baton;

  /* Pool specific to this file_baton. */
  apr_pool_t *pool;

  /* Name of this file (its entry in the directory). */
  const char *name;

  /* Path to this file, either abs or relative to the change-root. */
  const char *path;

  /* The repository URL this file will correspond to. */
  const char *new_URL;

  /* Set if this file is new. */
  svn_boolean_t added;

  /* Set if an unversioned file of the same name already existed in
     this directory. */
  svn_boolean_t existed;

  /* This gets set if the file underwent a text change, which guides
     the code that syncs up the adm dir and working copy. */
  svn_boolean_t text_changed;

  /* This gets set if the file underwent a prop change, which guides
     the code that syncs up the adm dir and working copy. */
  svn_boolean_t prop_changed;

  /* An array of svn_prop_t structures, representing all the property
     changes to be applied to this file. */
  apr_array_header_t *propchanges;

  /* The last-changed-date of the file.  This is actually a property
     that comes through as an 'entry prop', and will be used to set
     the working file's timestamp if it's added.  */
  const char *last_changed_date;

  /* Bump information for the directory this file lives in */
  struct bump_dir_info *bump_info;

  /* This is initialized to all zeroes when the baton is created, then
     populated with the MD5 digest of the resultant fulltext after the
     last window is handled by the handler returned from
     apply_textdelta(). */ 
  unsigned char digest[APR_MD5_DIGESTSIZE];
};


/* Make a new file baton in the provided POOL, with PB as the parent baton.
   PATH is relative to the root of the edit. */
static struct file_baton *
make_file_baton(struct dir_baton *pb,
                const char *path,
                svn_boolean_t adding,
                apr_pool_t *pool)
{
  struct file_baton *f = apr_pcalloc(pool, sizeof(*f));

  /* I rather need this information, yes. */
  if (! path)
    abort();

  /* Make the file's on-disk name. */
  f->path = svn_path_join(pb->edit_baton->anchor, path, pool);
  f->name = svn_path_basename(path, pool);

  /* Figure out the new_URL for this file. */
  if (pb->edit_baton->switch_url)
    {
      f->new_URL = svn_path_url_add_component(pb->new_URL, f->name, pool);
    }
  else 
    {
      f->new_URL = get_entry_url(pb->edit_baton->adm_access,
                                 pb->path, f->name, pool);
    }

  f->pool         = pool;
  f->edit_baton   = pb->edit_baton;
  f->propchanges  = apr_array_make(pool, 1, sizeof(svn_prop_t));
  f->bump_info    = pb->bump_info;
  f->added        = adding;
  f->existed      = FALSE;
  f->dir_baton    = pb;

  /* No need to initialize f->digest, since we used pcalloc(). */

  /* the directory's bump info has one more referer now */
  ++f->bump_info->ref_count;

  return f;
}



/*** Helpers for the editor callbacks. ***/

static svn_error_t *
window_handler(svn_txdelta_window_t *window, void *baton)
{
  struct handler_baton *hb = baton;
  struct file_baton *fb = hb->fb;
  svn_error_t *err = SVN_NO_ERROR, *err2 = SVN_NO_ERROR;

  /* Apply this window.  We may be done at that point.  */
  err = hb->apply_handler(window, hb->apply_baton);
  if (window != NULL && err == SVN_NO_ERROR)
    return err;

  /* Either we're done (window is NULL) or we had an error.  In either
     case, clean up the handler.  */
  if (hb->source)
    {
      err2 = svn_wc__close_text_base(hb->source, fb->path, 0, fb->pool);
      if (err2 != SVN_NO_ERROR && err == SVN_NO_ERROR)
        err = err2;
      else
        svn_error_clear(err2);
    }
  err2 = svn_wc__close_text_base(hb->dest, fb->path, 0, fb->pool);
  if (err2 != SVN_NO_ERROR)
    {
      if (err == SVN_NO_ERROR)
        err = err2;
      else
        svn_error_clear(err2);
    }
  svn_pool_destroy(hb->pool);

  if (err != SVN_NO_ERROR)
    {
      /* We failed to apply the patch; clean up the temporary file.  */
      const char *tmppath = svn_wc__text_base_path(fb->path, TRUE, fb->pool);
      apr_file_remove(tmppath, fb->pool);
    }
  else
    {
      /* Leave a note in the baton indicating that there's new text to
         sync up.  */
      fb->text_changed = 1;
    }

  return err;
}


/* Prepare directory for dir_baton DB for updating or checking out.
 *
 * If the path already exists, but is not a working copy for
 * ANCESTOR_URL and ANCESTOR_REVISION, then an error will be returned. 
 */
static svn_error_t *
prep_directory(struct dir_baton *db,
               const char *ancestor_url,
               svn_revnum_t ancestor_revision,
               apr_pool_t *pool)
{
  const char *repos;

  /* Make sure the directory exists. */
  SVN_ERR(svn_wc__ensure_directory(db->path, pool));

  /* Use the repository root of the anchor, but only if it actually is an
     ancestor of the URL of this directory. */
  if (db->edit_baton->repos
      && svn_path_is_ancestor(db->edit_baton->repos, ancestor_url))
    repos = db->edit_baton->repos;
  else
    repos = NULL;

  /* Make sure it's the right working copy, either by creating it so,
     or by checking that it is so already. */
  SVN_ERR(svn_wc_ensure_adm2(db->path, NULL,
                             ancestor_url, repos,
                             ancestor_revision, pool));

  if (! db->edit_baton->adm_access
      || strcmp(svn_wc_adm_access_path(db->edit_baton->adm_access),
                db->path))
    {
      svn_wc_adm_access_t *adm_access;
      apr_pool_t *adm_access_pool
        = db->edit_baton->adm_access
        ? svn_wc_adm_access_pool(db->edit_baton->adm_access)
        : db->edit_baton->pool;

      SVN_ERR(svn_wc_adm_open3(&adm_access, db->edit_baton->adm_access,
                               db->path, TRUE, 0, NULL, NULL,
                               adm_access_pool));
      if (!db->edit_baton->adm_access)
        db->edit_baton->adm_access = adm_access;
    }
  
  return SVN_NO_ERROR;
}


/* Accumulate tags in LOG_ACCUM to set ENTRY_PROPS for BASE_NAME.
   ENTRY_PROPS is an array of svn_prop_t* entry props.
   If ENTRY_PROPS contains the removal of a lock token, all entryprops
   related to a lock will be removed and LOCK_STATE, if non-NULL, will be
   set to svn_wc_notify_lock_state_unlocked.  Else, LOCK_STATE, if non-NULL
   will be set to svn_wc_lock_state_unchanged. */
static svn_error_t *
accumulate_entry_props(svn_stringbuf_t *log_accum,
                       svn_wc_notify_lock_state_t *lock_state,
                       svn_wc_adm_access_t *adm_access,
                       const char *base_name,
                       apr_array_header_t *entry_props,
                       apr_pool_t *pool)
{
  int i;
  svn_wc_entry_t tmp_entry;
  apr_uint64_t flags = 0;

  if (lock_state)
    *lock_state = svn_wc_notify_lock_state_unchanged;

  for (i = 0; i < entry_props->nelts; ++i)
    {
      const svn_prop_t *prop = &APR_ARRAY_IDX(entry_props, i, svn_prop_t);
      const char *val;

      /* The removal of the lock-token entryprop means that the lock was
         defunct. */
      if (! strcmp(prop->name, SVN_PROP_ENTRY_LOCK_TOKEN))
        {
          SVN_ERR(svn_wc__loggy_delete_lock(&log_accum, adm_access,
                                            base_name, pool));
          if (lock_state)
            *lock_state = svn_wc_notify_lock_state_unlocked;
          continue;
        }
      /* A prop value of NULL means the information was not
         available.  We don't remove this field from the entries
         file; we have convention just leave it empty.  So let's
         just skip those entry props that have no values. */
      if (! prop->value)
        continue;

      val = prop->value->data;

      if (! strcmp(prop->name, SVN_PROP_ENTRY_LAST_AUTHOR))
        {
          flags |= SVN_WC__ENTRY_MODIFY_CMT_AUTHOR;
          tmp_entry.cmt_author = val;
        }
      else if (! strcmp(prop->name, SVN_PROP_ENTRY_COMMITTED_REV))
        {
          flags |= SVN_WC__ENTRY_MODIFY_CMT_REV;
          tmp_entry.cmt_rev = SVN_STR_TO_REV(val);
        }
      else if (! strcmp(prop->name, SVN_PROP_ENTRY_COMMITTED_DATE))
        {
          flags |= SVN_WC__ENTRY_MODIFY_CMT_DATE;
          SVN_ERR(svn_time_from_cstring(&tmp_entry.cmt_date, val, pool));
        }
      else if (! strcmp(prop->name, SVN_PROP_ENTRY_UUID))
        {
          flags |= SVN_WC__ENTRY_MODIFY_UUID;
          tmp_entry.uuid = val;
        }
    }

  if (flags)
    SVN_ERR(svn_wc__loggy_entry_modify(&log_accum, adm_access, base_name,
                                       &tmp_entry, flags, pool));

  return SVN_NO_ERROR;
}


/* Accumulate tags in LOG_ACCUM to set WCPROPS for BASE_NAME.  WCPROPS is
   an array of svn_prop_t* wc props. */
static svn_error_t *
accumulate_wcprops(svn_stringbuf_t *log_accum,
                   svn_wc_adm_access_t *adm_access,
                   const char *base_name,
                   apr_array_header_t *wcprops,
                   apr_pool_t *pool)
{
  int i;

  /* ### The log file will rewrite the props file for each property :( It
     ### would be better if all the changes could be combined into one
     ### write. */
  for (i = 0; i < wcprops->nelts; ++i)
    {
      const svn_prop_t *prop = &APR_ARRAY_IDX(wcprops, i, svn_prop_t);

      SVN_ERR(svn_wc__loggy_modify_wcprop
              (&log_accum, adm_access,
               base_name,
               prop->name, prop->value ? prop->value->data : NULL, pool));
    }

  return SVN_NO_ERROR;
}
      

/*** The callbacks we'll plug into an svn_delta_editor_t structure. ***/

static svn_error_t *
set_target_revision(void *edit_baton, 
                    svn_revnum_t target_revision,
                    apr_pool_t *pool)
{
  struct edit_baton *eb = edit_baton;

  /* Stashing a target_revision in the baton */
  *(eb->target_revision) = target_revision;
  return SVN_NO_ERROR;
}


static svn_error_t *
open_root(void *edit_baton,
          svn_revnum_t base_revision, /* This is ignored in co */
          apr_pool_t *pool,
          void **dir_baton)
{
  struct edit_baton *eb = edit_baton;
  struct dir_baton *d;

  /* Note that something interesting is actually happening in this
     edit run. */
  eb->root_opened = TRUE;

  *dir_baton = d = make_dir_baton(NULL, eb, NULL, FALSE, pool);
  if (! *eb->target)
    {
      /* For an update with a NULL target, this is equivalent to open_dir(): */
      svn_wc_adm_access_t *adm_access;
      svn_wc_entry_t tmp_entry;
      apr_uint64_t flags = SVN_WC__ENTRY_MODIFY_REVISION |
        SVN_WC__ENTRY_MODIFY_URL | SVN_WC__ENTRY_MODIFY_INCOMPLETE;
                                     
      /* Mark directory as being at target_revision, but incomplete. */  
      tmp_entry.revision = *(eb->target_revision);
      tmp_entry.url = d->new_URL;
      /* See open_directory() for why this check is necessary. */
      if (eb->repos && svn_path_is_ancestor(eb->repos, d->new_URL))
        {
          tmp_entry.repos = eb->repos;
          flags |= SVN_WC__ENTRY_MODIFY_REPOS;
        }
      tmp_entry.incomplete = TRUE;
      SVN_ERR(svn_wc_adm_retrieve(&adm_access, eb->adm_access,
                                  d->path, pool));
      SVN_ERR(svn_wc__entry_modify(adm_access, NULL /* THIS_DIR */,
                                   &tmp_entry, flags,
                                   TRUE /* immediate write */,
                                   pool));
    }

  return SVN_NO_ERROR;
}


/* Helper for delete_entry().

   Search an error chain (ERR) for evidence that a local mod was left.
   If so, cleanup LOGFILE and return an appropriate error.  Otherwise,
   just return the original error chain.
*/
static svn_error_t *
leftmod_error_chain(svn_error_t *err,
                    const char *logfile,
                    const char *path,
                    apr_pool_t *pool)
{
  svn_error_t *tmp_err;

  if (! err)
    return SVN_NO_ERROR;

  /* Advance TMP_ERR to the part of the error chain that reveals that
     a local mod was left, or to the NULL end of the chain. */
  for (tmp_err = err; tmp_err; tmp_err = tmp_err->child)
    if (tmp_err->apr_err == SVN_ERR_WC_LEFT_LOCAL_MOD)
      break;

  /* If we found a "left a local mod" error, wrap and return it.
     Otherwise, we just return our top-most error. */
  if (tmp_err)
    {
      /* Remove the LOGFILE (and eat up errors from this process). */
      svn_error_clear(svn_io_remove_file(logfile, pool));

      return svn_error_createf
        (SVN_ERR_WC_OBSTRUCTED_UPDATE, tmp_err,
         _("Won't delete locally modified directory '%s'"),
         svn_path_local_style(path, pool));
    }

  return err;
}


static svn_error_t *
do_entry_deletion(struct edit_baton *eb,
                  const char *parent_path,
                  const char *path,
                  int *log_number,
                  apr_pool_t *pool)
{
  apr_file_t *log_fp = NULL;
  const char *base_name;
  svn_wc_adm_access_t *adm_access;
  svn_node_kind_t kind;
  const char *logfile_path, *logfile_name;
  const char *full_path = svn_path_join(eb->anchor, path, pool);
  svn_stringbuf_t *log_item = svn_stringbuf_create("", pool);

  SVN_ERR(svn_io_check_path(full_path, &kind, pool));

  SVN_ERR(svn_wc_adm_retrieve(&adm_access, eb->adm_access,
                              parent_path, pool));

  logfile_name = svn_wc__logfile_path(*log_number, pool);
  
  logfile_path = svn_wc__adm_path(parent_path, FALSE, pool,
                                  logfile_name, NULL);

  SVN_ERR(svn_wc__open_adm_file(&log_fp,
                                parent_path,
                                logfile_name,
                                (APR_WRITE | APR_CREATE), /* not excl */
                                pool));

  /* Here's the deal: in the new editor interface, PATH is a full path
     below the editor's anchor, and parent_path is the parent directory.
     That's all fine and well, but our log-system requires that all
     log commands talk *only* about paths relative (and below)
     parent_path, i.e. where the log is being executed.  */

  base_name = svn_path_basename(path, pool);
  SVN_ERR(svn_wc__loggy_delete_entry(&log_item, adm_access,
                                     base_name, pool));

  /* If the thing being deleted is the *target* of this update, then
     we need to recreate a 'deleted' entry, so that parent can give
     accurate reports about itself in the future. */
  if (strcmp(path, eb->target) == 0)
    {
      svn_wc_entry_t tmp_entry;

      tmp_entry.revision = *(eb->target_revision);
      tmp_entry.kind = (kind == svn_node_file) ? svn_node_file : svn_node_dir;
      tmp_entry.deleted = TRUE;

      SVN_ERR(svn_wc__loggy_entry_modify(&log_item, adm_access,
                                         path, &tmp_entry,
                                         /*### path should have been base_name?! */
                                         SVN_WC__ENTRY_MODIFY_REVISION
                                         | SVN_WC__ENTRY_MODIFY_KIND
                                         | SVN_WC__ENTRY_MODIFY_DELETED,
                                         pool));

      eb->target_deleted = TRUE;
    }

  SVN_ERR_W(svn_io_file_write_full(log_fp, log_item->data, 
                                   log_item->len, NULL, pool),
            apr_psprintf(pool, 
                         _("Error writing log file for '%s'"),
                         svn_path_local_style(parent_path, pool)));

  SVN_ERR(svn_wc__close_adm_file(log_fp,
                                 parent_path,
                                 logfile_name,
                                 TRUE, /* sync */
                                 pool));
    
  if (eb->switch_url)
    {
      /* The SVN_WC__LOG_DELETE_ENTRY log item will cause
       * svn_wc_remove_from_revision_control() to be run.  But that
       * function checks whether the deletion target's URL is child of
       * its parent directory's URL, and if it's not, then the entry
       * in parent won't be deleted (because presumably the child
       * represents a disjoint working copy, i.e., it is a wc_root).
       *
       * However, during a switch this works against us, because by
       * the time we get here, the parent's URL has already been
       * changed.  So we manually remove the child from revision
       * control after the delete-entry item has been written in the
       * parent's log, but before it is run, so the only work left for
       * the log item is to remove the entry in the parent directory.
       */

      if (kind == svn_node_dir)
        {
          svn_wc_adm_access_t *child_access;

          SVN_ERR(svn_wc_adm_retrieve
                  (&child_access, eb->adm_access,
                   full_path, pool));
          
          SVN_ERR(leftmod_error_chain 
                  (svn_wc_remove_from_revision_control 
                   (child_access,
                    SVN_WC_ENTRY_THIS_DIR,
                    TRUE, /* destroy */
                    TRUE, /* instant error */
                    eb->cancel_func,
                    eb->cancel_baton,
                    pool),
                   logfile_path, parent_path, pool));
        }
    }

  SVN_ERR(leftmod_error_chain(svn_wc__run_log(adm_access, NULL, pool),
                              logfile_path, parent_path, pool));
  *log_number = 0;

  /* The passed-in `path' is relative to the anchor of the edit, so if
   * the operation was invoked on something other than ".", then
   * `path' will be wrong for purposes of notification.  However, we
   * can always count on the parent_path being the parent of base_name,
   * so we just join them together to get a good notification path.
   */
  if (eb->notify_func)
    (*eb->notify_func)
      (eb->notify_baton,
       svn_wc_create_notify(svn_path_join(parent_path, base_name, pool),
                            svn_wc_notify_update_delete, pool), pool);

  return SVN_NO_ERROR;
}


static svn_error_t *
delete_entry(const char *path, 
             svn_revnum_t revision, 
             void *parent_baton,
             apr_pool_t *pool)
{
  struct dir_baton *pb = parent_baton;
  return do_entry_deletion(pb->edit_baton, pb->path, path, &pb->log_number,
                           pool);
}


static svn_error_t *
add_directory(const char *path,
              void *parent_baton,
              const char *copyfrom_path,
              svn_revnum_t copyfrom_revision,
              apr_pool_t *pool,
              void **child_baton)
{
  struct dir_baton *pb = parent_baton;
  struct edit_baton *eb = pb->edit_baton;
  struct dir_baton *db = make_dir_baton(path, eb, pb, TRUE, pool);
  svn_node_kind_t kind;
  svn_boolean_t exists = FALSE;

  /* Semantic check.  Either both "copyfrom" args are valid, or they're
     NULL and SVN_INVALID_REVNUM.  A mixture is illegal semantics. */
  if ((copyfrom_path && (! SVN_IS_VALID_REVNUM(copyfrom_revision)))
      || ((! copyfrom_path) && (SVN_IS_VALID_REVNUM(copyfrom_revision))))
    abort();

  SVN_ERR(svn_io_check_path(db->path, &kind, db->pool));

  /* Check for obstructions. */
  if (eb->allow_unver_obstructions)
    {
      /* The path can exist, but it must be a directory... */
      if (kind == svn_node_file || kind == svn_node_unknown)
        return svn_error_createf
          (SVN_ERR_WC_OBSTRUCTED_UPDATE, NULL,
           _("Failed to add directory '%s': a non-directory object of the "
             "same name already exists"),
           svn_path_local_style(db->path, pool));
      if (kind == svn_node_dir)
        {
          /* ...Ok, it's a directory but it can't be versioned. We don't
             handle that, yet... */
          svn_wc_adm_access_t *adm_access;

          /* Test the obstructing dir to see if it's versioned. */
          svn_error_t *err = svn_wc_adm_open3(&adm_access, NULL,
                                              db->path, FALSE, 0,
                                              NULL, NULL, pool);
          if (err && err->apr_err != SVN_ERR_WC_NOT_DIRECTORY)
            {
              /* Something quite unexepected has happened. */
              return err;
            }
          else if (err)
            {
              /* Obstructing dir is not versioned, just need to flag it as
                 existing then we are done here. */
              exists = TRUE;
              svn_error_clear(err);
            }
          else
            {
              /* Obstructing dir *is* versioned. */
              return svn_error_createf
                (SVN_ERR_WC_OBSTRUCTED_UPDATE, NULL,
                 _("Failed to forcibly add directory '%s': a versioned "
                   "directory of the same name already exists"),
                 svn_path_local_style(db->path, pool));
            }
        }
    }
  else
    {
      /* There should be nothing with this name if obstructions are
         not allowed. */
      if (kind != svn_node_none)
        return svn_error_createf
          (SVN_ERR_WC_OBSTRUCTED_UPDATE, NULL,
           _("Failed to add directory '%s': "
             "object of the same name already exists"),
           svn_path_local_style(db->path, pool));
    }

  /* It may not be named the same as the administrative directory. */
  if (svn_wc_is_adm_dir(svn_path_basename(path, pool), pool))
    return svn_error_createf
      (SVN_ERR_WC_OBSTRUCTED_UPDATE, NULL,
       _("Failed to add directory '%s': object of the same name as the "
         "administrative directory"),
       svn_path_local_style(db->path, pool));

  /* Either we got real copyfrom args... */
  if (copyfrom_path || SVN_IS_VALID_REVNUM(copyfrom_revision))
    {
      /* ### todo: for now, this editor doesn't know how to deal with
         copyfrom args.  Someday it will interpet them as an update
         optimization, and actually copy one part of the wc to another.
         Then it will recursively "normalize" all the ancestry in the
         copied tree.  Someday! */      
      return svn_error_createf
        (SVN_ERR_UNSUPPORTED_FEATURE, NULL,
         _("Failed to add directory '%s': "
           "copyfrom arguments not yet supported"),
         svn_path_local_style(db->path, pool));
    }
  else  /* ...or we got invalid copyfrom args. */
    {
      svn_wc_adm_access_t *adm_access;
      const svn_wc_entry_t *dir_entry;
      apr_hash_t *entries;
      svn_wc_entry_t tmp_entry;

      /* Extra check:  a directory by this name may not exist, but there
         may still be one scheduled for addition.  That's a genuine
         tree-conflict.  */
      SVN_ERR(svn_wc_adm_retrieve(&adm_access, eb->adm_access,
                                  pb->path, db->pool));
      SVN_ERR(svn_wc_entries_read(&entries, adm_access, FALSE, db->pool));
      dir_entry = apr_hash_get(entries, db->name, APR_HASH_KEY_STRING);
      if (dir_entry && dir_entry->schedule == svn_wc_schedule_add)
        return svn_error_createf
          (SVN_ERR_WC_OBSTRUCTED_UPDATE, NULL,
           _("Failed to add directory '%s': object of the same name "
             "is already scheduled for addition"),
           svn_path_local_style(path, pool));

      /* Immediately create an entry for the new directory in the parent.
         Note that the parent must already be either added or opened, and
         thus it's in an 'incomplete' state just like the new dir.  */      
      tmp_entry.kind = svn_node_dir;
      /* Note that there may already exist a 'ghost' entry in the
         parent with the same name, in a 'deleted' or 'absent' state.
         If so, it's fine to overwrite it... but we need to make sure
         we get rid of the state flag when doing so: */
      tmp_entry.deleted = FALSE;
      tmp_entry.absent = FALSE;
      SVN_ERR(svn_wc__entry_modify(adm_access, db->name, &tmp_entry,
                                   (SVN_WC__ENTRY_MODIFY_KIND    |
                                    SVN_WC__ENTRY_MODIFY_DELETED |
                                    SVN_WC__ENTRY_MODIFY_ABSENT),
                                   TRUE /* immediate write */, pool));
    }

  SVN_ERR(prep_directory(db,
                         db->new_URL,
                         *(eb->target_revision),
                         db->pool));

  *child_baton = db;

  if (eb->notify_func)
    {
      svn_wc_notify_t *notify = svn_wc_create_notify(
        db->path,
        exists ? svn_wc_notify_exists : svn_wc_notify_update_add,
        pool);
      notify->kind = svn_node_dir;
      (*eb->notify_func)(eb->notify_baton, notify, pool);
    }

  return SVN_NO_ERROR;
}


static svn_error_t *
open_directory(const char *path,
               void *parent_baton,
               svn_revnum_t base_revision,
               apr_pool_t *pool,
               void **child_baton)
{
  struct dir_baton *pb = parent_baton;
  struct edit_baton *eb = pb->edit_baton;
  svn_wc_entry_t tmp_entry;
  apr_uint64_t flags = SVN_WC__ENTRY_MODIFY_REVISION |
    SVN_WC__ENTRY_MODIFY_URL | SVN_WC__ENTRY_MODIFY_INCOMPLETE;
                                 
  svn_wc_adm_access_t *adm_access;

  /* kff todo: check that the dir exists locally, find it somewhere if
     its not there?  Yes, all this and more...  And ancestor_url and
     ancestor_revision need to get used. */

  struct dir_baton *db = make_dir_baton(path, eb, pb, FALSE, pool);
  *child_baton = db;

  /* Mark directory as being at target_revision and URL, but incomplete. */
  tmp_entry.revision = *(eb->target_revision);
  tmp_entry.url = db->new_URL;
  /* In some situations, the URL of this directory does not have the same
     repository root as the anchor of the update; we can't just blindly
     use the that repository root here, so make sure it is really an
     ancestor. */
  if (eb->repos && svn_path_is_ancestor(eb->repos, db->new_URL))
    {
      tmp_entry.repos = eb->repos;
      flags |= SVN_WC__ENTRY_MODIFY_REPOS;
    }
  tmp_entry.incomplete = TRUE;

  SVN_ERR(svn_wc_adm_retrieve(&adm_access, eb->adm_access,
                              db->path, pool));  
  SVN_ERR(svn_wc__entry_modify(adm_access, NULL /* THIS_DIR */,
                               &tmp_entry, flags,
                               TRUE /* immediate write */,
                               pool));

  return SVN_NO_ERROR;
}


static svn_error_t *
change_dir_prop(void *dir_baton,
                const char *name,
                const svn_string_t *value,
                apr_pool_t *pool)
{
  svn_prop_t *propchange;
  struct dir_baton *db = dir_baton;

  propchange = apr_array_push(db->propchanges);
  propchange->name = apr_pstrdup(db->pool, name);
  propchange->value = value ? svn_string_dup(value, db->pool) : NULL;

  return SVN_NO_ERROR;
}



/* If any of the svn_prop_t objects in PROPCHANGES represents a change
   to the SVN_PROP_EXTERNALS property, return that change, else return
   null.  If PROPCHANGES contains more than one such change, return
   the first. */
static const svn_prop_t *
externals_prop_changed(apr_array_header_t *propchanges)
{
  int i;

  for (i = 0; i < propchanges->nelts; i++)
    {
      const svn_prop_t *p = &(APR_ARRAY_IDX(propchanges, i, svn_prop_t));
      if (strcmp(p->name, SVN_PROP_EXTERNALS) == 0)
        return p;
    }

  return NULL;
}

static svn_error_t *
close_directory(void *dir_baton,
                apr_pool_t *pool)
{
  struct dir_baton *db = dir_baton;
  svn_wc_notify_state_t prop_state = svn_wc_notify_state_unknown;
  apr_array_header_t *entry_props, *wc_props, *regular_props;
  svn_wc_adm_access_t *adm_access;
      
  SVN_ERR(svn_categorize_props(db->propchanges, &entry_props, &wc_props,
                               &regular_props, pool));

  SVN_ERR(svn_wc_adm_retrieve(&adm_access, db->edit_baton->adm_access,
                              db->path, db->pool));
      
  /* If this directory has property changes stored up, now is the time
     to deal with them. */
  if (regular_props->nelts || entry_props->nelts || wc_props->nelts)
    {
      /* to hold log messages: */
      svn_stringbuf_t *entry_accum = svn_stringbuf_create("", db->pool);

      if (regular_props->nelts)
        {
          /* If recording traversal info, then see if the
             SVN_PROP_EXTERNALS property on this directory changed,
             and record before and after for the change. */
          if (db->edit_baton->traversal_info)
            {
              svn_wc_traversal_info_t *ti = db->edit_baton->traversal_info;
              const svn_prop_t *change = externals_prop_changed(regular_props);

              if (change)
                {
                  const svn_string_t *new_val_s = change->value;
                  const svn_string_t *old_val_s;

                  SVN_ERR(svn_wc_prop_get
                          (&old_val_s, SVN_PROP_EXTERNALS,
                           db->path, adm_access, db->pool));

                  if ((new_val_s == NULL) && (old_val_s == NULL))
                    ; /* No value before, no value after... so do nothing. */
                  else if (new_val_s && old_val_s
                           && (svn_string_compare(old_val_s, new_val_s)))
                    ; /* Value did not change... so do nothing. */
                  else  /* something changed, record the change */
                    {
                      /* We can't assume that ti came pre-loaded with the
                         old values of the svn:externals property.  Yes,
                         most callers will have already initialized ti by
                         sending it through svn_wc_crawl_revisions, but we
                         shouldn't count on that here -- so we set both the
                         old and new values again. */

                      if (old_val_s)
                        apr_hash_set(ti->externals_old,
                                     apr_pstrdup(ti->pool, db->path),
                                     APR_HASH_KEY_STRING,
                                     apr_pstrmemdup(ti->pool, old_val_s->data,
                                                    old_val_s->len));

                      if (new_val_s)
                        apr_hash_set(ti->externals_new,
                                     apr_pstrdup(ti->pool, db->path),
                                     APR_HASH_KEY_STRING,
                                     apr_pstrmemdup(ti->pool, new_val_s->data,
                                                    new_val_s->len));
                    }
                }
            }

          /* Merge pending properties into temporary files (ignoring
             conflicts). */
          SVN_ERR_W(svn_wc__merge_props(&prop_state,
                                        adm_access, NULL,
                                        NULL /* use baseprops */,
                                        regular_props, TRUE, FALSE,
                                        db->pool, &entry_accum),
                    _("Couldn't do property merge"));
        }

      SVN_ERR(accumulate_entry_props(entry_accum, NULL,
                                     adm_access, SVN_WC_ENTRY_THIS_DIR,
                                     entry_props, pool));

      SVN_ERR(accumulate_wcprops(entry_accum, adm_access,
                                 SVN_WC_ENTRY_THIS_DIR, wc_props, pool));

      /* Write our accumulation of log entries into a log file */
      SVN_ERR(svn_wc__write_log(adm_access, db->log_number, entry_accum, pool));
    }

  /* Run the log. */
  SVN_ERR(svn_wc__run_log(adm_access, db->edit_baton->diff3_cmd, db->pool));
  db->log_number = 0;
  
  /* We're done with this directory, so remove one reference from the
     bump information. This may trigger a number of actions. See
     maybe_bump_dir_info() for more information.  */
  SVN_ERR(maybe_bump_dir_info(db->edit_baton, db->bump_info, db->pool));

  /* Notify of any prop changes on this directory -- but do nothing
     if it's an added directory, because notification has already
     happened in that case. */
  if ((! db->added) && (db->edit_baton->notify_func))
    {
      svn_wc_notify_t *notify
        = svn_wc_create_notify(db->path, svn_wc_notify_update_update, pool);
      notify->kind = svn_node_dir;
      notify->prop_state = prop_state;
    (*db->edit_baton->notify_func)(db->edit_baton->notify_baton,
                                   notify, pool);
    }

  return SVN_NO_ERROR;
}


/* Common code for 'absent_file' and 'absent_directory'. */
static svn_error_t *
absent_file_or_dir(const char *path,
                   svn_node_kind_t kind,
                   void *parent_baton,
                   apr_pool_t *pool)
{
  const char *name = svn_path_basename(path, pool);
  struct dir_baton *pb = parent_baton;
  struct edit_baton *eb = pb->edit_baton;
  svn_wc_adm_access_t *adm_access;
  apr_hash_t *entries;
  const svn_wc_entry_t *ent;
  svn_wc_entry_t tmp_entry;

  /* Extra check: an item by this name may not exist, but there may
     still be one scheduled for addition.  That's a genuine
     tree-conflict.  */
  SVN_ERR(svn_wc_adm_retrieve(&adm_access, eb->adm_access, pb->path, pool));
  SVN_ERR(svn_wc_entries_read(&entries, adm_access, FALSE, pool));
  ent = apr_hash_get(entries, name, APR_HASH_KEY_STRING);
  if (ent && (ent->schedule == svn_wc_schedule_add))
    return svn_error_createf
      (SVN_ERR_WC_OBSTRUCTED_UPDATE, NULL,
       _("Failed to mark '%s' absent: item of the same name is already "
         "scheduled for addition"),
       svn_path_local_style(path, pool));
  
  /* Immediately create an entry for the new item in the parent.  Note
     that the parent must already be either added or opened, and thus
     it's in an 'incomplete' state just like the new item.  */
  tmp_entry.kind = kind;

  /* Note that there may already exist a 'ghost' entry in the parent
     with the same name, in a 'deleted' state.  If so, it's fine to
     overwrite it... but we need to make sure we get rid of the
     'deleted' flag when doing so: */
  tmp_entry.deleted = FALSE;

  /* Post-update processing knows to leave this entry if its revision
     is equal to the target revision of the overall update. */
  tmp_entry.revision = *(eb->target_revision);

  /* And, of course, marking as absent is the whole point. */
  tmp_entry.absent = TRUE;

  SVN_ERR(svn_wc__entry_modify(adm_access, name, &tmp_entry,
                               (SVN_WC__ENTRY_MODIFY_KIND    |
                                SVN_WC__ENTRY_MODIFY_REVISION |
                                SVN_WC__ENTRY_MODIFY_DELETED |
                                SVN_WC__ENTRY_MODIFY_ABSENT),
                               TRUE /* immediate write */, pool));

  return SVN_NO_ERROR;
}


static svn_error_t *
absent_file(const char *path,
            void *parent_baton,
            apr_pool_t *pool)
{
  return absent_file_or_dir(path, svn_node_file, parent_baton, pool);
}


static svn_error_t *
absent_directory(const char *path,
                 void *parent_baton,
                 apr_pool_t *pool)
{
  return absent_file_or_dir(path, svn_node_dir, parent_baton, pool);
}


/* Common code for add_file() and open_file(). */
static svn_error_t *
add_or_open_file(const char *path,
                 void *parent_baton,
                 const char *copyfrom_path,
                 svn_revnum_t copyfrom_rev,
                 void **file_baton,
                 svn_boolean_t adding, /* 0 if replacing */
                 apr_pool_t *pool)
{
  struct dir_baton *pb = parent_baton;
  struct edit_baton *eb = pb->edit_baton;
  struct file_baton *fb;
  const svn_wc_entry_t *entry;
  svn_node_kind_t kind;
  svn_wc_adm_access_t *adm_access;

  /* the file_pool can stick around for a *long* time, so we want to use
     a subpool for any temporary allocations. */
  apr_pool_t *subpool = svn_pool_create(pool);

  /* ### kff todo: if file is marked as removed by user, then flag a
     conflict in the entry and proceed.  Similarly if it has changed
     kind.  see issuezilla task #398. */

  fb = make_file_baton(pb, path, adding, pool);

  /* It is interesting to note: everything below is just validation. We
     aren't actually doing any "work" or fetching any persistent data. */

  SVN_ERR(svn_io_check_path(fb->path, &kind, subpool));
  SVN_ERR(svn_wc_adm_retrieve(&adm_access, eb->adm_access, 
                              pb->path, subpool));
  SVN_ERR(svn_wc_entry(&entry, fb->path, adm_access, FALSE, subpool));
  
  /* Sanity checks. */

  /* If adding, there should be nothing with this name unless obstructions
     are permitted. */
  if (adding && (kind != svn_node_none))
    {
      if (eb->allow_unver_obstructions)
        {
          /* The name can exist, but it better *really* be a file.  If
             it is treat the existing file as a WC modification by the
             user. */
          if (kind != svn_node_file)
            return svn_error_createf(SVN_ERR_WC_OBSTRUCTED_UPDATE,
                                     NULL,
                                     _("Failed to add file '%s': "
                                       "a non-file object of the same "
                                       "name already exists"),
                                     svn_path_local_style(fb->path,
                                                          pool));
          fb->existed = TRUE;
        }
      else
        {
          return svn_error_createf
            (SVN_ERR_WC_OBSTRUCTED_UPDATE, NULL,
             _("Failed to add file '%s': object of the same name "
               "already exists"), svn_path_local_style(fb->path, pool));
        }
    }
  /* sussman sez: If we're trying to add a file that's already in
     `entries' (but not on disk), that's okay.  It's probably because
     the user deleted the working version and ran 'svn up' as a means
     of getting the file back.  

     It certainly doesn't hurt to re-add the file.  We can't possibly
     get the entry showing up twice in `entries', since it's a hash;
     and we know that we won't lose any local mods.  Let the existing
     entry be overwritten.

     sussman follows up to himself, many months later: the above
     scenario is fine, as long as the pre-existing entry isn't
     scheduled for addition.  that's a genuine tree-conflict,
     regardless of whether the working file still exists.  */

  if (adding && entry && entry->schedule == svn_wc_schedule_add)
    return svn_error_createf
      (SVN_ERR_WC_OBSTRUCTED_UPDATE, NULL,
       _("Failed to add file '%s': object of the same name is already "
         "scheduled for addition"),
       svn_path_local_style(fb->path, pool));
    

  /* If replacing, make sure the .svn entry already exists. */
  if ((! adding) && (! entry))
    return svn_error_createf(SVN_ERR_UNVERSIONED_RESOURCE, NULL,
                             _("File '%s' in directory '%s' "
                               "is not a versioned resource"),
                             fb->name,
                             svn_path_local_style(pb->path, pool));
  
  /* ### todo:  right now the incoming copyfrom* args are being
     completely ignored!  Someday the editor-driver may expect us to
     support this optimization;  when that happens, this func needs to
     -copy- the specified existing wc file to this location.  From
     there, the driver can apply_textdelta on it, etc. */

  svn_pool_destroy(subpool);

  *file_baton = fb;
  return SVN_NO_ERROR;
}


static svn_error_t *
add_file(const char *name,
         void *parent_baton,
         const char *copyfrom_path,
         svn_revnum_t copyfrom_revision,
         apr_pool_t *pool,
         void **file_baton)
{
  return add_or_open_file(name, parent_baton, copyfrom_path, 
                          copyfrom_revision, file_baton, TRUE, pool);
}


static svn_error_t *
open_file(const char *name,
          void *parent_baton,
          svn_revnum_t base_revision,
          apr_pool_t *pool,
          void **file_baton)
{
  return add_or_open_file(name, parent_baton, NULL, base_revision, 
                          file_baton, FALSE, pool);
}


static svn_error_t *
apply_textdelta(void *file_baton, 
                const char *base_checksum,
                apr_pool_t *pool,
                svn_txdelta_window_handler_t *handler,
                void **handler_baton)
{
  struct file_baton *fb = file_baton;
  struct edit_baton *eb = fb->edit_baton;
  apr_pool_t *handler_pool = svn_pool_create(fb->pool);
  struct handler_baton *hb = apr_palloc(handler_pool, sizeof(*hb));
  svn_error_t *err;
  svn_wc_adm_access_t *adm_access;
  const svn_wc_entry_t *ent;
  svn_boolean_t replaced;

  /* Open the text base for reading, unless this is a checkout. */
  hb->source = NULL;

  /* 
     kff todo: what we really need to do here is:
       
     1. See if there's a file or dir by this name already here.
     2. See if it's under revision control.
     3. If both are true, open text-base.
     4. If only 1 is true, bail, because we can't go destroying user's
        files (or as an alternative to bailing, move it to some tmp
        name and somehow tell the user, but communicating with the
        user without erroring is a whole callback system we haven't
        finished inventing yet.)
  */

  /* Before applying incoming svndiff data to text base, make sure
     text base hasn't been corrupted, and that its checksum
     matches the expected base checksum. */
  SVN_ERR(svn_wc_adm_retrieve(&adm_access, eb->adm_access,
                              svn_path_dirname(fb->path, pool), pool));
  SVN_ERR(svn_wc_entry(&ent, fb->path, adm_access, FALSE, pool));

  replaced = ent && ent->schedule == svn_wc_schedule_replace;

  /* Only compare checksums this file has an entry, and the entry has
     a checksum.  If there's no entry, it just means the file is
     created in this update, so there won't be any previously recorded
     checksum to compare against.  If no checksum, well, for backwards
     compatibility we assume that no checksum always matches. */
  if (ent && ent->checksum)
    {
      unsigned char digest[APR_MD5_DIGESTSIZE];
      const char *hex_digest;
      const char *tb;

      if (replaced)
        tb = svn_wc__text_revert_path(fb->path, FALSE, pool);
      else
        tb = svn_wc__text_base_path(fb->path, FALSE, pool);
      SVN_ERR(svn_io_file_checksum(digest, tb, pool));
      hex_digest = svn_md5_digest_to_cstring_display(digest, pool);
      
      /* Compare the base_checksum here, rather than in the window
         handler, because there's no guarantee that the handler will
         see every byte of the base file. */
      if (base_checksum)
        {
          if (strcmp(hex_digest, base_checksum) != 0)
            return svn_error_createf
              (SVN_ERR_WC_CORRUPT_TEXT_BASE, NULL,
               _("Checksum mismatch for '%s'; expected: '%s', actual: '%s'"),
               svn_path_local_style(tb, pool), base_checksum, hex_digest);
        }
      
      if (! replaced && strcmp(hex_digest, ent->checksum) != 0)
        {
          return svn_error_createf
            (SVN_ERR_WC_CORRUPT_TEXT_BASE, NULL,
             _("Checksum mismatch for '%s'; recorded: '%s', actual: '%s'"),
             svn_path_local_style(tb, pool), ent->checksum, hex_digest);
        }
    }

  if (replaced)
    err = svn_wc__open_revert_base(&hb->source, fb->path,
                                   APR_READ,
                                   handler_pool);
  else
    err = svn_wc__open_text_base(&hb->source, fb->path, APR_READ,
                                 handler_pool);

  if (err && !APR_STATUS_IS_ENOENT(err->apr_err))
    {
      if (hb->source)
        {
          if (replaced)
            svn_error_clear(svn_wc__close_revert_base(hb->source, fb->path,
                                                      0, handler_pool));
          else
            svn_error_clear(svn_wc__close_text_base(hb->source, fb->path,
                                                    0, handler_pool));
        }
      svn_pool_destroy(handler_pool);
      return err;
    }
  else if (err)
    {
      svn_error_clear(err);
      hb->source = NULL;  /* make sure */
    }

  /* Open the text base for writing (this will get us a temporary file).  */
  hb->dest = NULL;

  if (replaced)
    err = svn_wc__open_revert_base(&hb->dest, fb->path,
                                   (APR_WRITE | APR_TRUNCATE | APR_CREATE),
                                   handler_pool);
  else
    err = svn_wc__open_text_base(&hb->dest, fb->path,
                                 (APR_WRITE | APR_TRUNCATE | APR_CREATE),
                                 handler_pool);

  if (err)
    {
      if (hb->dest)
        {
          if (replaced)
            svn_error_clear(svn_wc__close_revert_base(hb->dest, fb->path, 0,
                                                      handler_pool));
          else
            svn_error_clear(svn_wc__close_text_base(hb->dest, fb->path, 0,
                                                    handler_pool));
        }
      svn_pool_destroy(handler_pool);
      return err;
    }
  
  /* Prepare to apply the delta.  */
  {
    const char *tmp_path;

    apr_file_name_get(&tmp_path, hb->dest);
    svn_txdelta_apply(svn_stream_from_aprfile(hb->source, handler_pool),
                      svn_stream_from_aprfile(hb->dest, handler_pool),
                      fb->digest, tmp_path, handler_pool,
                      &hb->apply_handler, &hb->apply_baton);
  }
  
  hb->pool = handler_pool;
  hb->fb = fb;
  
  /* We're all set.  */
  *handler_baton = hb;
  *handler = window_handler;

  return SVN_NO_ERROR;
}




static svn_error_t *
change_file_prop(void *file_baton,
                 const char *name,
                 const svn_string_t *value,
                 apr_pool_t *pool)
{
  struct file_baton *fb = file_baton;
  struct edit_baton *eb = fb->edit_baton;
  svn_prop_t *propchange;

  /* Push a new propchange to the file baton's array of propchanges */
  propchange = apr_array_push(fb->propchanges);
  propchange->name = apr_pstrdup(fb->pool, name);
  propchange->value = value ? svn_string_dup(value, fb->pool) : NULL;

  /* Let close_file() know that propchanges are waiting to be
     applied. */
  fb->prop_changed = 1;

  /* Special case: If use-commit-times config variable is set we
     cache the last-changed-date propval so we can use it to set
     the working file's timestamp.  We also want it if this file
     already existed and is obstructing an added file. */
  if ((eb->use_commit_times || fb->existed)
      && (strcmp(name, SVN_PROP_ENTRY_COMMITTED_DATE) == 0)
      && value)
    fb->last_changed_date = apr_pstrdup(fb->pool, value->data);

  return SVN_NO_ERROR;
}


/* Write log commands to merge PROP_CHANGES into the existing properties of
   FILE_PATH.  PROP_CHANGES can contain regular properties as well as
   entryprops and wcprops.  Update *PROP_STATE (unless PROP_STATE is NULL)
   to reflect the result of the regular prop merge.
   Make *LOCK_STATE reflect the possible removal of a lock token from
   FILE_PATH's entryprops.

   ADM_ACCESS is the access baton for FILE_PATH.  Append log commands to
   LOG_ACCUM.  Use POOL for temporary allocations. */
static svn_error_t *
merge_props(svn_stringbuf_t *log_accum,
            svn_wc_notify_state_t *prop_state,
            svn_wc_notify_lock_state_t *lock_state,
            svn_wc_adm_access_t *adm_access,
            const char *file_path,
            const apr_array_header_t *prop_changes,
            apr_pool_t *pool)
{
  apr_array_header_t *regular_props = NULL, *wc_props = NULL,
    *entry_props = NULL;
  const char *base_name;

  svn_path_split(file_path, NULL, &base_name, pool);

  /* Sort the property list into three arrays, based on kind. */
  SVN_ERR(svn_categorize_props(prop_changes,
                               &entry_props, &wc_props, &regular_props,
                               pool));

  /* Always initialize to unknown state. */
  if (prop_state)
    *prop_state = svn_wc_notify_state_unknown;

  /* Merge the 'regular' props into the existing working proplist. */
  if (regular_props)
    {
      /* This will merge the old and new props into a new prop db, and
         write <cp> commands to the logfile to install the merged
         props.  */
      SVN_ERR(svn_wc__merge_props(prop_state,
                                  adm_access, base_name,
                                  NULL /* use base props */,
                                  regular_props, TRUE, FALSE, pool,
                                  &log_accum));
    }
  
  /* If there are any ENTRY PROPS, make sure those get appended to the
     growing log as fields for the file's entry.

     Note that no merging needs to happen; these kinds of props aren't
     versioned, so if the property is present, we overwrite the value. */  
  if (entry_props)
    SVN_ERR(accumulate_entry_props(log_accum, lock_state,
                                   adm_access, base_name,
                                   entry_props, pool));
  else
    *lock_state = svn_wc_notify_lock_state_unchanged;

  /* Possibly write log commands to tweak prop entry timestamp. */
  if (regular_props)
    {
      svn_boolean_t prop_modified;

      /* Are the working file's props locally modified? */
      SVN_ERR(svn_wc_props_modified_p(&prop_modified,
                                      file_path, adm_access,
                                      pool));

      /* Log entry which sets a new property timestamp, but only if
         there are no local changes to the props. */
      if (! prop_modified)
        SVN_ERR(svn_wc__loggy_set_entry_timestamp_from_wc
                (&log_accum, adm_access,
                 base_name, SVN_WC__ENTRY_ATTR_PROP_TIME, pool));
    }

  /* This writes a whole bunch of log commands to install wcprops.  */
  if (wc_props)
    SVN_ERR(accumulate_wcprops(log_accum, adm_access,
                               base_name, wc_props, pool));

  return SVN_NO_ERROR;
}

/* Append, to LOG_ACCUM, log commands to update the entry for NAME in
   ADM_ACCESS with a NEW_REVISION and a NEW_URL (if non-NULL), making sure
   the entry refers to a file and has no absent or deleted state.
   Use POOL for temporary allocations. */
static svn_error_t *
loggy_tweak_entry(svn_stringbuf_t *log_accum,
                  svn_wc_adm_access_t *adm_access,
                  const char *name,
                  svn_revnum_t new_revision,
                  const char *new_URL,
                  apr_pool_t *pool)
{
  /* Write log entry which will bump the revision number.  Also, just
     in case we're overwriting an existing phantom 'deleted' or
     'absent' entry, be sure to remove the hiddenness. */
  svn_wc_entry_t tmp_entry;
  apr_uint64_t modify_flags = SVN_WC__ENTRY_MODIFY_KIND
    | SVN_WC__ENTRY_MODIFY_REVISION
    | SVN_WC__ENTRY_MODIFY_DELETED
    | SVN_WC__ENTRY_MODIFY_ABSENT;


  tmp_entry.revision = new_revision;
  tmp_entry.kind = svn_node_file;
  tmp_entry.deleted = FALSE;
  tmp_entry.absent = FALSE;

  /* Possibly install a *non*-inherited URL in the entry. */
  if (new_URL)
    {
      tmp_entry.url = new_URL;
      modify_flags |= SVN_WC__ENTRY_MODIFY_URL;
    }

  SVN_ERR(svn_wc__loggy_entry_modify(&log_accum, adm_access,
                                     name, &tmp_entry, modify_flags,
                                     pool));

  return SVN_NO_ERROR;
}


/* This is the small planet.  It has the complex responsibility of
 * "integrating" a new revision of a file into a working copy. 
 *
 * Given a FILE_PATH either already under version control, or
 * prepared (see below) to join version control, fully install a
 * NEW_REVISION of the file;  ADM_ACCESS is an access baton with a
 * write lock for the directory containing FILE_PATH.
 *
 * If FILE_PATH is not already under version control (i.e., does not
 * have an entry), then the raw data (for example the new text
 * base and new props) required to put it under version control must
 * be provided by the caller.  See below for details.
 *
 * By "install", we mean: create a new text-base and prop-base, merge
 * any textual and property changes into the working file, and finally
 * update all metadata so that the working copy believes it has a new
 * working revision of the file.  All of this work includes being
 * sensitive to eol translation, keyword substitution, and performing
 * all actions accumulated to existing LOG_ACCUM.
 *
 * If HAS_NEW_TEXT_BASE is TRUE, the administrative area must contain the
 * 'new' text base for NEW_REVISION in the temporary text base location.
 * The temporary text base will be removed after a successful run of the
 * generated log commands.  If there is no text base, HAS_NEW_TEXT_BASE
 * must be FALSE.
 *
 * If USE_OBSTRUCTION is TRUE, FILE_PATH exists but is not already under
 * version control, and FILE_PATH differs from temporary text-base then
 * don't merge any textual changes, instead leave FILE_PATH as-is.
 *
 * The caller also provides the property changes for the file in the
 * PROP_CHANGES array; if there are no prop changes, then the caller must pass 
 * NULL instead.  This argument is an array of svn_prop_t structures, 
 * representing differences against the files existing base properties.
 * (A deletion is represented by setting an svn_prop_t's 'value'
 * field to NULL.)
 *
 * Note that the PROP_CHANGES array is expected to contain all categories of
 * props, not just 'regular' ones that the user sees.  (See enum
 * svn_prop_kind).
 *
 * If CONTENT_STATE is non-null, set *CONTENT_STATE to the state of
 * the file contents after the installation; if return error, the
 * value of *CONTENT_STATE is undefined.
 *
 * If PROP_STATE is non-null, set *PROP_STATE to the state of the
 * properties after the installation; if return error, the value of
 * *PROP_STATE is undefined.
 *
 * If LOCK_STATE is non-null, set it to the state of the lock on the
 * file after the operation; if an error is returned, the value of
 * @a LOCK_STATE is undefined.
 *
 * If NEW_URL is non-null, then this URL will be attached to the file
 * in the 'entries' file.  Otherwise, the file will simply "inherit"
 * its URL from the parent dir.
 *
 * If DIFF3_CMD is non-null, then use it as the diff3 command for
 * any merging; otherwise, use the built-in merge code.
 *
 * If TIMESTAMP_STRING is non-null, then use it to set the
 * timestamp on the final working file.  The string should be
 * formatted for use by svn_time_from_cstring().
 *
 * POOL is used for all bookkeeping work during the installation.
 */
static svn_error_t *
merge_file(svn_stringbuf_t *log_accum,
           svn_wc_notify_state_t *content_state,
           svn_wc_notify_state_t *prop_state,
           svn_wc_notify_lock_state_t *lock_state,
           svn_wc_adm_access_t *adm_access,
           const char *file_path,
           svn_revnum_t new_revision,
           svn_boolean_t has_new_text_base,
           svn_boolean_t use_obstruction,
           const apr_array_header_t *prop_changes,
           const char *new_URL,
           const char *diff3_cmd,
           const char *timestamp_string,
           apr_pool_t *pool)
{
  const char *parent_dir, *base_name;
  const char *new_text_path = NULL;
  svn_boolean_t is_locally_modified;
  svn_boolean_t is_replaced = FALSE;
  svn_boolean_t magic_props_changed = FALSE;
  enum svn_wc_merge_outcome_t merge_outcome = svn_wc_merge_unchanged;
  svn_wc_notify_lock_state_t local_lock_state;

  /* The code flow does not depend upon these being set to NULL, but
     it removes a gcc 3.1 `might be used uninitialized in this
     function' warning. */
  const char *txtb = NULL, *tmp_txtb = NULL;

  /* We need the lock state, even if the caller doesn't. */
  if (! lock_state)
    lock_state = &local_lock_state;

  /* Start by splitting FILE_PATH. */
  svn_path_split(file_path, &parent_dir, &base_name, pool);

  /*
     When this function is called on file F, we assume the following
     things are true:

         - The new pristine text of F, if any, is present at
           .svn/tmp/text-base/F.svn-base

         - The .svn/entries file still reflects the old version of F.

         - .svn/text-base/F.svn-base is the old pristine F.

      The goal is to update the local working copy of F to reflect
      the changes received from the repository, preserving any local
      modifications.
  */

  if (has_new_text_base)
    new_text_path = svn_wc__text_base_path(file_path, TRUE, pool);
      
  /* Determine if any of the propchanges are the "magic" ones that
     might require changing the working file. */
  magic_props_changed = svn_wc__has_magic_property(prop_changes);

  /* Install all kinds of properties.  It is important to do this before
     any file content merging, since that process might expand keywords, in
     which case we want the new entryprops to be in place. */
  SVN_ERR(merge_props(log_accum, prop_state, lock_state, adm_access,
                      file_path, prop_changes, pool));

  /* Has the user made local mods to the working file?  */
  SVN_ERR(svn_wc_text_modified_p2(&is_locally_modified, file_path,
                                  FALSE, use_obstruction, adm_access,
                                  pool));

  /* In the case where the user has replaced a file with a copy it may 
   * not show as locally modified.  So if the file isn't listed as
   * locally modified test to see if it has been replaced.  If so,
   * remember that. */
  if (!is_locally_modified)
    {
      const svn_wc_entry_t *entry;
      SVN_ERR(svn_wc_entry(&entry, file_path, adm_access, FALSE, pool));
      if (entry && entry->schedule == svn_wc_schedule_replace)
        is_replaced = TRUE;
    }

  if (new_text_path)   /* is there a new text-base to install? */
    {
      if (!is_replaced)
        {
          txtb = svn_wc__text_base_path(base_name, FALSE, pool);
          tmp_txtb = svn_wc__text_base_path(base_name, TRUE, pool);
        }
      else
        {
          txtb = svn_wc__text_revert_path(base_name, FALSE, pool);
          tmp_txtb = svn_wc__text_revert_path(base_name, TRUE, pool);
        }
    }
  else if (magic_props_changed) /* no new text base, but... */
    {
      /* Special edge-case: it's possible that this file installation
         only involves propchanges, but that some of those props still
         require a retranslation of the working file. */

      const char *tmptext;

      /* A log command which copies and DEtranslates the working file
         to a tmp-text-base. */
      SVN_ERR(svn_wc_translated_file2(&tmptext, file_path, file_path,
                                      adm_access,
                                      SVN_WC_TRANSLATE_TO_NF
                                      | SVN_WC_TRANSLATE_NO_OUTPUT_CLEANUP,
                                      pool));

      tmptext = svn_path_is_child(parent_dir, tmptext, pool);
      /* A log command that copies the tmp-text-base and REtranslates
         the tmp-text-base back to the working file. */
      SVN_ERR(svn_wc__loggy_copy(&log_accum, NULL, adm_access,
                                 svn_wc__copy_translate,
                                 tmptext, base_name, FALSE, pool));

    }

  /* Set the new revision and URL in the entry and clean up some other
     fields. */
  SVN_ERR(loggy_tweak_entry(log_accum, adm_access, base_name,
                            new_revision, new_URL, pool));

  /* For 'textual' merging, we implement this matrix.

                        Text file                   Binary File
                     -----------------------------------------------
    Local Mods &&    | svn_wc_merge uses diff3, | svn_wc_merge     |
    !USE_OBSTRUCTION | possibly makes backups & | makes backups,   |
                     | marks file as conflicted.| marks conflicted |
                     -----------------------------------------------
    "Local Mods" &&  |        Just leave obstructing file as-is.   |
    USE_OBSTRUCTION  |                                             |
                     -----------------------------------------------
    No Mods          |        Just overwrite working file.         |
                     |                                             |
                     -----------------------------------------------

   So the first thing we do is figure out where we are in the
   matrix. */
  if (new_text_path)
    {
      if (! is_locally_modified && ! is_replaced)
        {
          /* If there are no local mods, who cares whether it's a text
             or binary file!  Just write a log command to overwrite
             any working file with the new text-base.  If newline
             conversion or keyword substitution is activated, this
             will happen as well during the copy. */
          SVN_ERR(svn_wc__loggy_copy(&log_accum, NULL, adm_access,
                                     svn_wc__copy_translate,
                                     tmp_txtb, base_name, FALSE, pool));
        }
      else   /* working file or obstruction is locally modified... */
        {
          svn_node_kind_t wfile_kind = svn_node_unknown;
          
          SVN_ERR(svn_io_check_path(file_path, &wfile_kind, pool));
          if (wfile_kind == svn_node_none) /* working file is missing?! */
            {
              /* Just copy the new text-base to the file. */
              SVN_ERR(svn_wc__loggy_copy(&log_accum, NULL, adm_access,
                                         svn_wc__copy_translate,
                                         tmp_txtb, base_name, FALSE, pool));
            }
          else if (use_obstruction)
            {
              /* A valid obstruction to an added file exists and it's text
                 differs from the added file. */
              svn_wc_entry_t tmp_entry;

              SVN_ERR (svn_time_from_cstring(&(tmp_entry.text_time),
                                             timestamp_string,pool));

              SVN_ERR(svn_wc__loggy_entry_modify(
                        &log_accum, adm_access, base_name, &tmp_entry,
                        SVN_WC__ENTRY_MODIFY_TEXT_TIME, pool));
            }
          else  /* working file exists, and has local mods.*/
            {                  
              /* Now we need to let loose svn_wc_merge2() to merge the
                 textual changes into the working file. */
              const char *oldrev_str, *newrev_str;
              const svn_wc_entry_t *e;
              const char *base;
              
              /* Create strings representing the revisions of the
                 old and new text-bases. */
              SVN_ERR(svn_wc_entry(&e, file_path, adm_access, FALSE, pool));
              if (! e)
                return svn_error_createf(
                  SVN_ERR_UNVERSIONED_RESOURCE, NULL,
                  _("'%s' is not under version control"),
                  svn_path_local_style(file_path, pool));

              oldrev_str = apr_psprintf(pool, ".r%ld",
                                        e->revision);
              newrev_str = apr_psprintf(pool, ".r%ld",
                                        new_revision);

              /* Merge the changes from the old-textbase (TXTB) to
                 new-textbase (TMP_TXTB) into the file we're
                 updating (BASE_NAME). Append commands to update the
                 working copy to LOG_ACCUM. */
              base = svn_wc_adm_access_path(adm_access);
              SVN_ERR(svn_wc__merge_internal
                      (&log_accum, &merge_outcome,
                       svn_path_join(base, txtb, pool),
                       svn_path_join(base, tmp_txtb, pool),
                       svn_path_join(base, base_name, pool),
                       adm_access,
                       oldrev_str, newrev_str, ".mine",
<<<<<<< HEAD
                       FALSE, diff3_cmd, NULL, prop_changes,
=======
                       FALSE, diff3_cmd, NULL,
>>>>>>> db70df81
                       pool));

            } /* end: working file exists and has mods */
        } /* end: working file has mods */
    }  /* end:  "textual" merging process */
  else if (*lock_state == svn_wc_notify_lock_state_unlocked)
    /* If a lock was removed and we didn't update the text contents, we
       might need to set the file read-only. */
    SVN_ERR(svn_wc__loggy_maybe_set_readonly(&log_accum, adm_access,
                                             base_name, pool));

  if (new_text_path)
    {
      /* Write out log commands to set up the new text base and its
         checksum. */

      SVN_ERR(svn_wc__loggy_move(&log_accum, NULL,
                                 adm_access, tmp_txtb, txtb, FALSE, pool));

      SVN_ERR(svn_wc__loggy_set_readonly(&log_accum, adm_access,
                                         txtb, pool));

      /* If the file is replaced don't write the checksum.  Checksum is blank
       * on replaced files */
      if (!is_replaced)
        {
          svn_wc_entry_t tmp_entry;
          unsigned char digest[APR_MD5_DIGESTSIZE];
          SVN_ERR(svn_io_file_checksum(digest, new_text_path, pool));

          tmp_entry.checksum = svn_md5_digest_to_cstring(digest, pool);

          SVN_ERR(svn_wc__loggy_entry_modify(&log_accum, adm_access,
                                             base_name, &tmp_entry,
                                             SVN_WC__ENTRY_MODIFY_CHECKSUM,
                                             pool));
        }
    }

  /* Log commands to handle text-timestamp */
  if (!is_locally_modified)
    {
      if (timestamp_string && !use_obstruction)
        /* Adjust working copy file unless this file is an allowed
           obstruction. */
        SVN_ERR(svn_wc__loggy_set_timestamp(&log_accum, adm_access,
                                            base_name, timestamp_string,
                                            pool));

      if (new_text_path || magic_props_changed)
        /* Adjust entries file to match working file */
        SVN_ERR(svn_wc__loggy_set_entry_timestamp_from_wc
                (&log_accum, adm_access,
                 base_name, SVN_WC__ENTRY_ATTR_TEXT_TIME, pool));
    }


  if (content_state)
    {
      /* Initialize the state of our returned value. */
      *content_state = svn_wc_notify_state_unknown;
      
      /* This is kind of interesting.  Even if no new text was
         installed (i.e., new_text_path was null), we could still
         report a pre-existing conflict state.  Say a file, already
         in a state of textual conflict, receives prop mods during an
         update.  Then we'll notify that it has text conflicts.  This
         seems okay to me.  I guess.  I dunno.  You? */

      if (merge_outcome == svn_wc_merge_conflict)
        *content_state = svn_wc_notify_state_conflicted;
      else if (new_text_path)
        {
          if (is_locally_modified)
            *content_state = svn_wc_notify_state_merged;
          else
            *content_state = svn_wc_notify_state_changed;
        }
      else
        *content_state = svn_wc_notify_state_unchanged;
    }

  return SVN_NO_ERROR;
}


/* Mostly a wrapper around merge_file. */
static svn_error_t *
close_file(void *file_baton,
           const char *text_checksum,
           apr_pool_t *pool)
{
  struct file_baton *fb = file_baton;
  struct edit_baton *eb = fb->edit_baton;
  const char *parent_path;
  apr_array_header_t *propchanges = NULL;
  svn_wc_notify_state_t content_state, prop_state;
  svn_wc_notify_lock_state_t lock_state;
  svn_wc_adm_access_t *adm_access;
  svn_stringbuf_t *log_accum;

  /* window-handler assembles new pristine text in .svn/tmp/text-base/  */
  if (fb->text_changed && text_checksum)
    {
      const char *real_sum = svn_md5_digest_to_cstring(fb->digest, pool);
          
      if (real_sum && (strcmp(text_checksum, real_sum) != 0))
        return svn_error_createf
          (SVN_ERR_CHECKSUM_MISMATCH, NULL,
           _("Checksum mismatch for '%s'; expected: '%s', actual: '%s'"),
           svn_path_local_style(fb->path, pool), text_checksum, real_sum);
    }

  if (fb->prop_changed)
    propchanges = fb->propchanges;

  parent_path = svn_path_dirname(fb->path, pool);
    
  SVN_ERR(svn_wc_adm_retrieve(&adm_access, eb->adm_access, 
                              parent_path, pool));

  /* Accumulate log commands in this buffer until we're ready to
     write the log. */
  log_accum = svn_stringbuf_create("", pool);

  SVN_ERR(merge_file(log_accum,
                     &content_state,
                     &prop_state,
                     &lock_state,
                     adm_access,
                     fb->path,
                     (*eb->target_revision),
                     fb->text_changed,
                     fb->existed,
                     propchanges,
                     fb->new_URL,
                     eb->diff3_cmd,
                     fb->last_changed_date,
                     pool));

  /* Write our accumulation of log entries into a log file */
  SVN_ERR(svn_wc__write_log(adm_access, fb->dir_baton->log_number,
                            log_accum, pool));

  fb->dir_baton->log_number++;

  /* We have one less referrer to the directory's bump information. */
  SVN_ERR(maybe_bump_dir_info(eb, fb->bump_info, pool));

  if (((content_state != svn_wc_notify_state_unchanged) ||
       (prop_state != svn_wc_notify_state_unchanged) ||
       (lock_state != svn_wc_notify_lock_state_unchanged)) &&
      eb->notify_func)
    {
      svn_wc_notify_t *notify
        = svn_wc_create_notify(fb->path,
                               (fb->existed
                                ? svn_wc_notify_exists
                                : (fb->added
                                   ? svn_wc_notify_update_add
                                   : svn_wc_notify_update_update)),
                               pool);
      notify->kind = svn_node_file;
      notify->content_state = content_state;
      notify->prop_state = prop_state;
      notify->lock_state = lock_state;
      /* ### use merge_file() mimetype here */
      (*eb->notify_func)(eb->notify_baton, notify, pool);
    }
  return SVN_NO_ERROR;  
}


static svn_error_t *
close_edit(void *edit_baton,
           apr_pool_t *pool)
{
  struct edit_baton *eb = edit_baton;
  const char *target_path = svn_path_join(eb->anchor, eb->target, pool);
  int log_number = 0;

  /* If there is a target and that target is missing, then it
     apparently wasn't re-added by the update process, so we'll
     pretend that the editor deleted the entry.  The helper function
     do_entry_deletion() will take care of the necessary steps.  */
  if ((*eb->target) && (svn_wc__adm_missing(eb->adm_access, target_path)))
    SVN_ERR(do_entry_deletion(eb, eb->anchor, eb->target, &log_number,
                              pool));

  /* The editor didn't even open the root; we have to take care of
     some cleanup stuffs. */
  if (! eb->root_opened)
    {
      /* We need to "un-incomplete" the root directory. */
      SVN_ERR(complete_directory(eb, eb->anchor, TRUE, pool));
    }

  
  /* By definition, anybody "driving" this editor for update or switch
     purposes at a *minimum* must have called set_target_revision() at
     the outset, and close_edit() at the end -- even if it turned out
     that no changes ever had to be made, and open_root() was never
     called.  That's fine.  But regardless, when the edit is over,
     this editor needs to make sure that *all* paths have had their
     revisions bumped to the new target revision. */

  /* Make sure our update target now has the new working revision.
     Also, if this was an 'svn switch', then rewrite the target's
     url.  All of this tweaking might happen recursively!  Note
     that if eb->target is NULL, that's okay (albeit "sneaky",
     some might say).  */
  
  /* Extra check: if the update did nothing but make its target
     'deleted', then do *not* run cleanup on the target, as it
     will only remove the deleted entry!  */
  if (! eb->target_deleted)
    SVN_ERR(svn_wc__do_update_cleanup(target_path,
                                      eb->adm_access,
                                      eb->recurse,
                                      eb->switch_url,
                                      eb->repos,
                                      *(eb->target_revision),
                                      eb->notify_func,
                                      eb->notify_baton,
                                      TRUE,
                                      eb->pool));

  /* The edit is over, free its pool.
     ### No, this is wrong.  Who says this editor/baton won't be used
     again?  But the change is not merely to remove this call.  We
     should also make eb->pool not be a subpool (see make_editor),
     and change callers of svn_client_{checkout,update,switch} to do
     better pool management. ### */
  svn_pool_destroy(eb->pool);
  
  return SVN_NO_ERROR;
}



/*** Returning editors. ***/

/* Helper for the three public editor-supplying functions. */
static svn_error_t *
make_editor(svn_revnum_t *target_revision,
            svn_wc_adm_access_t *adm_access,
            const char *anchor,
            const char *target,
            svn_boolean_t use_commit_times,
            const char *switch_url,
            svn_boolean_t recurse,
            svn_boolean_t allow_unver_obstructions,
            svn_wc_notify_func2_t notify_func,
            void *notify_baton,
            svn_cancel_func_t cancel_func,
            void *cancel_baton,
            const char *diff3_cmd,
            const svn_delta_editor_t **editor,
            void **edit_baton,
            svn_wc_traversal_info_t *traversal_info,
            apr_pool_t *pool)
{
  struct edit_baton *eb;
  apr_pool_t *subpool = svn_pool_create(pool);
  svn_delta_editor_t *tree_editor = svn_delta_default_editor(subpool);
  const svn_wc_entry_t *entry;

  /* Get the anchor entry, so we can fetch the repository root. */
  SVN_ERR(svn_wc_entry(&entry, anchor, adm_access, FALSE, pool));

  /* Disallow a switch operation to change the repository root of the target,
     if that is known. */
  if (switch_url && entry && entry->repos &&
      ! svn_path_is_ancestor(entry->repos, switch_url))
    return svn_error_createf 
      (SVN_ERR_WC_INVALID_SWITCH, NULL,
       _("'%s'\n"
         "is not the same repository as\n"
         "'%s'"), switch_url, entry->repos);

  /* Construct an edit baton. */
  eb = apr_pcalloc(subpool, sizeof(*eb));
  eb->pool                     = subpool;
  eb->use_commit_times         = use_commit_times;
  eb->target_revision          = target_revision;
  eb->switch_url               = switch_url;
  eb->repos                    = entry ? entry->repos : NULL;
  eb->adm_access               = adm_access;
  eb->anchor                   = anchor;
  eb->target                   = target;
  eb->recurse                  = recurse;
  eb->notify_func              = notify_func;
  eb->notify_baton             = notify_baton;
  eb->traversal_info           = traversal_info;
  eb->diff3_cmd                = diff3_cmd;
  eb->cancel_func              = cancel_func;
  eb->cancel_baton             = cancel_baton;
  eb->allow_unver_obstructions = allow_unver_obstructions;

  /* Construct an editor. */
  tree_editor->set_target_revision = set_target_revision;
  tree_editor->open_root = open_root;
  tree_editor->delete_entry = delete_entry;
  tree_editor->add_directory = add_directory;
  tree_editor->open_directory = open_directory;
  tree_editor->change_dir_prop = change_dir_prop;
  tree_editor->close_directory = close_directory;
  tree_editor->absent_directory = absent_directory;
  tree_editor->add_file = add_file;
  tree_editor->open_file = open_file;
  tree_editor->apply_textdelta = apply_textdelta;
  tree_editor->change_file_prop = change_file_prop;
  tree_editor->close_file = close_file;
  tree_editor->absent_file = absent_file;
  tree_editor->close_edit = close_edit;

  SVN_ERR(svn_delta_get_cancellation_editor(cancel_func,
                                            cancel_baton,
                                            tree_editor,
                                            eb,
                                            editor,
                                            edit_baton,
                                            pool));

  return SVN_NO_ERROR;
}


svn_error_t *
svn_wc_get_update_editor3(svn_revnum_t *target_revision,
                          svn_wc_adm_access_t *anchor,
                          const char *target,
                          svn_boolean_t use_commit_times,
                          svn_boolean_t recurse,
                          svn_boolean_t allow_unver_obstructions,
                          svn_wc_notify_func2_t notify_func,
                          void *notify_baton,
                          svn_cancel_func_t cancel_func,
                          void *cancel_baton,
                          const char *diff3_cmd,
                          const svn_delta_editor_t **editor,
                          void **edit_baton,
                          svn_wc_traversal_info_t *traversal_info,
                          apr_pool_t *pool)
{
  return make_editor(target_revision, anchor, svn_wc_adm_access_path(anchor),
                     target, use_commit_times, NULL, recurse,
                     allow_unver_obstructions, notify_func, notify_baton,
                     cancel_func, cancel_baton, diff3_cmd, editor,
                     edit_baton, traversal_info, pool);
}


svn_error_t *
svn_wc_get_update_editor2(svn_revnum_t *target_revision,
                          svn_wc_adm_access_t *anchor,
                          const char *target,
                          svn_boolean_t use_commit_times,
                          svn_boolean_t recurse,
                          svn_wc_notify_func2_t notify_func,
                          void *notify_baton,
                          svn_cancel_func_t cancel_func,
                          void *cancel_baton,
                          const char *diff3_cmd,
                          const svn_delta_editor_t **editor,
                          void **edit_baton,
                          svn_wc_traversal_info_t *traversal_info,
                          apr_pool_t *pool)
{
  return svn_wc_get_update_editor3(target_revision, anchor, target,
                                   use_commit_times, recurse, FALSE,
                                   notify_func, notify_baton, cancel_func,
                                   cancel_baton, diff3_cmd, editor,
                                   edit_baton, traversal_info, pool);
}

svn_error_t *
svn_wc_get_update_editor(svn_revnum_t *target_revision,
                         svn_wc_adm_access_t *anchor,
                         const char *target,
                         svn_boolean_t use_commit_times,
                         svn_boolean_t recurse,
                         svn_wc_notify_func_t notify_func,
                         void *notify_baton,
                         svn_cancel_func_t cancel_func,
                         void *cancel_baton,
                         const char *diff3_cmd,
                         const svn_delta_editor_t **editor,
                         void **edit_baton,
                         svn_wc_traversal_info_t *traversal_info,
                         apr_pool_t *pool)
{
  svn_wc__compat_notify_baton_t *nb = apr_palloc(pool, sizeof(*nb));
  nb->func = notify_func;
  nb->baton = notify_baton;
  
  return svn_wc_get_update_editor3(target_revision, anchor, target,
                                   use_commit_times, recurse, FALSE,
                                   svn_wc__compat_call_notify_func, nb,
                                   cancel_func, cancel_baton, diff3_cmd,
                                   editor, edit_baton, traversal_info, pool);
}

svn_error_t *
svn_wc_get_switch_editor3(svn_revnum_t *target_revision,
                          svn_wc_adm_access_t *anchor,
                          const char *target,
                          const char *switch_url,
                          svn_boolean_t use_commit_times,
                          svn_boolean_t recurse,
                          svn_boolean_t allow_unver_obstructions,
                          svn_wc_notify_func2_t notify_func,
                          void *notify_baton,
                          svn_cancel_func_t cancel_func,
                          void *cancel_baton,
                          const char *diff3_cmd,
                          const svn_delta_editor_t **editor,
                          void **edit_baton,
                          svn_wc_traversal_info_t *traversal_info,
                          apr_pool_t *pool)
{
  assert(switch_url);

  return make_editor(target_revision, anchor, svn_wc_adm_access_path(anchor),
                     target, use_commit_times, switch_url, recurse,
                     allow_unver_obstructions, notify_func, notify_baton,
                     cancel_func, cancel_baton, diff3_cmd, editor,
                     edit_baton, traversal_info, pool);
}

svn_error_t *
svn_wc_get_switch_editor2(svn_revnum_t *target_revision,
                          svn_wc_adm_access_t *anchor,
                          const char *target,
                          const char *switch_url,
                          svn_boolean_t use_commit_times,
                          svn_boolean_t recurse,
                          svn_wc_notify_func2_t notify_func,
                          void *notify_baton,
                          svn_cancel_func_t cancel_func,
                          void *cancel_baton,
                          const char *diff3_cmd,
                          const svn_delta_editor_t **editor,
                          void **edit_baton,
                          svn_wc_traversal_info_t *traversal_info,
                          apr_pool_t *pool)
{
  assert(switch_url);

  return svn_wc_get_switch_editor3(target_revision, anchor, target,
                                   switch_url, use_commit_times, recurse,
                                   FALSE, notify_func, notify_baton,
                                   cancel_func, cancel_baton, diff3_cmd,
                                   editor, edit_baton, traversal_info,
                                   pool);
}

svn_error_t *
svn_wc_get_switch_editor(svn_revnum_t *target_revision,
                         svn_wc_adm_access_t *anchor,
                         const char *target,
                         const char *switch_url,
                         svn_boolean_t use_commit_times,
                         svn_boolean_t recurse,
                         svn_wc_notify_func_t notify_func,
                         void *notify_baton,
                         svn_cancel_func_t cancel_func,
                         void *cancel_baton,
                         const char *diff3_cmd,
                         const svn_delta_editor_t **editor,
                         void **edit_baton,
                         svn_wc_traversal_info_t *traversal_info,
                         apr_pool_t *pool)
{
  svn_wc__compat_notify_baton_t *nb = apr_palloc(pool, sizeof(*nb));
  nb->func = notify_func;
  nb->baton = notify_baton;

  return svn_wc_get_switch_editor3(target_revision, anchor, target,
                                   switch_url, use_commit_times, recurse,
                                   FALSE, svn_wc__compat_call_notify_func, nb,
                                   cancel_func, cancel_baton, diff3_cmd,
                                   editor, edit_baton, traversal_info, pool);
}
                                    

svn_wc_traversal_info_t *
svn_wc_init_traversal_info(apr_pool_t *pool)
{
  svn_wc_traversal_info_t *ti = apr_palloc(pool, sizeof(*ti));
  
  ti->pool           = pool;
  ti->externals_old  = apr_hash_make(pool);
  ti->externals_new  = apr_hash_make(pool);
  
  return ti;
}


void
svn_wc_edited_externals(apr_hash_t **externals_old,
                        apr_hash_t **externals_new,
                        svn_wc_traversal_info_t *traversal_info)
{
  *externals_old = traversal_info->externals_old;
  *externals_new = traversal_info->externals_new;
}



/* THE GOAL

   Note the following actions, where X is the thing we wish to update,
   P is a directory whose repository URL is the parent of
   X's repository URL, N is directory whose repository URL is *not*
   the parent directory of X (including the case where N is not a
   versioned resource at all):

      1.  `svn up .' from inside X.
      2.  `svn up ...P/X' from anywhere.
      3.  `svn up ...N/X' from anywhere.

   For the purposes of the discussion, in the '...N/X' situation, X is
   said to be a "working copy (WC) root" directory.

   Now consider the four cases for X's type (file/dir) in the working
   copy vs. the repository:

      A.  dir in working copy, dir in repos.
      B.  dir in working copy, file in repos.
      C.  file in working copy, dir in repos.
      D.  file in working copy, file in repos.

   Here are the results we expect for each combination of the above:

      1A. Successfully update X.
      1B. Error (you don't want to remove your current working
          directory out from underneath the application).
      1C. N/A (you can't be "inside X" if X is a file).
      1D. N/A (you can't be "inside X" if X is a file).

      2A. Successfully update X.
      2B. Successfully update X.
      2C. Successfully update X.
      2D. Successfully update X.

      3A. Successfully update X.
      3B. Error (you can't create a versioned file X inside a
          non-versioned directory).
      3C. N/A (you can't have a versioned file X in directory that is
          not its repository parent).
      3D. N/A (you can't have a versioned file X in directory that is
          not its repository parent).

   To summarize, case 2 always succeeds, and cases 1 and 3 always fail
   (or can't occur) *except* when the target is a dir that remains a
   dir after the update.

   ACCOMPLISHING THE GOAL

   Updates are accomplished by driving an editor, and an editor is
   "rooted" on a directory.  So, in order to update a file, we need to
   break off the basename of the file, rooting the editor in that
   file's parent directory, and then updating only that file, not the
   other stuff in its parent directory.

   Secondly, we look at the case where we wish to update a directory.
   This is typically trivial.  However, one problematic case, exists
   when we wish to update a directory that has been removed from the
   repository and replaced with a file of the same name.  If we root
   our edit at the initial directory, there is no editor mechanism for
   deleting that directory and replacing it with a file (this would be
   like having an editor now anchored on a file, which is disallowed).

   All that remains is to have a function with the knowledge required
   to properly decide where to root our editor, and what to act upon
   with that now-rooted editor.  Given a path to be updated, this
   function should conditionally split that path into an "anchor" and
   a "target", where the "anchor" is the directory at which the update
   editor is rooted (meaning, editor->open_root() is called with
   this directory in mind), and the "target" is the actual intended
   subject of the update.

   svn_wc_get_actual_target() is that function.

   So, what are the conditions?

   Case I: Any time X is '.' (implying it is a directory), we won't
   lop off a basename.  So we'll root our editor at X, and update all
   of X.

   Cases II & III: Any time we are trying to update some path ...N/X,
   we again will not lop off a basename.  We can't root an editor at
   ...N with X as a target, either because ...N isn't a versioned
   resource at all (Case II) or because X is X is not a child of ...N
   in the repository (Case III).  We root at X, and update X.

   Cases IV-???: We lop off a basename when we are updating a
   path ...P/X, rooting our editor at ...P and updating X, or when X
   is missing from disk.

   These conditions apply whether X is a file or directory.

   ---

   As it turns out, commits need to have a similar check in place,
   too, specifically for the case where a single directory is being
   committed (we have to anchor at that directory's parent in case the
   directory itself needs to be modified) */
static svn_error_t *
check_wc_root(svn_boolean_t *wc_root,
              svn_node_kind_t *kind,
              const char *path, 
              svn_wc_adm_access_t *adm_access,
              apr_pool_t *pool)
{
  const char *parent, *base_name;
  const svn_wc_entry_t *p_entry, *entry;
  svn_error_t *err;
  svn_wc_adm_access_t *p_access;

  /* Go ahead and initialize our return value to the most common
     (code-wise) values. */
  *wc_root = TRUE;

  /* Get our ancestry.  In the event that the path is unversioned,
     treat it as if it were a file so that the anchor will be the
     parent directory. */
  SVN_ERR(svn_wc_entry(&entry, path, adm_access, FALSE, pool));
  if (kind)
    *kind = entry ? entry->kind : svn_node_file;

  /* If PATH is the current working directory, we have no choice but
     to consider it a WC root (we can't examine its parent at all) */
  if (svn_path_is_empty(path))
    return SVN_NO_ERROR;

  /* If this is the root folder (of a drive), it should be the WC 
     root too. */
  if (svn_path_is_root(path, strlen(path), pool))
    return SVN_NO_ERROR;

  /* If we cannot get an entry for PATH's parent, PATH is a WC root. */
  p_entry = NULL;
  svn_path_split(path, &parent, &base_name, pool);
  SVN_ERR(svn_wc__adm_retrieve_internal(&p_access, adm_access, parent,
                                        pool));
  err = SVN_NO_ERROR;
  if (! p_access)
    /* For historical reasons we cannot rely on the caller having opened
       the parent, so try it here.  I'd like this bit to go away.  */
    err = svn_wc_adm_probe_open3(&p_access, NULL, parent, FALSE, 0,
                                 NULL, NULL, pool);

  if (! err)
    err = svn_wc_entry(&p_entry, parent, p_access, FALSE, pool);

  if (err || (! p_entry))
    {
      svn_error_clear(err);
      return SVN_NO_ERROR;
    }
  
  /* If the parent directory has no url information, something is
     messed up.  Bail with an error. */
  if (! p_entry->url)
    return svn_error_createf 
      (SVN_ERR_ENTRY_MISSING_URL, NULL,
       _("'%s' has no ancestry information"),
       svn_path_local_style(parent, pool));

  /* If PATH's parent in the WC is not its parent in the repository,
     PATH is a WC root. */
  if (entry && entry->url 
      && (strcmp(svn_path_url_add_component(p_entry->url, base_name, pool),
                 entry->url) != 0))
    return SVN_NO_ERROR;

  /* If PATH's parent in the repository is not its parent in the WC,
     PATH is a WC root. */
  SVN_ERR(svn_wc_entry(&p_entry, path, p_access, FALSE, pool));
  if (! p_entry)
      return SVN_NO_ERROR;

  /* If we have not determined that PATH is a WC root by now, it must
     not be! */
  *wc_root = FALSE;
  return SVN_NO_ERROR;
}


svn_error_t *
svn_wc_is_wc_root(svn_boolean_t *wc_root,
                  const char *path,
                  svn_wc_adm_access_t *adm_access,
                  apr_pool_t *pool)
{
  return check_wc_root(wc_root, NULL, path, adm_access, pool);
}


svn_error_t *
svn_wc_get_actual_target(const char *path,
                         const char **anchor,
                         const char **target,
                         apr_pool_t *pool)
{
  svn_wc_adm_access_t *adm_access;
  svn_boolean_t is_wc_root;
  svn_node_kind_t kind;

  SVN_ERR(svn_wc_adm_probe_open3(&adm_access, NULL, path, FALSE, 0,
                                 NULL, NULL, pool));
  SVN_ERR(check_wc_root(&is_wc_root, &kind, path, adm_access, pool));
  SVN_ERR(svn_wc_adm_close(adm_access));

  /* If PATH is not a WC root, or if it is a file, lop off a basename. */
  if ((! is_wc_root) || (kind == svn_node_file))
    {
      svn_path_split(path, anchor, target, pool);
    }
  else
    {
      *anchor = apr_pstrdup(pool, path);
      *target = "";
    }

  return SVN_NO_ERROR;
}

/* Write, to LOG_ACCUM, commands to install properties for an added DST_PATH.
   NEW_BASE_PROPS and NEW_PROPS are base and working properties, respectively.
   BASE_PROPS can contain entryprops and wcprops as well.  ADM_ACCESS must
   be an access baton for DST_PATH.
   Use @a POOL for temporary allocations. */
static svn_error_t *
install_added_props(svn_stringbuf_t *log_accum,
                    svn_wc_adm_access_t *adm_access,
                    const char *dst_path,
                    apr_hash_t *new_base_props,
                    apr_hash_t *new_props,
                    apr_pool_t *pool)
{
  apr_array_header_t *regular_props = NULL, *wc_props = NULL,
    *entry_props = NULL;
  const char *base_name = svn_path_basename(dst_path, pool);

  /* Categorize the base properties. */
  {
    apr_array_header_t *prop_array;
    int i;

    /* Diff an empty prop has against the new base props gives us an array
       of all props. */
    SVN_ERR(svn_prop_diffs(&prop_array, new_base_props,
                           apr_hash_make(pool), pool));
    SVN_ERR(svn_categorize_props(prop_array,
                                 &entry_props, &wc_props, &regular_props,
                                 pool));
    
    /* Put regular props back into a hash table. */
    new_base_props = apr_hash_make(pool);
    for (i = 0; i < regular_props->nelts; ++i)
      {
        const svn_prop_t *prop = &APR_ARRAY_IDX(regular_props, i, svn_prop_t);

        apr_hash_set(new_base_props, prop->name, APR_HASH_KEY_STRING,
                     prop->value);
      }
  }  

  /* Install base and working props. */
  SVN_ERR(svn_wc__install_props(&log_accum, adm_access, base_name,
                                new_base_props,
                                new_props ? new_props : new_base_props,
                                TRUE, pool));

  /* Install the entry props. */
  SVN_ERR(accumulate_entry_props(log_accum, NULL,
                                 adm_access, base_name,
                                 entry_props, pool));

  /* This writes a whole bunch of log commands to install wcprops.  */
  SVN_ERR(accumulate_wcprops(log_accum, adm_access,
                             base_name, wc_props, pool));

  return SVN_NO_ERROR;
}

svn_error_t *
svn_wc_add_repos_file2(const char *dst_path,
                       svn_wc_adm_access_t *adm_access,
                       const char *new_text_base_path,
                       const char *new_text_path,
                       apr_hash_t *new_base_props,
                       apr_hash_t *new_props,
                       const char *copyfrom_url,
                       svn_revnum_t copyfrom_rev,
                       apr_pool_t *pool)
{
  const char *new_URL;
  const char *adm_path = svn_wc_adm_access_path(adm_access);
  const char *tmp_text_base_path =
    svn_wc__text_base_path(dst_path, TRUE, pool);
  const char *local_tmp_text_base_path =
    svn_path_is_child(adm_path, tmp_text_base_path, pool);
  const char *text_base_path =
    svn_wc__text_base_path(dst_path, FALSE, pool);
  const char *local_text_base_path =
    svn_path_is_child(adm_path, text_base_path, pool);
  const svn_wc_entry_t *ent;
  const svn_wc_entry_t *dst_entry;
  svn_stringbuf_t *log_accum;
  const char *dir_name, *base_name;

  svn_path_split(dst_path, &dir_name, &base_name, pool);

  /* Fabricate the anticipated new URL of the target and check the
     copyfrom URL to be in the same repository. */
  {
    SVN_ERR(svn_wc_entry(&ent, dir_name, adm_access, FALSE, pool));
    if (! ent)
      return svn_error_createf(SVN_ERR_UNVERSIONED_RESOURCE, NULL,
                               _("'%s' is not under version control"),
                               svn_path_local_style(dir_name, pool));

    new_URL = svn_path_url_add_component(ent->url, base_name, pool);

    if (copyfrom_url && ent->repos &&
        ! svn_path_is_ancestor(ent->repos, copyfrom_url))
      return svn_error_createf(SVN_ERR_UNSUPPORTED_FEATURE, NULL,
                               _("Copyfrom-url '%s' has different repository"
                                 " root than '%s'"),
                               copyfrom_url, ent->repos);
  }

  /* Accumulate log commands in this buffer until we're ready to close
     and run the log.  */
  log_accum = svn_stringbuf_create("", pool);

  /* If we're replacing the file then we need to save the destination files
     text base and prop base before replacing it. This allows us to revert
     the entire change. */
  SVN_ERR(svn_wc_entry(&dst_entry, dst_path, adm_access, FALSE, pool));
  if (dst_entry && dst_entry->schedule == svn_wc_schedule_delete)
    {
      const char *full_path = svn_wc_adm_access_path(adm_access);
      const char *dst_rtext = svn_wc__text_revert_path(base_name, FALSE,
                                                       pool);
      const char *dst_txtb = svn_wc__text_base_path(base_name, FALSE, pool);
      const char *dst_rprop;
      const char *dst_bprop;
      svn_node_kind_t kind;

      SVN_ERR(svn_wc__prop_revert_path(&dst_rprop, base_name,
                                       svn_node_file, FALSE, pool));

      SVN_ERR(svn_wc__prop_base_path(&dst_bprop, base_name,
                                     svn_node_file, FALSE, pool));

      SVN_ERR(svn_wc__loggy_move(&log_accum, NULL,
                                 adm_access, dst_txtb, dst_rtext,
                                 FALSE, pool));

      /* If prop base exist, copy it to revert base. */
      SVN_ERR(svn_io_check_path(svn_path_join(full_path, dst_bprop, pool),
                                &kind, pool));
      if (kind == svn_node_file)
        SVN_ERR(svn_wc__loggy_move(&log_accum, NULL,
                                   adm_access, dst_bprop, dst_rprop,
                                   FALSE, pool));
      else if (kind == svn_node_none)
        {
          /* If there wasn't any prop base we still need an empty revert
             propfile, otherwise a revert won't know that a change to the
             props needs to be made (it'll just see no file, and do nothing).
             So manufacture an empty propfile and force it to be written out. */

          apr_hash_t *empty_hash = apr_hash_make(pool);
          const char *propfile_path;

          SVN_ERR(svn_wc__prop_path(&propfile_path, base_name,
                                           svn_node_file, TRUE, pool));

          SVN_ERR(svn_wc__save_prop_file(svn_path_join(full_path,
                                                       propfile_path,
                                                       pool),
                                         empty_hash, TRUE, pool));

          SVN_ERR(svn_wc__loggy_move(&log_accum, NULL,
                                     adm_access, propfile_path, dst_rprop,
                                     FALSE, pool));
        }
    }
  
  /* Schedule this for addition first, before the entry exists.
   * Otherwise we'll get bounced out with an error about scheduling
   * an already-versioned item for addition.
   */
  {
    svn_wc_entry_t tmp_entry;
    apr_uint64_t modify_flags = SVN_WC__ENTRY_MODIFY_SCHEDULE;

    tmp_entry.schedule = svn_wc_schedule_add;

    if (copyfrom_url)
      {
        assert(SVN_IS_VALID_REVNUM(copyfrom_rev));

        tmp_entry.copyfrom_url = copyfrom_url;
        tmp_entry.copyfrom_rev = copyfrom_rev;
        tmp_entry.copied = TRUE;

        modify_flags |= SVN_WC__ENTRY_MODIFY_COPYFROM_URL
          | SVN_WC__ENTRY_MODIFY_COPYFROM_REV
          | SVN_WC__ENTRY_MODIFY_COPIED;
      }

    SVN_ERR(svn_wc__loggy_entry_modify(&log_accum, adm_access,
                                       base_name, &tmp_entry,
                                       modify_flags, pool));
  }

  /* Set the new revision number and URL in the entry and clean up some other
     fields. */
  SVN_ERR(loggy_tweak_entry(log_accum, adm_access, base_name,
                            dst_entry ? dst_entry->revision : ent->revision,
                            new_URL, pool));

  SVN_ERR(install_added_props(log_accum, adm_access, dst_path,
                              new_base_props, new_props, pool));

  /* Make sure the text base is where our log file can refer to it. */
  if (strcmp(tmp_text_base_path, new_text_base_path) != 0)
    SVN_ERR(svn_io_file_move(new_text_base_path, tmp_text_base_path,
                             pool));

  /* Install working file. */
  if (new_text_path)
    {
      /* If the caller gave us a new working file, move it in place. */
      const char *tmp_text_path;
      const char *local_tmp_text_path;

      /* Move new text to temporary file in adm_access. */
      SVN_ERR(svn_wc_create_tmp_file2(NULL, &tmp_text_path, adm_path,
                                      svn_io_file_del_none, pool));

      SVN_ERR(svn_io_file_move(new_text_path, tmp_text_path, pool));

      local_tmp_text_path = svn_path_is_child(adm_path, tmp_text_path, pool);
      /* Translate/rename new temporary text file to working text. */
      if (svn_wc__has_special_property(new_base_props))
        {
          SVN_ERR(svn_wc__loggy_copy(&log_accum, NULL, adm_access,
                                     svn_wc__copy_translate_special_only,
                                     local_tmp_text_path,
                                     base_name, FALSE, pool));
          /* Remove the copy-source, making it look like a move */
          SVN_ERR(svn_wc__loggy_remove(&log_accum, adm_access,
                                       local_tmp_text_path, pool));
        }
      else
        SVN_ERR(svn_wc__loggy_move(&log_accum, NULL, adm_access,
                                   local_tmp_text_path, base_name,
                                   FALSE, pool));
      SVN_ERR(svn_wc__loggy_maybe_set_readonly(&log_accum, adm_access,
                                               base_name, pool));
    }
  else
    {
      /* No working file provided by the caller, copy and translate the
         text base. */
      SVN_ERR(svn_wc__loggy_copy(&log_accum, NULL, adm_access,
                                 svn_wc__copy_translate,
                                 local_tmp_text_base_path, base_name, FALSE,
                                 pool));
      SVN_ERR(svn_wc__loggy_set_entry_timestamp_from_wc
              (&log_accum, adm_access,
               base_name, SVN_WC__ENTRY_ATTR_TEXT_TIME, pool));
    }

  /* Install new text base. */
  {
    unsigned char digest[APR_MD5_DIGESTSIZE];
    svn_wc_entry_t tmp_entry;
      
    /* Write out log commands to set up the new text base and its
       checksum. */
    SVN_ERR(svn_wc__loggy_move(&log_accum, NULL,
                               adm_access, local_tmp_text_base_path,
                               local_text_base_path, FALSE, pool));
    SVN_ERR(svn_wc__loggy_set_readonly(&log_accum, adm_access,
                                       local_text_base_path, pool));

    SVN_ERR(svn_io_file_checksum(digest, tmp_text_base_path, pool));

    tmp_entry.checksum = svn_md5_digest_to_cstring(digest, pool);
    SVN_ERR(svn_wc__loggy_entry_modify(&log_accum, adm_access,
                                       base_name, &tmp_entry,
                                       SVN_WC__ENTRY_MODIFY_CHECKSUM,
                                       pool));
  }


  /* Write our accumulation of log entries into a log file */
  SVN_ERR(svn_wc__write_log(adm_access, 0, log_accum, pool));

  SVN_ERR(svn_wc__run_log(adm_access, NULL, pool));

  return SVN_NO_ERROR;
}


svn_error_t *
svn_wc_add_repos_file(const char *dst_path,
                      svn_wc_adm_access_t *adm_access,
                      const char *new_text_path,
                      apr_hash_t *new_props,
                      const char *copyfrom_url,
                      svn_revnum_t copyfrom_rev,
                      apr_pool_t *pool)
{
  return svn_wc_add_repos_file2(dst_path, adm_access,
                                new_text_path, NULL,
                                new_props, NULL,
                                copyfrom_url, copyfrom_rev,
                                pool);
}<|MERGE_RESOLUTION|>--- conflicted
+++ resolved
@@ -86,9 +86,6 @@
 
   /* Was the update-target deleted?  This is a special situation. */
   svn_boolean_t target_deleted;
-
-  /* Allow unversioned obstructions when adding a path. */
-  svn_boolean_t allow_unver_obstructions;
  
   /* Non-null if this is a 'switch' operation. */
   const char *switch_url;
@@ -213,7 +210,8 @@
     }
   if (err || (! entry) || (! entry->url))
     {
-      svn_error_clear(err);
+      if (err)
+        svn_error_clear(err);
       return NULL;
     }
 
@@ -519,10 +517,6 @@
   /* Set if this file is new. */
   svn_boolean_t added;
 
-  /* Set if an unversioned file of the same name already existed in
-     this directory. */
-  svn_boolean_t existed;
-
   /* This gets set if the file underwent a text change, which guides
      the code that syncs up the adm dir and working copy. */
   svn_boolean_t text_changed;
@@ -585,7 +579,6 @@
   f->propchanges  = apr_array_make(pool, 1, sizeof(svn_prop_t));
   f->bump_info    = pb->bump_info;
   f->added        = adding;
-  f->existed      = FALSE;
   f->dir_baton    = pb;
 
   /* No need to initialize f->digest, since we used pcalloc(). */
@@ -717,7 +710,7 @@
 {
   int i;
   svn_wc_entry_t tmp_entry;
-  apr_uint64_t flags = 0;
+  apr_uint32_t flags = 0;
 
   if (lock_state)
     *lock_state = svn_wc_notify_lock_state_unchanged;
@@ -839,7 +832,7 @@
       /* For an update with a NULL target, this is equivalent to open_dir(): */
       svn_wc_adm_access_t *adm_access;
       svn_wc_entry_t tmp_entry;
-      apr_uint64_t flags = SVN_WC__ENTRY_MODIFY_REVISION |
+      apr_uint32_t flags = SVN_WC__ENTRY_MODIFY_REVISION |
         SVN_WC__ENTRY_MODIFY_URL | SVN_WC__ENTRY_MODIFY_INCOMPLETE;
                                      
       /* Mark directory as being at target_revision, but incomplete. */  
@@ -1061,7 +1054,6 @@
   struct edit_baton *eb = pb->edit_baton;
   struct dir_baton *db = make_dir_baton(path, eb, pb, TRUE, pool);
   svn_node_kind_t kind;
-  svn_boolean_t exists = FALSE;
 
   /* Semantic check.  Either both "copyfrom" args are valid, or they're
      NULL and SVN_INVALID_REVNUM.  A mixture is illegal semantics. */
@@ -1069,62 +1061,14 @@
       || ((! copyfrom_path) && (SVN_IS_VALID_REVNUM(copyfrom_revision))))
     abort();
 
+  /* There should be nothing with this name. */
   SVN_ERR(svn_io_check_path(db->path, &kind, db->pool));
-
-  /* Check for obstructions. */
-  if (eb->allow_unver_obstructions)
-    {
-      /* The path can exist, but it must be a directory... */
-      if (kind == svn_node_file || kind == svn_node_unknown)
-        return svn_error_createf
-          (SVN_ERR_WC_OBSTRUCTED_UPDATE, NULL,
-           _("Failed to add directory '%s': a non-directory object of the "
-             "same name already exists"),
-           svn_path_local_style(db->path, pool));
-      if (kind == svn_node_dir)
-        {
-          /* ...Ok, it's a directory but it can't be versioned. We don't
-             handle that, yet... */
-          svn_wc_adm_access_t *adm_access;
-
-          /* Test the obstructing dir to see if it's versioned. */
-          svn_error_t *err = svn_wc_adm_open3(&adm_access, NULL,
-                                              db->path, FALSE, 0,
-                                              NULL, NULL, pool);
-          if (err && err->apr_err != SVN_ERR_WC_NOT_DIRECTORY)
-            {
-              /* Something quite unexepected has happened. */
-              return err;
-            }
-          else if (err)
-            {
-              /* Obstructing dir is not versioned, just need to flag it as
-                 existing then we are done here. */
-              exists = TRUE;
-              svn_error_clear(err);
-            }
-          else
-            {
-              /* Obstructing dir *is* versioned. */
-              return svn_error_createf
-                (SVN_ERR_WC_OBSTRUCTED_UPDATE, NULL,
-                 _("Failed to forcibly add directory '%s': a versioned "
-                   "directory of the same name already exists"),
-                 svn_path_local_style(db->path, pool));
-            }
-        }
-    }
-  else
-    {
-      /* There should be nothing with this name if obstructions are
-         not allowed. */
-      if (kind != svn_node_none)
-        return svn_error_createf
-          (SVN_ERR_WC_OBSTRUCTED_UPDATE, NULL,
-           _("Failed to add directory '%s': "
-             "object of the same name already exists"),
-           svn_path_local_style(db->path, pool));
-    }
+  if (kind != svn_node_none)
+    return svn_error_createf
+      (SVN_ERR_WC_OBSTRUCTED_UPDATE, NULL,
+       _("Failed to add directory '%s': "
+         "object of the same name already exists"),
+       svn_path_local_style(db->path, pool));
 
   /* It may not be named the same as the administrative directory. */
   if (svn_wc_is_adm_dir(svn_path_basename(path, pool), pool))
@@ -1195,10 +1139,9 @@
 
   if (eb->notify_func)
     {
-      svn_wc_notify_t *notify = svn_wc_create_notify(
-        db->path,
-        exists ? svn_wc_notify_exists : svn_wc_notify_update_add,
-        pool);
+      svn_wc_notify_t *notify = svn_wc_create_notify(db->path,
+                                                     svn_wc_notify_update_add,
+                                                     pool);
       notify->kind = svn_node_dir;
       (*eb->notify_func)(eb->notify_baton, notify, pool);
     }
@@ -1217,7 +1160,7 @@
   struct dir_baton *pb = parent_baton;
   struct edit_baton *eb = pb->edit_baton;
   svn_wc_entry_t tmp_entry;
-  apr_uint64_t flags = SVN_WC__ENTRY_MODIFY_REVISION |
+  apr_uint32_t flags = SVN_WC__ENTRY_MODIFY_REVISION |
     SVN_WC__ENTRY_MODIFY_URL | SVN_WC__ENTRY_MODIFY_INCOMPLETE;
                                  
   svn_wc_adm_access_t *adm_access;
@@ -1522,33 +1465,13 @@
   
   /* Sanity checks. */
 
-  /* If adding, there should be nothing with this name unless obstructions
-     are permitted. */
+  /* If adding, there should be nothing with this name. */
   if (adding && (kind != svn_node_none))
-    {
-      if (eb->allow_unver_obstructions)
-        {
-          /* The name can exist, but it better *really* be a file.  If
-             it is treat the existing file as a WC modification by the
-             user. */
-          if (kind != svn_node_file)
-            return svn_error_createf(SVN_ERR_WC_OBSTRUCTED_UPDATE,
-                                     NULL,
-                                     _("Failed to add file '%s': "
-                                       "a non-file object of the same "
-                                       "name already exists"),
-                                     svn_path_local_style(fb->path,
-                                                          pool));
-          fb->existed = TRUE;
-        }
-      else
-        {
-          return svn_error_createf
-            (SVN_ERR_WC_OBSTRUCTED_UPDATE, NULL,
-             _("Failed to add file '%s': object of the same name "
-               "already exists"), svn_path_local_style(fb->path, pool));
-        }
-    }
+    return svn_error_createf
+      (SVN_ERR_WC_OBSTRUCTED_UPDATE, NULL,
+       _("Failed to add file '%s': object of the same name already exists"),
+       svn_path_local_style(fb->path, pool));
+
   /* sussman sez: If we're trying to add a file that's already in
      `entries' (but not on disk), that's okay.  It's probably because
      the user deleted the working version and ran 'svn up' as a means
@@ -1796,11 +1719,9 @@
      applied. */
   fb->prop_changed = 1;
 
-  /* Special case: If use-commit-times config variable is set we
-     cache the last-changed-date propval so we can use it to set
-     the working file's timestamp.  We also want it if this file
-     already existed and is obstructing an added file. */
-  if ((eb->use_commit_times || fb->existed)
+  /* Special case: if the file is added during a checkout, cache the
+     last-changed-date propval for future use. */
+  if (eb->use_commit_times
       && (strcmp(name, SVN_PROP_ENTRY_COMMITTED_DATE) == 0)
       && value)
     fb->last_changed_date = apr_pstrdup(fb->pool, value->data);
@@ -1898,18 +1819,18 @@
    the entry refers to a file and has no absent or deleted state.
    Use POOL for temporary allocations. */
 static svn_error_t *
-loggy_tweak_entry(svn_stringbuf_t *log_accum,
-                  svn_wc_adm_access_t *adm_access,
-                  const char *name,
-                  svn_revnum_t new_revision,
-                  const char *new_URL,
-                  apr_pool_t *pool)
+tweak_entry(svn_stringbuf_t *log_accum,
+            svn_wc_adm_access_t *adm_access,
+            const char *name,
+            svn_revnum_t new_revision,
+            const char *new_URL,
+            apr_pool_t *pool)
 {
   /* Write log entry which will bump the revision number.  Also, just
      in case we're overwriting an existing phantom 'deleted' or
      'absent' entry, be sure to remove the hiddenness. */
   svn_wc_entry_t tmp_entry;
-  apr_uint64_t modify_flags = SVN_WC__ENTRY_MODIFY_KIND
+  apr_uint32_t modify_flags = SVN_WC__ENTRY_MODIFY_KIND
     | SVN_WC__ENTRY_MODIFY_REVISION
     | SVN_WC__ENTRY_MODIFY_DELETED
     | SVN_WC__ENTRY_MODIFY_ABSENT;
@@ -1960,10 +1881,6 @@
  * The temporary text base will be removed after a successful run of the
  * generated log commands.  If there is no text base, HAS_NEW_TEXT_BASE
  * must be FALSE.
- *
- * If USE_OBSTRUCTION is TRUE, FILE_PATH exists but is not already under
- * version control, and FILE_PATH differs from temporary text-base then
- * don't merge any textual changes, instead leave FILE_PATH as-is.
  *
  * The caller also provides the property changes for the file in the
  * PROP_CHANGES array; if there are no prop changes, then the caller must pass 
@@ -2010,7 +1927,6 @@
            const char *file_path,
            svn_revnum_t new_revision,
            svn_boolean_t has_new_text_base,
-           svn_boolean_t use_obstruction,
            const apr_array_header_t *prop_changes,
            const char *new_URL,
            const char *diff3_cmd,
@@ -2067,9 +1983,8 @@
                       file_path, prop_changes, pool));
 
   /* Has the user made local mods to the working file?  */
-  SVN_ERR(svn_wc_text_modified_p2(&is_locally_modified, file_path,
-                                  FALSE, use_obstruction, adm_access,
-                                  pool));
+  SVN_ERR(svn_wc_text_modified_p(&is_locally_modified, file_path,
+                                 FALSE, adm_access, pool));
 
   /* In the case where the user has replaced a file with a copy it may 
    * not show as locally modified.  So if the file isn't listed as
@@ -2123,23 +2038,20 @@
 
   /* Set the new revision and URL in the entry and clean up some other
      fields. */
-  SVN_ERR(loggy_tweak_entry(log_accum, adm_access, base_name,
-                            new_revision, new_URL, pool));
+  SVN_ERR(tweak_entry(log_accum, adm_access, base_name,
+                      new_revision, new_URL, pool));
 
   /* For 'textual' merging, we implement this matrix.
 
-                        Text file                   Binary File
-                     -----------------------------------------------
-    Local Mods &&    | svn_wc_merge uses diff3, | svn_wc_merge     |
-    !USE_OBSTRUCTION | possibly makes backups & | makes backups,   |
-                     | marks file as conflicted.| marks conflicted |
-                     -----------------------------------------------
-    "Local Mods" &&  |        Just leave obstructing file as-is.   |
-    USE_OBSTRUCTION  |                                             |
-                     -----------------------------------------------
-    No Mods          |        Just overwrite working file.         |
-                     |                                             |
-                     -----------------------------------------------
+                  Text file                   Binary File
+               -----------------------------------------------
+    Local Mods | svn_wc_merge uses diff3, | svn_wc_merge     |
+               | possibly makes backups & | makes backups,   |
+               | marks file as conflicted.| marks conflicted |
+               -----------------------------------------------
+    No Mods    |        Just overwrite working file.         |
+               |                                             |
+               -----------------------------------------------
 
    So the first thing we do is figure out where we are in the
    matrix. */
@@ -2156,7 +2068,7 @@
                                      svn_wc__copy_translate,
                                      tmp_txtb, base_name, FALSE, pool));
         }
-      else   /* working file or obstruction is locally modified... */
+      else   /* working file is locally modified... */
         {
           svn_node_kind_t wfile_kind = svn_node_unknown;
           
@@ -2167,19 +2079,6 @@
               SVN_ERR(svn_wc__loggy_copy(&log_accum, NULL, adm_access,
                                          svn_wc__copy_translate,
                                          tmp_txtb, base_name, FALSE, pool));
-            }
-          else if (use_obstruction)
-            {
-              /* A valid obstruction to an added file exists and it's text
-                 differs from the added file. */
-              svn_wc_entry_t tmp_entry;
-
-              SVN_ERR (svn_time_from_cstring(&(tmp_entry.text_time),
-                                             timestamp_string,pool));
-
-              SVN_ERR(svn_wc__loggy_entry_modify(
-                        &log_accum, adm_access, base_name, &tmp_entry,
-                        SVN_WC__ENTRY_MODIFY_TEXT_TIME, pool));
             }
           else  /* working file exists, and has local mods.*/
             {                  
@@ -2215,11 +2114,7 @@
                        svn_path_join(base, base_name, pool),
                        adm_access,
                        oldrev_str, newrev_str, ".mine",
-<<<<<<< HEAD
-                       FALSE, diff3_cmd, NULL, prop_changes,
-=======
                        FALSE, diff3_cmd, NULL,
->>>>>>> db70df81
                        pool));
 
             } /* end: working file exists and has mods */
@@ -2262,9 +2157,8 @@
   /* Log commands to handle text-timestamp */
   if (!is_locally_modified)
     {
-      if (timestamp_string && !use_obstruction)
-        /* Adjust working copy file unless this file is an allowed
-           obstruction. */
+      if (timestamp_string)
+        /* Adjust working copy file */
         SVN_ERR(svn_wc__loggy_set_timestamp(&log_accum, adm_access,
                                             base_name, timestamp_string,
                                             pool));
@@ -2353,7 +2247,6 @@
                      fb->path,
                      (*eb->target_revision),
                      fb->text_changed,
-                     fb->existed,
                      propchanges,
                      fb->new_URL,
                      eb->diff3_cmd,
@@ -2376,12 +2269,8 @@
     {
       svn_wc_notify_t *notify
         = svn_wc_create_notify(fb->path,
-                               (fb->existed
-                                ? svn_wc_notify_exists
-                                : (fb->added
-                                   ? svn_wc_notify_update_add
-                                   : svn_wc_notify_update_update)),
-                               pool);
+                               fb->added ? svn_wc_notify_update_add 
+                               : svn_wc_notify_update_update, pool);
       notify->kind = svn_node_file;
       notify->content_state = content_state;
       notify->prop_state = prop_state;
@@ -2472,7 +2361,6 @@
             svn_boolean_t use_commit_times,
             const char *switch_url,
             svn_boolean_t recurse,
-            svn_boolean_t allow_unver_obstructions,
             svn_wc_notify_func2_t notify_func,
             void *notify_baton,
             svn_cancel_func_t cancel_func,
@@ -2503,22 +2391,21 @@
 
   /* Construct an edit baton. */
   eb = apr_pcalloc(subpool, sizeof(*eb));
-  eb->pool                     = subpool;
-  eb->use_commit_times         = use_commit_times;
-  eb->target_revision          = target_revision;
-  eb->switch_url               = switch_url;
-  eb->repos                    = entry ? entry->repos : NULL;
-  eb->adm_access               = adm_access;
-  eb->anchor                   = anchor;
-  eb->target                   = target;
-  eb->recurse                  = recurse;
-  eb->notify_func              = notify_func;
-  eb->notify_baton             = notify_baton;
-  eb->traversal_info           = traversal_info;
-  eb->diff3_cmd                = diff3_cmd;
-  eb->cancel_func              = cancel_func;
-  eb->cancel_baton             = cancel_baton;
-  eb->allow_unver_obstructions = allow_unver_obstructions;
+  eb->pool            = subpool;
+  eb->use_commit_times= use_commit_times;
+  eb->target_revision = target_revision;
+  eb->switch_url      = switch_url;
+  eb->repos           = entry ? entry->repos : NULL;
+  eb->adm_access      = adm_access;
+  eb->anchor          = anchor;
+  eb->target          = target;
+  eb->recurse         = recurse;
+  eb->notify_func     = notify_func;
+  eb->notify_baton    = notify_baton;
+  eb->traversal_info  = traversal_info;
+  eb->diff3_cmd       = diff3_cmd;
+  eb->cancel_func     = cancel_func;
+  eb->cancel_baton    = cancel_baton;
 
   /* Construct an editor. */
   tree_editor->set_target_revision = set_target_revision;
@@ -2550,31 +2437,6 @@
 
 
 svn_error_t *
-svn_wc_get_update_editor3(svn_revnum_t *target_revision,
-                          svn_wc_adm_access_t *anchor,
-                          const char *target,
-                          svn_boolean_t use_commit_times,
-                          svn_boolean_t recurse,
-                          svn_boolean_t allow_unver_obstructions,
-                          svn_wc_notify_func2_t notify_func,
-                          void *notify_baton,
-                          svn_cancel_func_t cancel_func,
-                          void *cancel_baton,
-                          const char *diff3_cmd,
-                          const svn_delta_editor_t **editor,
-                          void **edit_baton,
-                          svn_wc_traversal_info_t *traversal_info,
-                          apr_pool_t *pool)
-{
-  return make_editor(target_revision, anchor, svn_wc_adm_access_path(anchor),
-                     target, use_commit_times, NULL, recurse,
-                     allow_unver_obstructions, notify_func, notify_baton,
-                     cancel_func, cancel_baton, diff3_cmd, editor,
-                     edit_baton, traversal_info, pool);
-}
-
-
-svn_error_t *
 svn_wc_get_update_editor2(svn_revnum_t *target_revision,
                           svn_wc_adm_access_t *anchor,
                           const char *target,
@@ -2590,11 +2452,10 @@
                           svn_wc_traversal_info_t *traversal_info,
                           apr_pool_t *pool)
 {
-  return svn_wc_get_update_editor3(target_revision, anchor, target,
-                                   use_commit_times, recurse, FALSE,
-                                   notify_func, notify_baton, cancel_func,
-                                   cancel_baton, diff3_cmd, editor,
-                                   edit_baton, traversal_info, pool);
+  return make_editor(target_revision, anchor, svn_wc_adm_access_path(anchor),
+                     target, use_commit_times, NULL, recurse, notify_func, 
+                     notify_baton, cancel_func, cancel_baton, diff3_cmd,
+                     editor, edit_baton, traversal_info, pool);
 }
 
 svn_error_t *
@@ -2617,38 +2478,11 @@
   nb->func = notify_func;
   nb->baton = notify_baton;
   
-  return svn_wc_get_update_editor3(target_revision, anchor, target,
-                                   use_commit_times, recurse, FALSE,
+  return svn_wc_get_update_editor2(target_revision, anchor, target,
+                                   use_commit_times, recurse,
                                    svn_wc__compat_call_notify_func, nb,
                                    cancel_func, cancel_baton, diff3_cmd,
                                    editor, edit_baton, traversal_info, pool);
-}
-
-svn_error_t *
-svn_wc_get_switch_editor3(svn_revnum_t *target_revision,
-                          svn_wc_adm_access_t *anchor,
-                          const char *target,
-                          const char *switch_url,
-                          svn_boolean_t use_commit_times,
-                          svn_boolean_t recurse,
-                          svn_boolean_t allow_unver_obstructions,
-                          svn_wc_notify_func2_t notify_func,
-                          void *notify_baton,
-                          svn_cancel_func_t cancel_func,
-                          void *cancel_baton,
-                          const char *diff3_cmd,
-                          const svn_delta_editor_t **editor,
-                          void **edit_baton,
-                          svn_wc_traversal_info_t *traversal_info,
-                          apr_pool_t *pool)
-{
-  assert(switch_url);
-
-  return make_editor(target_revision, anchor, svn_wc_adm_access_path(anchor),
-                     target, use_commit_times, switch_url, recurse,
-                     allow_unver_obstructions, notify_func, notify_baton,
-                     cancel_func, cancel_baton, diff3_cmd, editor,
-                     edit_baton, traversal_info, pool);
 }
 
 svn_error_t *
@@ -2670,12 +2504,10 @@
 {
   assert(switch_url);
 
-  return svn_wc_get_switch_editor3(target_revision, anchor, target,
-                                   switch_url, use_commit_times, recurse,
-                                   FALSE, notify_func, notify_baton,
-                                   cancel_func, cancel_baton, diff3_cmd,
-                                   editor, edit_baton, traversal_info,
-                                   pool);
+  return make_editor(target_revision, anchor, svn_wc_adm_access_path(anchor),
+                     target, use_commit_times, switch_url, recurse, 
+                     notify_func, notify_baton, cancel_func, cancel_baton, 
+                     diff3_cmd, editor, edit_baton, traversal_info, pool);
 }
 
 svn_error_t *
@@ -2699,9 +2531,9 @@
   nb->func = notify_func;
   nb->baton = notify_baton;
 
-  return svn_wc_get_switch_editor3(target_revision, anchor, target,
+  return svn_wc_get_switch_editor2(target_revision, anchor, target,
                                    switch_url, use_commit_times, recurse,
-                                   FALSE, svn_wc__compat_call_notify_func, nb,
+                                   svn_wc__compat_call_notify_func, nb,
                                    cancel_func, cancel_baton, diff3_cmd,
                                    editor, edit_baton, traversal_info, pool);
 }
@@ -2856,11 +2688,6 @@
   /* If PATH is the current working directory, we have no choice but
      to consider it a WC root (we can't examine its parent at all) */
   if (svn_path_is_empty(path))
-    return SVN_NO_ERROR;
-
-  /* If this is the root folder (of a drive), it should be the WC 
-     root too. */
-  if (svn_path_is_root(path, strlen(path), pool))
     return SVN_NO_ERROR;
 
   /* If we cannot get an entry for PATH's parent, PATH is a WC root. */
@@ -3092,28 +2919,6 @@
         SVN_ERR(svn_wc__loggy_move(&log_accum, NULL,
                                    adm_access, dst_bprop, dst_rprop,
                                    FALSE, pool));
-      else if (kind == svn_node_none)
-        {
-          /* If there wasn't any prop base we still need an empty revert
-             propfile, otherwise a revert won't know that a change to the
-             props needs to be made (it'll just see no file, and do nothing).
-             So manufacture an empty propfile and force it to be written out. */
-
-          apr_hash_t *empty_hash = apr_hash_make(pool);
-          const char *propfile_path;
-
-          SVN_ERR(svn_wc__prop_path(&propfile_path, base_name,
-                                           svn_node_file, TRUE, pool));
-
-          SVN_ERR(svn_wc__save_prop_file(svn_path_join(full_path,
-                                                       propfile_path,
-                                                       pool),
-                                         empty_hash, TRUE, pool));
-
-          SVN_ERR(svn_wc__loggy_move(&log_accum, NULL,
-                                     adm_access, propfile_path, dst_rprop,
-                                     FALSE, pool));
-        }
     }
   
   /* Schedule this for addition first, before the entry exists.
@@ -3122,7 +2927,7 @@
    */
   {
     svn_wc_entry_t tmp_entry;
-    apr_uint64_t modify_flags = SVN_WC__ENTRY_MODIFY_SCHEDULE;
+    apr_uint32_t modify_flags = SVN_WC__ENTRY_MODIFY_SCHEDULE;
 
     tmp_entry.schedule = svn_wc_schedule_add;
 
@@ -3146,9 +2951,9 @@
 
   /* Set the new revision number and URL in the entry and clean up some other
      fields. */
-  SVN_ERR(loggy_tweak_entry(log_accum, adm_access, base_name,
-                            dst_entry ? dst_entry->revision : ent->revision,
-                            new_URL, pool));
+  SVN_ERR(tweak_entry(log_accum, adm_access, base_name,
+                      dst_entry ? dst_entry->revision : ent->revision,
+                      new_URL, pool));
 
   SVN_ERR(install_added_props(log_accum, adm_access, dst_path,
                               new_base_props, new_props, pool));
