--- conflicted
+++ resolved
@@ -1268,165 +1268,6 @@
   return err;
 }
 
-/* Set *MODIFIED to true iff the item described by ENTRY has local
- * modifications.
- * For a file, this means text mods or property mods.
- * For a directory, this means property mods, adds and deletes of
- * items in the directory, or modifications to the items in the directory.
- * PARENT_ADM_ACCESS is the admin access baton of FULL_PATH's parent dir.
- */
-static svn_error_t *
-entry_has_local_mods(svn_boolean_t *modified,
-                     svn_wc_adm_access_t *parent_adm_access,
-                     const svn_wc_entry_t *entry,
-                     const char *full_path,
-                     apr_pool_t *pool)
-{
-  svn_boolean_t text_modified;
-  svn_boolean_t props_modified;
-  svn_wc_adm_access_t *adm_access;
-
-  if (entry->kind == svn_node_file)
-    {
-      SVN_ERR(svn_wc_text_modified_p(&text_modified, full_path, FALSE,
-                                     parent_adm_access, pool));
-      adm_access = parent_adm_access;
-    }
-  else
-    {
-      text_modified = FALSE;
-      SVN_ERR(svn_wc_adm_retrieve(&adm_access, parent_adm_access,
-                                  full_path, pool));
-      /* TODO: Check for added/deleted files or directories. */
-    }
-  SVN_ERR(svn_wc_props_modified_p(&props_modified, full_path,
-                                  adm_access, pool));
-
-  *modified = (text_modified || props_modified);
-  return SVN_NO_ERROR;
-}
-
-/* Raise a tree conflict on the parent directory if the ACTION on FULL_PATH
- * would conflict with FULL_PATH's scheduled change. ENTRY must be the wc-entry
- * for FULL_PATH, if there is one (even if schedule-delete etc.), or NULL if
- * FULL_PATH is unversioned.
- * PARENT_ADM_ACCESS is the admin access baton of FULL_PATH's parent directory.
- */
-
-static svn_error_t *
-check_tree_conflict(svn_stringbuf_t *log_accum,
-                    const char *full_path,
-                    const svn_wc_entry_t *entry,
-                    svn_wc_adm_access_t *parent_adm_access,
-                    svn_wc_conflict_action_t action,
-                    apr_pool_t *pool)
-{
-  svn_wc_conflict_reason_t reason = (svn_wc_conflict_reason_t)(-1);
-
-  /* Test whether CONFLICT_ACTION conflicts with the state of ENTRY.
-   * If so, set CONFLICT_REASON to an appropriate value. */
-  switch (action)
-    {
-    case svn_wc_conflict_action_edit:
-      if (!entry)
-        reason = svn_wc_conflict_reason_missing;
-      else if (entry->schedule == svn_wc_schedule_delete
-               || entry->schedule == svn_wc_schedule_replace)
-        reason = svn_wc_conflict_reason_deleted;
-      break;
-
-    case svn_wc_conflict_action_add:
-      if (entry)
-        reason = svn_wc_conflict_reason_added;
-      break;
-
-    case svn_wc_conflict_action_delete:
-      if (!entry)
-        reason = svn_wc_conflict_reason_missing;
-      else if (entry->schedule != svn_wc_schedule_normal)
-        /* If we are about to delete a path that has been scheduled
-         * for deletion, mark the containing directory as tree conflicted.
-         * This _could_ be tree conflict use case 3 as described in the
-         * paper attached to issue #2282
-         *
-         * XXX: Flagging every delete of an already deleted file by the
-         * update as a tree conflict causes false positives.
-         * Use case 3 actually only applies if the file that was locally
-         * deleted and the file deleted by the update have a common ancestor.
-         * Getting at this information is very hard though without proper
-         * rename tracking. So currently, this is the best we can do.
-         * See also notes/tree-conflicts/detection.txt
-         */
-        reason = (entry->schedule == svn_wc_schedule_delete
-                  ? svn_wc_conflict_reason_deleted
-                  : svn_wc_conflict_reason_obstructed);  /* replace, add, etc. */
-      else
-        {
-          svn_boolean_t modified;
-          svn_node_kind_t kind;
-
-          SVN_ERR(svn_io_check_path(full_path, &kind, pool));
-
-          /* If we are about to delete a path that is locally missing,
-           * mark the containing directory as tree conflicted.
-           * This is tree conflict use case 3.
-           * See also notes/tree-conflicts/detection.txt
-           */
-          if (kind == svn_node_none)
-            reason = svn_wc_conflict_reason_missing;
-          else
-            {
-             
-
-              /* If we are about to delete a path that has local mods,
-               * mark the containing directory as tree conflicted.
-               * This is tree conflict use case 2 as described in the
-               * paper attached to issue #2282
-               * See also notes/tree-conflicts/detection.txt
-               */
-              SVN_ERR(entry_has_local_mods(&modified, parent_adm_access,
-                                           entry, full_path, pool));
-
-
-              /* ### TODO: Also detect deep modifications in a directory tree.
-               *   The update editor will not visit subdirectories of a
-               *   directory it wants to delete. Therefore, we need to start
-               *   a separate crawl here to make sure the directory tree we
-               *   are about to delete hasn't been locally modified anywhere.
-               */
-#if 0
-              SVN_ERR(subtrees_have_local_mods(&modified, parent_adm_access,
-                                                entry, full_path, pool));
-              /* Alternatively, have entry_has_local_mods() do the recursion.
-               */
-#endif
-
-               if (modified)
-                 {
-                   reason = svn_wc_conflict_reason_edited;
-                 }
-            }
-        }
-      break;
-    }
-
-  if (reason != (svn_wc_conflict_reason_t)(-1))
-    {
-      svn_wc_conflict_description_t *conflict;
-
-      /* The entry is a tree conflict victim. */
-      conflict = svn_wc_conflict_description_create_tree(
-        full_path, parent_adm_access, entry->kind, svn_wc_operation_update,
-        pool);
-      conflict->action = action;
-      conflict->reason = reason;
-
-      SVN_ERR(svn_wc__loggy_add_tree_conflict_data(log_accum, conflict,
-                                                   parent_adm_access, pool));
-    }
-
-  return SVN_NO_ERROR;
-}
 
 /* ===================================================================== */
 /* Checking for local modifications. */
@@ -1444,49 +1285,13 @@
                      const char *full_path,
                      apr_pool_t *pool)
 {
-<<<<<<< HEAD
-  svn_wc_adm_access_t *adm_access;
-  const svn_wc_entry_t *entry;
-  const char *full_path = svn_path_join(eb->anchor, path, pool);
-  svn_stringbuf_t *log_item = svn_stringbuf_create("", pool);
-
-  SVN_ERR(svn_wc_adm_retrieve(&adm_access, eb->adm_access,
-                              parent_path, pool));
-
-  SVN_ERR(svn_wc__entry_versioned(&entry, full_path, adm_access, FALSE, pool));
-
-  SVN_ERR(check_tree_conflict(log_item, full_path, entry, adm_access,
-                              svn_wc_conflict_action_delete, pool));
-
-  SVN_ERR(svn_wc__loggy_delete_entry(&log_item, adm_access, full_path,
-                                     pool));
-
-  /* If the thing being deleted is the *target* of this update, then
-     we need to recreate a 'deleted' entry, so that parent can give
-     accurate reports about itself in the future. */
-  if (strcmp(path, eb->target) == 0)
-=======
   if (schedule != svn_wc_schedule_normal)
     *modified = TRUE;
   else
->>>>>>> e363d545
     {
       svn_boolean_t text_modified;
       svn_boolean_t props_modified;
 
-<<<<<<< HEAD
-      tmp_entry.revision = *(eb->target_revision);
-      tmp_entry.kind =
-        (entry->kind == svn_node_file) ? svn_node_file : svn_node_dir;  /* ### redundant? */
-      tmp_entry.deleted = TRUE;
-
-      SVN_ERR(svn_wc__loggy_entry_modify(&log_item, adm_access,
-                                         full_path, &tmp_entry,
-                                         SVN_WC__ENTRY_MODIFY_REVISION
-                                         | SVN_WC__ENTRY_MODIFY_KIND  /* ### redundant change? */
-                                         | SVN_WC__ENTRY_MODIFY_DELETED,
-                                         pool));
-=======
       /* Check for text modifications */
       if (kind == svn_node_file)
         SVN_ERR(svn_wc_text_modified_p(&text_modified, full_path, FALSE,
@@ -1497,7 +1302,6 @@
       /* Check for property modifications */
       SVN_ERR(svn_wc_props_modified_p(&props_modified, full_path,
                                       adm_access, pool));
->>>>>>> e363d545
 
       *modified = (text_modified || props_modified);
     }
@@ -1683,22 +1487,8 @@
                                             pool));
             }
 
-<<<<<<< HEAD
-  /* The path can exist, but it must be a directory... */
-  if (kind == svn_node_file || kind == svn_node_unknown)
-    {
-      /* ### TODO: raise a tree conflict */
-
-    return svn_error_createf
-      (SVN_ERR_WC_OBSTRUCTED_UPDATE, NULL,
-       _("Failed to add directory '%s': a non-directory object of the "
-         "same name already exists"),
-       svn_path_local_style(db->path, pool));
-    }
-=======
           if (modified)
             reason = svn_wc_conflict_reason_edited;
->>>>>>> e363d545
 
         }
       break;
@@ -1750,67 +1540,6 @@
             path_in_repos = svn_path_is_child(repos_url, their_url, pool);
           else
             {
-<<<<<<< HEAD
-              /* ### TODO: raise a tree conflict */
-
-              return svn_error_createf
-                (SVN_ERR_WC_OBSTRUCTED_UPDATE, NULL,
-                 _("Failed to add directory '%s': an unversioned "
-                   "directory of the same name already exists"),
-                 svn_path_local_style(db->path, pool));
-            }
-        }
-      else /* Obstructing dir *is* versioned or scheduled for addition. */
-        {
-          const svn_wc_entry_t *entry;
-
-          SVN_ERR(svn_wc_entry(&entry, db->path, adm_access, FALSE, pool));
-
-          /* Anything other than a dir scheduled for addition without
-             history is an error. */
-          /* ### what's this "add_existed" clause for? */
-          if (entry
-              && entry->schedule == svn_wc_schedule_add
-              && ! entry->copied)
-            {
-              db->add_existed = TRUE;
-            }
-          else
-            {
-              svn_wc_adm_access_t *parent_adm_access;
-              const char *repos;
-              /* Use the repository root of the anchor, but only if it 
-                 actually is an ancestor of the URL of this directory. */
-              if (eb->repos && svn_path_is_ancestor(eb->repos, db->new_URL))
-                repos = eb->repos;
-              else
-                repos = NULL;
-
-              /* Make sure it's the right working copy. */
-              SVN_ERR(svn_wc_ensure_adm3(db->path,
-                                         NULL /* TODO check uuid too.*/,
-                                         db->new_URL, repos,
-                                         *(eb->target_revision),
-                                         db->ambient_depth, pool));
-
-              SVN_ERR(svn_wc_adm_retrieve(&parent_adm_access, eb->adm_access,
-                                          pb->path, pool));
-
-              /* Raise a tree conflict if this directory is already present. */
-              SVN_ERR(check_tree_conflict(pb->log_accum, db->path, entry,
-                                          parent_adm_access,
-                                          svn_wc_conflict_action_add, pool));
-
-              /*
-              return svn_error_createf
-                (SVN_ERR_WC_OBSTRUCTED_UPDATE, NULL,
-                 _("Failed to add directory '%s': a versioned "
-                   "directory of the same name already exists"),
-                 svn_path_local_style(db->path, pool));
-              */
-            }
-        }
-=======
               /* The complete source-right URL is not available, but it
                * is somewhere below the SWITCH_URL. For now, just go
                * without it.
@@ -1849,7 +1578,6 @@
 
       if (pconflict)
         *pconflict = conflict;
->>>>>>> e363d545
     }
 
   return SVN_NO_ERROR;
@@ -1963,13 +1691,8 @@
   svn_stringbuf_t *log_item = svn_stringbuf_create("", pool);
   svn_wc_conflict_description_t *tree_conflict;
 
-<<<<<<< HEAD
-  svn_wc_adm_access_t *adm_access;
-  svn_wc_adm_access_t *parent_adm_access;
-=======
   SVN_ERR(svn_wc_adm_retrieve(&parent_adm_access, eb->adm_access,
                               parent_path, pool));
->>>>>>> e363d545
 
   SVN_ERR(svn_wc__entry_versioned(&entry, full_path, parent_adm_access, TRUE,
                                   pool));
@@ -1992,22 +1715,6 @@
   if (in_skipped_tree(eb, full_path, pool))
     return SVN_NO_ERROR;
 
-<<<<<<< HEAD
-  SVN_ERR(svn_wc_adm_retrieve(&adm_access, eb->adm_access,
-                              db->path, pool));
-  SVN_ERR(svn_wc_adm_retrieve(&parent_adm_access, eb->adm_access,
-                              pb->path, pool));
-
-  /* Skip this directory if it has property or tree conflicts. */
-  SVN_ERR(svn_wc_entry(&entry, db->path, adm_access, FALSE, pool));
-  if (entry)
-    {
-      /* Text conflicts can't happen for a directory, but we need to supply
-         all flags. */
-      svn_boolean_t text_conflicted;
-      svn_boolean_t prop_conflicted;
-      svn_boolean_t has_tree_conflicted_children;
-=======
   /* Is this path, or an ancestor-dir NOT visited by this edit, already
      marked as a tree conflict victim? */
   SVN_ERR(already_in_a_tree_conflict(&victim_path, full_path, eb->cancel_func,
@@ -2015,7 +1722,6 @@
   if (victim_path != NULL)
     {
       remember_skipped_tree(eb, full_path);
->>>>>>> e363d545
 
       /* ### TODO: Also print victim_path in the skip msg. */
       if (eb->notify_func)
@@ -2024,42 +1730,6 @@
                                                 pool),
                            pool);
 
-<<<<<<< HEAD
-      SVN_ERR(svn_wc_conflicted_p2(&text_conflicted, &prop_conflicted,
-                                   &has_tree_conflicted_children, db->path,
-                                   entry, pool));
-      SVN_ERR_ASSERT(! text_conflicted);
-      if (prop_conflicted || has_tree_conflicted_children)
-        {
-          db->bump_info->skipped = TRUE;
-          apr_hash_set(eb->skipped_paths, apr_pstrdup(eb->pool, db->path),
-                       APR_HASH_KEY_STRING, (void*)1);
-          if (eb->notify_func)
-            {
-              svn_wc_notify_t *notify
-                = svn_wc_create_notify(db->path, svn_wc_notify_skip, pool);
-              notify->kind = svn_node_dir;
-              notify->prop_state = svn_wc_notify_state_conflicted;
-              (*eb->notify_func)(eb->notify_baton, notify, pool);
-            }
-          return SVN_NO_ERROR;
-        }
-    }
-
-  /* Raise a tree conflict if scheduled for deletion or similar. */
-  SVN_ERR(check_tree_conflict(pb->log_accum, db->path, entry,
-                              parent_adm_access, svn_wc_conflict_action_edit,
-                              pool));
-
-  /* Mark directory as being at target_revision and URL, but incomplete. */
-  tmp_entry.revision = *(eb->target_revision);
-  tmp_entry.url = db->new_URL;
-  /* In some situations, the URL of this directory does not have the same
-     repository root as the anchor of the update; we can't just blindly
-     use the that repository root here, so make sure it is really an
-     ancestor. */
-  if (eb->repos && svn_path_is_ancestor(eb->repos, db->new_URL))
-=======
       return SVN_NO_ERROR;
     }
 
@@ -2072,18 +1742,10 @@
                               parent_adm_access, svn_wc_conflict_action_delete,
                               svn_node_none, their_url, pool));
   if (tree_conflict != NULL)
->>>>>>> e363d545
     {
       svn_wc_entry_t tmp_entry;
       apr_uint64_t flags;
 
-<<<<<<< HEAD
-  return svn_wc__entry_modify(adm_access, NULL /* THIS_DIR */,
-                              &tmp_entry, flags,
-                              TRUE /* immediate write */,
-                              pool);
-}
-=======
       /* Update the details of the base version to reflect the incoming
        * delete, while leaving the working version as it is, scheduling it
        * for re-addition unless it was already non-existent. */
@@ -2122,7 +1784,6 @@
                                              pool));
            */
         }
->>>>>>> e363d545
 
       /* Run the log immediately, so that the tree conflict is recorded. */
       /* ### What's the significance of "immediately"? */
@@ -2263,23 +1924,12 @@
               apr_pool_t *pool,
               void **child_baton)
 {
-<<<<<<< HEAD
-  struct dir_baton *db = dir_baton;
-  svn_wc_notify_state_t prop_state = svn_wc_notify_state_unknown;
-  apr_array_header_t *entry_props, *wc_props, *regular_props;
-  apr_hash_t *base_props = NULL, *working_props = NULL;
-  svn_wc_adm_access_t *adm_access;
-  const svn_wc_entry_t *entry;
-  svn_boolean_t has_tree_conflicted_children;
-  svn_boolean_t text_conflicted, prop_conflicted; /* Dummies (never read). */
-=======
   struct dir_baton *pb = parent_baton;
   struct edit_baton *eb = pb->edit_baton;
   struct dir_baton *db;
   svn_node_kind_t kind;
   const char *full_path = svn_path_join(eb->anchor, path, pool);
   char *victim_path;
->>>>>>> e363d545
 
   SVN_ERR(make_dir_baton(&db, path, eb, pb, TRUE, pool));
   *child_baton = db;
@@ -2487,42 +2137,12 @@
       Date: Fri, 4 Apr 2008 14:47:06 -0700
       Message-ID: <1ea387f60804041447q3aea0bbds10c2db3eacaf73e@mail.gmail.com>
 
-<<<<<<< HEAD
-  /* Check for tree conflicts in this directory. */
-  SVN_ERR(svn_wc_entry(&entry, db->path, adm_access, TRUE, db->pool));
-  SVN_ERR(svn_wc_conflicted_p2(&text_conflicted, &prop_conflicted,
-                               &has_tree_conflicted_children, db->path, entry,
-                               db->pool));
-
-  /* Notify of any prop changes on this directory -- but do nothing
-     if it's an added or skipped directory, because notification has already
-     happened in that case - unless the add was obstructed by a dir
-     scheduled for addition without history, in which case we handle
-     notification here). */
-  if (! db->bump_info->skipped && (db->add_existed || (! db->added))
-      && (db->edit_baton->notify_func))
-    {
-      svn_wc_notify_t *notify
-        = svn_wc_create_notify(db->path,
-                               db->existed || db->add_existed
-                               ? svn_wc_notify_exists
-                               : svn_wc_notify_update_update,
-                               pool);
-      notify->kind = svn_node_dir;
-      notify->prop_state = prop_state;
-      notify->content_state = has_tree_conflicted_children
-          ? svn_wc_notify_state_conflicted
-          : svn_wc_notify_state_unknown;
-    (*db->edit_baton->notify_func)(db->edit_baton->notify_baton,
-                                   notify, pool);
-=======
       */
       return svn_error_createf
         (SVN_ERR_UNSUPPORTED_FEATURE, NULL,
          _("Failed to add directory '%s': "
            "copyfrom arguments not yet supported"),
          svn_path_local_style(db->path, pool));
->>>>>>> e363d545
     }
   else  /* ...or we got invalid copyfrom args. */
     {
@@ -2591,14 +2211,6 @@
                          *(eb->target_revision),
                          db->pool));
 
-<<<<<<< HEAD
-  return svn_wc__entry_modify(adm_access, name, &tmp_entry,
-                              (SVN_WC__ENTRY_MODIFY_KIND    |
-                               SVN_WC__ENTRY_MODIFY_REVISION |
-                               SVN_WC__ENTRY_MODIFY_DELETED |
-                               SVN_WC__ENTRY_MODIFY_ABSENT),
-                              TRUE /* immediate write */, pool);
-=======
   /* If this add was obstructed by dir scheduled for addition without
      history let close_file() handle the notification because there
      might be properties to deal with. */
@@ -2615,7 +2227,6 @@
     }
 
   return SVN_NO_ERROR;
->>>>>>> e363d545
 }
 
 /* An svn_delta_editor_t function. */
@@ -2674,36 +2285,6 @@
   SVN_ERR(already_in_a_tree_conflict(&victim_path, full_path, eb->cancel_func,
                                      eb->cancel_baton, pool));
 
-<<<<<<< HEAD
-  /* Raise a tree conflict if there's already something versioned here. */
-  SVN_ERR(check_tree_conflict(pb->log_accum, path, entry, adm_access,
-                              svn_wc_conflict_action_add, pool));
-
-  /* When adding, there should be nothing with this name unless unversioned
-     obstructions are permitted or the obstruction is scheduled for addition
-     (or replacement) without history. */
-  /* ### " or the obstruction is scheduled for addition
-     without history." ??? */
-  if (kind != svn_node_none)
-    {
-      if (eb->allow_unver_obstructions
-          || (entry && ((entry->schedule == svn_wc_schedule_add
-                         || entry->schedule == svn_wc_schedule_replace))))
-        {
-          /* ### now detected as a tree conflict instead.
-          if (entry && entry->copied)
-            {
-              return svn_error_createf(SVN_ERR_WC_OBSTRUCTED_UPDATE,
-                                       NULL,
-                                       _("Failed to add file '%s': a "
-                                         "file of the same name is "
-                                         "already scheduled for addition "
-                                         "with history"),
-                                       svn_path_local_style(fb->path,
-                                                            pool));
-            }
-          */
-=======
   if (victim_path != NULL)
     tree_conflict = NULL;
   else
@@ -2732,7 +2313,6 @@
                                    : svn_wc_notify_tree_conflict,
                                    pool);
           notify->kind = svn_node_dir;
->>>>>>> e363d545
 
           if (prop_conflicted)
             notify->prop_state = svn_wc_notify_state_conflicted;
@@ -2770,24 +2350,8 @@
                 const svn_string_t *value,
                 apr_pool_t *pool)
 {
-<<<<<<< HEAD
-  struct dir_baton *pb = parent_baton;
-  struct edit_baton *eb = pb->edit_baton;
-  struct file_baton *fb;
-  const svn_wc_entry_t *entry;
-  svn_node_kind_t kind;
-  svn_wc_adm_access_t *adm_access;
-  svn_boolean_t text_conflicted;
-  svn_boolean_t prop_conflicted;
-  svn_boolean_t has_tree_conflicted_children;
-
-  /* the file_pool can stick around for a *long* time, so we want to use
-     a subpool for any temporary allocations. */
-  apr_pool_t *subpool = svn_pool_create(pool);
-=======
   svn_prop_t *propchange;
   struct dir_baton *db = dir_baton;
->>>>>>> e363d545
 
   if (db->bump_info->skipped)
     return SVN_NO_ERROR;
@@ -2796,17 +2360,10 @@
   propchange->name = apr_pstrdup(db->pool, name);
   propchange->value = value ? svn_string_dup(value, db->pool) : NULL;
 
-<<<<<<< HEAD
-=======
   return SVN_NO_ERROR;
 }
->>>>>>> e363d545
-
-
-<<<<<<< HEAD
-  /* Sanity check. */
-=======
->>>>>>> e363d545
+
+
 
 /* If any of the svn_prop_t objects in PROPCHANGES represents a change
    to the SVN_PROP_EXTERNALS property, return that change, else return
@@ -2817,25 +2374,7 @@
 {
   int i;
 
-<<<<<<< HEAD
-  /* If the file is scheduled for deletion, we have a tree conflict.
-   * This is use case 1 described in the paper attached to issue #2282
-   * See also notes/tree-conflicts/detection.txt
-   */
-  SVN_ERR(check_tree_conflict(pb->log_accum, fb->path, entry, adm_access,
-                              svn_wc_conflict_action_edit, pool));
-
-  /* It is interesting to note: everything below is just validation. We
-     aren't actually doing any "work" or fetching any persistent data. */
-
-  /* If the file is in conflict, don't mess with it. */
-  SVN_ERR(svn_wc_conflicted_p2(&text_conflicted, &prop_conflicted,
-                               &has_tree_conflicted_children, pb->path, entry,
-                               pool));
-  if (text_conflicted || prop_conflicted)
-=======
   for (i = 0; i < propchanges->nelts; i++)
->>>>>>> e363d545
     {
       const svn_prop_t *p = &(APR_ARRAY_IDX(propchanges, i, svn_prop_t));
       if (strcmp(p->name, SVN_PROP_EXTERNALS) == 0)
@@ -2859,35 +2398,9 @@
                   apr_ssize_t klen, void *val,
                   apr_pool_t *pool)
 {
-<<<<<<< HEAD
-  struct edit_baton *eb = fb->edit_baton;
-  svn_wc_adm_access_t *adm_access;
-  const svn_wc_entry_t *ent;
-  svn_boolean_t replaced, use_revert_base;
-
-  SVN_ERR(svn_wc_adm_retrieve(&adm_access, eb->adm_access,
-                              svn_path_dirname(fb->path, pool), pool));
-  SVN_ERR(svn_wc_entry(&ent, fb->path, adm_access, FALSE, pool));
-
-  replaced = ent && ent->schedule == svn_wc_schedule_replace;
-  use_revert_base = replaced;
-  if (use_revert_base)
-    {
-      fb->text_base_path = svn_wc__text_revert_path(fb->path, FALSE, fb->pool);
-      fb->new_text_base_path = svn_wc__text_revert_path(fb->path, TRUE,
-                                                        fb->pool);
-    }
-  else
-    {
-      fb->text_base_path = svn_wc__text_base_path(fb->path, FALSE, fb->pool);
-      fb->new_text_base_path = svn_wc__text_base_path(fb->path, TRUE,
-                                                      fb->pool);
-    }
-=======
   apr_array_header_t *propchanges = baton;
   const char *name = key;
   svn_prop_t *prop = apr_array_push(propchanges);
->>>>>>> e363d545
 
   /* Add the deletion of NAME to PROPCHANGES. */
   prop->name = name;
@@ -2928,20 +2441,11 @@
      deleted (issue #1672). */
   if (db->was_incomplete)
     {
-<<<<<<< HEAD
-      svn_checksum_t *digest;
-      const char *hex_digest;
-
-      SVN_ERR(svn_io_file_checksum2(&digest, fb->text_base_path,
-                                    svn_checksum_md5, pool));
-      hex_digest = svn_checksum_to_cstring_display(digest, pool);
-=======
       int i;
       apr_hash_t *props_to_delete;
 
       SVN_ERR(svn_wc__load_props(&base_props, &working_props, NULL,
                                  adm_access, db->path, pool));
->>>>>>> e363d545
 
       /* Calculate which base props weren't also in the incoming
          propchanges. */
@@ -3212,18 +2716,11 @@
   dest_fs_path = apr_pstrcat(pool, "/", dest_fs_path, NULL);
   dest_fs_path = svn_path_canonicalize(dest_fs_path, pool);
 
-<<<<<<< HEAD
-  return svn_wc__loggy_entry_modify(&log_accum, adm_access,
-                                    path, &tmp_entry, modify_flags,
-                                    pool);
-}
-=======
   /* Find nearest FS ancestor dir of current FS path and copyfrom_parent */
   ancestor_fs_path = svn_path_get_longest_ancestor(dest_fs_path,
                                                    copyfrom_parent, pool);
   if (strlen(ancestor_fs_path) == 0)
     return SVN_NO_ERROR;
->>>>>>> e363d545
 
   /* Move 'up' the working copy to what ought to be the common ancestor dir. */
   levels_up = svn_path_component_count(dest_fs_path)
@@ -4033,18 +3530,6 @@
   /* Always initialize to unknown state. */
   *prop_state = svn_wc_notify_state_unknown;
 
-<<<<<<< HEAD
-      /* If the file is replaced don't write the checksum.  Checksum is blank
-         on replaced files. */
-      if (!is_replaced)
-        {
-          svn_checksum_t *checksum = svn_checksum_create(svn_checksum_md5,
-                                                         pool);
-          checksum->digest = fb->digest;
-          tmp_entry.checksum = svn_checksum_to_cstring(checksum, pool);
-          flags |= SVN_WC__ENTRY_MODIFY_CHECKSUM;
-        }
-=======
   /* Merge the 'regular' props into the existing working proplist. */
   if (regular_props)
     {
@@ -4059,7 +3544,6 @@
                                   regular_props, TRUE, FALSE,
                                   conflict_func, conflict_baton,
                                   pool, &log_accum));
->>>>>>> e363d545
     }
 
   /* If there are any ENTRY PROPS, make sure those get appended to the
@@ -4183,42 +3667,6 @@
   enum svn_wc_merge_outcome_t merge_outcome = svn_wc_merge_unchanged;
   const svn_wc_entry_t *entry;
 
-<<<<<<< HEAD
-  if (fb->skipped)
-    return maybe_bump_dir_info(eb, fb->bump_info, pool);
-
-  /* Was this an add-with-history, with no apply_textdelta? */
-  if (fb->added_with_history && ! fb->received_textdelta)
-    {
-      svn_checksum_t *checksum;
-
-      SVN_ERR_ASSERT(! fb->text_base_path && ! fb->new_text_base_path
-                     && fb->copied_text_base);
-
-      /* Set up the base paths like apply_textdelta does. */
-      SVN_ERR(choose_base_paths(NULL, NULL, NULL, fb, pool));
-
-      /* Now simulate applying a trivial delta. */
-      SVN_ERR(svn_io_copy_file(fb->copied_text_base,
-                               fb->new_text_base_path,
-                               TRUE, pool));
-      SVN_ERR(svn_io_file_checksum2(&checksum,
-                                    fb->new_text_base_path,
-                                    svn_checksum_md5,
-                                    pool));
-      memcpy(fb->digest, checksum->digest, svn_checksum_size(checksum));
-    }
-
-  /* window-handler assembles new pristine text in .svn/tmp/text-base/  */
-  if (fb->new_text_base_path && text_checksum)
-    {
-      svn_checksum_t *checksum;
-      const char *real_sum;
-      
-      checksum = svn_checksum_create(svn_checksum_md5, pool);
-      checksum->digest = fb->digest;
-      real_sum = svn_checksum_to_cstring(checksum, pool);
-=======
   /* Accumulated entry modifications. */
   svn_wc_entry_t tmp_entry;
   apr_uint64_t flags = 0;
@@ -4231,7 +3679,6 @@
            NEW_TEXT_BASE_PATH
 
          - The .svn/entries file still reflects the old version of F.
->>>>>>> e363d545
 
          - fb->old_text_base_path is the old pristine F.
            (This is only set if there's a new text base).
@@ -4561,29 +4008,6 @@
            const char *expected_hex_digest,
            apr_pool_t *pool)
 {
-<<<<<<< HEAD
-  void *fb;
-  struct file_baton *tfb;
-  struct dir_baton *pb = parent_baton;
-  struct edit_baton *eb = pb->edit_baton;
-  svn_wc_adm_access_t *adm_access, *src_access;
-  const char *src_path;
-  const svn_wc_entry_t *src_entry;
-  apr_hash_t *base_props, *working_props;
-  const svn_wc_entry_t *path_entry;
-  svn_error_t *err;
-  svn_stringbuf_t *log_accum = svn_stringbuf_create("", pool);
-
-  /* The file_pool can stick around for a *long* time, so we want to
-     use a subpool for any temporary allocations. */
-  apr_pool_t *subpool = svn_pool_create(pool);
-
-  /* First, fake an add_file() call.  Notice that we don't send any
-     copyfrom args, lest we end up infinitely recursing.  :-)  */
-  SVN_ERR(add_file(path, parent_baton, NULL, SVN_INVALID_REVNUM, pool, &fb));
-  tfb = (struct file_baton *)fb;
-  tfb->added_with_history = TRUE;
-=======
   struct file_baton *fb = file_baton;
   struct edit_baton *eb = fb->edit_baton;
   svn_wc_notify_state_t content_state, prop_state;
@@ -4591,29 +4015,13 @@
   svn_checksum_t *expected_checksum = NULL;
   svn_checksum_t *actual_checksum;
   const char *new_base_path;
->>>>>>> e363d545
 
   if (fb->skipped)
     return maybe_bump_dir_info(eb, fb->bump_info, pool);
 
-<<<<<<< HEAD
-  SVN_ERR(svn_wc_adm_retrieve(&adm_access, pb->edit_baton->adm_access,
-                              pb->path, subpool));
-
-  /* Raise a tree conflict if there's already something versioned here. */
-  SVN_ERR(check_tree_conflict(log_accum, pb->path, path_entry, adm_access,
-                              svn_wc_conflict_action_add, pool));
-
-  /* Make a unique file name for the copyfrom text-base. */
-  SVN_ERR(svn_wc_create_tmp_file2(NULL, &tfb->copied_text_base,
-                                  svn_wc_adm_access_path(adm_access),
-                                  svn_io_file_del_none,
-                                  pool));
-=======
   if (expected_hex_digest)
     SVN_ERR(svn_checksum_parse_hex(&expected_checksum, svn_checksum_md5,
                                    expected_hex_digest, pool));
->>>>>>> e363d545
 
   /* Was this an add-with-history, with no apply_textdelta? */
   if (fb->added_with_history && ! fb->received_textdelta)
@@ -4707,16 +4115,12 @@
      pretend that the editor deleted the entry.  The helper function
      do_entry_deletion() will take care of the necessary steps.  */
   if ((*eb->target) && (svn_wc__adm_missing(eb->adm_access, target_path)))
-<<<<<<< HEAD
-    SVN_ERR(do_entry_deletion(eb, eb->anchor, eb->target, &log_number, pool));
-=======
     /* Still passing NULL for THEIR_URL. A case where THEIR_URL
      * is needed in this call is rare or even non-existant.
      * ### TODO: Construct a proper THEIR_URL anyway. See also
      * NULL handling code in do_entry_deletion(). */
     SVN_ERR(do_entry_deletion(eb, eb->anchor, eb->target, NULL,
                               &log_number, pool));
->>>>>>> e363d545
 
   /* The editor didn't even open the root; we have to take care of
      some cleanup stuffs. */
@@ -4869,43 +4273,6 @@
   inner_editor = tree_editor;
   inner_baton = eb;
 
-<<<<<<< HEAD
-  /* If our requested depth is sticky, we'll raise an error if asked
-     to make our target more shallow, which is currently unsupported.
-
-     Otherwise, if our requested depth is *not* sticky, then we need
-     to limit the scope of our operation to the ambient depths present
-     in the working copy already.  If a depth was explicitly
-     requested, libsvn_delta/depth_filter_editor.c will ensure that we
-     never see editor calls that extend beyond the scope of the
-     requested depth.  But even what we do so might extend beyond the
-     scope of our ambient depth.  So we use another filtering editor
-     to avoid modifying the ambient working copy depth when not asked
-     to do so.  (This can also be skipped if the server understands
-     consider letting the depth RA capability percolate down to this
-     level.) */
-  if (depth_is_sticky)
-    {
-      const svn_wc_entry_t *target_entry;
-      SVN_ERR(svn_wc_entry(&target_entry, svn_path_join(anchor, target, pool),
-                           adm_access, FALSE, pool));
-      if (target_entry && (target_entry->depth > depth))
-        return svn_error_createf(SVN_ERR_UNSUPPORTED_FEATURE, NULL,
-                                 _("Shallowing of working copy depths is not "
-                                   "yet supported"));
-    }
-  else
-    {
-      SVN_ERR(svn_wc__ambient_depth_filter_editor(&inner_editor,
-                                                  &inner_baton,
-                                                  inner_editor,
-                                                  inner_baton,
-                                                  anchor,
-                                                  target,
-                                                  adm_access,
-                                                  pool));
-    }
-=======
   /* We need to limit the scope of our operation to the ambient depths
      present in the working copy already, but only if the requested
      depth is not sticky. If a depth was explicitly requested, 
@@ -4925,7 +4292,6 @@
                                                 target,
                                                 adm_access,
                                                 pool));
->>>>>>> e363d545
 
   return svn_delta_get_cancellation_editor(cancel_func,
                                            cancel_baton,
@@ -5646,10 +5012,6 @@
 
   /* Install new text base. */
   {
-<<<<<<< HEAD
-    svn_checksum_t *checksum;
-=======
->>>>>>> e363d545
     svn_wc_entry_t tmp_entry;
 
     /* Write out log commands to set up the new text base and its
@@ -5660,14 +5022,7 @@
     SVN_ERR(svn_wc__loggy_set_readonly(&log_accum, adm_access,
                                        text_base_path, pool));
 
-<<<<<<< HEAD
-    SVN_ERR(svn_io_file_checksum2(&checksum, tmp_text_base_path,
-                                  svn_checksum_md5, pool));
-
-    tmp_entry.checksum = svn_checksum_to_cstring(checksum, pool);
-=======
     tmp_entry.checksum = svn_checksum_to_cstring(base_checksum, pool);
->>>>>>> e363d545
     SVN_ERR(svn_wc__loggy_entry_modify(&log_accum, adm_access,
                                        dst_path, &tmp_entry,
                                        SVN_WC__ENTRY_MODIFY_CHECKSUM,
@@ -5678,24 +5033,4 @@
   SVN_ERR(svn_wc__write_log(adm_access, 0, log_accum, pool));
 
   return svn_wc__run_log(adm_access, NULL, pool);
-<<<<<<< HEAD
-}
-
-
-svn_error_t *
-svn_wc_add_repos_file(const char *dst_path,
-                      svn_wc_adm_access_t *adm_access,
-                      const char *new_text_path,
-                      apr_hash_t *new_props,
-                      const char *copyfrom_url,
-                      svn_revnum_t copyfrom_rev,
-                      apr_pool_t *pool)
-{
-  return svn_wc_add_repos_file2(dst_path, adm_access,
-                                new_text_path, NULL,
-                                new_props, NULL,
-                                copyfrom_url, copyfrom_rev,
-                                pool);
-=======
->>>>>>> e363d545
 }