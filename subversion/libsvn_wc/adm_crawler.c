--- conflicted
+++ resolved
@@ -821,19 +821,10 @@
 {
   svn_txdelta_window_handler_t handler;
   void *wh_baton;
-<<<<<<< HEAD
-  svn_txdelta_stream_t *txdelta_stream;
-  apr_file_t *basefile = NULL;
-  apr_file_t *tempbasefile;
-  const char *base_digest_hex = NULL;
-  svn_checksum_t *base_checksum = NULL;
-  svn_checksum_t *local_checksum = NULL;
-=======
   const char *base_digest_hex;
   svn_checksum_t *expected_checksum = NULL;
   svn_checksum_t *verify_checksum = NULL;
   svn_checksum_t *local_checksum;
->>>>>>> e363d545
   svn_error_t *err;
   svn_stream_t *base_stream;
   svn_stream_t *local_stream;
@@ -870,25 +861,13 @@
 
   if (! fulltext)
     {
-<<<<<<< HEAD
-      if (! ent->checksum)
-        {
-          /*### FIXME: The entries file should hold a checksum */
-          svn_checksum_t *tmp_checksum;
-=======
       const svn_wc_entry_t *ent;
 
       /* Compute delta against the pristine contents */
       SVN_ERR(svn_wc_get_pristine_contents(&base_stream, path, pool, pool));
->>>>>>> e363d545
 
       SVN_ERR(svn_wc_entry(&ent, path, adm_access, FALSE, pool));
 
-<<<<<<< HEAD
-          SVN_ERR (svn_io_file_checksum2(&tmp_checksum, tb, svn_checksum_md5,
-                                         pool));
-          base_digest_hex = svn_checksum_to_cstring_display(tmp_checksum, pool);
-=======
       /* ### We want ent->checksum to ALWAYS be present, but on old
          ### working copies maybe it won't be (unclear?). If it is there,
          ### then we can use it as an expected value. If it is NOT there,
@@ -903,7 +882,6 @@
           base_stream = svn_stream_checksummed2(base_stream, &verify_checksum,
                                                 NULL, svn_checksum_md5, TRUE,
                                                 pool);
->>>>>>> e363d545
         }
       else
         {
@@ -935,27 +913,12 @@
   SVN_ERR(editor->apply_textdelta(file_baton, base_digest_hex, pool,
                                   &handler, &wh_baton));
 
-<<<<<<< HEAD
-  /* Create a text-delta stream object that pulls
-     data out of the two files. */
-  base_stream = svn_stream_from_aprfile2(basefile, TRUE, pool);
-  if (! fulltext)
-    base_stream
-      = svn_stream_checksummed2(base_stream, &base_checksum, svn_checksum_md5,
-                                NULL, svn_checksum_md5, TRUE, pool);
-
-  svn_txdelta(&txdelta_stream, base_stream, local_stream, pool);
-
-  /* Pull windows from the delta stream and feed to the consumer. */
-  err = svn_txdelta_send_txstream(txdelta_stream, handler, wh_baton, pool);
-=======
   /* Run diff processing, throwing windows at the handler. */
   err = svn_txdelta_run(base_stream, local_stream,
                         handler, wh_baton,
                         svn_checksum_md5, &local_checksum,
                         NULL, NULL,
                         pool, pool);
->>>>>>> e363d545
 
   /* Close the two streams to force writing the digest,
      if we already have an error, ignore this one. */
@@ -972,43 +935,6 @@
 
   /* If we have an error, it may be caused by a corrupt text base.
      Check the checksum and discard `err' if they don't match. */
-<<<<<<< HEAD
-  if (! fulltext && ent->checksum && base_checksum)
-    {
-      /*### FIXME: The entries file should hold a checksum,
-        meaning the above condition should not include ent->checksum */
-
-      base_digest_hex = svn_checksum_to_cstring_display(base_checksum, pool);
-
-      if (strcmp(base_digest_hex, ent->checksum) != 0)
-        {
-          /* The entry checksum does not match the actual text
-             base checksum.  Extreme badness. Of course,
-             theoretically we could just switch to
-             fulltext transmission here, and everything would
-             work fine; after all, we're going to replace the
-             text base with a new one in a moment anyway, and
-             we'd fix the checksum then.  But it's better to
-             error out.  People should know that their text
-             bases are getting corrupted, so they can
-             investigate.  Other commands could be affected,
-             too, such as `svn diff'.  */
-
-          /* Deliberately ignore errors; the error about the
-             checksum mismatch is more important to return. */
-          svn_error_clear(err);
-          svn_error_clear(svn_io_remove_file(tmp_base, pool));
-
-          return svn_error_createf
-            (SVN_ERR_WC_CORRUPT_TEXT_BASE, NULL,
-             _("Checksum mismatch for '%s'; "
-               "expected: '%s', actual: '%s'"),
-             svn_path_local_style(svn_wc__text_base_path(path, FALSE, pool),
-                                   pool),
-             ent->checksum, base_digest_hex);
-        }
-   }
-=======
   if (expected_checksum && verify_checksum
       && !svn_checksum_match(expected_checksum, verify_checksum))
     {
@@ -1039,7 +965,6 @@
          svn_checksum_to_cstring_display(expected_checksum, pool),
          svn_checksum_to_cstring_display(verify_checksum, pool));
     }
->>>>>>> e363d545
 
   /* Now, handle that delta transmission error if any, so we can stop
      thinking about it after this point. */
@@ -1047,16 +972,6 @@
                               _("While preparing '%s' for commit"),
                               svn_path_local_style(path, pool)));
 
-<<<<<<< HEAD
-  /* Close base file, if it was opened. */
-  if (basefile)
-    SVN_ERR(svn_wc__close_text_base(basefile, path, 0, pool));
-
-  local_checksum = svn_checksum_create(svn_checksum_md5, pool);
-  local_checksum->digest = svn_txdelta_md5_digest(txdelta_stream);
-
-=======
->>>>>>> e363d545
   if (digest)
     memcpy(digest, local_checksum->digest, svn_checksum_size(local_checksum));
 
