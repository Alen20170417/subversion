/*
 * adm_crawler.c:  report local WC mods to an Editor.
 *
 * ====================================================================
 *    Licensed to the Apache Software Foundation (ASF) under one
 *    or more contributor license agreements.  See the NOTICE file
 *    distributed with this work for additional information
 *    regarding copyright ownership.  The ASF licenses this file
 *    to you under the Apache License, Version 2.0 (the
 *    "License"); you may not use this file except in compliance
 *    with the License.  You may obtain a copy of the License at
 *
 *      http://www.apache.org/licenses/LICENSE-2.0
 *
 *    Unless required by applicable law or agreed to in writing,
 *    software distributed under the License is distributed on an
 *    "AS IS" BASIS, WITHOUT WARRANTIES OR CONDITIONS OF ANY
 *    KIND, either express or implied.  See the License for the
 *    specific language governing permissions and limitations
 *    under the License.
 * ====================================================================
 */

/* ==================================================================== */


#include <string.h>

#include <apr_pools.h>
#include <apr_file_io.h>
#include <apr_hash.h>
<<<<<<< HEAD
=======
#include <apr_md5.h>
>>>>>>> 0213fdc3

#include "svn_types.h"
#include "svn_pools.h"
#include "svn_wc.h"
#include "svn_io.h"
#include "svn_base64.h"
#include "svn_delta.h"
#include "svn_dirent_uri.h"
#include "svn_path.h"

#include "private/svn_wc_private.h"

#include "wc.h"
#include "adm_files.h"
#include "props.h"
#include "translate.h"
#include "workqueue.h"
#include "conflicts.h"

#include "svn_private_config.h"


/* Helper for report_revisions_and_depths().

   Perform an atomic restoration of the file LOCAL_ABSPATH; that is, copy
   the file's text-base to the administrative tmp area, and then move
   that file to LOCAL_ABSPATH with possible translations/expansions.  If
   USE_COMMIT_TIMES is set, then set working file's timestamp to
   last-commit-time.  Either way, set entry-timestamp to match that of
   the working file when all is finished.

   Not that a valid access baton with a write lock to the directory of
   LOCAL_ABSPATH must be available in DB.*/
static svn_error_t *
restore_file(svn_wc__db_t *db,
             const char *local_abspath,
             svn_boolean_t use_commit_times,
             apr_pool_t *scratch_pool)
{
  svn_skel_t *work_item;

  SVN_ERR(svn_wc__wq_build_file_install(&work_item,
                                        db, local_abspath,
                                        NULL /* source_abspath */,
                                        use_commit_times,
                                        TRUE /* record_fileinfo */,
                                        scratch_pool, scratch_pool));
  /* ### we need an existing path for wq_add. not entirely WRI_ABSPATH yet  */
  SVN_ERR(svn_wc__db_wq_add(db,
                            svn_dirent_dirname(local_abspath, scratch_pool),
                            work_item, scratch_pool));

  /* Run the work item immediately.  */
  SVN_ERR(svn_wc__wq_run(db, local_abspath,
                         NULL, NULL, /* ### nice to have cancel_func/baton */
                         scratch_pool));

  /* Remove any text conflict */
  return svn_error_return(svn_wc__resolve_text_conflict(db, local_abspath,
                                                        scratch_pool));
}

/* Try to restore LOCAL_ABSPATH of node type KIND and if successfull,
   notify that the node is restored.  Use DB for accessing the working copy.
   If USE_COMMIT_TIMES is set, then set working file's timestamp to
   last-commit-time.

   Set RESTORED to TRUE if the node is successfull restored. RESTORED will
   be FALSE if restoring this node is not supported.

   This function does all temporary allocations in SCRATCH_POOL
 */
static svn_error_t *
restore_node(svn_boolean_t *restored,
             svn_wc__db_t *db,
             const char *local_abspath,
             svn_wc__db_kind_t kind,
             svn_boolean_t use_commit_times,
             svn_wc_notify_func2_t notify_func,
             void *notify_baton,
             apr_pool_t *scratch_pool)
{
  *restored = FALSE;

  /* Currently we can only restore files, but we will be able to restore
     directories after we move to a single database and pristine store. */
  if (kind == svn_wc__db_kind_file || kind == svn_wc__db_kind_symlink)
    {
      /* ... recreate file from text-base, and ... */
      SVN_ERR(restore_file(db, local_abspath, use_commit_times,
                           scratch_pool));

      *restored = TRUE;
      /* ... report the restoration to the caller.  */
      if (notify_func != NULL)
        {
          svn_wc_notify_t *notify = svn_wc_create_notify(
                                            local_abspath,
                                            svn_wc_notify_restore,
                                            scratch_pool);
          notify->kind = svn_node_file;
          (*notify_func)(notify_baton, notify, scratch_pool);
        }
    }

  return SVN_NO_ERROR;
}

<<<<<<< HEAD
/* Check if there is an externals definition stored on LOCAL_ABSPATH
   using DB.  In that case send the externals definition and DEPTH to
   EXTERNAL_FUNC.  Use SCRATCH_POOL for temporary allocations. */
static svn_error_t *
read_externals_info(svn_wc__db_t *db,
                    const char *local_abspath,
                    svn_wc_external_update_t external_func,
                    void *external_baton,
                    svn_depth_t depth,
                    apr_pool_t *scratch_pool)
{
  const svn_string_t *val;
=======
      SVN_ERR(svn_wc_entry(&entry, file_path, adm_access, FALSE, pool));
      SVN_ERR_ASSERT(entry != NULL);
>>>>>>> 0213fdc3

  SVN_ERR_ASSERT(external_func != NULL);

  SVN_ERR(svn_wc__internal_propget(&val, db, local_abspath,
                                   SVN_PROP_EXTERNALS,
                                   scratch_pool, scratch_pool));

  if (val)
    {
      SVN_ERR((external_func)(external_baton, local_abspath, val, val, depth,
                              scratch_pool));
    }

  return SVN_NO_ERROR;
}

/* The recursive crawler that describes a mixed-revision working
   copy to an RA layer.  Used to initiate updates.

   This is a depth-first recursive walk of DIR_PATH under ANCHOR_ABSPATH,
   using DB.  Look at each entry and check if its revision is different
   than DIR_REV.  If so, report this fact to REPORTER.  If an entry is
   missing from disk, report its absence to REPORTER.  If an entry has
   a different URL than expected, report that to REPORTER.  If an
   entry has a different depth than its parent, report that to
   REPORTER.

   Alternatively, if REPORT_EVERYTHING is set, then report all
   children unconditionally.

   DEPTH is actually the *requested* depth for the update-like
   operation for which we are reporting working copy state.  However,
   certain requested depths affect the depth of the report crawl.  For
   example, if the requested depth is svn_depth_empty, there's no
   point descending into subdirs, no matter what their depths.  So:

   If DEPTH is svn_depth_empty, don't report any files and don't
   descend into any subdirs.  If svn_depth_files, report files but
   still don't descend into subdirs.  If svn_depth_immediates, report
   files, and report subdirs themselves but not their entries.  If
   svn_depth_infinity or svn_depth_unknown, report everything all the
   way down.  (That last sentence might sound counterintuitive, but
   since you can't go deeper than the local ambient depth anyway,
   requesting svn_depth_infinity really means "as deep as the various
   parts of this working copy go".  Of course, the information that
   comes back from the server will be different for svn_depth_unknown
   than for svn_depth_infinity.)

   DEPTH_COMPATIBILITY_TRICK means the same thing here as it does
   in svn_wc_crawl_revisions3().

   If EXTERNAL_FUNC is non-NULL, then send externals information with
   the help of EXTERNAL_BATON

   If RESTORE_FILES is set, then unexpectedly missing working files
   will be restored from text-base and NOTIFY_FUNC/NOTIFY_BATON
   will be called to report the restoration.  USE_COMMIT_TIMES is
   passed to restore_file() helper. */
static svn_error_t *
report_revisions_and_depths(svn_wc__db_t *db,
                            const char *anchor_abspath,
                            const char *dir_path,
                            svn_revnum_t dir_rev,
                            const svn_ra_reporter3_t *reporter,
                            void *report_baton,
                            svn_wc_external_update_t external_func,
                            void *external_baton,
                            svn_wc_notify_func2_t notify_func,
                            void *notify_baton,
                            svn_boolean_t restore_files,
                            svn_depth_t depth,
                            svn_boolean_t honor_depth_exclude,
                            svn_boolean_t depth_compatibility_trick,
                            svn_boolean_t report_everything,
                            svn_boolean_t use_commit_times,
                            apr_pool_t *scratch_pool)
{
  const char *dir_abspath;
  const apr_array_header_t *base_children;
  apr_hash_t *dirents;
  apr_pool_t *iterpool = svn_pool_create(scratch_pool);
  int i;
  const char *dir_repos_root, *dir_repos_relpath;
  svn_depth_t dir_depth;


  /* Get both the SVN Entries and the actual on-disk entries.   Also
     notice that we're picking up hidden entries too (read_children never
     hides children). */
  dir_abspath = svn_dirent_join(anchor_abspath, dir_path, scratch_pool);
  SVN_ERR(svn_wc__db_base_get_children(&base_children, db, dir_abspath,
                                       scratch_pool, iterpool));
  SVN_ERR(svn_io_get_dir_filenames(&dirents, dir_abspath, scratch_pool));

  /*** Do the real reporting and recursing. ***/

  /* First, look at "this dir" to see what its URL and depth are. */
  SVN_ERR(svn_wc__db_read_info(NULL, NULL, NULL, &dir_repos_relpath,
                               &dir_repos_root, NULL, NULL, NULL, NULL, NULL,
                               &dir_depth, NULL, NULL, NULL, NULL, NULL,
                               NULL, NULL, NULL, NULL, NULL, NULL, NULL,
                               NULL,
                               db, dir_abspath,
                               scratch_pool, iterpool));

  /* If the directory has no url, search its parents */
  if (dir_repos_relpath == NULL)
    SVN_ERR(svn_wc__db_scan_base_repos(&dir_repos_relpath, &dir_repos_root,
                                       NULL, db, dir_abspath,
                                       scratch_pool, iterpool));

  /* If "this dir" has "svn:externals" property set on it,
   * call the external_func callback. */
  if (external_func)
    SVN_ERR(read_externals_info(db, dir_abspath, external_func,
                                external_baton, dir_depth, iterpool));

  /* Looping over current directory's BASE children: */
  for (i = 0; i < base_children->nelts; ++i)
    {
      const char *child = APR_ARRAY_IDX(base_children, i, const char *);
      const char *this_path, *this_abspath;
      const char *this_repos_root_url, *this_repos_relpath;
      svn_wc__db_status_t this_status;
      svn_wc__db_kind_t this_kind;
      svn_revnum_t this_rev;
      svn_depth_t this_depth;
      svn_wc__db_lock_t *this_lock;
      svn_boolean_t this_switched;
      svn_error_t *err;

      /* Clear the iteration subpool here because the loop has a bunch
         of 'continue' jump statements. */
      svn_pool_clear(iterpool);

      /* Compute the paths and URLs we need. */
      this_path = svn_dirent_join(dir_path, child, iterpool);
      this_abspath = svn_dirent_join(dir_abspath, child, iterpool);

      err = svn_wc__db_base_get_info(&this_status, &this_kind, &this_rev,
                                     &this_repos_relpath, &this_repos_root_url,
                                     NULL, NULL, NULL, NULL, NULL, &this_depth,
                                     NULL, NULL, NULL, &this_lock,
                                     db, this_abspath, iterpool, iterpool);
      if (err)
        {
          if (err->apr_err != SVN_ERR_WC_PATH_NOT_FOUND)
            return svn_error_return(err);

          /* THIS_ABSPATH was listed as a BASE child of DIR_ABSPATH. Yet,
             we just got an error trying to read it. What gives? :-P

             This happens when THIS_ABSPATH is a subdirectory that is
             marked in the parent stub as "not-present". The subdir is
             then removed. Later, an addition is scheduled, putting the
             subdirectory back, but ONLY containing WORKING nodes.

             Thus, the BASE fetch comes out of the subdir, and fails.

             For this case, we go ahead and treat this as a simple
             not-present, and ignore whatever is in the subdirectory.  */
          svn_error_clear(err);

          this_status = svn_wc__db_status_not_present;

          /* Note: the other THIS_* local variables pass to base_get_info
             are NOT set at this point. But we don't need them...  */
        }

      /* Note: some older code would attempt to check the parent stub
         of subdirectories for the not-present state. That check was
         redundant since a not-present directory has no BASE nodes
         within it which may report another status.

         There might be NO BASE node (per the condition above), but the
         typical case is that base_get_info() reads the parent stub
         because there is no subdir (with administrative data). Thus, we
         already have all the information we need. No further testing.  */

      /* First check for exclusion */
      if (this_status == svn_wc__db_status_excluded)
        {
          if (honor_depth_exclude)
            {
              /* Report the excluded path, no matter whether report_everything
                 flag is set.  Because the report_everything flag indicates
                 that the server will treat the wc as empty and thus push
                 full content of the files/subdirs. But we want to prevent the
                 server from pushing the full content of this_path at us. */

              /* The server does not support link_path report on excluded
                 path. We explicitly prohibit this situation in
                 svn_wc_crop_tree(). */
              SVN_ERR(reporter->set_path(report_baton,
                                         this_path,
                                         dir_rev,
                                         svn_depth_exclude,
                                         FALSE,
                                         NULL,
                                         iterpool));
            }
          else
            {
              /* We want to pull in the excluded target. So, report it as
                 deleted, and server will respond properly. */
              if (! report_everything)
                SVN_ERR(reporter->delete_path(report_baton,
                                              this_path, iterpool));
            }
          continue;
        }

      /*** The Big Tests: ***/
      if (this_status == svn_wc__db_status_absent
          || this_status == svn_wc__db_status_not_present)
        {
          /* If the entry is 'absent' or 'not-present', make sure the server
             knows it's gone...
             ...unless we're reporting everything, in which case we're
             going to report it missing later anyway.

             This instructs the server to send it back to us, if it is
             now available (an addition after a not-present state), or if
             it is now authorized (change in authz for the absent item).  */
          if (! report_everything)
            SVN_ERR(reporter->delete_path(report_baton, this_path, iterpool));
          continue;
        }

      /* Is the entry NOT on the disk? We may be able to restore it.  */
      if (apr_hash_get(dirents, child, APR_HASH_KEY_STRING) == NULL)
        {
          svn_boolean_t missing = FALSE;
          svn_wc__db_status_t wrk_status;
          svn_wc__db_kind_t wrk_kind;

          SVN_ERR(svn_wc__db_read_info(&wrk_status, &wrk_kind, NULL, NULL,
                                       NULL, NULL, NULL, NULL, NULL, NULL,
                                       NULL, NULL, NULL, NULL, NULL, NULL,
                                       NULL, NULL, NULL, NULL, NULL, NULL,
                                       NULL, NULL,
                                       db, this_abspath, iterpool, iterpool));

          if (restore_files && wrk_status != svn_wc__db_status_added
              && wrk_status != svn_wc__db_status_deleted
              && wrk_status != svn_wc__db_status_obstructed_add
              && wrk_status != svn_wc__db_status_obstructed_delete)
            {
              svn_node_kind_t dirent_kind;

              /* It is possible on a case insensitive system that the
                 entry is not really missing, but just cased incorrectly.
                 In this case we can't overwrite it with the pristine
                 version */
              SVN_ERR(svn_io_check_path(this_abspath, &dirent_kind, iterpool));

              if (dirent_kind == svn_node_none)
                {
                  svn_boolean_t restored;

                  SVN_ERR(restore_node(&restored, db, this_abspath, wrk_kind,
                                       use_commit_times, notify_func,
                                       notify_baton, iterpool));
                  if (!restored)
                    missing = TRUE;
                }
            }
          else
            missing = TRUE;

          /* If a node is still missing from disk here, we have no way to
             recreate it locally, so report as missing and move along.
             Again, don't bother if we're reporting everything, because the
             dir is already missing on the server. */
          if (missing && wrk_kind == svn_wc__db_kind_dir
               && (depth > svn_depth_files || depth == svn_depth_unknown))
            {
              if (! report_everything)
                SVN_ERR(reporter->delete_path(report_baton, this_path,
                                              iterpool));
              continue;
            }
        }

      /* And finally prepare for reporting */
      if (!this_repos_relpath)
        {
          this_switched = FALSE;
          this_repos_relpath = svn_relpath_join(dir_repos_relpath, child,
                                                iterpool);
        }
      else
        {
          const char *childname = svn_relpath_is_child(dir_repos_relpath,
                                                       this_repos_relpath,
                                                       NULL);

          if (childname == NULL || strcmp(childname, child) != 0)
            this_switched = TRUE;
          else
            this_switched = FALSE;
        }

      /* Tweak THIS_DEPTH to a useful value.  */
      if (this_depth == svn_depth_unknown)
        this_depth = svn_depth_infinity;

      /* Obstructed nodes might report SVN_INVALID_REVNUM. Tweak it.

         ### it seems that obstructed nodes should be handled quite a
         ### bit differently. maybe reported as missing, like not-present
         ### or absent nodes?  */
      if (!SVN_IS_VALID_REVNUM(this_rev))
        this_rev = dir_rev;

      /*** Files ***/
      if (this_kind == svn_wc__db_kind_file ||
          this_kind == svn_wc__db_kind_symlink)
        {
          if (report_everything)
            {
              /* Report the file unconditionally, one way or another. */
              if (this_switched)
                SVN_ERR(reporter->link_path(report_baton,
                                            this_path,
                                            svn_path_url_add_component2(
                                                dir_repos_root,
                                                this_repos_relpath, iterpool),
                                            this_rev,
                                            this_depth,
                                            FALSE,
                                            this_lock ? this_lock->token : NULL,
                                            iterpool));
              else
                SVN_ERR(reporter->set_path(report_baton,
                                           this_path,
                                           this_rev,
                                           this_depth,
                                           FALSE,
                                           this_lock ? this_lock->token : NULL,
                                           iterpool));
            }

          /* Possibly report a disjoint URL ... */
          else if (this_switched)
            SVN_ERR(reporter->link_path(report_baton,
                                        this_path,
                                        svn_path_url_add_component2(
                                                dir_repos_root,
                                                this_repos_relpath, iterpool),
                                        this_rev,
                                        this_depth,
                                        FALSE,
                                        this_lock ? this_lock->token : NULL,
                                        iterpool));
          /* ... or perhaps just a differing revision or lock token,
             or the mere presence of the file in a depth-empty dir. */
          else if (this_rev != dir_rev
                   || this_lock
                   || dir_depth == svn_depth_empty)
            SVN_ERR(reporter->set_path(report_baton,
                                       this_path,
                                       this_rev,
                                       this_depth,
                                       FALSE,
                                       this_lock ? this_lock->token : NULL,
                                       iterpool));
        } /* end file case */

      /*** Directories (in recursive mode) ***/
      else if (this_kind == svn_wc__db_kind_dir
               && (depth > svn_depth_files
                   || depth == svn_depth_unknown))
        {
          svn_boolean_t is_incomplete;
          svn_boolean_t start_empty;

          /* If the subdir and its administrative area are not present,
             then do NOT bother to report this node, much less recurse
             into the thing.

             Note: if the there is nothing on the disk, then we may have
             reported it missing further above.

             ### hmm. but what if we have a *file* obstructing the dir?
             ### the code above will not report it, and we'll simply
             ### skip it right here. I guess with an obstruction, we
             ### can't really do anything with info the server might
             ### send, so maybe this is just fine.  */
          if (this_status == svn_wc__db_status_obstructed)
            continue;

          is_incomplete = (this_status == svn_wc__db_status_incomplete);
          start_empty = is_incomplete;

          if (depth_compatibility_trick
              && this_depth <= svn_depth_files
              && depth > this_depth)
            {
              start_empty = TRUE;
            }

          if (report_everything)
            {
              /* Report the dir unconditionally, one way or another. */
              if (this_switched)
                SVN_ERR(reporter->link_path(report_baton,
                                            this_path,
                                            svn_path_url_add_component2(
                                                dir_repos_root,
                                                this_repos_relpath, iterpool),
                                            this_rev,
                                            this_depth,
                                            start_empty,
                                            this_lock ? this_lock->token
                                                      : NULL,
                                            iterpool));
              else
                SVN_ERR(reporter->set_path(report_baton,
                                           this_path,
                                           this_rev,
                                           this_depth,
                                           start_empty,
                                           this_lock ? this_lock->token : NULL,
                                           iterpool));
            }

          /* Possibly report a disjoint URL ... */
          else if (this_switched)
            SVN_ERR(reporter->link_path(report_baton,
                                        this_path,
                                        svn_path_url_add_component2(
                                                dir_repos_root,
                                                this_repos_relpath, iterpool),
                                        this_rev,
                                        this_depth,
                                        start_empty,
                                        this_lock ? this_lock->token : NULL,
                                        iterpool));
          /* ... or perhaps just a differing revision, lock token, incomplete
             subdir, the mere presence of the directory in a depth-empty or
             depth-files dir, or if the parent dir is at depth-immediates but
             the child is not at depth-empty.  Also describe shallow subdirs
             if we are trying to set depth to infinity. */
          else if (this_rev != dir_rev
                   || this_lock
                   || is_incomplete
                   || dir_depth == svn_depth_empty
                   || dir_depth == svn_depth_files
                   || (dir_depth == svn_depth_immediates
                       && this_depth != svn_depth_empty)
                   || (this_depth < svn_depth_infinity
                       && depth == svn_depth_infinity))
            SVN_ERR(reporter->set_path(report_baton,
                                       this_path,
                                       this_rev,
                                       this_depth,
                                       start_empty,
                                       this_lock ? this_lock->token : NULL,
                                       iterpool));

          if (SVN_DEPTH_IS_RECURSIVE(depth))
             SVN_ERR(report_revisions_and_depths(db,
                                                anchor_abspath,
                                                this_path,
                                                this_rev,
                                                reporter, report_baton,
                                                external_func, external_baton,
                                                notify_func, notify_baton,
                                                restore_files, depth,
                                                honor_depth_exclude,
                                                depth_compatibility_trick,
                                                start_empty,
                                                use_commit_times,
                                                iterpool));
        } /* end directory case */
    } /* end main entries loop */

  /* We're done examining this dir's entries, so free everything. */
  svn_pool_destroy(iterpool);

  return SVN_NO_ERROR;
}

/* Helper for svn_wc_crawl_revisions5() that finds a base revision for a node
   that doesn't have one itself. */
static svn_error_t *
find_base_rev(svn_revnum_t *base_rev,
              svn_wc__db_t *db,
              const char *local_abspath,
              const char *top_local_abspath,
              apr_pool_t *pool)
{
  const char *op_root_abspath;
  svn_wc__db_status_t status;
  svn_boolean_t have_base;

  SVN_ERR(svn_wc__db_read_info(&status, NULL, base_rev, NULL, NULL, NULL, NULL,
                               NULL, NULL, NULL, NULL, NULL, NULL, NULL, NULL,
                               NULL, NULL, NULL, NULL, NULL,
                               &have_base, NULL, NULL, NULL,
                               db, local_abspath, pool, pool));

  if (SVN_IS_VALID_REVNUM(*base_rev))
      return SVN_NO_ERROR;

  if (have_base)
    return svn_error_return(
        svn_wc__db_base_get_info(NULL, NULL, base_rev, NULL, NULL, NULL, NULL,
                                 NULL, NULL, NULL, NULL, NULL, NULL, NULL,
                                 NULL,
                                 db, local_abspath, pool, pool));

  if (status == svn_wc__db_status_added)
    {
      SVN_ERR(svn_wc__db_scan_addition(NULL, &op_root_abspath, NULL, NULL,
                                       NULL, NULL, NULL, NULL,  NULL,
                                       db, local_abspath, pool, pool));

      return svn_error_return(
                 find_base_rev(base_rev,
                               db, svn_dirent_dirname(op_root_abspath, pool),
                               top_local_abspath,
                               pool));
    }
  else if (status == svn_wc__db_status_deleted)
    {
      const char *work_del_abspath;
       SVN_ERR(svn_wc__db_scan_deletion(NULL, NULL, NULL, &work_del_abspath,
                                       db, local_abspath, pool, pool));

      if (work_del_abspath != NULL)
        return svn_error_return(
                 find_base_rev(base_rev,
                               db, work_del_abspath,
                               top_local_abspath,
                               pool));
    }

  return svn_error_createf(SVN_ERR_WC_CORRUPT, NULL,
                           _("Can't retrieve base revision for %s"),
                           svn_dirent_local_style(top_local_abspath, pool));
}


/*------------------------------------------------------------------*/
/*** Public Interfaces ***/


svn_error_t *
svn_wc_crawl_revisions5(svn_wc_context_t *wc_ctx,
                        const char *local_abspath,
                        const svn_ra_reporter3_t *reporter,
                        void *report_baton,
                        svn_boolean_t restore_files,
                        svn_depth_t depth,
                        svn_boolean_t honor_depth_exclude,
                        svn_boolean_t depth_compatibility_trick,
                        svn_boolean_t use_commit_times,
                        svn_wc_external_update_t external_func,
                        void *external_baton,
                        svn_wc_notify_func2_t notify_func,
                        void *notify_baton,
                        apr_pool_t *scratch_pool)
{
  svn_wc__db_t *db = wc_ctx->db;
  svn_error_t *fserr, *err;
  svn_revnum_t target_rev = SVN_INVALID_REVNUM;
  svn_boolean_t missing = FALSE;
  svn_boolean_t start_empty;
  svn_wc__db_status_t status;
  svn_wc__db_kind_t target_kind = svn_wc__db_kind_unknown;
  const char *repos_relpath=NULL, *repos_root=NULL;
  svn_depth_t target_depth = svn_depth_unknown;
  svn_wc__db_lock_t *target_lock = NULL;
  svn_boolean_t explicit_rev;
  SVN_ERR_ASSERT(svn_dirent_is_absolute(local_abspath));

  /* The first thing we do is get the base_rev from the working copy's
     ROOT_DIRECTORY.  This is the first revnum that entries will be
     compared to. */
  err = svn_wc__db_base_get_info(&status, &target_kind, &target_rev,
                                 &repos_relpath, &repos_root,
                                 NULL, NULL, NULL, NULL, NULL,
                                 &target_depth, NULL, NULL, NULL,
                                 &target_lock,
                                 db, local_abspath, scratch_pool,
                                 scratch_pool);

  {
    svn_boolean_t has_base = TRUE;

    if (err)
      {
        if (err->apr_err != SVN_ERR_WC_PATH_NOT_FOUND)
          return svn_error_return(err);

        svn_error_clear(err);
        has_base = FALSE;
        SVN_ERR(svn_wc__db_read_kind(&target_kind, db, local_abspath, TRUE,
                                     scratch_pool));

        if (target_kind == svn_wc__db_kind_file
            || target_kind == svn_wc__db_kind_symlink)
          status = svn_wc__db_status_absent; /* Crawl via parent dir */
        else
          status = svn_wc__db_status_not_present; /* As checkout */
      }

    /* ### Check the parentstub if we don't find a BASE. But don't
           do this if we already have the info we want or we break
           some copy scenarios. */
    if (!has_base && target_kind == svn_wc__db_kind_dir)
      {
        svn_boolean_t not_present;
        svn_revnum_t rev = SVN_INVALID_REVNUM;
        err = svn_wc__db_temp_is_dir_deleted(&not_present, &rev,
                                             db, local_abspath, scratch_pool);

        if (err && (err->apr_err == SVN_ERR_WC_PATH_NOT_FOUND
                    || err->apr_err == SVN_ERR_WC_NOT_WORKING_COPY))
          {
            svn_error_clear(err);
            not_present = FALSE;
          }
        else
          SVN_ERR(err);

        if (not_present)
          status = svn_wc__db_status_not_present;

        if (!SVN_IS_VALID_REVNUM(target_rev))
          target_rev = rev;
      }
  }

  if ((status == svn_wc__db_status_not_present)
      || (target_kind == svn_wc__db_kind_dir
          && status != svn_wc__db_status_normal
          && status != svn_wc__db_status_incomplete))
    {
      /* The target does not exist or is a local addition */

      if (!SVN_IS_VALID_REVNUM(target_rev))
        target_rev = 0;

      if (depth == svn_depth_unknown)
        depth = svn_depth_infinity;

      SVN_ERR(reporter->set_path(report_baton, "", target_rev, depth,
                                 FALSE,
                                 NULL,
                                 scratch_pool));
      SVN_ERR(reporter->delete_path(report_baton, "", scratch_pool));

      /* Finish the report, which causes the update editor to be
         driven. */
      SVN_ERR(reporter->finish_report(report_baton, scratch_pool));

      return SVN_NO_ERROR;
    }

  if (!repos_root || !repos_relpath)
    {
      err = svn_wc__db_scan_base_repos(&repos_relpath, &repos_root, NULL,
                                      db, local_abspath,
                                      scratch_pool, scratch_pool);

      if (err && err->apr_err == SVN_ERR_WC_PATH_NOT_FOUND)
        svn_error_clear(err);
      else
        SVN_ERR(err);

      /* Ok, that leaves a local addition. Deleted and not existing nodes
         are already handled. */
      if (!repos_root || !repos_relpath)
        SVN_ERR(svn_wc__db_scan_addition(NULL, NULL, &repos_relpath,
                                         &repos_root, NULL, NULL, NULL, NULL,
                                         NULL, db, local_abspath,
                                         scratch_pool, scratch_pool));
    }

  if (!SVN_IS_VALID_REVNUM(target_rev))
    {
      SVN_ERR(find_base_rev(&target_rev, db, local_abspath, local_abspath,
                            scratch_pool));
      explicit_rev = TRUE;
    }
  else
    explicit_rev = FALSE;

  start_empty = (status == svn_wc__db_status_incomplete);
  if (depth_compatibility_trick
      && target_depth <= svn_depth_immediates
      && depth > target_depth)
    {
      start_empty = TRUE;
    }

  if (target_depth == svn_depth_unknown)
    target_depth = svn_depth_infinity;

  /* The first call to the reporter merely informs it that the
     top-level directory being updated is at BASE_REV.  Its PATH
     argument is ignored. */
  SVN_ERR(reporter->set_path(report_baton, "", target_rev, target_depth,
                             start_empty, NULL, scratch_pool));

  /* ### status can NEVER be deleted. should examine why this was
     ### ever here. we may have remapped into wc-ng incorrectly.  */
  if (status != svn_wc__db_status_deleted)
    {
      apr_finfo_t info;
      err = svn_io_stat(&info, local_abspath, APR_FINFO_MIN, scratch_pool);
      if (err)
        {
          if (APR_STATUS_IS_ENOENT(err->apr_err))
            missing = TRUE;
          svn_error_clear(err);
          err = NULL;
        }
    }

  if (missing && restore_files)
    {
      svn_boolean_t restored;

      err = restore_node(&restored, wc_ctx->db, local_abspath,
                         target_kind, use_commit_times,
                         notify_func, notify_baton,
                         scratch_pool);

      if (err)
          goto abort_report;

      if (restored)
        missing = FALSE;
    }

  if (target_kind == svn_wc__db_kind_dir)
    {
      if (missing)
        {
          /* Report missing directories as deleted to retrieve them
             from the repository. */
          err = reporter->delete_path(report_baton, "", scratch_pool);
          if (err)
            goto abort_report;
        }
      else if (depth != svn_depth_empty)
        {
          /* Recursively crawl ROOT_DIRECTORY and report differing
             revisions. */
          err = report_revisions_and_depths(wc_ctx->db,
                                            local_abspath,
                                            "",
                                            target_rev,
                                            reporter, report_baton,
                                            external_func, external_baton,
                                            notify_func, notify_baton,
                                            restore_files, depth,
                                            honor_depth_exclude,
                                            depth_compatibility_trick,
                                            start_empty,
                                            use_commit_times,
                                            scratch_pool);
          if (err)
            goto abort_report;
        }
    }

  else if (target_kind == svn_wc__db_kind_file ||
           target_kind == svn_wc__db_kind_symlink)
    {
      svn_boolean_t skip_set_path  = FALSE;
      const char *parent_abspath, *base;
      svn_wc__db_status_t parent_status;
      const char *parent_repos_relpath;

      svn_dirent_split(&parent_abspath, &base, local_abspath,
                       scratch_pool);

      /* We can assume a file is in the same repository as its parent
         directory, so we only look at the relpath. */
      err = svn_wc__db_base_get_info(&parent_status, NULL, NULL,
                                     &parent_repos_relpath, NULL, NULL, NULL,
                                     NULL, NULL, NULL, NULL, NULL, NULL,
                                     NULL, NULL,
                                     db, parent_abspath,
                                     scratch_pool, scratch_pool);

      if (err)
        goto abort_report;

      if (!parent_repos_relpath)
        err = svn_wc__db_scan_base_repos(&parent_repos_relpath, NULL,
                                         NULL,
                                         db, parent_abspath,
                                         scratch_pool, scratch_pool);

      if (err)
        goto abort_report;

      if (strcmp(repos_relpath,
                 svn_relpath_join(parent_repos_relpath, base,
                                  scratch_pool)) != 0)
        {
          /* This file is disjoint with respect to its parent
             directory.  Since we are looking at the actual target of
             the report (not some file in a subdirectory of a target
             directory), and that target is a file, we need to pass an
             empty string to link_path. */
          err = reporter->link_path(report_baton,
                                    "",
                                    svn_path_url_add_component2(
                                                    repos_root,
                                                    repos_relpath,
                                                    scratch_pool),
                                    target_rev,
                                    target_depth,
                                    FALSE,
                                    target_lock ? target_lock->token : NULL,
                                    scratch_pool);
          if (err)
            goto abort_report;
          skip_set_path = TRUE;
        }

      if (!skip_set_path && (explicit_rev || target_lock))
        {
          /* If this entry is a file node, we just want to report that
             node's revision.  Since we are looking at the actual target
             of the report (not some file in a subdirectory of a target
             directory), and that target is a file, we need to pass an
             empty string to set_path. */
          err = reporter->set_path(report_baton, "", target_rev,
                                   target_depth,
                                   FALSE,
                                   target_lock ? target_lock->token : NULL,
                                   scratch_pool);
          if (err)
            goto abort_report;
        }
    }

  /* Finish the report, which causes the update editor to be driven. */
  return reporter->finish_report(report_baton, scratch_pool);

 abort_report:
  /* Clean up the fs transaction. */
  if ((fserr = reporter->abort_report(report_baton, scratch_pool)))
    {
      fserr = svn_error_quick_wrap(fserr, _("Error aborting report"));
      svn_error_compose(err, fserr);
    }
  return err;
}

/*** Copying stream ***/

/* A copying stream is a bit like the unix tee utility:
 *
 * It reads the SOURCE when asked for data and while returning it,
 * also writes the same data to TARGET.
 */
struct copying_stream_baton
{
  /* Stream to read input from. */
  svn_stream_t *source;

  /* Stream to write all data read to. */
  svn_stream_t *target;
};


/* */
static svn_error_t *
read_handler_copy(void *baton, char *buffer, apr_size_t *len)
{
  struct copying_stream_baton *btn = baton;

  SVN_ERR(svn_stream_read(btn->source, buffer, len));

  return svn_stream_write(btn->target, buffer, len);
}

/* */
static svn_error_t *
close_handler_copy(void *baton)
{
  struct copying_stream_baton *btn = baton;

  SVN_ERR(svn_stream_close(btn->target));
  return svn_stream_close(btn->source);
}


/* Return a stream - allocated in POOL - which reads its input
 * from SOURCE and, while returning that to the caller, at the
 * same time writes that to TARGET.
 */
static svn_stream_t *
copying_stream(svn_stream_t *source,
               svn_stream_t *target,
               apr_pool_t *pool)
{
  struct copying_stream_baton *baton;
  svn_stream_t *stream;

  baton = apr_palloc(pool, sizeof (*baton));
  baton->source = source;
  baton->target = target;

  stream = svn_stream_create(baton, pool);
  svn_stream_set_read(stream, read_handler_copy);
  svn_stream_set_close(stream, close_handler_copy);

  return stream;
}

svn_error_t *
svn_wc__internal_transmit_text_deltas(const char **tempfile,
                                      const svn_checksum_t **new_text_base_md5_checksum,
                                      const svn_checksum_t **new_text_base_sha1_checksum,
                                      svn_wc__db_t *db,
                                      const char *local_abspath,
                                      svn_boolean_t fulltext,
                                      const svn_delta_editor_t *editor,
                                      void *file_baton,
                                      apr_pool_t *result_pool,
                                      apr_pool_t *scratch_pool)
{
  svn_txdelta_window_handler_t handler;
  void *wh_baton;
  const svn_checksum_t *expected_md5_checksum;
  svn_checksum_t *verify_checksum = NULL;  /* calc'd MD5 of BASE_STREAM */
  svn_checksum_t *local_md5_checksum;  /* calc'd MD5 of LOCAL_STREAM */
  svn_checksum_t *local_sha1_checksum;  /* calc'd SHA1 of LOCAL_STREAM */
  const char *new_pristine_tmp_abspath;
  svn_error_t *err;
  svn_stream_t *base_stream;  /* delta source */
  svn_stream_t *local_stream;  /* delta target: LOCAL_ABSPATH transl. to NF */

  /* Translated input */
  SVN_ERR(svn_wc__internal_translated_stream(&local_stream, db,
                                             local_abspath, local_abspath,
                                             SVN_WC_TRANSLATE_TO_NF,
                                             scratch_pool, scratch_pool));

  /* If the caller wants a copy of the working file translated to
   * repository-normal form, make the copy by tee-ing the stream and set
   * *TEMPFILE to the path to it. */
  if (tempfile)
    {
      svn_stream_t *tempstream;

      SVN_ERR(svn_wc__text_base_deterministic_tmp_path(tempfile,
                                                       db, local_abspath,
                                                       result_pool));

      /* Make an untranslated copy of the working file in the
         administrative tmp area because a) we need to detranslate eol
         and keywords anyway, and b) after the commit, we're going to
         copy the tmp file to become the new text base anyway. */
      SVN_ERR(svn_stream_open_writable(&tempstream, *tempfile,
                                       scratch_pool, scratch_pool));

      /* Wrap the translated stream with a new stream that writes the
         translated contents into the new text base file as we read from it.
         Note that the new text base file will be closed when the new stream
         is closed. */
      local_stream = copying_stream(local_stream, tempstream, scratch_pool);
    }
  if (new_text_base_sha1_checksum)
    {
      svn_stream_t *new_pristine_stream;

      SVN_ERR(svn_wc__open_writable_base(&new_pristine_stream,
                                         &new_pristine_tmp_abspath,
                                         NULL, &local_sha1_checksum,
                                         db, local_abspath,
                                         scratch_pool, scratch_pool));
      local_stream = copying_stream(local_stream, new_pristine_stream,
                                    scratch_pool);
    }

  /* Set BASE_STREAM to a stream providing the base (source) content for the
   * delta, which may be an empty stream;
   * set EXPECTED_CHECKSUM to its stored (or possibly calculated) MD5 checksum;
   * and (usually) arrange for its VERIFY_CHECKSUM to be calculated later. */
  if (! fulltext)
    {
      /* Compute delta against the pristine contents */
      SVN_ERR(svn_wc__get_pristine_contents(&base_stream, db, local_abspath,
                                            scratch_pool, scratch_pool));
      if (base_stream == NULL)
        base_stream = svn_stream_empty(scratch_pool);

      SVN_ERR(svn_wc__db_read_info(NULL, NULL, NULL,
                                   NULL, NULL, NULL,
                                   NULL, NULL, NULL,
                                   NULL, NULL,
                                   &expected_md5_checksum, NULL,
                                   NULL, NULL, NULL, NULL, NULL,
                                   NULL, NULL, NULL,
                                   NULL, NULL, NULL,
                                   db, local_abspath,
                                   scratch_pool, scratch_pool));
      /* SVN_EXPERIMENTAL_PRISTINE:
         If we got a SHA-1, get the corresponding MD-5. */
      if (expected_md5_checksum
          && expected_md5_checksum->kind != svn_checksum_md5)
        SVN_ERR(svn_wc__db_pristine_get_md5(&expected_md5_checksum,
                                            db, local_abspath,
                                            expected_md5_checksum,
                                            scratch_pool, scratch_pool));

      /* ### We want expected_md5_checksum to ALWAYS be present, but on old
         working copies maybe it won't be (unclear?).  If it is there,
         then we can pass it to apply_textdelta() as required, and later on
         we can use it as an expected value to verify against.  Therefore
         we prepare now to calculate (during the later reading of the base
         stream) the actual checksum of the base stream as VERIFY_CHECKSUM.

         If the base checksum was NOT recorded, then we must compute it NOW
         for the apply_textdelta() call.  In this case, we won't bother to
         calculate it a second time during the later reading of the stream
         for the purpose of verification, and will leave VERIFY_CHECKSUM as
         NULL. */
      if (expected_md5_checksum)
        {
          /* Arrange to set VERIFY_CHECKSUM to the MD5 of what is *actually*
             found when the base stream is read. */
          base_stream = svn_stream_checksummed2(base_stream, &verify_checksum,
                                                NULL, svn_checksum_md5, TRUE,
                                                scratch_pool);
        }
      else
        {
          svn_stream_t *p_stream;
          svn_checksum_t *p_checksum;

          /* Set EXPECTED_CHECKSUM to the MD5 checksum of the existing
           * pristine text, by reading the text and calculating it. */
          /* ### we should ALREADY have the checksum for pristine. */
          SVN_ERR(svn_wc__get_pristine_contents(&p_stream, db, local_abspath,
                                                scratch_pool, scratch_pool));
          if (p_stream == NULL)
            p_stream = svn_stream_empty(scratch_pool);

          p_stream = svn_stream_checksummed2(p_stream, &p_checksum,
                                             NULL, svn_checksum_md5, TRUE,
                                             scratch_pool);

          /* Closing this will cause a full read/checksum. */
          SVN_ERR(svn_stream_close(p_stream));

          expected_md5_checksum = p_checksum;
        }
    }
  else
    {
      /* Send a fulltext. */
      base_stream = svn_stream_empty(scratch_pool);
      expected_md5_checksum = NULL;
    }

  /* Tell the editor that we're about to apply a textdelta to the
     file baton; the editor returns to us a window consumer and baton.  */
  {
    /* apply_textdelta() is working against a base with this checksum */
    const char *base_digest_hex = NULL;

    if (expected_md5_checksum)
      /* ### Why '..._display()'?  expected_md5_checksum should never be all-
       * zero, but if it is, we would want to pass NULL not an all-zero
       * digest to apply_textdelta(), wouldn't we? */
      base_digest_hex = svn_checksum_to_cstring_display(expected_md5_checksum,
                                                        scratch_pool);

    SVN_ERR(editor->apply_textdelta(file_baton, base_digest_hex, scratch_pool,
                                    &handler, &wh_baton));
  }

  /* Run diff processing, throwing windows at the handler. */
  err = svn_txdelta_run(base_stream, local_stream,
                        handler, wh_baton,
                        svn_checksum_md5, &local_md5_checksum,
                        NULL, NULL,
                        scratch_pool, scratch_pool);

  /* Close the two streams to force writing the digest,
     if we already have an error, ignore this one. */
  if (err)
    {
      svn_error_clear(svn_stream_close(base_stream));
      svn_error_clear(svn_stream_close(local_stream));
    }
  else
    {
      SVN_ERR(svn_stream_close(base_stream));
      SVN_ERR(svn_stream_close(local_stream));
    }

  /* If we have an error, it may be caused by a corrupt text base.
     Check the checksum and discard `err' if they don't match. */
  if (expected_md5_checksum && verify_checksum
      && !svn_checksum_match(expected_md5_checksum, verify_checksum))
    {
      /* The entry checksum does not match the actual text
         base checksum.  Extreme badness. Of course,
         theoretically we could just switch to
         fulltext transmission here, and everything would
         work fine; after all, we're going to replace the
         text base with a new one in a moment anyway, and
         we'd fix the checksum then.  But it's better to
         error out.  People should know that their text
         bases are getting corrupted, so they can
         investigate.  Other commands could be affected,
         too, such as `svn diff'.  */

      /* Deliberately ignore errors; the error about the
         checksum mismatch is more important to return. */
      svn_error_clear(err);
      if (tempfile)
        svn_error_clear(svn_io_remove_file2(*tempfile, TRUE, scratch_pool));

      return svn_error_createf(SVN_ERR_WC_CORRUPT_TEXT_BASE, NULL,
                               _("Checksum mismatch for text base of '%s':\n"
                                 "   expected:  %s\n"
                                 "     actual:  %s\n"),
                               svn_dirent_local_style(local_abspath,
                                                      scratch_pool),
                               svn_checksum_to_cstring_display(
                                 expected_md5_checksum, scratch_pool),
                               svn_checksum_to_cstring_display(
                                 verify_checksum, scratch_pool));
    }

  /* Now, handle that delta transmission error if any, so we can stop
     thinking about it after this point. */
  SVN_ERR_W(err, apr_psprintf(scratch_pool,
                              _("While preparing '%s' for commit"),
                              svn_dirent_local_style(local_abspath,
                                                     scratch_pool)));

  if (new_text_base_md5_checksum)
    *new_text_base_md5_checksum = svn_checksum_dup(local_md5_checksum,
                                                   result_pool);
  if (new_text_base_sha1_checksum)
    {
      SVN_ERR(svn_wc__db_pristine_install(db, new_pristine_tmp_abspath,
                                          local_sha1_checksum,
                                          local_md5_checksum,
                                          scratch_pool));
      *new_text_base_sha1_checksum = svn_checksum_dup(local_sha1_checksum,
                                                      result_pool);
    }

  /* Close the file baton, and get outta here. */
  return editor->close_file(file_baton,
                            svn_checksum_to_cstring(local_md5_checksum,
                                                    scratch_pool),
                            scratch_pool);
}

svn_error_t *
svn_wc_transmit_text_deltas3(const char **tempfile,
                             const svn_checksum_t **new_text_base_md5_checksum,
                             const svn_checksum_t **new_text_base_sha1_checksum,
                             svn_wc_context_t *wc_ctx,
                             const char *local_abspath,
                             svn_boolean_t fulltext,
                             const svn_delta_editor_t *editor,
                             void *file_baton,
                             apr_pool_t *result_pool,
                             apr_pool_t *scratch_pool)
{
  return svn_wc__internal_transmit_text_deltas(tempfile,
                                               new_text_base_md5_checksum,
                                               new_text_base_sha1_checksum,
                                               wc_ctx->db, local_abspath,
                                               fulltext, editor,
                                               file_baton, result_pool,
                                               scratch_pool);
}

svn_error_t *
svn_wc__internal_transmit_prop_deltas(svn_wc__db_t *db,
                                     const char *local_abspath,
                                     const svn_delta_editor_t *editor,
                                     void *baton,
                                     apr_pool_t *scratch_pool)
{
  apr_pool_t *iterpool = svn_pool_create(scratch_pool);
  int i;
  apr_array_header_t *propmods;
  svn_wc__db_kind_t kind;

  SVN_ERR(svn_wc__db_read_kind(&kind, db, local_abspath, FALSE, iterpool));

  /* Get an array of local changes by comparing the hashes. */
  SVN_ERR(svn_wc__internal_propdiff(&propmods, NULL, db, local_abspath,
                                    scratch_pool, iterpool));

  /* Apply each local change to the baton */
  for (i = 0; i < propmods->nelts; i++)
    {
      const svn_prop_t *p = &APR_ARRAY_IDX(propmods, i, svn_prop_t);

      svn_pool_clear(iterpool);

      if (kind == svn_wc__db_kind_file)
        SVN_ERR(editor->change_file_prop(baton, p->name, p->value,
                                         iterpool));
      else
        SVN_ERR(editor->change_dir_prop(baton, p->name, p->value,
                                        iterpool));
    }

  svn_pool_destroy(iterpool);
  return SVN_NO_ERROR;
}

svn_error_t *
svn_wc_transmit_prop_deltas2(svn_wc_context_t *wc_ctx,
                             const char *local_abspath,
                             const svn_delta_editor_t *editor,
                             void *baton,
                             apr_pool_t *scratch_pool)
{
  return svn_wc__internal_transmit_prop_deltas(wc_ctx->db, local_abspath,
                                               editor, baton, scratch_pool);
}<|MERGE_RESOLUTION|>--- conflicted
+++ resolved
@@ -29,10 +29,6 @@
 #include <apr_pools.h>
 #include <apr_file_io.h>
 #include <apr_hash.h>
-<<<<<<< HEAD
-=======
-#include <apr_md5.h>
->>>>>>> 0213fdc3
 
 #include "svn_types.h"
 #include "svn_pools.h"
@@ -141,7 +137,6 @@
   return SVN_NO_ERROR;
 }
 
-<<<<<<< HEAD
 /* Check if there is an externals definition stored on LOCAL_ABSPATH
    using DB.  In that case send the externals definition and DEPTH to
    EXTERNAL_FUNC.  Use SCRATCH_POOL for temporary allocations. */
@@ -154,10 +149,6 @@
                     apr_pool_t *scratch_pool)
 {
   const svn_string_t *val;
-=======
-      SVN_ERR(svn_wc_entry(&entry, file_path, adm_access, FALSE, pool));
-      SVN_ERR_ASSERT(entry != NULL);
->>>>>>> 0213fdc3
 
   SVN_ERR_ASSERT(external_func != NULL);
 
@@ -250,7 +241,8 @@
   dir_abspath = svn_dirent_join(anchor_abspath, dir_path, scratch_pool);
   SVN_ERR(svn_wc__db_base_get_children(&base_children, db, dir_abspath,
                                        scratch_pool, iterpool));
-  SVN_ERR(svn_io_get_dir_filenames(&dirents, dir_abspath, scratch_pool));
+  SVN_ERR(svn_io_get_dirents3(&dirents, dir_abspath, TRUE,
+                              scratch_pool, scratch_pool));
 
   /*** Do the real reporting and recursing. ***/
 
@@ -1110,21 +1102,20 @@
 
   /* If the caller wants a copy of the working file translated to
    * repository-normal form, make the copy by tee-ing the stream and set
-   * *TEMPFILE to the path to it. */
+   * *TEMPFILE to the path to it.  This is only needed for the 1.6 API,
+   * 1.7 doesn't set TEMPFILE.  Even when using the 1.6 API this file
+   * is not used by the functions that would have used it when using
+   * the 1.6 code.  It's possible that 3rd party users (if there are any)
+   * might expect this file to be a text-base. */
   if (tempfile)
     {
       svn_stream_t *tempstream;
 
-      SVN_ERR(svn_wc__text_base_deterministic_tmp_path(tempfile,
-                                                       db, local_abspath,
-                                                       result_pool));
-
-      /* Make an untranslated copy of the working file in the
-         administrative tmp area because a) we need to detranslate eol
-         and keywords anyway, and b) after the commit, we're going to
-         copy the tmp file to become the new text base anyway. */
-      SVN_ERR(svn_stream_open_writable(&tempstream, *tempfile,
-                                       scratch_pool, scratch_pool));
+      /* It can't be the same location as in 1.6 because the admin directory
+         no longer exists. */
+      SVN_ERR(svn_stream_open_unique(&tempstream, tempfile,
+                                     NULL, svn_io_file_del_none,
+                                     result_pool, scratch_pool));
 
       /* Wrap the translated stream with a new stream that writes the
          translated contents into the new text base file as we read from it.
@@ -1326,8 +1317,7 @@
 }
 
 svn_error_t *
-svn_wc_transmit_text_deltas3(const char **tempfile,
-                             const svn_checksum_t **new_text_base_md5_checksum,
+svn_wc_transmit_text_deltas3(const svn_checksum_t **new_text_base_md5_checksum,
                              const svn_checksum_t **new_text_base_sha1_checksum,
                              svn_wc_context_t *wc_ctx,
                              const char *local_abspath,
@@ -1337,7 +1327,7 @@
                              apr_pool_t *result_pool,
                              apr_pool_t *scratch_pool)
 {
-  return svn_wc__internal_transmit_text_deltas(tempfile,
+  return svn_wc__internal_transmit_text_deltas(NULL,
                                                new_text_base_md5_checksum,
                                                new_text_base_sha1_checksum,
                                                wc_ctx->db, local_abspath,
