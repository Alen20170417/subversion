/*
 * tree_conflicts.h: declarations related to tree conflicts
 *
 * ====================================================================
 *    Licensed to the Apache Software Foundation (ASF) under one
 *    or more contributor license agreements.  See the NOTICE file
 *    distributed with this work for additional information
 *    regarding copyright ownership.  The ASF licenses this file
 *    to you under the Apache License, Version 2.0 (the
 *    "License"); you may not use this file except in compliance
 *    with the License.  You may obtain a copy of the License at
 *
 *      http://www.apache.org/licenses/LICENSE-2.0
 *
 *    Unless required by applicable law or agreed to in writing,
 *    software distributed under the License is distributed on an
 *    "AS IS" BASIS, WITHOUT WARRANTIES OR CONDITIONS OF ANY
 *    KIND, either express or implied.  See the License for the
 *    specific language governing permissions and limitations
 *    under the License.
 * ====================================================================
 */

#ifndef SVN_LIBSVN_WC_TREE_CONFLICTS_H
#define SVN_LIBSVN_WC_TREE_CONFLICTS_H

#include <apr_pools.h>
#include <apr_tables.h>

#include "svn_string.h"
#include "svn_wc.h"

#include "private/svn_token.h"
#include "private/svn_skel.h"

#ifdef __cplusplus
extern "C" {
#endif /* __cplusplus */


/*
 * See the notes/tree-conflicts/ directory for more information
 * about tree conflicts in general.
 *
 * A given directory may contain potentially many tree conflicts.
 * Each tree conflict is identified by the path of the file
 * or directory (both a.k.a node) that it affects.
 * We call this file or directory the "victim" of the tree conflict.
 *
 * For example, a file that is deleted by an update but locally
 * modified by the user is a victim of a tree conflict.
 *
 * For now, tree conflict victims are always direct children of the
 * directory in which the tree conflict is recorded.
 * This may change once the way Subversion handles adm areas changes.
 *
 * If a directory has tree conflicts, the "tree-conflict-data" field
 * in the entry for the directory contains one or more tree conflict
 * descriptions stored using the "skel" format.
 */


<<<<<<< HEAD
svn_error_t *
svn_wc__serialize_conflict(svn_skel_t **skel,
                           const svn_wc_conflict_description2_t *conflict,
                           apr_pool_t *result_pool,
                           apr_pool_t *scratch_pool);


svn_error_t *
svn_wc__deserialize_conflict(const svn_wc_conflict_description2_t **conflict,
                             const svn_skel_t *skel,
                             const char *dir_path,
                             apr_pool_t *result_pool,
                             apr_pool_t *scratch_pool);

/* Like svn_wc__add_tree_conflict(), but append to the log accumulator
 * LOG_ACCUM a command to rewrite the entry field, and do not flush the log.
 * This function is meant to be used in the working copy library where
 * log accumulators are usually readily available.
 *
 * If *LOG_ACCUM is NULL then set *LOG_ACCUM to a new stringbug allocated in
 * POOL, else append to the existing stringbuf there.
 */
svn_error_t *
svn_wc__loggy_add_tree_conflict(svn_stringbuf_t **log_accum,
                                const svn_wc_conflict_description2_t *conflict,
                                apr_pool_t *pool);

/*
 * Encode tree conflict descriptions into a single string.
 *
 * Set *CONFLICT_DATA to a string, allocated in POOL, that encodes the tree
 * conflicts in CONFLICTS in a form suitable for storage in a single string
 * field in a WC entry. CONFLICTS is a hash of zero or more pointers to
 * svn_wc_conflict_description2_t objects, index by their basenames. All of the
 * conflict victim paths must be siblings.
 *
 * Do all allocations in POOL.
 *
 * @see svn_wc__read_tree_conflicts()
=======
svn_error_t *
svn_wc__serialize_conflict(svn_skel_t **skel,
                           const svn_wc_conflict_description2_t *conflict,
                           apr_pool_t *result_pool,
                           apr_pool_t *scratch_pool);


/* Parse a newly allocated svn_wc_conflict_description2_t object from the
 * provided SKEL. Return the result in *CONFLICT, allocated in RESULT_POOL.
 * DIR_PATH is the path to the WC directory whose conflicts are being read.
 * Use SCRATCH_POOL for temporary allocations.
>>>>>>> 4cf18c3e
 */
svn_error_t *
svn_wc__deserialize_conflict(const svn_wc_conflict_description2_t **conflict,
                             const svn_skel_t *skel,
                             const char *dir_path,
                             apr_pool_t *result_pool,
                             apr_pool_t *scratch_pool);


/* Token mapping tables.  */
extern const svn_token_map_t svn_wc__operation_map[];
extern const svn_token_map_t svn_wc__conflict_action_map[];
extern const svn_token_map_t svn_wc__conflict_reason_map[];



/* Token mapping tables.  */
extern const svn_token_map_t svn_wc__operation_map[];
extern const svn_token_map_t svn_wc__conflict_action_map[];
extern const svn_token_map_t svn_wc__conflict_reason_map[];


#ifdef __cplusplus
}
#endif /* __cplusplus */

#endif /* SVN_LIBSVN_WC_TREE_CONFLICTS_H */<|MERGE_RESOLUTION|>--- conflicted
+++ resolved
@@ -60,47 +60,6 @@
  */
 
 
-<<<<<<< HEAD
-svn_error_t *
-svn_wc__serialize_conflict(svn_skel_t **skel,
-                           const svn_wc_conflict_description2_t *conflict,
-                           apr_pool_t *result_pool,
-                           apr_pool_t *scratch_pool);
-
-
-svn_error_t *
-svn_wc__deserialize_conflict(const svn_wc_conflict_description2_t **conflict,
-                             const svn_skel_t *skel,
-                             const char *dir_path,
-                             apr_pool_t *result_pool,
-                             apr_pool_t *scratch_pool);
-
-/* Like svn_wc__add_tree_conflict(), but append to the log accumulator
- * LOG_ACCUM a command to rewrite the entry field, and do not flush the log.
- * This function is meant to be used in the working copy library where
- * log accumulators are usually readily available.
- *
- * If *LOG_ACCUM is NULL then set *LOG_ACCUM to a new stringbug allocated in
- * POOL, else append to the existing stringbuf there.
- */
-svn_error_t *
-svn_wc__loggy_add_tree_conflict(svn_stringbuf_t **log_accum,
-                                const svn_wc_conflict_description2_t *conflict,
-                                apr_pool_t *pool);
-
-/*
- * Encode tree conflict descriptions into a single string.
- *
- * Set *CONFLICT_DATA to a string, allocated in POOL, that encodes the tree
- * conflicts in CONFLICTS in a form suitable for storage in a single string
- * field in a WC entry. CONFLICTS is a hash of zero or more pointers to
- * svn_wc_conflict_description2_t objects, index by their basenames. All of the
- * conflict victim paths must be siblings.
- *
- * Do all allocations in POOL.
- *
- * @see svn_wc__read_tree_conflicts()
-=======
 svn_error_t *
 svn_wc__serialize_conflict(svn_skel_t **skel,
                            const svn_wc_conflict_description2_t *conflict,
@@ -112,7 +71,6 @@
  * provided SKEL. Return the result in *CONFLICT, allocated in RESULT_POOL.
  * DIR_PATH is the path to the WC directory whose conflicts are being read.
  * Use SCRATCH_POOL for temporary allocations.
->>>>>>> 4cf18c3e
  */
 svn_error_t *
 svn_wc__deserialize_conflict(const svn_wc_conflict_description2_t **conflict,
@@ -128,13 +86,6 @@
 extern const svn_token_map_t svn_wc__conflict_reason_map[];
 
 
-
-/* Token mapping tables.  */
-extern const svn_token_map_t svn_wc__operation_map[];
-extern const svn_token_map_t svn_wc__conflict_action_map[];
-extern const svn_token_map_t svn_wc__conflict_reason_map[];
-
-
 #ifdef __cplusplus
 }
 #endif /* __cplusplus */
