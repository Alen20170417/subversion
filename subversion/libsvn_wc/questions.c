--- conflicted
+++ resolved
@@ -145,34 +145,12 @@
   if (! need_translation
       && (versioned_file_size != pristine_size))
     {
-<<<<<<< HEAD
-      /* Reading files is necessary. */
-      svn_checksum_t *checksum;
-      svn_stream_t *v_stream;  /* versioned_file */
-      svn_stream_t *b_stream;  /* base_file */
-      const svn_checksum_t *node_checksum;
-=======
       *modified_p = TRUE;
->>>>>>> 4cf18c3e
 
       /* ### Why did we open the pristine? */
       return svn_error_trace(svn_stream_close(pristine_stream));
     }
 
-<<<<<<< HEAD
-      if (verify_checksum)
-        {
-          /* Need checksum verification, so read checksum from entries file
-           * and setup checksummed stream for base file. */
-          SVN_ERR(svn_wc__db_read_info(NULL, NULL, NULL, NULL, NULL, NULL,
-                                       NULL, NULL, NULL, NULL,
-                                       NULL, &node_checksum, NULL, NULL,
-                                       NULL, NULL, NULL, NULL, NULL,
-                                       NULL, NULL, NULL,
-                                       NULL, NULL,
-                                       db, versioned_file_abspath,
-                                       scratch_pool, scratch_pool));
-=======
 #if 0
   /* ### On second thought, I think this needs more review before enabling
      ### This case might break when we have a fixed "\r\n" EOL, because
@@ -185,7 +163,6 @@
     {
       *modified_p = TRUE; /* The file is < its repository normal form
                              and the properties didn't change.
->>>>>>> 4cf18c3e
 
                              That must be a change. */
 
@@ -260,40 +237,7 @@
 }
 
 svn_error_t *
-<<<<<<< HEAD
-svn_wc__internal_versioned_file_modcheck(svn_boolean_t *modified_p,
-                                         svn_wc__db_t *db,
-                                         const char *versioned_file_abspath,
-                                         const char *base_file_abspath,
-                                         svn_boolean_t compare_textbases,
-                                         apr_pool_t *scratch_pool)
-{
-  return svn_error_return(compare_and_verify(modified_p, db,
-                                             versioned_file_abspath,
-                                             base_file_abspath,
-                                             compare_textbases, FALSE,
-                                             scratch_pool));
-}
-
-svn_error_t *
-svn_wc__versioned_file_modcheck(svn_boolean_t *modified_p,
-                                svn_wc_context_t *wc_ctx,
-                                const char *versioned_file_abspath,
-                                const char *base_file_abspath,
-                                svn_boolean_t compare_textbases,
-                                apr_pool_t *scratch_pool)
-{
-  return svn_error_return(svn_wc__internal_versioned_file_modcheck(
-                            modified_p, wc_ctx->db, versioned_file_abspath,
-                            base_file_abspath, compare_textbases,
-                            scratch_pool));
-}
-
-svn_error_t *
-svn_wc__internal_text_modified_p(svn_boolean_t *modified_p,
-=======
 svn_wc__internal_file_modified_p(svn_boolean_t *modified_p,
->>>>>>> 4cf18c3e
                                  svn_wc__db_t *db,
                                  const char *local_abspath,
                                  svn_boolean_t exact_comparison,
@@ -370,23 +314,6 @@
 
       */
 
-<<<<<<< HEAD
-      /* Read the relevant info */
-      err = svn_wc__db_read_info(NULL, NULL, NULL, NULL, NULL, NULL, NULL,
-                                 NULL, NULL, &last_mod_time, NULL, NULL,
-                                 &translated_size , NULL,
-                                 NULL, NULL, NULL, NULL, NULL, NULL, NULL,
-                                 NULL, NULL, NULL,
-                                 db, local_abspath,
-                                 scratch_pool, scratch_pool);
-      if (err)
-        {
-          svn_error_clear(err);
-          goto compare_them;
-        }
-
-=======
->>>>>>> 4cf18c3e
       /* Compare the sizes, if applicable */
       if (recorded_size != SVN_INVALID_FILESIZE
           && dirent->filesize != recorded_size)
@@ -405,19 +332,9 @@
     }
 
  compare_them:
-<<<<<<< HEAD
- /* If there's no text-base file, we have to assume the working file
-     is modified.  For example, a file scheduled for addition but not
-     yet committed. */
-  /* We used to stat for the working base here, but we just give
-     compare_and_verify a try; we'll check for errors afterwards */
-  SVN_ERR(svn_wc__text_base_path(&textbase_abspath, db, local_abspath, FALSE,
-                                 scratch_pool));
-=======
   SVN_ERR(svn_wc__db_pristine_read(&pristine_stream, &pristine_size,
                                    db, local_abspath, checksum,
                                    scratch_pool, scratch_pool));
->>>>>>> 4cf18c3e
 
   /* Check all bytes, and verify checksum if requested. */
   {
@@ -439,25 +356,6 @@
 
   if (!*modified_p)
     {
-<<<<<<< HEAD
-      svn_error_t *err2;
-
-      err2 = svn_io_check_path(textbase_abspath, &kind, scratch_pool);
-      if (! err2 && kind != svn_node_file)
-        {
-          svn_error_clear(err);
-          *modified_p = TRUE;
-          return SVN_NO_ERROR;
-        }
-
-      if (err2)
-        {
-          svn_error_clear(err);
-          return err2;
-        }
-
-      return err;
-=======
       svn_boolean_t own_lock;
 
       /* The timestamp is missing or "broken" so "repair" it if we can. */
@@ -468,7 +366,6 @@
                                                   dirent->filesize,
                                                   dirent->mtime,
                                                   scratch_pool));
->>>>>>> 4cf18c3e
     }
 
   return SVN_NO_ERROR;
@@ -482,14 +379,8 @@
                         svn_boolean_t unused,
                         apr_pool_t *scratch_pool)
 {
-<<<<<<< HEAD
-  return svn_wc__internal_text_modified_p(modified_p, wc_ctx->db,
-                                          local_abspath, force_comparison,
-                                          TRUE, scratch_pool);
-=======
   return svn_wc__internal_file_modified_p(modified_p, wc_ctx->db,
                                           local_abspath, FALSE, scratch_pool);
->>>>>>> 4cf18c3e
 }
 
 
@@ -504,25 +395,12 @@
                               apr_pool_t *scratch_pool)
 {
   svn_node_kind_t kind;
-<<<<<<< HEAD
-  svn_wc__db_kind_t node_kind;
+  svn_kind_t node_kind;
   const apr_array_header_t *conflicts;
   int i;
-  const char* dir_path;
   svn_boolean_t conflicted;
-
-  SVN_ERR(svn_wc__db_read_info(NULL, &node_kind, NULL, NULL, NULL, NULL,
-                               NULL, NULL, NULL, NULL, NULL,
-                               NULL, NULL, NULL, NULL, NULL, NULL,
-                               NULL, NULL, NULL, NULL, NULL,
-                               &conflicted, NULL,
-                               db, local_abspath, scratch_pool,
-                               scratch_pool));
-
-  if (node_kind == svn_wc__db_kind_dir)
-    dir_path = local_abspath;
-  else
-    dir_path = svn_dirent_dirname(local_abspath, scratch_pool);
+  svn_boolean_t resolved_text = FALSE;
+  svn_boolean_t resolved_props = FALSE;
 
   if (text_conflicted_p)
     *text_conflicted_p = FALSE;
@@ -531,23 +409,6 @@
   if (tree_conflicted_p)
     *tree_conflicted_p = FALSE;
 
-  if (!conflicted)
-    return SVN_NO_ERROR;
-=======
-  svn_kind_t node_kind;
-  const apr_array_header_t *conflicts;
-  int i;
-  svn_boolean_t conflicted;
-  svn_boolean_t resolved_text = FALSE;
-  svn_boolean_t resolved_props = FALSE;
-
-  if (text_conflicted_p)
-    *text_conflicted_p = FALSE;
-  if (prop_conflicted_p)
-    *prop_conflicted_p = FALSE;
-  if (tree_conflicted_p)
-    *tree_conflicted_p = FALSE;
-
   SVN_ERR(svn_wc__db_read_info(NULL, &node_kind, NULL, NULL, NULL, NULL, NULL,
                                NULL, NULL, NULL, NULL, NULL, NULL, NULL, NULL,
                                NULL, NULL, NULL, NULL, NULL, &conflicted,
@@ -558,7 +419,6 @@
   if (!conflicted)
     return SVN_NO_ERROR;
 
->>>>>>> 4cf18c3e
 
   SVN_ERR(svn_wc__db_read_conflicts(&conflicts, db, local_abspath,
                                     scratch_pool, scratch_pool));
@@ -581,53 +441,6 @@
             if (!text_conflicted_p || *text_conflicted_p)
               break;
 
-<<<<<<< HEAD
-            if (cd->base_file)
-              {
-                const char *path = svn_dirent_join(dir_path, cd->base_file,
-                                                   scratch_pool);
-
-                SVN_ERR(svn_io_check_path(path, &kind, scratch_pool));
-
-                *text_conflicted_p = (kind == svn_node_file);
-
-                if (*text_conflicted_p)
-                  break;
-              }
-
-            if (cd->their_file)
-              {
-                const char *path = svn_dirent_join(dir_path, cd->their_file,
-                                                   scratch_pool);
-
-                SVN_ERR(svn_io_check_path(path, &kind, scratch_pool));
-
-                *text_conflicted_p = (kind == svn_node_file);
-
-                if (*text_conflicted_p)
-                  break;
-              }
-
-            if (cd->my_file)
-              {
-                const char *path = svn_dirent_join(dir_path, cd->my_file,
-                                                   scratch_pool);
-
-                SVN_ERR(svn_io_check_path(path, &kind, scratch_pool));
-
-                *text_conflicted_p = (kind == svn_node_file);
-              }
-            break;
-
-          case svn_wc_conflict_kind_property:
-            if (!prop_conflicted_p || *prop_conflicted_p)
-              break;
-
-            if (cd->their_file)
-              {
-                const char *path = svn_dirent_join(dir_path, cd->their_file,
-                                                   scratch_pool);
-=======
             if (cd->base_abspath)
               {
                 SVN_ERR(svn_io_check_path(cd->base_abspath, &kind,
@@ -708,26 +521,7 @@
                                             NULL /* work_items */,
                                             scratch_pool));
     }
->>>>>>> 4cf18c3e
-
-                SVN_ERR(svn_io_check_path(path, &kind, scratch_pool));
-
-                *prop_conflicted_p = (kind == svn_node_file);
-              }
-
-            break;
-
-          case svn_wc_conflict_kind_tree:
-            if (tree_conflicted_p)
-              *tree_conflicted_p = TRUE;
-
-            break;
-
-          default:
-            /* Ignore other conflict types */
-            break;
-        }
-    }
+
   return SVN_NO_ERROR;
 }
 
@@ -787,41 +581,10 @@
                        void *cancel_baton,
                        apr_pool_t *scratch_pool)
 {
-<<<<<<< HEAD
-  svn_wc__db_status_t status;
-  svn_boolean_t base_shadowed;
-  svn_wc__db_status_t base_status;
-
-  SVN_ERR(svn_wc__db_read_info(
-            &status, NULL, NULL,
-            NULL, NULL, NULL, NULL, NULL, NULL,
-            NULL, NULL, NULL, NULL, NULL, NULL,
-            NULL, NULL, NULL, NULL,
-            NULL, NULL, &base_shadowed,
-            NULL, NULL,
-            db, local_abspath,
-            scratch_pool, scratch_pool));
-  if (base_shadowed)
-    SVN_ERR(svn_wc__db_base_get_info(&base_status, NULL, NULL,
-                                     NULL, NULL, NULL,
-                                     NULL, NULL, NULL,
-                                     NULL, NULL, NULL,
-                                     NULL, NULL, NULL,
-                                     db, local_abspath,
-                                     scratch_pool, scratch_pool));
-
-  *replaced = ((status == svn_wc__db_status_added
-                || status == svn_wc__db_status_obstructed_add)
-               && base_shadowed
-               && base_status != svn_wc__db_status_not_present);
-
-  return SVN_NO_ERROR;
-=======
   return svn_error_trace(svn_wc__db_has_local_mods(is_modified,
                                                    wc_ctx->db,
                                                    local_abspath,
                                                    cancel_func,
                                                    cancel_baton,
                                                    scratch_pool));
->>>>>>> 4cf18c3e
 }