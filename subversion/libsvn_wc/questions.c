/*
 * questions.c:  routines for asking questions about working copies
 *
 * ====================================================================
 *    Licensed to the Subversion Corporation (SVN Corp.) under one
 *    or more contributor license agreements.  See the NOTICE file
 *    distributed with this work for additional information
 *    regarding copyright ownership.  The SVN Corp. licenses this file
 *    to you under the Apache License, Version 2.0 (the
 *    "License"); you may not use this file except in compliance
 *    with the License.  You may obtain a copy of the License at
 *
 *      http://www.apache.org/licenses/LICENSE-2.0
 *
 *    Unless required by applicable law or agreed to in writing,
 *    software distributed under the License is distributed on an
 *    "AS IS" BASIS, WITHOUT WARRANTIES OR CONDITIONS OF ANY
 *    KIND, either express or implied.  See the License for the
 *    specific language governing permissions and limitations
 *    under the License.
 * ====================================================================
 */



#include <string.h>

#include <apr_pools.h>
#include <apr_file_io.h>
#include <apr_file_info.h>
#include <apr_time.h>

#include "svn_pools.h"
#include "svn_types.h"
#include "svn_string.h"
#include "svn_error.h"
#include "svn_dirent_uri.h"
#include "svn_path.h"
#include "svn_time.h"
#include "svn_io.h"
#include "svn_props.h"

#include "wc.h"
#include "adm_files.h"
#include "entries.h"
#include "props.h"
#include "translate.h"
#include "wc_db.h"
#include "lock.h"
#include "tree_conflicts.h"

#include "svn_private_config.h"
#include "private/svn_wc_private.h"



<<<<<<< HEAD
  return SVN_NO_ERROR;
}


svn_error_t *
svn_wc__check_format(int wc_format, const char *path, apr_pool_t *pool)
{
  if (wc_format < 2)
    {
      return svn_error_createf
        (SVN_ERR_WC_UNSUPPORTED_FORMAT, NULL,
         _("Working copy format of '%s' is too old (%d); "
           "please check out your working copy again"),
         svn_path_local_style(path, pool), wc_format);
    }
  else if (wc_format > SVN_WC__VERSION)
    {
      /* This won't do us much good for the 1.4<->1.5 crossgrade,
         since 1.4.x clients don't refer to this FAQ entry, but at
         least post-1.5 crossgrades will be somewhat less painful. */
      return svn_error_createf
        (SVN_ERR_WC_UNSUPPORTED_FORMAT, NULL,
         _("This client is too old to work with working copy '%s'.  You need\n"
           "to get a newer Subversion client, or to downgrade this working "
           "copy.\n"
           "See "
           "http://subversion.tigris.org/faq.html#working-copy-format-change\n"
           "for details."
           ),
         svn_path_local_style(path, pool));
    }

  return SVN_NO_ERROR;
}



=======
>>>>>>> 6215c21a
/*** svn_wc_text_modified_p ***/

/* svn_wc_text_modified_p answers the question:

   "Are the contents of F different than the contents of
   .svn/text-base/F.svn-base or .svn/tmp/text-base/F.svn-base?"

   In the first case, we're looking to see if a user has made local
   modifications to a file since the last update or commit.  In the
   second, the file may not be versioned yet (it doesn't exist in
   entries).  Support for the latter case came about to facilitate
   forced checkouts, updates, and switches, where an unversioned file
   may obstruct a file about to be added.

   Note: Assuming that F lives in a directory D at revision V, please
   notice that we are *NOT* answering the question, "are the contents
   of F different than revision V of F?"  While F may be at a different
   revision number than its parent directory, but we're only looking
   for local edits on F, not for consistent directory revisions.

   TODO:  the logic of the routines on this page might change in the
   future, as they bear some relation to the user interface.  For
   example, if a file is removed -- without telling subversion about
   it -- how should subversion react?  Should it copy the file back
   out of text-base?  Should it ask whether one meant to officially
   mark it for removal?
*/


/* Set *MODIFIED_P to TRUE if (after translation) VERSIONED_FILE_ABSPATH
 * differs from BASE_FILE_ABSPATH, else to FALSE if not.  Also verify that
 * BASE_FILE_ABSPATH matches the stored checksum for VERSIONED_FILE_ABSPATH,
 * if verify_checksum is TRUE. If checksum does not match, return the error
 * SVN_ERR_WC_CORRUPT_TEXT_BASE.
 *
 * DB is a wc_db; use SCRATCH_POOL for temporary allocation.
 */
static svn_error_t *
compare_and_verify(svn_boolean_t *modified_p,
                   svn_wc__db_t *db,
                   const char *versioned_file_abspath,
                   const char *base_file_abspath,
                   svn_boolean_t compare_textbases,
                   svn_boolean_t verify_checksum,
                   apr_pool_t *scratch_pool)
{
  svn_boolean_t same;
  svn_subst_eol_style_t eol_style;
  const char *eol_str;
  apr_hash_t *keywords;
  svn_boolean_t special;
  svn_boolean_t need_translation;

  SVN_ERR_ASSERT(svn_dirent_is_absolute(base_file_abspath));
  SVN_ERR_ASSERT(svn_dirent_is_absolute(versioned_file_abspath));

  SVN_ERR(svn_wc__get_eol_style(&eol_style, &eol_str, db,
                                versioned_file_abspath, scratch_pool,
                                scratch_pool));
  SVN_ERR(svn_wc__get_keywords(&keywords, db, versioned_file_abspath, NULL,
                               scratch_pool, scratch_pool));
  SVN_ERR(svn_wc__get_special(&special, db, versioned_file_abspath,
                              scratch_pool));

  need_translation = svn_subst_translation_required(eol_style, eol_str,
                                                    keywords, special, TRUE);

  if (verify_checksum || need_translation)
    {
      /* Reading files is necessary. */
      svn_checksum_t *checksum;
      svn_stream_t *v_stream;  /* versioned_file */
      svn_stream_t *b_stream;  /* base_file */
      const svn_checksum_t *node_checksum;

      SVN_ERR(svn_stream_open_readonly(&b_stream, base_file_abspath,
                                       scratch_pool, scratch_pool));

      if (verify_checksum)
        {
          /* Need checksum verification, so read checksum from entries file
           * and setup checksummed stream for base file. */
          SVN_ERR(svn_wc__db_read_info(NULL, NULL, NULL, NULL, NULL, NULL,
                                       NULL, NULL, NULL, NULL,
                                       NULL, &node_checksum, NULL, NULL,
                                       NULL, NULL, NULL, NULL, NULL,
                                       NULL, NULL, NULL,
                                       NULL, NULL,
                                       db, versioned_file_abspath,
                                       scratch_pool, scratch_pool));

          if (node_checksum)
            b_stream = svn_stream_checksummed2(b_stream, &checksum, NULL,
                                               svn_checksum_md5, TRUE,
                                               scratch_pool);
        }

      if (special)
        {
          SVN_ERR(svn_subst_read_specialfile(&v_stream, versioned_file_abspath,
                                             scratch_pool, scratch_pool));
        }
      else
        {
          SVN_ERR(svn_stream_open_readonly(&v_stream, versioned_file_abspath,
                                           scratch_pool, scratch_pool));

          if (compare_textbases && need_translation)
            {
              if (eol_style == svn_subst_eol_style_native)
                eol_str = SVN_SUBST_NATIVE_EOL_STR;
              else if (eol_style != svn_subst_eol_style_fixed
                       && eol_style != svn_subst_eol_style_none)
                return svn_error_create(SVN_ERR_IO_UNKNOWN_EOL, NULL, NULL);

              /* Wrap file stream to detranslate into normal form. */
              v_stream = svn_subst_stream_translated(v_stream,
                                                     eol_str,
                                                     TRUE,
                                                     keywords,
                                                     FALSE /* expand */,
                                                     scratch_pool);
            }
          else if (need_translation)
            {
              /* Wrap base stream to translate into working copy form. */
              b_stream = svn_subst_stream_translated(b_stream, eol_str,
                                                     FALSE, keywords, TRUE,
                                                     scratch_pool);
            }
        }

      SVN_ERR(svn_stream_contents_same(&same, b_stream, v_stream,
                                       scratch_pool));

      SVN_ERR(svn_stream_close(v_stream));
      SVN_ERR(svn_stream_close(b_stream));

      if (verify_checksum && node_checksum)
        {
          if (!svn_checksum_match(checksum, node_checksum))
            {
              return svn_error_createf(SVN_ERR_WC_CORRUPT_TEXT_BASE, NULL,
                   _("Checksum mismatch indicates corrupt text base: '%s':\n"
                     "   expected:  %s\n"
                     "     actual:  %s\n"),
                  svn_dirent_local_style(base_file_abspath, scratch_pool),
                  svn_checksum_to_cstring_display(node_checksum, scratch_pool),
                  svn_checksum_to_cstring_display(checksum, scratch_pool));
            }
        }
    }
  else
    {
      /* Translation would be a no-op, so compare the original file. */
      SVN_ERR(svn_io_files_contents_same_p(&same, base_file_abspath,
                                           versioned_file_abspath,
                                           scratch_pool));
    }

  *modified_p = (! same);

  return SVN_NO_ERROR;
}

svn_error_t *
svn_wc__internal_versioned_file_modcheck(svn_boolean_t *modified_p,
                                         svn_wc__db_t *db,
                                         const char *versioned_file_abspath,
                                         const char *base_file_abspath,
                                         svn_boolean_t compare_textbases,
                                         apr_pool_t *scratch_pool)
{
  return svn_error_return(compare_and_verify(modified_p, db,
                                             versioned_file_abspath,
                                             base_file_abspath,
                                             compare_textbases, FALSE,
                                             scratch_pool));
}

svn_error_t *
svn_wc__versioned_file_modcheck(svn_boolean_t *modified_p,
                                svn_wc_context_t *wc_ctx,
                                const char *versioned_file_abspath,
                                const char *base_file_abspath,
                                svn_boolean_t compare_textbases,
                                apr_pool_t *scratch_pool)
{
  return svn_error_return(svn_wc__internal_versioned_file_modcheck(
                            modified_p, wc_ctx->db, versioned_file_abspath,
                            base_file_abspath, compare_textbases,
                            scratch_pool));
}

svn_error_t *
svn_wc__internal_text_modified_p(svn_boolean_t *modified_p,
                                 svn_wc__db_t *db,
                                 const char *local_abspath,
                                 svn_boolean_t force_comparison,
                                 svn_boolean_t compare_textbases,
                                 apr_pool_t *scratch_pool)
{
  const char *textbase_abspath;
  svn_node_kind_t kind;
  svn_error_t *err;
  apr_finfo_t finfo;

  /* No matter which way you look at it, the file needs to exist. */
  err = svn_io_stat(&finfo, local_abspath,
                    APR_FINFO_SIZE | APR_FINFO_MTIME | APR_FINFO_TYPE
                    | APR_FINFO_LINK, scratch_pool);
  if ((err && APR_STATUS_IS_ENOENT(err->apr_err))
      || (!err && !(finfo.filetype == APR_REG ||
                    finfo.filetype == APR_LNK)))
    {
      /* There is no entity, or, the entity is not a regular file or link.
         So, it can't be modified. */
      svn_error_clear(err);
      *modified_p = FALSE;
      return SVN_NO_ERROR;
    }
  else if (err)
    return err;

  if (! force_comparison)
    {
      svn_filesize_t translated_size;
      apr_time_t last_mod_time;

      /* We're allowed to use a heuristic to determine whether files may
         have changed.  The heuristic has these steps:


         1. Compare the working file's size
            with the size cached in the entries file
         2. If they differ, do a full file compare
         3. Compare the working file's timestamp
            with the timestamp cached in the entries file
         4. If they differ, do a full file compare
         5. Otherwise, return indicating an unchanged file.

         There are 2 problematic situations which may occur:

         1. The cached working size is missing
         --> In this case, we forget we ever tried to compare
             and skip to the timestamp comparison.  This is
             because old working copies do not contain cached sizes

         2. The cached timestamp is missing
         --> In this case, we forget we ever tried to compare
             and skip to full file comparison.  This is because
             the timestamp will be removed when the library
             updates a locally changed file.  (ie, this only happens
             when the file was locally modified.)

      */

      /* Read the relevant info */
      err = svn_wc__db_read_info(NULL, NULL, NULL, NULL, NULL, NULL, NULL,
                                 NULL, NULL, &last_mod_time, NULL, NULL,
                                 &translated_size , NULL,
                                 NULL, NULL, NULL, NULL, NULL, NULL, NULL,
                                 NULL, NULL, NULL,
                                 db, local_abspath,
                                 scratch_pool, scratch_pool);
      if (err)
        {
          svn_error_clear(err);
          goto compare_them;
        }

      /* Compare the sizes, if applicable */
      if (translated_size != SVN_WC_ENTRY_WORKING_SIZE_UNKNOWN
          && finfo.size != translated_size)
        goto compare_them;


      /* Compare the timestamps

         Note: text_time == 0 means absent from entries,
               which also means the timestamps won't be equal,
               so there's no need to explicitly check the 'absent' value. */
      if (last_mod_time != finfo.mtime)
        goto compare_them;


      *modified_p = FALSE;
      return SVN_NO_ERROR;
    }

 compare_them:
 /* If there's no text-base file, we have to assume the working file
     is modified.  For example, a file scheduled for addition but not
     yet committed. */
  /* We used to stat for the working base here, but we just give
     compare_and_verify a try; we'll check for errors afterwards */
  SVN_ERR(svn_wc__text_base_path(&textbase_abspath, db, local_abspath, FALSE,
                                 scratch_pool));

  /* Check all bytes, and verify checksum if requested. */
  err = compare_and_verify(modified_p,
                           db,
                           local_abspath,
                           textbase_abspath,
                           compare_textbases,
                           force_comparison,
                           scratch_pool);
  if (err)
    {
      svn_error_t *err2;

      err2 = svn_io_check_path(textbase_abspath, &kind, scratch_pool);
      if (! err2 && kind != svn_node_file)
        {
          svn_error_clear(err);
          *modified_p = TRUE;
          return SVN_NO_ERROR;
        }

      if (err2)
        {
          svn_error_clear(err);
          return err2;
        }

      return err;
    }

  return SVN_NO_ERROR;
}


svn_error_t *
svn_wc_text_modified_p2(svn_boolean_t *modified_p,
                        svn_wc_context_t *wc_ctx,
                        const char *local_abspath,
                        svn_boolean_t force_comparison,
                        apr_pool_t *scratch_pool)
{
  return svn_wc__internal_text_modified_p(modified_p, wc_ctx->db,
                                          local_abspath, force_comparison,
                                          TRUE, scratch_pool);
}



svn_error_t *
svn_wc__internal_conflicted_p(svn_boolean_t *text_conflicted_p,
                              svn_boolean_t *prop_conflicted_p,
                              svn_boolean_t *tree_conflicted_p,
                              svn_wc__db_t *db,
                              const char *local_abspath,
                              apr_pool_t *scratch_pool)
{
  svn_node_kind_t kind;
  svn_wc__db_kind_t node_kind;
  const apr_array_header_t *conflicts;
  int i;
  const char* dir_path;
  svn_boolean_t conflicted;

  SVN_ERR(svn_wc__db_read_info(NULL, &node_kind, NULL, NULL, NULL, NULL,
                               NULL, NULL, NULL, NULL, NULL,
                               NULL, NULL, NULL, NULL, NULL, NULL,
                               NULL, NULL, NULL, NULL, NULL,
                               &conflicted, NULL,
                               db, local_abspath, scratch_pool,
                               scratch_pool));

  if (node_kind == svn_wc__db_kind_dir)
    dir_path = local_abspath;
  else
    dir_path = svn_dirent_dirname(local_abspath, scratch_pool);

  if (text_conflicted_p)
    *text_conflicted_p = FALSE;
  if (prop_conflicted_p)
    *prop_conflicted_p = FALSE;
  if (tree_conflicted_p)
    *tree_conflicted_p = FALSE;

  if (!conflicted)
    return SVN_NO_ERROR;

  SVN_ERR(svn_wc__db_read_conflicts(&conflicts, db, local_abspath,
                                    scratch_pool, scratch_pool));

  for (i = 0; i < conflicts->nelts; i++)
    {
      const svn_wc_conflict_description2_t *cd;
      cd = APR_ARRAY_IDX(conflicts, i, const svn_wc_conflict_description2_t *);

      switch (cd->kind)
        {
          case svn_wc_conflict_kind_text:
            /* Look for any text conflict, exercising only as much effort as
               necessary to obtain a definitive answer.  This only applies to
               files, but we don't have to explicitly check that entry is a
               file, since these attributes would never be set on a directory
               anyway.  A conflict file entry notation only counts if the
               conflict file still exists on disk.  */

            if (!text_conflicted_p || *text_conflicted_p)
              break;

            if (cd->base_file)
              {
                const char *path = svn_dirent_join(dir_path, cd->base_file,
                                                   scratch_pool);

                SVN_ERR(svn_io_check_path(path, &kind, scratch_pool));

                *text_conflicted_p = (kind == svn_node_file);

                if (*text_conflicted_p)
                  break;
              }

            if (cd->their_file)
              {
                const char *path = svn_dirent_join(dir_path, cd->their_file,
                                                   scratch_pool);

                SVN_ERR(svn_io_check_path(path, &kind, scratch_pool));

                *text_conflicted_p = (kind == svn_node_file);

                if (*text_conflicted_p)
                  break;
              }

            if (cd->my_file)
              {
                const char *path = svn_dirent_join(dir_path, cd->my_file,
                                                   scratch_pool);

                SVN_ERR(svn_io_check_path(path, &kind, scratch_pool));

                *text_conflicted_p = (kind == svn_node_file);
              }
            break;

          case svn_wc_conflict_kind_property:
            if (!prop_conflicted_p || *prop_conflicted_p)
              break;

            if (cd->their_file)
              {
                const char *path = svn_dirent_join(dir_path, cd->their_file,
                                                   scratch_pool);

                SVN_ERR(svn_io_check_path(path, &kind, scratch_pool));

                *prop_conflicted_p = (kind == svn_node_file);
              }

            break;

          case svn_wc_conflict_kind_tree:
            if (tree_conflicted_p)
              *tree_conflicted_p = TRUE;

            break;

          default:
            /* Ignore other conflict types */
            break;
        }
    }
  return SVN_NO_ERROR;
}

svn_error_t *
svn_wc_conflicted_p3(svn_boolean_t *text_conflicted_p,
                     svn_boolean_t *prop_conflicted_p,
                     svn_boolean_t *tree_conflicted_p,
                     svn_wc_context_t *wc_ctx,
                     const char *local_abspath,
                     apr_pool_t *scratch_pool)
{
  return svn_error_return(svn_wc__internal_conflicted_p(text_conflicted_p,
                                                        prop_conflicted_p,
                                                        tree_conflicted_p,
                                                        wc_ctx->db,
                                                        local_abspath,
                                                        scratch_pool));
}

svn_error_t *
svn_wc__marked_as_binary(svn_boolean_t *marked,
                         const char *local_abspath,
                         svn_wc__db_t *db,
                         apr_pool_t *scratch_pool)
{
  const svn_string_t *value;

  SVN_ERR(svn_wc__internal_propget(&value, db, local_abspath,
                                   SVN_PROP_MIME_TYPE,
                                   scratch_pool, scratch_pool));

  if (value && (svn_mime_type_is_binary(value->data)))
    *marked = TRUE;
  else
    *marked = FALSE;

  return SVN_NO_ERROR;
}


/* Equivalent to the old notion of "entry->schedule == schedule_replace"  */
svn_error_t *
svn_wc__internal_is_replaced(svn_boolean_t *replaced,
                             svn_wc__db_t *db,
                             const char *local_abspath,
                             apr_pool_t *scratch_pool)
{
  svn_wc__db_status_t status;
  svn_boolean_t base_shadowed;
  svn_wc__db_status_t base_status;

  SVN_ERR(svn_wc__db_read_info(
            &status, NULL, NULL,
            NULL, NULL, NULL, NULL, NULL, NULL,
            NULL, NULL, NULL, NULL, NULL, NULL,
            NULL, NULL, NULL, NULL,
            NULL, NULL, &base_shadowed,
            NULL, NULL,
            db, local_abspath,
            scratch_pool, scratch_pool));
  if (base_shadowed)
    SVN_ERR(svn_wc__db_base_get_info(&base_status, NULL, NULL,
                                     NULL, NULL, NULL,
                                     NULL, NULL, NULL,
                                     NULL, NULL, NULL,
                                     NULL, NULL, NULL,
                                     db, local_abspath,
                                     scratch_pool, scratch_pool));

  *replaced = ((status == svn_wc__db_status_added
                || status == svn_wc__db_status_obstructed_add)
               && base_shadowed
               && base_status != svn_wc__db_status_not_present);

  return SVN_NO_ERROR;
}<|MERGE_RESOLUTION|>--- conflicted
+++ resolved
@@ -56,47 +56,6 @@
  
 
-<<<<<<< HEAD
-  return SVN_NO_ERROR;
-}
-
-
-svn_error_t *
-svn_wc__check_format(int wc_format, const char *path, apr_pool_t *pool)
-{
-  if (wc_format < 2)
-    {
-      return svn_error_createf
-        (SVN_ERR_WC_UNSUPPORTED_FORMAT, NULL,
-         _("Working copy format of '%s' is too old (%d); "
-           "please check out your working copy again"),
-         svn_path_local_style(path, pool), wc_format);
-    }
-  else if (wc_format > SVN_WC__VERSION)
-    {
-      /* This won't do us much good for the 1.4<->1.5 crossgrade,
-         since 1.4.x clients don't refer to this FAQ entry, but at
-         least post-1.5 crossgrades will be somewhat less painful. */
-      return svn_error_createf
-        (SVN_ERR_WC_UNSUPPORTED_FORMAT, NULL,
-         _("This client is too old to work with working copy '%s'.  You need\n"
-           "to get a newer Subversion client, or to downgrade this working "
-           "copy.\n"
-           "See "
-           "http://subversion.tigris.org/faq.html#working-copy-format-change\n"
-           "for details."
-           ),
-         svn_path_local_style(path, pool));
-    }
-
-  return SVN_NO_ERROR;
-}
-
-
--
-=======
->>>>>>> 6215c21a
 /*** svn_wc_text_modified_p ***/
 
 /* svn_wc_text_modified_p answers the question:
