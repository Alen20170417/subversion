/*
 * wc.h :  shared stuff internal to the svn_wc library.
 *
 * ====================================================================
 *    Licensed to the Apache Software Foundation (ASF) under one
 *    or more contributor license agreements.  See the NOTICE file
 *    distributed with this work for additional information
 *    regarding copyright ownership.  The ASF licenses this file
 *    to you under the Apache License, Version 2.0 (the
 *    "License"); you may not use this file except in compliance
 *    with the License.  You may obtain a copy of the License at
 *
 *      http://www.apache.org/licenses/LICENSE-2.0
 *
 *    Unless required by applicable law or agreed to in writing,
 *    software distributed under the License is distributed on an
 *    "AS IS" BASIS, WITHOUT WARRANTIES OR CONDITIONS OF ANY
 *    KIND, either express or implied.  See the License for the
 *    specific language governing permissions and limitations
 *    under the License.
 * ====================================================================
 */


#ifndef SVN_LIBSVN_WC_H
#define SVN_LIBSVN_WC_H

#include <apr_pools.h>
#include <apr_hash.h>

#include "svn_types.h"
#include "svn_error.h"
#include "svn_wc.h"

#include "private/svn_sqlite.h"
#include "private/svn_wc_private.h"
#include "private/svn_skel.h"

#include "wc_db.h"

#ifdef __cplusplus
extern "C" {
#endif /* __cplusplus */


#define SVN_WC__PROP_REJ_EXT  ".prej"
#define SVN_WC__BASE_EXT      ".svn-base" /* for text and prop bases */
#define SVN_WC__WORK_EXT      ".svn-work" /* for working propfiles */
#define SVN_WC__REVERT_EXT    ".svn-revert" /* for reverting a replaced
                                               file */


<<<<<<< HEAD
/* ### Both SVN_WC__SINGLE_DB and SINGLE_DB are needed for proper use of the
   ### experimental single-db feature.  They have slightly different meanings,
   ### which is why there are two contants.  They will both disappear in the
   ### final 1.7 release, but for now, if you want to use SINGLE_DB, you'll
   ### need to uncomment the following line. */
/* #define SVN_WC__SINGLE_DB */
#ifdef SVN_WC__SINGLE_DB
#define SINGLE_DB
#endif

=======
>>>>>>> f9486e4e

/* We can handle this format or anything lower, and we (should) error
 * on anything higher.
 *
 * There is no format version 0; we started with 1.
 *
 * The change from 1 to 2 was the introduction of SVN_WC__WORK_EXT.
 * For example, ".svn/props/foo" became ".svn/props/foo.svn-work".
 *
 * The change from 2 to 3 was the introduction of the entry attribute
 * old-and-busted.c::ENTRIES_ATTR_ABSENT.
 *
 * The change from 3 to 4 was the renaming of the magic "svn:this_dir"
 * entry name to "".
 *
 * == 1.0.x shipped with format 4
 * == 1.1.x shipped with format 4
 * == 1.2.x shipped with format 4
 * == 1.3.x shipped with format 4
 *
 * The change from 4 to 5 was the addition of support for replacing files
 * with history (the "revert base"). This was introduced in 1.4.0, but
 # buggy until 1.4.6.
 *
 * The change from 5 to 6 was the introduction of caching of property
 * modification state and certain properties in the entries file.
 *
 * The change from 6 to 7 was changing the entries file format from XML.
 *
 * The change from 7 to 8 was putting wcprops in one file per directory.
 *
 * == 1.4.x shipped with format 8
 *
 * The change from 8 to 9 was the addition of changelists, keep-local,
 * and sticky depth (for selective/sparse checkouts).
 *
 * == 1.5.x shipped with format 9
 *
 * The change from 9 to 10 was the addition of tree-conflicts, file
 * externals and a different canonicalization of urls.
 *
 * == 1.6.x shipped with format 10
 *
 * The change from 10 to 11 was clearing the has_props, has_prop_mods,
 * cachable_props, and present_props values in the entries file. Older
 * client expect proper values for these fields.
 *
 * The change from 11 to 12 was a switch from 'entries' to 'wc.db'.
 *
 * The change from 12 to 13 added the WORK_QUEUE table into 'wc.db', moved
 * the wcprops into the 'dav_cache' column in BASE_NODE, and stopped using
 * the 'incomplete_children' column of BASE_NODE.
 *
 * The change from 13 to 14 added the WCLOCKS table (and migrated locks
 * from the filesystem into wc.db), and some columns to ACTUAL_NODE for
 * future use.
 *
 * The change from 14 to 15 switched from depth='exclude' on directories to
 * using presence='exclude' within the BASE_NODE and WORKING_NODE tables.
 * This change also enabled exclude support on files and symlinks.
 *
 * The change from 15 to 16 added 'locked_levels' to WC_LOCK, setting
 * any existing locks to a level of 0. The 'md5_checksum' column was
 * added to PRISTINE for future use.
 *
 * The change from 16 to 17 added a '.svn/pristine' dir and moved the text
 * bases into the Pristine Store (the PRISTINE table and '.svn/pristine'
 * dir), and removed the '/.svn/text-base' dir.
 *
 * The change from 17 to 18 moved the properties from separate files in the
 * props and prop-base directory (and .svn for the dir itself) into the
 * wc.db file, and then removes the props and prop-base dir.
 *
<<<<<<< HEAD
=======
 * The change from 18 to 19 introduces the 'single DB' per working copy.
 * All metadata is held in a single '.svn/wc.db' in the root directory of
 * the working copy.
 *
>>>>>>> f9486e4e
 * == 1.7.x shipped with format ???
 *
 * Please document any further format changes here.
 */

<<<<<<< HEAD
#define SVN_WC__VERSION 18
=======
#define SVN_WC__VERSION 19

/* ### SVN_WC__SINGLE_DB and SINGLE_DB were both used in development
   ### and will both disappear before the final 1.7 release. */
#if SVN_WC__VERSION >= 19
#define SVN_WC__SINGLE_DB
#define SINGLE_DB
#endif
>>>>>>> f9486e4e


/* Formats <= this have no concept of "revert text-base/props".  */
#define SVN_WC__NO_REVERT_FILES 4

/* A version <= this doesn't have property caching in the entries file. */
#define SVN_WC__NO_PROPCACHING_VERSION 5

/* A version <= this has the entries file in XML format. */
#define SVN_WC__XML_ENTRIES_VERSION 6

/* A version <= this has wcprops stored in one file per entry. */
#define SVN_WC__WCPROPS_MANY_FILES_VERSION 7

/* A version < this can have urls that aren't canonical according to the new
   rules. See issue #2475. */
#define SVN_WC__CHANGED_CANONICAL_URLS 10

/* A version < this uses the old 'entries' file mechanism.  */
#define SVN_WC__WC_NG_VERSION 12

/* In this version, the wcprops are "lost" between files and wc.db. We want
   to ignore them in upgrades.  */
#define SVN_WC__WCPROPS_LOST 12

/* A version < this has no work queue (see workqueue.h).  */
#define SVN_WC__HAS_WORK_QUEUE 13

/* A version < this has wcprops located in files OR in wc.db. Versions using
   this format or later will only have wcprops in BASE_NODE.dav_cache.  */
#define SVN_WC__USES_DAV_CACHE 13

/* A version < this does not store properties in wc.db.  */
#define SVN_WC__PROPS_IN_DB 18

/* Return true iff error E indicates an "is not a working copy" type
   of error, either because something wasn't a working copy at all, or
   because it's a working copy from a previous version (in need of
   upgrade). */
#define SVN_WC__ERR_IS_NOT_CURRENT_WC(e) \
            ((e->apr_err == SVN_ERR_WC_NOT_WORKING_COPY) || \
             (e->apr_err == SVN_ERR_WC_UPGRADE_REQUIRED))



/*** Context handling ***/
struct svn_wc_context_t
{
  /* The wc_db handle for this working copy. */
  svn_wc__db_t *db;

  /* Close the DB when we destroy this context?
     (This is used inside backward compat wrappers, and should only be
      modified by the proper create() functions. */
  svn_boolean_t close_db_on_destroy;

  /* The state pool for this context. */
  apr_pool_t *state_pool;
};

/**
 * Just like svn_wc_context_create(), only use the provided DB to construct
 * the context.
 *
 * Even though DB is not allocated from the same pool at *WC_CTX, it is
 * expected to remain open throughout the life of *WC_CTX.
 */
svn_error_t *
svn_wc__context_create_with_db(svn_wc_context_t **wc_ctx,
                               svn_config_t *config,
                               svn_wc__db_t *db,
                               apr_pool_t *result_pool);


/*** Committed Queue ***/

/**
 * Return the pool associated with QUEUE.  (This so we can keep some
 * deprecated functions that need to peek inside the QUEUE struct in
 * deprecated.c).
 */
apr_pool_t *
svn_wc__get_committed_queue_pool(const struct svn_wc_committed_queue_t *queue);


/** Internal helper for svn_wc_process_committed_queue2().
 *
 * ### If @a queue is NULL, then ...?
 * ### else:
 * Bump an item from @a queue (the one associated with @a
 * local_abspath) to @a new_revnum after a commit succeeds, recursing
 * if @a recurse is set.
 *
 * @a new_date is the (server-side) date of the new revision, or 0.
 *
 * @a rev_author is the (server-side) author of the new
 * revision; it may be @c NULL.
 *
 * @a new_dav_cache is a hash of dav property changes to be made to
 * the @a local_abspath.
 *   ### [JAF]  Is it? See svn_wc_queue_committed3(). It ends up being
 *   ### assigned as a whole to wc.db:BASE_NODE:dav_cache.
 *
 * If @a no_unlock is set, don't release any user locks on @a
 * local_abspath; otherwise release them as part of this processing.
 *
 * If @a keep_changelist is set, don't remove any changeset assignments
 * from @a local_abspath; otherwise, clear it of such assignments.
 *
 * If @a local_abspath is a file and @a md5_checksum is non-NULL, use
 * @a md5_checksum as the checksum for the new text base. Otherwise,
 * calculate the checksum if needed.
 *   ### [JAF]  No, it doesn't calculate the checksum, it stores null in wc.db.
 *
 * If @a sha1_checksum is non-NULL, use it instead of @a md5_checksum to
 * identify the node's pristine text.
 * ### NOT YET IMPLEMENTED.
 *
 * Set TOP_OF_RECURSE to TRUE to show that this the top of a possibly
 * recursive commit operation.
 */
svn_error_t *
svn_wc__process_committed_internal(svn_wc__db_t *db,
                                   const char *local_abspath,
                                   svn_boolean_t recurse,
                                   svn_boolean_t top_of_recurse,
                                   svn_revnum_t new_revnum,
                                   apr_time_t new_date,
                                   const char *rev_author,
                                   apr_hash_t *new_dav_cache,
                                   svn_boolean_t no_unlock,
                                   svn_boolean_t keep_changelist,
                                   const svn_checksum_t *md5_checksum,
                                   const svn_checksum_t *sha1_checksum,
                                   const svn_wc_committed_queue_t *queue,
                                   apr_pool_t *scratch_pool);


/*** Update traversals. ***/

struct svn_wc_traversal_info_t
{
  /* The pool in which this structure and everything inside it is
     allocated. */
  apr_pool_t *pool;

  /* The before and after values of the SVN_PROP_EXTERNALS property,
   * for each directory on which that property changed.  These have
   * the same layout as those returned by svn_wc_edited_externals().
   *
   * The hashes, their keys, and their values are allocated in the
   * above pool.
   */
  apr_hash_t *externals_old;
  apr_hash_t *externals_new;

  /* The ambient depths of the working copy directories.  The keys are
     working copy paths (as for svn_wc_edited_externals()), the values
     are the result of svn_depth_to_word(depth_of_each_dir). */
  apr_hash_t *depths;
};


/*** Names and file/dir operations in the administrative area. ***/

/** The files within the administrative subdir. **/
#define SVN_WC__ADM_FORMAT              "format"
#define SVN_WC__ADM_ENTRIES             "entries"
#define SVN_WC__ADM_TMP                 "tmp"
#define SVN_WC__ADM_PRISTINE            "pristine"
#define SVN_WC__ADM_NONEXISTENT_PATH    "nonexistent-path"

/* The basename of the ".prej" file, if a directory ever has property
   conflicts.  This .prej file will appear *within* the conflicted
   directory.  */
#define SVN_WC__THIS_DIR_PREJ           "dir_conflicts"


/* A few declarations for stuff in util.c.
 * If this section gets big, move it all out into a new util.h file. */

/* Ensure that DIR exists. */
svn_error_t *svn_wc__ensure_directory(const char *path, apr_pool_t *pool);


/* Return a hash keyed by 'const char *' property names and with
   'svn_string_t *' values built from PROPS (which is an array of
   pointers to svn_prop_t's) or to NULL if PROPS is NULL or empty.
   PROPS items which lack a value will be ignored.  If PROPS contains
   multiple properties with the same name, each successive such item
   reached in a walk from the beginning to the end of the array will
   overwrite the previous in the returned hash.

   NOTE: While the returned hash will be allocated in RESULT_POOL, the
   items it holds will share storage with those in PROPS.

   ### This is rather the reverse of svn_prop_hash_to_array(), except
   ### that function's arrays contains svn_prop_t's, whereas this
   ### one's contains *pointers* to svn_prop_t's.  So much for
   ### consistency.  */
apr_hash_t *
svn_wc__prop_array_to_hash(const apr_array_header_t *props,
                           apr_pool_t *result_pool);


/* Baton for svn_wc__compat_call_notify_func below. */
typedef struct svn_wc__compat_notify_baton_t {
  /* Wrapped func/baton. */
  svn_wc_notify_func_t func;
  void *baton;
} svn_wc__compat_notify_baton_t;

/* Implements svn_wc_notify_func2_t.  Call BATON->func (BATON is of type
   svn_wc__compat_notify_baton_t), passing BATON->baton and the appropriate
   arguments from NOTIFY. */
void svn_wc__compat_call_notify_func(void *baton,
                                     const svn_wc_notify_t *notify,
                                     apr_pool_t *pool);

/* Set *MODIFIED_P to non-zero if LOCAL_ABSPATH's text is modified with
 * regard to the base revision, else set *MODIFIED_P to zero.
 *
 * If FORCE_COMPARISON is true, this function will not allow early
 * return mechanisms that avoid actual content comparison.  Instead,
 * if there is a text base, a full byte-by-byte comparison will be
 * done, and the entry checksum verified as well.  (This means that if
 * the text base is much longer than the working file, every byte of
 * the text base will still be examined.)
 *
 * If COMPARE_TEXTBASES is true, translate LOCAL_ABSPATH's EOL
 * style and keywords to repository-normal form according to its properties,
 * and compare the result with the text base.  If COMPARE_TEXTBASES is
 * false, translate the text base's EOL style and keywords to working-copy
 * form according to LOCAL_ABSPATH's properties, and compare the
 * result with LOCAL_ABSPATH.
 *
 * If LOCAL_ABSPATH does not exist, consider it unmodified.  If it exists
 * but is not under revision control (not even scheduled for
 * addition), return the error SVN_ERR_ENTRY_NOT_FOUND.
 */
svn_error_t *
svn_wc__internal_text_modified_p(svn_boolean_t *modified_p,
                                 svn_wc__db_t *db,
                                 const char *local_abspath,
                                 svn_boolean_t force_comparison,
                                 svn_boolean_t compare_textbases,
                                 apr_pool_t *scratch_pool);



/* Merge the difference between LEFT_ABSPATH and RIGHT_ABSPATH into
   TARGET_ABSPATH, return the appropriate work queue operations in
   *WORK_ITEMS.

   Note that, in the case of updating, the update can have sent new
   properties, which could affect the way the wc target is
   detranslated and compared with LEFT and RIGHT for merging.

   If COPYFROM_ABSPATH is not NULL, the "local mods" text should be
   taken from the path named there instead of from TARGET_ABSPATH
   (but the merge should still be installed into TARGET_ABSPATH).
   The merge target is allowed to not be under version control in
   this case.

   The merge result is stored in *MERGE_OUTCOME and merge conflicts
   are marked in MERGE_RESULT using LEFT_LABEL, RIGHT_LABEL and
   TARGET_LABEL.

   When DRY_RUN is true, no actual changes are made to the working copy.

   If DIFF3_CMD is specified, the given external diff3 tool will
   be used instead of our built in diff3 routines.

   When MERGE_OPTIONS are specified, they are used by the internal
   diff3 routines, or passed to the external diff3 tool.

   If CONFLICT_FUNC is non-NULL, then call it with CONFLICT_BATON if a
   conflict is encountered, giving the callback a chance to resolve
   the conflict (before marking the file 'conflicted').

   When LEFT_VERSION and RIGHT_VERSION are non-NULL, pass them to the
   conflict resolver as older_version and their_version.

   ## TODO: We should store the information in LEFT_VERSION and RIGHT_VERSION
            in the workingcopy for future retrieval via svn info.

   Property changes sent by the update are provided in PROP_DIFF.

   For a complete description, see svn_wc_merge3() for which this is
   the (loggy) implementation.

   *WORK_ITEMS will be allocated in RESULT_POOL. All temporary allocations
   will be performed in SCRATCH_POOL.
*/
svn_error_t *
svn_wc__internal_merge(svn_skel_t **work_items,
                       enum svn_wc_merge_outcome_t *merge_outcome,
                       svn_wc__db_t *db,
                       const char *left_abspath,
                       const svn_wc_conflict_version_t *left_version,
                       const char *right_abspath,
                       const svn_wc_conflict_version_t *right_version,
                       const char *target_abspath,
                       const char *copyfrom_abspath,
                       const char *left_label,
                       const char *right_label,
                       const char *target_label,
                       svn_boolean_t dry_run,
                       const char *diff3_cmd,
                       const apr_array_header_t *merge_options,
                       const apr_array_header_t *prop_diff,
                       svn_wc_conflict_resolver_func_t conflict_func,
                       void *conflict_baton,
                       svn_cancel_func_t cancel_func,
                       void *cancel_baton,
                       apr_pool_t *result_pool,
                       apr_pool_t *scratch_pool);

/* A default error handler for svn_wc_walk_entries3().  Returns ERR in
   all cases. */
svn_error_t *
svn_wc__walker_default_error_handler(const char *path,
                                     svn_error_t *err,
                                     void *walk_baton,
                                     apr_pool_t *pool);

/* Set *EDITOR and *EDIT_BATON to an ambient-depth-based filtering
 * editor that wraps WRAPPED_EDITOR and WRAPPED_BATON.  This is only
 * required for operations where the requested depth is @c
 * svn_depth_unknown and the server's editor driver doesn't understand
 * depth.  It is safe for *EDITOR and *EDIT_BATON to start as
 * WRAPPED_EDITOR and WRAPPED_BATON.
 *
 * ANCHOR, TARGET, and DB are as in svn_wc_get_update_editor3.
 *
 * @a requested_depth must be one of the following depth values:
 * @c svn_depth_infinity, @c svn_depth_empty, @c svn_depth_files,
 * @c svn_depth_immediates, or @c svn_depth_unknown.
 *
 * If @a read_base is TRUE, always read the depth data from BASE_NODE
 * instead of from WORKING when that exists.
 *
 * Allocations are done in POOL.
 */
svn_error_t *
svn_wc__ambient_depth_filter_editor(const svn_delta_editor_t **editor,
                                    void **edit_baton,
                                    svn_wc__db_t *db,
                                    const char *anchor_abspath,
                                    const char *target,
                                    svn_boolean_t read_base,
                                    const svn_delta_editor_t *wrapped_editor,
                                    void *wrapped_edit_baton,
                                    apr_pool_t *result_pool);


/* Similar to svn_wc_conflicted_p3(), but with a wc_db parameter in place of
 * a wc_context. */
svn_error_t *
svn_wc__internal_conflicted_p(svn_boolean_t *text_conflicted_p,
                              svn_boolean_t *prop_conflicted_p,
                              svn_boolean_t *tree_conflicted_p,
                              svn_wc__db_t *db,
                              const char *local_abspath,
                              apr_pool_t *scratch_pool);


/* Similar to svn_wc__versioned_file_modcheck(), but with a wc_db parameter
 * instead of a wc_context.
 *
 * If COMPARE_TEXTBASES is true, translate VERSIONED_FILE_ABSPATH's EOL
 * style and keywords to repository-normal form according to its properties,
 * and compare the result with PRISTINE_STREAM.  If COMPARE_TEXTBASES is
 * false, translate PRISTINE_STREAM's EOL style and keywords to working-copy
 * form according to VERSIONED_FILE_ABSPATH's properties, and compare the
 * result with VERSIONED_FILE_ABSPATH.
 */
svn_error_t *
svn_wc__internal_versioned_file_modcheck(svn_boolean_t *modified_p,
                                         svn_wc__db_t *db,
                                         const char *versioned_file_abspath,
                                         svn_stream_t *pristine_stream,
                                         svn_boolean_t compare_textbases,
                                         apr_pool_t *scratch_pool);

/* Internal version of svn_wc_transmit_text_deltas3(). */
svn_error_t *
svn_wc__internal_transmit_text_deltas(const char **tempfile,
                                      const svn_checksum_t **new_text_base_md5_checksum,
                                      const svn_checksum_t **new_text_base_sha1_checksum,
                                      svn_wc__db_t *db,
                                      const char *local_abspath,
                                      svn_boolean_t fulltext,
                                      const svn_delta_editor_t *editor,
                                      void *file_baton,
                                      apr_pool_t *result_pool,
                                      apr_pool_t *scratch_pool);

/* Internal version of svn_wc_transmit_prop_deltas2(). */
svn_error_t *
svn_wc__internal_transmit_prop_deltas(svn_wc__db_t *db,
                                     const char *local_abspath,
                                     const svn_delta_editor_t *editor,
                                     void *baton,
                                     apr_pool_t *scratch_pool);

/* Library-internal version of svn_wc_ensure_adm4(). */
svn_error_t *
svn_wc__internal_ensure_adm(svn_wc__db_t *db,
                            const char *local_abspath,
                            const char *url,
                            const char *repos_root_url,
                            const char *repos_uuid,
                            svn_revnum_t revision,
                            svn_depth_t depth,
                            apr_pool_t *scratch_pool);


/* Library-internal version of svn_wc__changelist_match(). */
svn_boolean_t
svn_wc__internal_changelist_match(svn_wc__db_t *db,
                                  const char *local_abspath,
                                  apr_hash_t *clhash,
                                  apr_pool_t *scratch_pool);


/* Library-internal version of svn_wc__node_walk_children(), which see. */
svn_error_t *
svn_wc__internal_walk_children(svn_wc__db_t *db,
                               const char *local_abspath,
                               svn_boolean_t show_hidden,
                               svn_wc__node_found_func_t walk_callback,
                               void *walk_baton,
                               svn_depth_t walk_depth,
                               svn_cancel_func_t cancel_func,
                               void *cancel_baton,
                               apr_pool_t *scratch_pool);

/* Library-internal version of svn_wc_remove_from_revision_control2,
   which see.*/
svn_error_t *
svn_wc__internal_remove_from_revision_control(svn_wc__db_t *db,
                                              const char *local_abspath,
                                              svn_boolean_t destroy_wf,
                                              svn_boolean_t instant_error,
                                              svn_cancel_func_t cancel_func,
                                              void *cancel_baton,
                                              apr_pool_t *scratch_pool);


/* Library-internal version of svn_wc__node_is_replaced(). */
svn_error_t *
svn_wc__internal_is_replaced(svn_boolean_t *replaced,
                             svn_wc__db_t *db,
                             const char *local_abspath,
                             apr_pool_t *scratch_pool);


/* Library-internal version of svn_wc__node_get_url(). */
svn_error_t *
svn_wc__internal_node_get_url(const char **url,
                              svn_wc__db_t *db,
                              const char *local_abspath,
                              apr_pool_t *result_pool,
                              apr_pool_t *scratch_pool);


/* Library-internal version of svn_wc__node_is_file_external(). */
svn_error_t *
svn_wc__internal_is_file_external(svn_boolean_t *file_external,
                                  svn_wc__db_t *db,
                                  const char *local_abspath,
                                  apr_pool_t *scratch_pool);

/* Library-internal version of svn_wc__node_get_schedule(). */
svn_error_t *
svn_wc__internal_node_get_schedule(svn_wc_schedule_t *schedule,
                                   svn_boolean_t *copied,
                                   svn_wc__db_t *db,
                                   const char *local_abspath,
                                   apr_pool_t *scratch_pool);

/* Internal version of svn_wc__node_get_copyfrom_info */
svn_error_t *
svn_wc__internal_get_copyfrom_info(const char **copyfrom_root_url,
                                   const char **copyfrom_repos_relpath,
                                   const char **copyfrom_url,
                                   svn_revnum_t *copyfrom_rev,
                                   svn_boolean_t *is_copy_target,
                                   svn_wc__db_t *db,
                                   const char *local_abspath,
                                   apr_pool_t *result_pool,
                                   apr_pool_t *scratch_pool);



/* Upgrade the wc sqlite database given in SDB for the wc located at
   WCROOT_ABSPATH. It's current/starting format is given by START_FORMAT.
   After the upgrade is complete (to as far as the automatic upgrade will
   perform), the resulting format is RESULT_FORMAT. All allocations are
   performed in SCRATCH_POOL.  */
svn_error_t *
svn_wc__upgrade_sdb(int *result_format,
                    const char *wcroot_abspath,
                    svn_sqlite__db_t *sdb,
                    int start_format,
                    apr_pool_t *scratch_pool);


svn_error_t *
svn_wc__wipe_postupgrade(const char *dir_abspath,
                         svn_boolean_t whole_admin,
                         svn_cancel_func_t cancel_func,
                         void *cancel_baton,
                         apr_pool_t *scratch_pool);

/* Check whether a node is a working copy root or switched.
 *
 * If LOCAL_ABSPATH is the root of a working copy, set *WC_ROOT to TRUE,
 * otherwise to FALSE.
 *
 * If KIND is not null, set *KIND to the node type of LOCAL_ABSPATH.
 *
 * If LOCAL_ABSPATH is switched against its parent in the same working copy
 * set *SWITCHED to TRUE, otherwise to FALSE.  SWITCHED can be NULL
 * if the result is not important.
 *
 * Use SCRATCH_POOL for temporary allocations.
 */
svn_error_t *
svn_wc__check_wc_root(svn_boolean_t *wc_root,
                      svn_wc__db_kind_t *kind,
                      svn_boolean_t *switched,
                      svn_wc__db_t *db,
                      const char *local_abspath,
                      apr_pool_t *scratch_pool);

/* Ensure LOCAL_ABSPATH is still locked in DB.  Returns the error
 * SVN_ERR_WC_NOT_LOCKED if this is not the case.
 */
svn_error_t *
svn_wc__write_check(svn_wc__db_t *db,
                    const char *local_abspath,
                    apr_pool_t *scratch_pool);


#ifdef __cplusplus
}
#endif /* __cplusplus */

#endif /* SVN_LIBSVN_WC_H */<|MERGE_RESOLUTION|>--- conflicted
+++ resolved
@@ -51,19 +51,6 @@
                                                file */
 
 
-<<<<<<< HEAD
-/* ### Both SVN_WC__SINGLE_DB and SINGLE_DB are needed for proper use of the
-   ### experimental single-db feature.  They have slightly different meanings,
-   ### which is why there are two contants.  They will both disappear in the
-   ### final 1.7 release, but for now, if you want to use SINGLE_DB, you'll
-   ### need to uncomment the following line. */
-/* #define SVN_WC__SINGLE_DB */
-#ifdef SVN_WC__SINGLE_DB
-#define SINGLE_DB
-#endif
-
-=======
->>>>>>> f9486e4e
  
 /* We can handle this format or anything lower, and we (should) error
@@ -138,21 +125,15 @@
  * props and prop-base directory (and .svn for the dir itself) into the
  * wc.db file, and then removes the props and prop-base dir.
  *
-<<<<<<< HEAD
-=======
  * The change from 18 to 19 introduces the 'single DB' per working copy.
  * All metadata is held in a single '.svn/wc.db' in the root directory of
  * the working copy.
  *
->>>>>>> f9486e4e
  * == 1.7.x shipped with format ???
  *
  * Please document any further format changes here.
  */
 
-<<<<<<< HEAD
-#define SVN_WC__VERSION 18
-=======
 #define SVN_WC__VERSION 19
 
 /* ### SVN_WC__SINGLE_DB and SINGLE_DB were both used in development
@@ -161,7 +142,6 @@
 #define SVN_WC__SINGLE_DB
 #define SINGLE_DB
 #endif
->>>>>>> f9486e4e
 
 
 /* Formats <= this have no concept of "revert text-base/props".  */
