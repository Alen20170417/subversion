--- conflicted
+++ resolved
@@ -39,7 +39,6 @@
 extern "C" {
 #endif /* __cplusplus */
 
-<<<<<<< HEAD
 
 /* Common arguments:
 
@@ -47,213 +46,16 @@
    argument which is the working copy directory inside which the operation
    is to be performed.  Any other *_ABSPATH arguments must be paths inside
    ADM_ABSPATH (or equal to it, where that makes sense).
-=======
--
-
-/* Return the filename (with no path components) to use for logfile number
-   LOG_NUMBER.  The returned string will be allocated from POOL.
-
-   For log number 0, this will just be SVN_WC__ADM_LOG to maintain
-   compatibility with 1.0.x.  Higher numbers have the digits of the
-   number appended to SVN_WC__ADM_LOG so that they look like "log.1",
-   "log.2", etc. */
-const char *svn_wc__logfile_path(int log_number,
-                                 apr_pool_t *pool);
-
-
--
-/* The svn_wc__loggy_* functions in this section take path arguments
-   with the same base as with which the adm_access was opened.
-
 */
-
-/* Extend **LOG_ACCUM with log instructions to append the contents
-   of SRC to DST.
-   SRC and DST are relative to ADM_ACCESS.
-
-   This command fails to be idempotent or atomic: there's no way to
-   tell if you should re-run this!  This function is deprecated; new
-   uses should not be added, and the single current use (constructing
-   human-readable non-parsed property conflict files) should be
-   rewritten.  See Issue #3015.
-*/
-svn_error_t *
-svn_wc__loggy_append(svn_stringbuf_t **log_accum,
-                     svn_wc_adm_access_t *adm_access,
-                     const char *src, const char *dst,
-                     apr_pool_t *pool);
-
-
-/* Extend **LOG_ACCUM with log instructions to mark PATH as committed
-   with revision REVNUM.
-   ADM_ACCESS is the access baton for PATH.
-*/
-svn_error_t *
-svn_wc__loggy_committed(svn_stringbuf_t **log_accum,
-                        svn_wc_adm_access_t *adm_access,
-                        const char *path, svn_revnum_t revnum,
-                        apr_pool_t *pool);
-
-
-/* Extend **LOG_ACCUM with log instructions to copy the file SRC_PATH to
-   DST_PATH, if it exists. If it doesn't and REMOVE_DST_IF_NO_SRC is TRUE
-   the file at DST_PATH will be deleted if any.
-
-   The test for existence is made during this call, not at log running time.
-
-   SRC_PATH and DST_PATH are relative to ADM_ACCESS.
-
-   Perform textual translations, or not, according to COPY_TYPE.
-
-   Set *DST_MODIFIED (if DST_MODIFIED isn't NULL) to indicate whether the
-   destination path will have been modified after running the log: if either
-   the copy or the remove will have been carried out.
-*/
-
-typedef enum svn_wc__copy_t
-{
-  /* Normal copy, no translation */
-  svn_wc__copy_normal = 0,
-
-  /* Copy, translate using file properties */
-  svn_wc__copy_translate,
-
-  /* Copy, translate using only the svn:special property, if any */
-  svn_wc__copy_translate_special_only,
-
-  /* Copy, detranslate using file properties */
-  svn_wc__copy_detranslate
-} svn_wc__copy_t;
-
-svn_error_t *
-svn_wc__loggy_copy(svn_stringbuf_t **log_accum,
-                   svn_boolean_t *dst_modified,
-                   svn_wc_adm_access_t *adm_access,
-                   svn_wc__copy_t copy_type,
-                   const char *src_path, const char *dst_path,
-                   svn_boolean_t remove_dst_if_no_src,
-                   apr_pool_t *pool);
-
-
-/* Extend **LOG_ACCUM with log instructions to generate a translated
-   file from SRC to DST with translation settings from VERSIONED.
-   DST and SRC and VERSIONED are relative to ADM_ACCESS.
-*/
-svn_error_t *
-svn_wc__loggy_translated_file(svn_stringbuf_t **log_accum,
-                              svn_wc_adm_access_t *adm_access,
-                              const char *dst,
-                              const char *src,
-                              const char *versioned,
-                              apr_pool_t *pool);
-
-/* Extend **LOG_ACCUM with log instructions to delete the entry
-   associated with PATH from the entries file.
-   ADM_ACCESS is the access baton for PATH.
-*/
-svn_error_t *
-svn_wc__loggy_delete_entry(svn_stringbuf_t **log_accum,
-                           svn_wc_adm_access_t *adm_access,
-                           const char *path,
-                           apr_pool_t *pool);
-
-
-/* Extend **LOG_ACCUM with log instructions to delete lock related
-   fields from the entry belonging to PATH.
-   ADM_ACCESS is the access baton for PATH.
-*/
-svn_error_t *
-svn_wc__loggy_delete_lock(svn_stringbuf_t **log_accum,
-                          svn_wc_adm_access_t *adm_access,
-                          const char *path,
-                          apr_pool_t *pool);
-
-/* Extend **LOG_ACCUM with log instructions to delete changelist
-   from the entry belonging to PATH.
-   ADM_ACCESS is the access baton for PATH.
-*/
-svn_error_t *
-svn_wc__loggy_delete_changelist(svn_stringbuf_t **log_accum,
-                                svn_wc_adm_access_t *adm_access,
-                                const char *path,
-                                apr_pool_t *pool);
-
-/* Extend **LOG_ACCUM with commands to modify the entry associated with NAME
-   in ADM_ACCESS according to the flags specified in MODIFY_FLAGS, based on
-   the values supplied in *ENTRY.
-
-   The flags in MODIFY_FLAGS are to be taken from the svn_wc__entry_modify()
-   parameter by the same name.
-*/
-svn_error_t *
-svn_wc__loggy_entry_modify(svn_stringbuf_t **log_accum,
-                           svn_wc_adm_access_t *adm_access,
-                           const char *name,
-                           svn_wc_entry_t *entry,
-                           apr_uint64_t modify_flags,
-                           apr_pool_t *pool);
-
-/* Extend **LOG_ACCUM with log instructions to modify wcprop PROPNAME
-   for PATH, setting it to PROPVAL (which may be NULL to delete the property).
-   ADM_ACCESS is the access baton for PATH.
->>>>>>> 0213fdc3
-*/
-
-
-/* Set *WORK_ITEM to a work queue instruction to generate a translated
-   file from SRC_ABSPATH to DST_ABSPATH with translation settings from
-   VERSIONED_ABSPATH.
-
-<<<<<<< HEAD
-   ADM_ABSPATH is described above.
-=======
-   The test for existence is made now, not at log run time.
-
-   SRC_PATH and DST_PATH are relative to ADM_ACCESS.
-
-   Set *DST_MODIFIED (if DST_MODIFIED isn't NULL) to indicate whether the
-   destination path will have been modified after running the log: if either
-   the move or the remove will have been carried out.
->>>>>>> 0213fdc3
-*/
-svn_error_t *
-svn_wc__loggy_translated_file(svn_skel_t **work_item,
-                              svn_wc__db_t *db,
-                              const char *adm_abspath,
-                              const char *dst_abspath,
-                              const char *src_abspath,
-                              const char *versioned_abspath,
-                              apr_pool_t *result_pool);
 
 /* Set *WORK_ITEM to a work queue instruction to delete the entry
    associated with LOCAL_ABSPATH from the entries file.
 
-<<<<<<< HEAD
    REVISION and KIND are used to insert a "not present" base node row if
    REVISION is not SVN_INVALID_REVNUM: see svn_wc__db_base_add_absent_node()
    for details.
 
    ADM_ABSPATH is described above.
-=======
-/* Extend **LOG_ACCUM with log instructions to set permissions of PATH
-   to 'executable' if it has the 'executable' property set.
-   The property is tested at log run time, within this log instruction.
-   ADM_ACCESS is the access baton for PATH.
-*/
-svn_error_t *
-svn_wc__loggy_maybe_set_executable(svn_stringbuf_t **log_accum,
-                                   svn_wc_adm_access_t *adm_access,
-                                   const char *path,
-                                   apr_pool_t *pool);
-
-/* Extend **LOG_ACCUM with log instructions to set permissions of PATH
-   to 'readonly' if it has the 'needs-lock' property set and there is
-   no lock for the file in the working copy.
-   The tests are made at log run time, within this log instruction.
-   ADM_ACCESS is the access baton for PATH.
->>>>>>> 0213fdc3
 */
 svn_error_t *
 svn_wc__loggy_delete_entry(svn_skel_t **work_item,
@@ -264,87 +66,8 @@
                            svn_wc__db_kind_t kind,
                            apr_pool_t *result_pool);
 
-/* Set *WORK_ITEM to a work queue instruction to move the file SRC_ABSPATH
-   to DST_ABSPATH.
-
-   The file SRC_ABSPATH must exist.  The test for existence is made now, not
-   at log run time.
-
-<<<<<<< HEAD
-   Set *DST_MODIFIED (if DST_MODIFIED isn't NULL) to indicate whether the
-   destination path will have been modified after running the log: if either
-   the move or the remove will have been carried out.
-
-   ADM_ABSPATH is described above.
-=======
-   Use one of the SVN_WC__ENTRY_ATTR_* values for TIME_PROP.
-   ADM_ACCESS is the access baton for PATH.
-*/
-svn_error_t *
-svn_wc__loggy_set_entry_timestamp_from_wc(svn_stringbuf_t **log_accum,
-                                          svn_wc_adm_access_t *adm_access,
-                                          const char *path,
-                                          const char *time_prop,
-                                          apr_pool_t *pool);
-
-
-/* Extend **LOG_ACCUM with log instructions to set the file size of PATH
-   in the entries' WORKING_SIZE field.
-   ADM_ACCESS is the access baton for PATH.
->>>>>>> 0213fdc3
-*/
-svn_error_t *
-svn_wc__loggy_move(svn_skel_t **work_item,
-                   svn_wc__db_t *db,
-                   const char *adm_abspath,
-                   const char *src_abspath,
-                   const char *dst_abspath,
-                   apr_pool_t *result_pool);
-
-
-<<<<<<< HEAD
-/* Set *WORK_ITEM to a work queue instruction to set the timestamp of
-   LOCAL_ABSPATH to the time TIMESTR.
-
-   ADM_ABSPATH is described above.
-=======
-/* Extend **LOG_ACCUM with log instructions to set permissions of PATH
-   to 'readonly'.
-   ADM_ACCESS is the access baton for PATH.
-*/
-svn_error_t *
-svn_wc__loggy_set_readonly(svn_stringbuf_t **log_accum,
-                           svn_wc_adm_access_t *adm_access,
-                           const char *path,
-                           apr_pool_t *pool);
-
-/* Extend **LOG_ACCUM with log instructions to set the timestamp of PATH to
-   the time TIMESTR.
-   ADM_ACCESS is the access baton for PATH.
->>>>>>> 0213fdc3
-*/
-svn_error_t *
-svn_wc__loggy_set_timestamp(svn_skel_t **work_item,
-                            svn_wc__db_t *db,
-                            const char *adm_abspath,
-                            const char *local_abspath,
-                            const char *timestr,
-                            apr_pool_t *result_pool);
-
-<<<<<<< HEAD
 /* Set *WORK_ITEM to a work queue instruction to
    ### ...
-=======
-/* Extend **LOG_ACCUM with log instructions to remove the file
-   PATH, if it exists.
-   ADM_ACCESS is the access baton for PATH.
-*/
-svn_error_t *
-svn_wc__loggy_remove(svn_stringbuf_t **log_accum,
-                     svn_wc_adm_access_t *adm_access,
-                     const char *path,
-                     apr_pool_t *pool);
->>>>>>> 0213fdc3
 
    ADM_ABSPATH is described above.
 */
@@ -355,17 +78,11 @@
                                 const svn_wc_conflict_description2_t *conflict,
                                 apr_pool_t *result_pool);
 
-<<<<<<< HEAD
 
 /* TODO ###
 
    Use SCRATCH_POOL for temporary allocations.
  */
-=======
-/* Create a log file with LOG_NUMBER. Write LOG_CONTENT to it and close-
-   and-sync afterwards. ADM_ACCESS must point to a locked working copy.
-*/
->>>>>>> 0213fdc3
 svn_error_t *
 svn_wc__run_xml_log(svn_wc__db_t *db,
                     const char *adm_abspath,
