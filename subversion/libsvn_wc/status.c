--- conflicted
+++ resolved
@@ -42,10 +42,7 @@
 #include "svn_config.h"
 #include "svn_time.h"
 #include "svn_hash.h"
-<<<<<<< HEAD
-=======
 #include "svn_sorts.h"
->>>>>>> 4cf18c3e
 
 #include "svn_private_config.h"
 
@@ -56,10 +53,7 @@
 #include "tree_conflicts.h"
 
 #include "private/svn_wc_private.h"
-<<<<<<< HEAD
-=======
 #include "private/svn_fspath.h"
->>>>>>> 4cf18c3e
 
  
@@ -74,22 +68,12 @@
   /* Target of the status */
   const char *target_abspath;
 
-<<<<<<< HEAD
+  /* Should we ignore text modifications? */
+  svn_boolean_t ignore_text_mods;
+
   /* Externals info harvested during the status run. */
   apr_hash_t *externals;
 
-  /* Externals function/baton */
-  svn_wc_external_update_t external_func;
-  void *external_baton;
-
-=======
-  /* Should we ignore text modifications? */
-  svn_boolean_t ignore_text_mods;
-
-  /* Externals info harvested during the status run. */
-  apr_hash_t *externals;
-
->>>>>>> 4cf18c3e
   /*** Repository lock handling ***/
   /* The repository root URL, if set. */
   const char *repos_root;
@@ -196,11 +180,7 @@
   svn_boolean_t text_changed;
 
   /* Working copy status structures for children of this directory.
-<<<<<<< HEAD
-     This hash maps const char * abspaths  to svn_wc_status2_t *
-=======
      This hash maps const char * abspaths  to svn_wc_status3_t *
->>>>>>> 4cf18c3e
      status items. */
   apr_hash_t *statii;
 
@@ -499,16 +479,6 @@
                 apr_pool_t *result_pool,
                 apr_pool_t *scratch_pool)
 {
-<<<<<<< HEAD
-  svn_wc_status2_t *stat;
-  svn_boolean_t locked_p = FALSE;
-  svn_boolean_t switched_p = FALSE;
-  const svn_wc_conflict_description2_t *tree_conflict;
-  svn_boolean_t file_external_p = FALSE;
-#ifdef HAVE_SYMLINK
-  svn_boolean_t wc_special;
-#endif /* HAVE_SYMLINK */
-=======
   svn_wc_status3_t *stat;
   svn_boolean_t switched_p = FALSE;
   svn_boolean_t copied = FALSE;
@@ -521,7 +491,6 @@
   svn_filesize_t filesize = (dirent && (dirent->kind == svn_node_file))
                                 ? dirent->filesize
                                 : SVN_INVALID_FILESIZE;
->>>>>>> 4cf18c3e
 
   /* Defaults for two main variables. */
   enum svn_wc_status_kind node_status = svn_wc_status_normal;
@@ -544,46 +513,11 @@
                              != 0);
     }
 
-<<<<<<< HEAD
-  /* Check the path kind for PATH. */
-  if (path_kind == svn_node_unknown)
-    SVN_ERR(svn_io_check_special_path(local_abspath, &path_kind, &path_special,
-                                      scratch_pool));
-
-  /* Find out whether the path is a tree conflict victim.
-   * This function will set tree_conflict to NULL if the path
-   * is not a victim. */
-  SVN_ERR(svn_wc__db_op_read_tree_conflict(&tree_conflict, db, local_abspath,
-                                           scratch_pool, scratch_pool));
-
-  if (! entry)
-    {
-      /* return a fairly blank structure. */
-      stat = apr_pcalloc(result_pool, sizeof(*stat));
-      stat->entry = NULL;
-      stat->text_status = svn_wc_status_none;
-      stat->prop_status = svn_wc_status_none;
-      stat->repos_text_status = svn_wc_status_none;
-      stat->repos_prop_status = svn_wc_status_none;
-      stat->locked = FALSE;
-      stat->copied = FALSE;
-      stat->switched = FALSE;
-      stat->tree_conflict = svn_wc__cd2_to_cd(tree_conflict, result_pool);
-      stat->file_external = FALSE;
-
-      /* If this path has no entry, but IS present on disk, it's
-         unversioned.  If this file is being explicitly ignored (due
-         to matching an ignore-pattern), the text_status is set to
-         svn_wc_status_ignored.  Otherwise the text_status is set to
-         svn_wc_status_unversioned. */
-      if (path_kind != svn_node_none)
-=======
   /* Examine whether our target is missing or obstructed. To detect
    * obstructions, we have to look at the on-disk status in DIRENT. */
   if (info->kind == svn_kind_dir)
     {
       if (info->status == svn_wc__db_status_incomplete || info->incomplete)
->>>>>>> 4cf18c3e
         {
           /* Highest precedence.  */
           node_status = svn_wc_status_incomplete;
@@ -661,11 +595,6 @@
   if (info->kind != svn_kind_dir
       && node_status == svn_wc_status_normal)
     {
-<<<<<<< HEAD
-      svn_boolean_t has_props;
-      svn_boolean_t prop_modified_p = FALSE;
-=======
->>>>>>> 4cf18c3e
       svn_boolean_t text_modified_p = FALSE;
 
       /* Implement predecence rules: */
@@ -682,25 +611,6 @@
 #endif /* HAVE_SYMLINK */
           )
         {
-<<<<<<< HEAD
-          svn_error_t *err = svn_wc__internal_text_modified_p(&text_modified_p,
-                                                              db,
-                                                              local_abspath,
-                                                              FALSE, TRUE,
-                                                              scratch_pool);
-
-          if (err)
-            {
-              if (!APR_STATUS_IS_EACCES(err->apr_err))
-                return svn_error_return(err);
-
-              /* An access denied is very common on Windows when another
-                 application has the file open.  Previously we ignored
-                 this error in svn_wc__text_modified_internal_p, where it
-                 should have really errored. */
-              svn_error_clear(err);
-            }
-=======
           /* If the on-disk dirent exactly matches the expected state
              skip all operations in svn_wc__internal_text_modified_p()
              to avoid an extra filestat for every file, which can be
@@ -715,7 +625,6 @@
                      && info->recorded_size == dirent->filesize
                      && info->recorded_mod_time == dirent->mtime))
             text_modified_p = FALSE;
->>>>>>> 4cf18c3e
           else
             {
               err = svn_wc__internal_file_modified_p(&text_modified_p,
@@ -807,16 +716,9 @@
   if (node_status == svn_wc_status_normal)
     node_status = text_status;
 
-<<<<<<< HEAD
-      if (path_kind == svn_node_dir && entry->kind == svn_node_dir)
-        SVN_ERR(svn_wc__db_wclocked(&locked_p, db, local_abspath,
-                                    scratch_pool));
-    }
-=======
   if (node_status == svn_wc_status_normal
       && prop_status != svn_wc_status_none)
     node_status = prop_status;
->>>>>>> 4cf18c3e
 
   /* 5. Easy out:  unless we're fetching -every- entry, don't bother
      to allocate a struct for an uninteresting entry. */
@@ -878,12 +780,6 @@
   stat->changed_date = info->changed_date;
 
   stat->ood_kind = svn_node_none;
-<<<<<<< HEAD
-  stat->ood_last_cmt_author = NULL;
-  stat->tree_conflict = svn_wc__cd2_to_cd(tree_conflict, result_pool);
-  stat->pristine_text_status = pristine_text_status;
-  stat->pristine_prop_status = pristine_prop_status;
-=======
   stat->ood_changed_rev = SVN_INVALID_REVNUM;
   stat->ood_changed_date = 0;
   stat->ood_changed_author = NULL;
@@ -913,7 +809,6 @@
   stat->moved_to_abspath = info->moved_to_abspath;
 
   stat->file_external = info->file_external;
->>>>>>> 4cf18c3e
 
   *status = stat;
 
@@ -980,8 +875,6 @@
   stat->ood_changed_rev = SVN_INVALID_REVNUM;
   stat->ood_kind = svn_node_none;
 
-<<<<<<< HEAD
-=======
   /* For the case of an incoming delete to a locally deleted path during
      an update, we get a tree conflict. */
   stat->conflicted = tree_conflicted;
@@ -992,7 +885,6 @@
 }
 
 
->>>>>>> 4cf18c3e
 /* Given an ENTRY object representing PATH, build a status structure
    and pass it off to the STATUS_FUNC/STATUS_BATON.  All other
    arguments are the same as those passed to assemble_status().  */
@@ -1035,18 +927,11 @@
         }
     }
 
-<<<<<<< HEAD
-  SVN_ERR(assemble_status(&statstruct, wb->db, local_abspath, entry,
-                          parent_entry, path_kind, path_special, get_all,
-                          is_ignored, wb->repos_locks, wb->repos_root,
-                          pool, pool));
-=======
   SVN_ERR(assemble_status(&statstruct, wb->db, local_abspath,
                           parent_repos_root_url, parent_repos_relpath,
                           parent_repos_uuid,
                           info, dirent, get_all, wb->ignore_text_mods,
                           repos_lock, scratch_pool, scratch_pool));
->>>>>>> 4cf18c3e
 
   if (statstruct && status_func)
     return svn_error_trace((*status_func)(status_baton, local_abspath,
@@ -1142,11 +1027,7 @@
        hi;
        hi = apr_hash_next(hi))
     {
-<<<<<<< HEAD
-      const char *external_abspath = svn_apr_hash_index_key(hi);
-=======
       const char *external_abspath = svn__apr_hash_index_key(hi);
->>>>>>> 4cf18c3e
 
       if (svn_dirent_is_child(local_abspath, external_abspath, NULL))
         return TRUE;
@@ -1193,18 +1074,10 @@
                  svn_dirent_basename(local_abspath, NULL),
                  patterns, scratch_pool);
 
-<<<<<<< HEAD
-  is_external = is_external_path(wb->externals, local_abspath, pool);
-
-  SVN_ERR(assemble_status(&status, wb->db, local_abspath, NULL, NULL,
-                          path_kind, path_special, FALSE, ignore,
-                          wb->repos_locks, wb->repos_root, pool, pool));
-=======
   SVN_ERR(assemble_unversioned(&status,
                                wb->db, local_abspath,
                                dirent, tree_conflicted, is_ignored,
                                scratch_pool, scratch_pool));
->>>>>>> 4cf18c3e
 
   is_external = is_external_path(wb->externals, local_abspath, scratch_pool);
   if (is_external)
@@ -1244,14 +1117,6 @@
                void *cancel_baton,
                apr_pool_t *scratch_pool);
 
-<<<<<<< HEAD
-/* Handle LOCAL_ABSPATH (whose entry is ENTRY) as a directory entry
-   of the directory whose entry is DIR_ENTRY.  All other arguments
-   are the same as those passed to get_dir_status(), the function
-   for which this one is a helper.  */
-static svn_error_t *
-handle_dir_entry(const struct walk_status_baton *wb,
-=======
 /* Send out a status structure according to the information gathered on one
  * child node. (Basically this function is the guts of the loop in
  * get_dir_status() and of get_child_status().)
@@ -1287,7 +1152,6 @@
  * The remaining parameters correspond to get_dir_status(). */
 static svn_error_t*
 one_child_status(const struct walk_status_baton *wb,
->>>>>>> 4cf18c3e
                  const char *local_abspath,
                  const char *parent_abspath,
                  const struct svn_wc__db_info_t *info,
@@ -1322,14 +1186,7 @@
       if (depth == svn_depth_files
           && info->kind == svn_kind_dir)
         {
-<<<<<<< HEAD
-          SVN_ERR(get_dir_status(wb, local_abspath, dir_entry, NULL, ignores,
-                                 depth, get_all, no_ignore, FALSE,
-                                 status_func, status_baton, cancel_func,
-                                 cancel_baton, pool));
-=======
           return SVN_NO_ERROR;
->>>>>>> 4cf18c3e
         }
 
       SVN_ERR(send_status_structure(wb, local_abspath,
@@ -1344,14 +1201,6 @@
       if (depth == svn_depth_infinity
           && info->kind == svn_kind_dir)
         {
-<<<<<<< HEAD
-          /* FULL_ENTRY is still a stub (an obstructed subdir), or DEPTH
-             is limiting us. Send just this directory.  */
-          SVN_ERR(send_status_structure(wb, local_abspath, entry,
-                                        dir_entry, kind, special, get_all,
-                                        FALSE,
-                                        status_func, status_baton, pool));
-=======
           SVN_ERR(get_dir_status(wb, local_abspath, TRUE,
                                  dir_repos_root_url, dir_repos_relpath,
                                  dir_repos_uuid, info,
@@ -1361,69 +1210,10 @@
                                  status_func, status_baton,
                                  cancel_func, cancel_baton,
                                  scratch_pool));
->>>>>>> 4cf18c3e
         }
 
       return SVN_NO_ERROR;
     }
-<<<<<<< HEAD
-  else
-    {
-      /* File entries are ... just fine! */
-      SVN_ERR(send_status_structure(wb, local_abspath, entry,
-                                    dir_entry, kind, special, get_all, FALSE,
-                                    status_func, status_baton, pool));
-    }
-  return SVN_NO_ERROR;
-}
-
-
-/* Helper for get_dir_status. If LOCAL_ABSPATH has "svn:externals" property
-   set on it, send the name and value to WB->external_func, along with
-   this directory's depth, but skip this step if LOCAL_ABSPATH is the anchor
-   of a specific target.  (Also, we want to track the externals internally
-   so we can report status more accurately.) */
-static svn_error_t *
-handle_externals(const struct walk_status_baton *wb,
-                 const char *local_abspath,
-                 svn_depth_t depth,
-                 apr_pool_t *scratch_pool)
-{
-  const svn_string_t *prop_val;
-
-  SVN_ERR(svn_wc__internal_propget(&prop_val, wb->db, local_abspath,
-                                   SVN_PROP_EXTERNALS, scratch_pool,
-                                   scratch_pool));
-  if (prop_val)
-    {
-      apr_pool_t *hash_pool = apr_hash_pool_get(wb->externals);
-      apr_array_header_t *ext_items;
-      int i;
-
-      if (wb->external_func &&
-          svn_dirent_is_ancestor(wb->target_abspath, local_abspath))
-        {
-          SVN_ERR((wb->external_func)(wb->external_baton, local_abspath,
-                                      prop_val, prop_val, depth,
-                                      scratch_pool));
-        }
-
-      /* Now, parse the thing, and copy the parsed results into
-         our "global" externals hash. */
-      SVN_ERR(svn_wc_parse_externals_description3(&ext_items, local_abspath,
-                                                  prop_val->data, FALSE,
-                                                  scratch_pool));
-      for (i = 0; ext_items && i < ext_items->nelts; i++)
-        {
-          const svn_wc_external_item2_t *item;
-
-          item = APR_ARRAY_IDX(ext_items, i, const svn_wc_external_item2_t *);
-          apr_hash_set(wb->externals, svn_dirent_join(local_abspath,
-                                                      item->target_dir,
-                                                      hash_pool),
-                       APR_HASH_KEY_STRING, "");
-        }
-=======
 
   /* If conflicted, fall right through to unversioned.
    * With depth_files, show all conflicts, even if their report is only
@@ -1442,7 +1232,6 @@
       if (svn_wc_is_adm_dir(svn_dirent_basename(local_abspath, scratch_pool),
                             scratch_pool))
         return SVN_NO_ERROR;
->>>>>>> 4cf18c3e
     }
 
   /* The node exists on disk but there is no versioned information about it,
@@ -1473,12 +1262,6 @@
   return SVN_NO_ERROR;
 }
 
-<<<<<<< HEAD
-
-/* Send svn_wc_status2_t * structures for the directory LOCAL_ABSPATH and
-   for all its entries through STATUS_FUNC/STATUS_BATON, or, if SELECTED
-   is non-NULL, only for that directory entry.
-=======
 /* Send svn_wc_status3_t * structures for the directory LOCAL_ABSPATH and
    for all its child nodes (according to DEPTH) through STATUS_FUNC /
    STATUS_BATON.
@@ -1490,7 +1273,6 @@
    PARENT_REPOS_* parameters can be set to refer to LOCAL_ABSPATH's parent's
    URL, i.e. the URL the WC reflects at the dirname of LOCAL_ABSPATH, to avoid
    retrieving them again. Otherwise they must be NULL.
->>>>>>> 4cf18c3e
 
    DIR_INFO can be set to the information of LOCAL_ABSPATH, to avoid retrieving
    it again. Otherwise it must be NULL.
@@ -1519,13 +1301,6 @@
                void *cancel_baton,
                apr_pool_t *scratch_pool)
 {
-<<<<<<< HEAD
-  apr_hash_index_t *hi;
-  const svn_wc_entry_t *dir_entry;
-  apr_hash_t *dirents, *nodes, *conflicts, *all_children;
-  apr_array_header_t *patterns = NULL;
-  apr_pool_t *iterpool, *subpool = svn_pool_create(scratch_pool);
-=======
   const char *dir_repos_root_url;
   const char *dir_repos_relpath;
   const char *dir_repos_uuid;
@@ -1536,7 +1311,6 @@
   apr_pool_t *iterpool, *subpool = svn_pool_create(scratch_pool);
   svn_error_t *err;
   int i;
->>>>>>> 4cf18c3e
 
   if (cancel_func)
     SVN_ERR(cancel_func(cancel_baton));
@@ -1544,50 +1318,15 @@
   if (depth == svn_depth_unknown)
     depth = svn_depth_infinity;
 
-<<<<<<< HEAD
-  /* Make our iteration pool. */
   iterpool = svn_pool_create(subpool);
-
-  /* Load list of childnodes. */
-  {
-    const apr_array_header_t *child_nodes;
-
-    SVN_ERR(svn_wc__db_read_children(&child_nodes, wb->db, local_abspath,
-                                     iterpool, iterpool));
-    SVN_ERR(svn_hash_from_cstring_keys(&nodes, child_nodes, subpool));
-  }
-
-  SVN_ERR(svn_io_get_dirents2(&dirents, local_abspath, subpool));
-  /* Get this directory's entry. */
-  SVN_ERR(svn_wc__get_entry(&dir_entry, wb->db, local_abspath, FALSE,
-                            svn_node_dir, FALSE, subpool, iterpool));
-=======
-  iterpool = svn_pool_create(subpool);
->>>>>>> 4cf18c3e
 
   err = svn_io_get_dirents3(&dirents, local_abspath, FALSE, subpool, iterpool);
   if (err
       && (APR_STATUS_IS_ENOENT(err->apr_err)
          || SVN__APR_STATUS_IS_ENOTDIR(err->apr_err)))
     {
-<<<<<<< HEAD
-      const apr_array_header_t *victims;
-      /* Create a hash containing all children */
-      all_children = apr_hash_overlay(subpool, nodes, dirents);
-
-      SVN_ERR(svn_wc__db_read_conflict_victims(&victims,
-                                               wb->db, local_abspath,
-                                               iterpool, iterpool));
-
-      SVN_ERR(svn_hash_from_cstring_keys(&conflicts, victims, subpool));
-
-      /* Optimize for the no-tree-conflict case */
-      if (apr_hash_count(conflicts) > 0)
-        all_children = apr_hash_overlay(subpool, conflicts, all_children);
-=======
       svn_error_clear(err);
       dirents = apr_hash_make(subpool);
->>>>>>> 4cf18c3e
     }
   else
     SVN_ERR(err);
@@ -1617,175 +1356,6 @@
   /* Handle "this-dir" first. */
   if (! skip_this_dir)
     {
-<<<<<<< HEAD
-      const svn_wc_conflict_description2_t *tc;
-      const char *selected_abspath;
-
-      conflicts = apr_hash_make(subpool);
-      all_children = apr_hash_make(subpool);
-
-      apr_hash_set(all_children, selected, APR_HASH_KEY_STRING, selected);
-
-      selected_abspath = svn_dirent_join(local_abspath, selected, iterpool);
-
-      SVN_ERR(svn_wc__db_op_read_tree_conflict(&tc, wb->db, selected_abspath,
-                                               iterpool, iterpool));
-
-      /* Note this path if a tree conflict is present.  */
-      if (tc != NULL)
-        apr_hash_set(conflicts, selected, APR_HASH_KEY_STRING, "");
-    }
-
-  /* If "this dir" has "svn:externals" property set on it, store the
-     name and value in traversal_info, along with this directory's depth.
-     (Also, we want to track the externals internally so we can report
-     status more accurately.) */
-  SVN_ERR(handle_externals(wb, local_abspath, dir_entry->depth, iterpool));
-
-  if (!selected)
-    {
-      /* Handle "this-dir" first. */
-      if (! skip_this_dir)
-        SVN_ERR(send_status_structure(wb, local_abspath,
-                                      dir_entry, parent_entry, svn_node_dir,
-                                      FALSE, get_all, FALSE, status_func,
-                                      status_baton, iterpool));
-
-      /* If the requested depth is empty, we only need status on this-dir. */
-      if (depth == svn_depth_empty)
-        return SVN_NO_ERROR;
-    }
-
-  /* Add empty status structures for each of the unversioned things.
-     This also catches externals; not sure whether that's good or bad,
-     but it's what's happening right now. */
-  for (hi = apr_hash_first(subpool, all_children); hi; hi = apr_hash_next(hi))
-    {
-      const void *key;
-      apr_ssize_t klen;
-      const char *node_abspath;
-      svn_io_dirent_t *dirent_p;
-
-      svn_pool_clear(iterpool);
-
-      apr_hash_this(hi, &key, &klen, NULL);
-
-      dirent_p = apr_hash_get(dirents, key, klen);
-
-      if (apr_hash_get(nodes, key, klen))
-        {
-          /* Versioned node */
-          svn_error_t *err;
-          const svn_wc_entry_t *entry;
-
-          svn_boolean_t hidden;
-          node_abspath = svn_dirent_join(local_abspath, key, iterpool);
-
-          SVN_ERR(svn_wc__db_node_hidden(&hidden, wb->db, node_abspath,
-                                         iterpool));
-
-          if (!hidden)
-            {
-              err = svn_wc__get_entry(&entry, wb->db, node_abspath, FALSE,
-                                      dirent_p ? dirent_p->kind
-                                               : svn_node_unknown,
-                                      FALSE, iterpool, iterpool);
-              if (err)
-                {
-                  if (err->apr_err == SVN_ERR_NODE_UNEXPECTED_KIND)
-                    svn_error_clear(err);
-                  else if (err && err->apr_err == SVN_ERR_WC_MISSING)
-                    {
-                      svn_error_clear(err);
-
-                      /* Most likely the parent refers to a missing child;
-                       * retrieve the stub stored in the parent */
-
-                      err = svn_wc__get_entry(&entry, wb->db, node_abspath,
-                                              FALSE, svn_node_dir, TRUE,
-                                              iterpool, iterpool);
-
-                      if (err && err->apr_err == SVN_ERR_NODE_UNEXPECTED_KIND)
-                        svn_error_clear(err);
-                      else
-                        SVN_ERR(err);
-                    }
-                  else
-                    return svn_error_return(err);
-                }
-
-              if (depth == svn_depth_files && entry->kind == svn_node_dir)
-                continue;
-
-              /* Handle this directory entry (possibly recursing). */
-              SVN_ERR(handle_dir_entry(wb,
-                                       node_abspath,
-                                       dir_entry,
-                                       entry,
-                                       dirent_p ? dirent_p->kind
-                                                : svn_node_none,
-                                       dirent_p ? dirent_p->special : FALSE,
-                                       ignore_patterns,
-                                       depth == svn_depth_infinity
-                                                           ? depth
-                                                           : svn_depth_empty,
-                                       get_all,
-                                       no_ignore,
-                                       status_func, status_baton,
-                                       cancel_func, cancel_baton, iterpool));
-              continue;
-            }
-        }
-
-      if (apr_hash_get(conflicts, key, klen))
-        {
-          /* Tree conflict */
-
-          if (ignore_patterns && ! patterns)
-            SVN_ERR(collect_ignore_patterns(&patterns, wb->db, local_abspath,
-                                            ignore_patterns, subpool,
-                                            iterpool));
-
-          SVN_ERR(send_unversioned_item(wb,
-                                        svn_dirent_join(local_abspath, key,
-                                                        iterpool),
-                                        dirent_p ? dirent_p->kind
-                                                 : svn_node_none,
-                                        dirent_p ? dirent_p->special : FALSE,
-                                        patterns,
-                                        no_ignore,
-                                        status_func,
-                                        status_baton,
-                                        iterpool));
-
-          continue;
-        }
-
-      /* Unversioned node */
-      if (dirent_p == NULL)
-        continue; /* Selected node, but not found */
-
-      if (depth == svn_depth_files && dirent_p->kind == svn_node_dir)
-        continue;
-
-      if (svn_wc_is_adm_dir(key, iterpool))
-        continue;
-
-      if (ignore_patterns && ! patterns)
-        SVN_ERR(collect_ignore_patterns(&patterns, wb->db, local_abspath,
-                                        ignore_patterns, subpool,
-                                        iterpool));
-
-      SVN_ERR(send_unversioned_item(wb,
-                                    svn_dirent_join(local_abspath, key,
-                                                    iterpool),
-                                    dirent_p->kind,
-                                    dirent_p->special,
-                                    patterns,
-                                    no_ignore || selected,
-                                    status_func, status_baton,
-                                    iterpool));
-=======
 #ifdef HAVE_SYMLINK
       if (dirent->special)
         {
@@ -1867,7 +1437,6 @@
                                cancel_baton,
                                subpool,
                                iterpool));
->>>>>>> 4cf18c3e
     }
 
   /* Destroy our subpools. */
@@ -2254,14 +1823,6 @@
       const svn_wc_status3_t *this_dir_status;
       const apr_array_header_t *ignores = eb->ignores;
 
-<<<<<<< HEAD
-      SVN_ERR(get_dir_status(&eb->wb, local_abspath,
-                             status_in_parent->entry, NULL,
-                             ignores, d->depth == svn_depth_files ?
-                             svn_depth_files : svn_depth_immediates,
-                             TRUE, TRUE, TRUE, hash_stash, d->statii, NULL,
-                             NULL, pool));
-=======
       SVN_ERR(get_dir_status(&eb->wb, local_abspath, TRUE,
                              status_in_parent->repos_root_url,
                              NULL /*parent_repos_relpath*/,
@@ -2275,7 +1836,6 @@
                              hash_stash, d->statii,
                              eb->cancel_func, eb->cancel_baton,
                              pool));
->>>>>>> 4cf18c3e
 
       /* If we found a depth here, it should govern. */
       this_dir_status = apr_hash_get(d->statii, d->local_abspath,
@@ -2435,13 +1995,8 @@
   /* Loop over all the statii still in our hash, handling each one. */
   for (hi = apr_hash_first(pool, statii); hi; hi = apr_hash_next(hi))
     {
-<<<<<<< HEAD
-      const char *path = svn_apr_hash_index_key(hi);
-      svn_wc_status2_t *status = svn_apr_hash_index_val(hi);
-=======
       const char *local_abspath = svn__apr_hash_index_key(hi);
       svn_wc_status3_t *status = svn__apr_hash_index_val(hi);
->>>>>>> 4cf18c3e
 
       /* Clear the subpool. */
       svn_pool_clear(iterpool);
@@ -2452,24 +2007,6 @@
           && (depth == svn_depth_unknown
               || depth == svn_depth_infinity))
         {
-<<<<<<< HEAD
-          const char *local_abspath;
-
-          SVN_ERR(svn_dirent_get_absolute(&local_abspath, path, subpool));
-
-          SVN_ERR(get_dir_status(&eb->wb,
-                                 local_abspath,
-                                 dir_entry, NULL,
-                                 ignores, depth, eb->get_all,
-                                 eb->no_ignore, TRUE, status_func,
-                                 status_baton, eb->cancel_func,
-                                 eb->cancel_baton, subpool));
-        }
-      if (dir_was_deleted)
-        status->repos_text_status = svn_wc_status_deleted;
-      if (svn_wc__is_sendable_status(status, eb->no_ignore, eb->get_all))
-        SVN_ERR((eb->status_func)(eb->status_baton, path, status, subpool));
-=======
           SVN_ERR(get_dir_status(&eb->wb,
                                  local_abspath, TRUE,
                                  dir_repos_root_url, dir_repos_relpath,
@@ -2486,7 +2023,6 @@
       if (is_sendable_status(status, eb->no_ignore, eb->get_all))
         SVN_ERR((eb->status_func)(eb->status_baton, local_abspath, status,
                                   iterpool));
->>>>>>> 4cf18c3e
     }
 
   /* Destroy the subpool. */
@@ -2673,14 +2209,9 @@
           /* ### When we add directory locking, we need to find a
              ### directory lock here. */
           SVN_ERR(tweak_statushash(pb, db, TRUE, eb->db, db->local_abspath,
-<<<<<<< HEAD
-                                   TRUE, repos_text_status, repos_prop_status,
-                                   SVN_INVALID_REVNUM, NULL, pool));
-=======
                                    repos_node_status, repos_text_status,
                                    repos_prop_status, SVN_INVALID_REVNUM, NULL,
                                    pool));
->>>>>>> 4cf18c3e
         }
       else
         {
@@ -2745,12 +2276,6 @@
               if (tgt_status->versioned
                   && tgt_status->kind == svn_node_dir)
                 {
-<<<<<<< HEAD
-                  SVN_ERR(get_dir_status(&eb->wb, eb->target_abspath,
-                                         tgt_status->entry, NULL,
-                                         eb->ignores, eb->default_depth,
-                                         eb->get_all, eb->no_ignore, TRUE,
-=======
                   SVN_ERR(get_dir_status(&eb->wb,
                                          eb->target_abspath, TRUE,
                                          NULL, NULL, NULL, NULL,
@@ -2758,7 +2283,6 @@
                                          eb->ignores,
                                          eb->default_depth,
                                          eb->get_all, eb->no_ignore,
->>>>>>> 4cf18c3e
                                          eb->status_func, eb->status_baton,
                                          eb->cancel_func, eb->cancel_baton,
                                          pool));
@@ -2907,18 +2431,6 @@
 
       if (fb->edit_baton->wb.repos_locks)
         {
-<<<<<<< HEAD
-          url = find_dir_url(fb->dir_baton, pool);
-          if (url)
-            {
-              url = svn_path_url_add_component2(url, fb->name, pool);
-              repos_lock = apr_hash_get
-                (fb->edit_baton->wb.repos_locks,
-                 svn_path_uri_decode(url +
-                                     strlen(fb->edit_baton->wb.repos_root),
-                                     pool), APR_HASH_KEY_STRING);
-            }
-=======
           const char *dir_repos_relpath = find_dir_repos_relpath(fb->dir_baton,
                                                                  pool);
 
@@ -2931,7 +2443,6 @@
                                     svn_fspath__join("/", repos_relpath,
                                                      pool),
                                     APR_HASH_KEY_STRING);
->>>>>>> 4cf18c3e
         }
     }
   else
@@ -2948,10 +2459,7 @@
                           SVN_INVALID_REVNUM, repos_lock, pool);
 }
 
-<<<<<<< HEAD
-=======
 /* An svn_delta_editor_t function. */
->>>>>>> 4cf18c3e
 static svn_error_t *
 close_edit(void *edit_baton,
            apr_pool_t *pool)
@@ -2969,18 +2477,10 @@
                              eb->default_depth,
                              eb->get_all,
                              eb->no_ignore,
-<<<<<<< HEAD
-                             eb->ignores,
-                             eb->status_func,
-                             eb->status_baton,
-                             eb->wb.external_func,
-                             eb->wb.external_baton,
-=======
                              FALSE,
                              eb->ignores,
                              eb->status_func,
                              eb->status_baton,
->>>>>>> 4cf18c3e
                              eb->cancel_func,
                              eb->cancel_baton,
                              pool));
@@ -3009,11 +2509,6 @@
                           const apr_array_header_t *ignore_patterns,
                           svn_wc_status_func4_t status_func,
                           void *status_baton,
-<<<<<<< HEAD
-                          svn_wc_external_update_t external_func,
-                          void *external_baton,
-=======
->>>>>>> 4cf18c3e
                           svn_cancel_func_t cancel_func,
                           void *cancel_baton,
                           apr_pool_t *result_pool,
@@ -3043,20 +2538,6 @@
   eb->target_abspath    = svn_dirent_join(anchor_abspath, target_basename,
                                           result_pool);
 
-<<<<<<< HEAD
-
-
-  eb->target_basename   = apr_pstrdup(result_pool, target_basename);
-  eb->root_opened       = FALSE;
-
-  eb->wb.db             = wc_ctx->db;
-  eb->wb.target_abspath = eb->target_abspath;
-  eb->wb.external_func  = external_func;
-  eb->wb.external_baton = external_baton;
-  eb->wb.externals      = apr_hash_make(result_pool);
-  eb->wb.repos_locks    = NULL;
-  eb->wb.repos_root     = NULL;
-=======
   eb->target_basename   = apr_pstrdup(result_pool, target_basename);
   eb->root_opened       = FALSE;
 
@@ -3069,7 +2550,6 @@
   SVN_ERR(svn_wc__db_externals_defined_below(&eb->wb.externals,
                                              wc_ctx->db, eb->target_abspath,
                                              result_pool, scratch_pool));
->>>>>>> 4cf18c3e
 
   /* Use the caller-provided ignore patterns if provided; the build-time
      configured defaults otherwise. */
@@ -3081,11 +2561,7 @@
     {
       apr_array_header_t *ignores;
 
-<<<<<<< HEAD
-      svn_wc_get_default_ignores(&ignores, NULL, result_pool);
-=======
       SVN_ERR(svn_wc_get_default_ignores(&ignores, NULL, result_pool));
->>>>>>> 4cf18c3e
       eb->ignores = ignores;
     }
 
@@ -3262,101 +2738,14 @@
                    svn_depth_t depth,
                    svn_boolean_t get_all,
                    svn_boolean_t no_ignore,
-<<<<<<< HEAD
-                   const apr_array_header_t *ignore_patterns,
-                   svn_wc_status_func4_t status_func,
-                   void *status_baton,
-                   svn_wc_external_update_t external_func,
-                   void *external_baton,
-=======
                    svn_boolean_t ignore_text_mods,
                    const apr_array_header_t *ignore_patterns,
                    svn_wc_status_func4_t status_func,
                    void *status_baton,
->>>>>>> 4cf18c3e
                    svn_cancel_func_t cancel_func,
                    void *cancel_baton,
                    apr_pool_t *scratch_pool)
 {
-<<<<<<< HEAD
-  svn_node_kind_t kind, local_kind;
-  struct walk_status_baton wb;
-
-  wb.db = wc_ctx->db;
-  wb.target_abspath = local_abspath;
-  wb.externals = apr_hash_make(scratch_pool);
-  wb.external_func = external_func;
-  wb.external_baton = external_baton;
-  wb.repos_root = NULL;
-  wb.repos_locks = NULL;
-
-  /* Use the caller-provided ignore patterns if provided; the build-time
-     configured defaults otherwise. */
-  if (!ignore_patterns)
-    {
-      apr_array_header_t *ignores;
-
-      svn_wc_get_default_ignores(&ignores, NULL, scratch_pool);
-      ignore_patterns = ignores;
-    }
-
-  SVN_ERR(svn_wc__node_get_kind(&kind, wc_ctx, local_abspath, FALSE, scratch_pool));
-  SVN_ERR(svn_io_check_path(local_abspath, &local_kind, scratch_pool));
-
-  if (kind == svn_node_file && local_kind == svn_node_file)
-    {
-      SVN_ERR(get_dir_status(&wb,
-                             svn_dirent_dirname(local_abspath, scratch_pool),
-                             NULL,
-                             svn_dirent_basename(local_abspath, NULL),
-                             ignore_patterns,
-                             depth,
-                             get_all,
-                             TRUE,
-                             TRUE,
-                             status_func,
-                             status_baton,
-                             cancel_func,
-                             cancel_baton,
-                             scratch_pool));
-    }
-  else if (kind == svn_node_dir && local_kind == svn_node_dir)
-    {
-      SVN_ERR(get_dir_status(&wb,
-                             local_abspath,
-                             NULL,
-                             NULL,
-                             ignore_patterns,
-                             depth,
-                             get_all,
-                             no_ignore,
-                             FALSE,
-                             status_func,
-                             status_baton,
-                             cancel_func,
-                             cancel_baton,
-                             scratch_pool));
-    }
-  else
-    {
-      SVN_ERR(get_dir_status(&wb,
-                             svn_dirent_dirname(local_abspath, scratch_pool),
-                             NULL,
-                             svn_dirent_basename(local_abspath, NULL),
-                             ignore_patterns,
-                             depth,
-                             get_all,
-                             no_ignore,
-                             TRUE,
-                             status_func,
-                             status_baton,
-                             cancel_func,
-                             cancel_baton,
-                             scratch_pool));
-    }
-
-  return SVN_NO_ERROR;
-=======
   return svn_error_trace(
            svn_wc__internal_walk_status(wc_ctx->db,
                                         local_abspath,
@@ -3370,7 +2759,6 @@
                                         cancel_func,
                                         cancel_baton,
                                         scratch_pool));
->>>>>>> 4cf18c3e
 }
 
 
