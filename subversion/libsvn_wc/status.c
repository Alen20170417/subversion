--- conflicted
+++ resolved
@@ -975,13 +975,7 @@
      ###       (Requires  changes to the test suite)
    */
   if (db_kind == svn_wc__db_kind_dir
-<<<<<<< HEAD
-#ifdef SVN_WC__SINGLE_DB
-      && (!dirent || dirent->kind != svn_node_file)
-#else
-=======
 #ifndef SVN_WC__SINGLE_DB
->>>>>>> f9486e4e
       && dirent && dirent->kind == svn_node_dir
 #endif
      )
@@ -2554,14 +2548,8 @@
       || node_status == svn_wc__db_status_obstructed
       || node_status == svn_wc__db_status_obstructed_add
       || node_status == svn_wc__db_status_obstructed_delete
-<<<<<<< HEAD
-      || node_status == svn_wc__db_status_not_present
-      || node_status == svn_wc__db_status_absent
-      || node_status == svn_wc__db_status_excluded)
-=======
 #endif
       )
->>>>>>> f9486e4e
     {
       svn_error_clear(err);
       node_kind = svn_wc__db_kind_unknown;
