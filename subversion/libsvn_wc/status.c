--- conflicted
+++ resolved
@@ -446,18 +446,10 @@
         {
           apr_hash_t *props;
         
-          SVN_ERR(svn_wc__get_pristine_props(&props, db, local_abspath,
-                                             scratch_pool, scratch_pool));
-        
-          if (props != NULL && apr_hash_count(props) > 0)
-            has_props = TRUE;
-          else
-            {
-              SVN_ERR(svn_wc__get_actual_props(&props, db, local_abspath,
-                                               scratch_pool, scratch_pool));
-
-              has_props = (props != NULL && apr_hash_count(props) > 0);
-            }
+          SVN_ERR(svn_wc__db_read_pristine_props(&props, db, local_abspath,
+                                                 scratch_pool, scratch_pool));
+
+          has_props = (props != NULL && apr_hash_count(props) > 0);
         }
       if (has_props)
         prop_status = svn_wc_status_normal;
@@ -478,10 +470,11 @@
 #endif /* HAVE_SYMLINK */
 
       /* If the entry is a file, check for textual modifications */
-      if ((db_kind == svn_wc__db_kind_file
-           || db_kind == svn_wc__db_kind_symlink)
+      if (node_status != svn_wc_status_missing
+          && (db_kind == svn_wc__db_kind_file
+              || db_kind == svn_wc__db_kind_symlink)
 #ifdef HAVE_SYMLINK
-          && (wc_special == (dirent && dirent->special))
+             && (wc_special == (dirent && dirent->special))
 #endif /* HAVE_SYMLINK */
           )
         {
@@ -526,19 +519,7 @@
         text_status = svn_wc_status_modified;
     }
 
-  /* While tree conflicts aren't stored on the node themselves, check
-     explicitly for tree conflicts to allow our users to ignore this detail */
-  if (!conflicted)
-    {
-      const svn_wc_conflict_description2_t *tree_conflict;
-
-      SVN_ERR(svn_wc__db_op_read_tree_conflict(&tree_conflict,
-                                               db, local_abspath,
-                                               scratch_pool, scratch_pool));
-
-      conflicted = (tree_conflict != NULL);
-    }
-  else
+  if (conflicted)
     {
       svn_boolean_t text_conflicted, prop_conflicted, tree_conflicted;
 
@@ -994,9 +975,7 @@
      ###       (Requires  changes to the test suite)
    */
   if (db_kind == svn_wc__db_kind_dir
-#ifdef SVN_WC__SINGLE_DB
-      && (!dirent || dirent->kind != svn_node_file)
-#else
+#ifndef SVN_WC__SINGLE_DB
       && dirent && dirent->kind == svn_node_dir
 #endif
      )
@@ -1005,12 +984,15 @@
          we've discovered because we got a THIS_DIR entry. And only descend
          if DEPTH permits it, of course.  */
 
-      if (status != svn_wc__db_status_obstructed
+      if ((depth == svn_depth_unknown
+              || depth == svn_depth_immediates
+              || depth == svn_depth_infinity)
+#ifndef SVN_WC__SINGLE_DB
+          && status != svn_wc__db_status_obstructed
           && status != svn_wc__db_status_obstructed_add
           && status != svn_wc__db_status_obstructed_delete
-          && (depth == svn_depth_unknown
-              || depth == svn_depth_immediates
-              || depth == svn_depth_infinity))
+#endif
+          )
         {
           SVN_ERR(get_dir_status(wb, local_abspath, NULL, FALSE,
                                  dir_repos_root_url, dir_repos_relpath,
@@ -1162,11 +1144,7 @@
 #ifdef SVN_WC__SINGLE_DB
   if (err
       && (APR_STATUS_IS_ENOENT(err->apr_err)
-<<<<<<< HEAD
-         || APR_STATUS_IS_ENODIR(err->apr_err)))
-=======
          || SVN__APR_STATUS_IS_ENOTDIR(err->apr_err)))
->>>>>>> 26ffa72f
     {
       svn_error_clear(err);
       dirents = apr_hash_make(subpool);
@@ -1635,8 +1613,10 @@
      our purposes includes being an external or ignored item). */
   if (status_in_parent
       && (status_in_parent->node_status != svn_wc_status_unversioned)
+#ifndef SVN_WC__SINGLE_DB
       && (status_in_parent->node_status != svn_wc_status_missing)
       && (status_in_parent->node_status != svn_wc_status_obstructed)
+#endif
       && (status_in_parent->node_status != svn_wc_status_external)
       && (status_in_parent->node_status != svn_wc_status_ignored)
       && (status_in_parent->kind == svn_node_dir)
@@ -1819,9 +1799,11 @@
 
       /* Now, handle the status.  We don't recurse for svn_depth_immediates
          because we already have the subdirectories' statii. */
-      if (status->node_status != svn_wc_status_obstructed
+      if (status->versioned && status->kind == svn_node_dir
+#ifndef SVN_WC__SINGLE_DB
+          && status->node_status != svn_wc_status_obstructed
           && status->node_status != svn_wc_status_missing
-          && status->versioned && status->kind == svn_node_dir
+#endif
           && (depth == svn_depth_unknown
               || depth == svn_depth_infinity))
         {
@@ -2559,12 +2541,15 @@
                              scratch_pool, scratch_pool);
 
   if ((err && err->apr_err == SVN_ERR_WC_PATH_NOT_FOUND)
+      || node_status == svn_wc__db_status_not_present
+      || node_status == svn_wc__db_status_absent
+      || node_status == svn_wc__db_status_excluded
+#ifndef SVN_WC__SINGLE_DB
       || node_status == svn_wc__db_status_obstructed
       || node_status == svn_wc__db_status_obstructed_add
       || node_status == svn_wc__db_status_obstructed_delete
-      || node_status == svn_wc__db_status_not_present
-      || node_status == svn_wc__db_status_absent
-      || node_status == svn_wc__db_status_excluded)
+#endif
+      )
     {
       svn_error_clear(err);
       node_kind = svn_wc__db_kind_unknown;
