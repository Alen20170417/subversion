/* fs-test.c --- tests for the filesystem
 *
 * ====================================================================
 *    Licensed to the Apache Software Foundation (ASF) under one
 *    or more contributor license agreements.  See the NOTICE file
 *    distributed with this work for additional information
 *    regarding copyright ownership.  The ASF licenses this file
 *    to you under the Apache License, Version 2.0 (the
 *    "License"); you may not use this file except in compliance
 *    with the License.  You may obtain a copy of the License at
 *
 *      http://www.apache.org/licenses/LICENSE-2.0
 *
 *    Unless required by applicable law or agreed to in writing,
 *    software distributed under the License is distributed on an
 *    "AS IS" BASIS, WITHOUT WARRANTIES OR CONDITIONS OF ANY
 *    KIND, either express or implied.  See the License for the
 *    specific language governing permissions and limitations
 *    under the License.
 * ====================================================================
 */

#include <stdlib.h>
#include <string.h>
#include <apr_pools.h>
#include <assert.h>

#include "../svn_test.h"

#include "svn_private_config.h"
#include "svn_hash.h"
#include "svn_pools.h"
#include "svn_time.h"
#include "svn_string.h"
#include "svn_fs.h"
#include "svn_checksum.h"
#include "svn_mergeinfo.h"
#include "svn_props.h"
#include "svn_version.h"

#include "private/svn_fs_util.h"
#include "private/svn_fs_private.h"

#include "../svn_test_fs.h"

#include "../../libsvn_delta/delta.h"

#define SET_STR(ps, s) ((ps)->data = (s), (ps)->len = strlen(s))


/*-----------------------------------------------------------------*/

/** The actual fs-tests called by `make check` **/

/* Helper:  commit TXN, expecting either success or failure:
 *
 * If EXPECTED_CONFLICT is null, then the commit is expected to
 * succeed.  If it does succeed, set *NEW_REV to the new revision;
 * else return error.
 *
 * If EXPECTED_CONFLICT is non-null, it is either the empty string or
 * the expected path of the conflict.  If it is the empty string, any
 * conflict is acceptable.  If it is a non-empty string, the commit
 * must fail due to conflict, and the conflict path must match
 * EXPECTED_CONFLICT.  If they don't match, return error.
 *
 * If a conflict is expected but the commit succeeds anyway, return
 * error.  If the commit fails but does not provide an error, return
 * error.
 */
static svn_error_t *
test_commit_txn(svn_revnum_t *new_rev,
                svn_fs_txn_t *txn,
                const char *expected_conflict,
                apr_pool_t *pool)
{
  const char *conflict;
  svn_error_t *err;

  err = svn_fs_commit_txn(&conflict, new_rev, txn, pool);

  if (err && (err->apr_err == SVN_ERR_FS_CONFLICT))
    {
      svn_error_clear(err);
      if (! expected_conflict)
        {
          return svn_error_createf
            (SVN_ERR_FS_CONFLICT, NULL,
             "commit conflicted at '%s', but no conflict expected",
             conflict ? conflict : "(missing conflict info!)");
        }
      else if (conflict == NULL)
        {
          return svn_error_createf
            (SVN_ERR_FS_CONFLICT, NULL,
             "commit conflicted as expected, "
             "but no conflict path was returned ('%s' expected)",
             expected_conflict);
        }
      else if ((strcmp(expected_conflict, "") != 0)
               && (strcmp(conflict, expected_conflict) != 0))
        {
          return svn_error_createf
            (SVN_ERR_FS_CONFLICT, NULL,
             "commit conflicted at '%s', but expected conflict at '%s')",
             conflict, expected_conflict);
        }

      /* The svn_fs_commit_txn() API promises to set *NEW_REV to an
         invalid revision number in the case of a conflict.  */
      if (SVN_IS_VALID_REVNUM(*new_rev))
        {
          return svn_error_createf
            (SVN_ERR_FS_GENERAL, NULL,
             "conflicting commit returned valid new revision");
        }
    }
  else if (err)   /* commit may have succeeded, but always report an error */
    {
      if (SVN_IS_VALID_REVNUM(*new_rev))
        return svn_error_quick_wrap
          (err, "commit succeeded but something else failed");
      else
        return svn_error_quick_wrap
          (err, "commit failed due to something other than a conflict");
    }
  else            /* err == NULL, commit should have succeeded */
    {
      if (! SVN_IS_VALID_REVNUM(*new_rev))
        {
          return svn_error_create
            (SVN_ERR_FS_GENERAL, NULL,
             "commit failed but no error was returned");
        }

      if (expected_conflict)
        {
          return svn_error_createf
            (SVN_ERR_FS_GENERAL, NULL,
             "commit succeeded that was expected to fail at '%s'",
             expected_conflict);
        }
    }

  return SVN_NO_ERROR;
}



/* Begin a txn, check its name, then close it */
static svn_error_t *
trivial_transaction(const svn_test_opts_t *opts,
                    apr_pool_t *pool)
{
  svn_fs_t *fs;
  svn_fs_txn_t *txn;
  const char *txn_name;
  int is_invalid_char[256];
  int i;
  const char *p;

  SVN_ERR(svn_test__create_fs(&fs, "test-repo-trivial-txn",
                              opts, pool));

  /* Begin a new transaction that is based on revision 0.  */
  SVN_ERR(svn_fs_begin_txn(&txn, fs, 0, pool));

  /* Test that the txn name is non-null. */
  SVN_ERR(svn_fs_txn_name(&txn_name, txn, pool));

  if (! txn_name)
    return svn_error_create(SVN_ERR_FS_GENERAL, NULL,
                            "Got a NULL txn name.");

  /* Test that the txn name contains only valid characters.  See
     svn_fs.h for the list of valid characters. */
  for (i = 0; i < sizeof(is_invalid_char)/sizeof(*is_invalid_char); ++i)
    is_invalid_char[i] = 1;
  for (i = '0'; i <= '9'; ++i)
    is_invalid_char[i] = 0;
  for (i = 'a'; i <= 'z'; ++i)
    is_invalid_char[i] = 0;
  for (i = 'A'; i <= 'Z'; ++i)
    is_invalid_char[i] = 0;
  for (p = "-."; *p; ++p)
    is_invalid_char[(unsigned char) *p] = 0;

  for (p = txn_name; *p; ++p)
    {
      if (is_invalid_char[(unsigned char) *p])
        return svn_error_createf(SVN_ERR_FS_GENERAL, NULL,
                                 "The txn name '%s' contains an illegal '%c' "
                                 "character", txn_name, *p);
    }

  return SVN_NO_ERROR;
}



/* Open an existing transaction by name. */
static svn_error_t *
reopen_trivial_transaction(const svn_test_opts_t *opts,
                           apr_pool_t *pool)
{
  svn_fs_t *fs;
  svn_fs_txn_t *txn;
  const char *txn_name;
  apr_pool_t *subpool = svn_pool_create(pool);

  SVN_ERR(svn_test__create_fs(&fs, "test-repo-reopen-trivial-txn",
                              opts, pool));

  /* Begin a new transaction that is based on revision 0.  */
  SVN_ERR(svn_fs_begin_txn(&txn, fs, 0, subpool));

  /* Don't use the subpool, txn_name must persist beyond the current txn */
  SVN_ERR(svn_fs_txn_name(&txn_name, txn, pool));

  /* Close the transaction. */
  svn_pool_clear(subpool);

  /* Reopen the transaction by name */
  SVN_ERR(svn_fs_open_txn(&txn, fs, txn_name, subpool));

  /* Close the transaction ... again. */
  svn_pool_destroy(subpool);

  return SVN_NO_ERROR;
}



/* Create a file! */
static svn_error_t *
create_file_transaction(const svn_test_opts_t *opts,
                        apr_pool_t *pool)
{
  svn_fs_t *fs;
  svn_fs_txn_t *txn;
  svn_fs_root_t *txn_root;

  SVN_ERR(svn_test__create_fs(&fs, "test-repo-create-file-txn",
                              opts, pool));

  /* Begin a new transaction that is based on revision 0.  */
  SVN_ERR(svn_fs_begin_txn(&txn, fs, 0, pool));

  /* Get the txn root */
  SVN_ERR(svn_fs_txn_root(&txn_root, txn, pool));

  /* Create a new file in the root directory. */
  SVN_ERR(svn_fs_make_file(txn_root, "beer.txt", pool));

  return SVN_NO_ERROR;
}


/* Make sure we get txn lists correctly. */
static svn_error_t *
verify_txn_list(const svn_test_opts_t *opts,
                apr_pool_t *pool)
{
  svn_fs_t *fs;
  apr_pool_t *subpool;
  svn_fs_txn_t *txn1, *txn2;
  const char *name1, *name2;
  apr_array_header_t *txn_list;

  SVN_ERR(svn_test__create_fs(&fs, "test-repo-verify-txn-list",
                              opts, pool));

  /* Begin a new transaction, get its name (in the top pool), close it.  */
  subpool = svn_pool_create(pool);
  SVN_ERR(svn_fs_begin_txn(&txn1, fs, 0, subpool));
  SVN_ERR(svn_fs_txn_name(&name1, txn1, pool));
  svn_pool_destroy(subpool);

  /* Begin *another* transaction, get its name (in the top pool), close it.  */
  subpool = svn_pool_create(pool);
  SVN_ERR(svn_fs_begin_txn(&txn2, fs, 0, subpool));
  SVN_ERR(svn_fs_txn_name(&name2, txn2, pool));
  svn_pool_destroy(subpool);

  /* Get the list of active transactions from the fs. */
  SVN_ERR(svn_fs_list_transactions(&txn_list, fs, pool));

  /* Check the list. It should have *exactly* two entries. */
  if (txn_list->nelts != 2)
    goto all_bad;

  /* We should be able to find our 2 txn names in the list, in some
     order. */
  if ((! strcmp(name1, APR_ARRAY_IDX(txn_list, 0, const char *)))
      && (! strcmp(name2, APR_ARRAY_IDX(txn_list, 1, const char *))))
    goto all_good;

  else if ((! strcmp(name2, APR_ARRAY_IDX(txn_list, 0, const char *)))
           && (! strcmp(name1, APR_ARRAY_IDX(txn_list, 1, const char *))))
    goto all_good;

 all_bad:

  return svn_error_create(SVN_ERR_FS_GENERAL, NULL,
                          "Got a bogus txn list.");
 all_good:

  return SVN_NO_ERROR;
}


/* Generate N consecutive transactions, then abort them all.  Return
   the list of transaction names. */
static svn_error_t *
txn_names_are_not_reused_helper1(apr_hash_t **txn_names,
                                 svn_fs_t *fs,
                                 apr_pool_t *pool)
{
  apr_hash_index_t *hi;
  const int N = 10;
  int i;

  *txn_names = apr_hash_make(pool);

  /* Create the transactions and store in a hash table the transaction
     name as the key and the svn_fs_txn_t * as the value. */
  for (i = 0; i < N; ++i)
    {
      svn_fs_txn_t *txn;
      const char *name;
      SVN_ERR(svn_fs_begin_txn(&txn, fs, 0, pool));
      SVN_ERR(svn_fs_txn_name(&name, txn, pool));
      if (apr_hash_get(*txn_names, name, APR_HASH_KEY_STRING) != NULL)
        return svn_error_createf(SVN_ERR_FS_GENERAL, NULL,
                                 "beginning a new transaction used an "
                                 "existing transaction name '%s'",
                                 name);
      apr_hash_set(*txn_names, name, APR_HASH_KEY_STRING, txn);
    }

  i = 0;
  for (hi = apr_hash_first(pool, *txn_names); hi; hi = apr_hash_next(hi))
    {
      void *val;
      apr_hash_this(hi, NULL, NULL, &val);
      SVN_ERR(svn_fs_abort_txn((svn_fs_txn_t *)val, pool));
      ++i;
    }

  if (i != N)
    return svn_error_createf(SVN_ERR_FS_GENERAL, NULL,
                             "created %d transactions, but only aborted %d",
                             N, i);

  return SVN_NO_ERROR;
}

/* Compare two hash tables and ensure that no keys in the first hash
   table appear in the second hash table. */
static svn_error_t *
txn_names_are_not_reused_helper2(apr_hash_t *ht1,
                                 apr_hash_t *ht2,
                                 apr_pool_t *pool)
{
  apr_hash_index_t *hi;

  for (hi = apr_hash_first(pool, ht1); hi; hi = apr_hash_next(hi))
    {
      const void *key;
      const char *key_string;
      apr_hash_this(hi, &key, NULL, NULL);
      key_string = key;
      if (apr_hash_get(ht2, key, APR_HASH_KEY_STRING) != NULL)
        return svn_error_createf(SVN_ERR_FS_GENERAL, NULL,
                                 "the transaction name '%s' was reused",
                                 key_string);
    }

  return SVN_NO_ERROR;
}

/* Make sure that transaction names are not reused. */
static svn_error_t *
txn_names_are_not_reused(const svn_test_opts_t *opts,
                         apr_pool_t *pool)
{
  svn_fs_t *fs;
  apr_pool_t *subpool;
  apr_hash_t *txn_names1, *txn_names2;

  /* Bail (with success) on known-untestable scenarios */
  if ((strcmp(opts->fs_type, "fsfs") == 0)
      && (opts->server_minor_version && (opts->server_minor_version < 5)))
    return SVN_NO_ERROR;

  SVN_ERR(svn_test__create_fs(&fs, "test-repo-txn-names-are-not-reused",
                              opts, pool));

  subpool = svn_pool_create(pool);

  /* Create N transactions, abort them all, and collect the generated
     transaction names.  Do this twice. */
  SVN_ERR(txn_names_are_not_reused_helper1(&txn_names1, fs, subpool));
  SVN_ERR(txn_names_are_not_reused_helper1(&txn_names2, fs, subpool));

  /* Check that no transaction names appear in both hash tables. */
  SVN_ERR(txn_names_are_not_reused_helper2(txn_names1, txn_names2, subpool));
  SVN_ERR(txn_names_are_not_reused_helper2(txn_names2, txn_names1, subpool));

  svn_pool_destroy(subpool);

  return SVN_NO_ERROR;
}



/* Test writing & reading a file's contents. */
static svn_error_t *
write_and_read_file(const svn_test_opts_t *opts,
                    apr_pool_t *pool)
{
  svn_fs_t *fs;
  svn_fs_txn_t *txn;
  svn_fs_root_t *txn_root;
  svn_stream_t *rstream;
  svn_stringbuf_t *rstring;
  svn_stringbuf_t *wstring;

  wstring = svn_stringbuf_create("Wicki wild, wicki wicki wild.", pool);
  SVN_ERR(svn_test__create_fs(&fs, "test-repo-read-and-write-file",
                              opts, pool));
  SVN_ERR(svn_fs_begin_txn(&txn, fs, 0, pool));
  SVN_ERR(svn_fs_txn_root(&txn_root, txn, pool));

  /* Add an empty file. */
  SVN_ERR(svn_fs_make_file(txn_root, "beer.txt", pool));

  /* And write some data into this file. */
  SVN_ERR(svn_test__set_file_contents(txn_root, "beer.txt",
                                      wstring->data, pool));

  /* Now let's read the data back from the file. */
  SVN_ERR(svn_fs_file_contents(&rstream, txn_root, "beer.txt", pool));
  SVN_ERR(svn_test__stream_to_string(&rstring, rstream, pool));

  /* Compare what was read to what was written. */
  if (! svn_stringbuf_compare(rstring, wstring))
    return svn_error_create(SVN_ERR_FS_GENERAL, NULL,
                            "data read != data written.");

  return SVN_NO_ERROR;
}



/* Create a file, a directory, and a file in that directory! */
static svn_error_t *
create_mini_tree_transaction(const svn_test_opts_t *opts,
                             apr_pool_t *pool)
{
  svn_fs_t *fs;
  svn_fs_txn_t *txn;
  svn_fs_root_t *txn_root;

  SVN_ERR(svn_test__create_fs(&fs, "test-repo-create-mini-tree-txn",
                              opts, pool));

  /* Begin a new transaction that is based on revision 0.  */
  SVN_ERR(svn_fs_begin_txn(&txn, fs, 0, pool));

  /* Get the txn root */
  SVN_ERR(svn_fs_txn_root(&txn_root, txn, pool));

  /* Create a new file in the root directory. */
  SVN_ERR(svn_fs_make_file(txn_root, "wine.txt", pool));

  /* Create a new directory in the root directory. */
  SVN_ERR(svn_fs_make_dir(txn_root, "keg", pool));

  /* Now, create a file in our new directory. */
  SVN_ERR(svn_fs_make_file(txn_root, "keg/beer.txt", pool));

  return SVN_NO_ERROR;
}


/* Create a file, a directory, and a file in that directory! */
static svn_error_t *
create_greek_tree_transaction(const svn_test_opts_t *opts,
                              apr_pool_t *pool)
{
  svn_fs_t *fs;
  svn_fs_txn_t *txn;
  svn_fs_root_t *txn_root;

  /* Prepare a txn to receive the greek tree. */
  SVN_ERR(svn_test__create_fs(&fs, "test-repo-create-greek-tree-txn",
                              opts, pool));
  SVN_ERR(svn_fs_begin_txn(&txn, fs, 0, pool));
  SVN_ERR(svn_fs_txn_root(&txn_root, txn, pool));

  /* Create and verify the greek tree. */
  SVN_ERR(svn_test__create_greek_tree(txn_root, pool));

  return SVN_NO_ERROR;
}


/* Verify that entry KEY is present in ENTRIES, and that its value is
   an svn_fs_dirent_t whose name and id are not null. */
static svn_error_t *
verify_entry(apr_hash_t *entries, const char *key)
{
  svn_fs_dirent_t *ent = apr_hash_get(entries, key,
                                      APR_HASH_KEY_STRING);

  if (ent == NULL)
    return svn_error_createf
      (SVN_ERR_FS_GENERAL, NULL,
       "didn't find dir entry for \"%s\"", key);

  if ((ent->name == NULL) && (ent->id == NULL))
    return svn_error_createf
      (SVN_ERR_FS_GENERAL, NULL,
       "dir entry for \"%s\" has null name and null id", key);

  if (ent->name == NULL)
    return svn_error_createf
      (SVN_ERR_FS_GENERAL, NULL,
       "dir entry for \"%s\" has null name", key);

  if (ent->id == NULL)
    return svn_error_createf
      (SVN_ERR_FS_GENERAL, NULL,
       "dir entry for \"%s\" has null id", key);

  if (strcmp(ent->name, key) != 0)
     return svn_error_createf
     (SVN_ERR_FS_GENERAL, NULL,
      "dir entry for \"%s\" contains wrong name (\"%s\")", key, ent->name);

  return SVN_NO_ERROR;
}


static svn_error_t *
list_directory(const svn_test_opts_t *opts,
               apr_pool_t *pool)
{
  svn_fs_t *fs;
  svn_fs_txn_t *txn;
  svn_fs_root_t *txn_root;
  apr_hash_t *entries;

  SVN_ERR(svn_test__create_fs(&fs, "test-repo-list-dir",
                              opts, pool));
  SVN_ERR(svn_fs_begin_txn(&txn, fs, 0, pool));
  SVN_ERR(svn_fs_txn_root(&txn_root, txn, pool));

  /* We create this tree
   *
   *         /q
   *         /A/x
   *         /A/y
   *         /A/z
   *         /B/m
   *         /B/n
   *         /B/o
   *
   * then list dir A.  It should have 3 files: "x", "y", and "z", no
   * more, no less.
   */

  /* Create the tree. */
  SVN_ERR(svn_fs_make_file(txn_root, "q", pool));
  SVN_ERR(svn_fs_make_dir(txn_root, "A", pool));
  SVN_ERR(svn_fs_make_file(txn_root, "A/x", pool));
  SVN_ERR(svn_fs_make_file(txn_root, "A/y", pool));
  SVN_ERR(svn_fs_make_file(txn_root, "A/z", pool));
  SVN_ERR(svn_fs_make_dir(txn_root, "B", pool));
  SVN_ERR(svn_fs_make_file(txn_root, "B/m", pool));
  SVN_ERR(svn_fs_make_file(txn_root, "B/n", pool));
  SVN_ERR(svn_fs_make_file(txn_root, "B/o", pool));

  /* Get A's entries. */
  SVN_ERR(svn_fs_dir_entries(&entries, txn_root, "A", pool));

  /* Make sure exactly the right set of entries is present. */
  if (apr_hash_count(entries) != 3)
    {
      return svn_error_create(SVN_ERR_FS_GENERAL, NULL,
                              "unexpected number of entries in dir");
    }
  else
    {
      SVN_ERR(verify_entry(entries, "x"));
      SVN_ERR(verify_entry(entries, "y"));
      SVN_ERR(verify_entry(entries, "z"));
    }

  return SVN_NO_ERROR;
}


/* If EXPR raises SVN_ERR_FS_PROP_BASEVALUE_MISMATCH, continue; else, fail
 * the test. */
#define FAILS_WITH_BOV(expr) \
  do { \
      svn_error_t *__err = (expr); \
      if (!__err || __err->apr_err != SVN_ERR_FS_PROP_BASEVALUE_MISMATCH) \
        return svn_error_create(SVN_ERR_TEST_FAILED, __err, \
                                "svn_fs_change_rev_prop2() failed to " \
                                "detect unexpected old value"); \
      else \
        svn_error_clear(__err); \
  } while (0)

static svn_error_t *
revision_props(const svn_test_opts_t *opts,
               apr_pool_t *pool)
{
  svn_fs_t *fs;
  apr_hash_t *proplist;
  svn_string_t *value;
  int i;
  svn_string_t s1;

  const char *initial_props[4][2] = {
    { "color", "red" },
    { "size", "XXL" },
    { "favorite saturday morning cartoon", "looney tunes" },
    { "auto", "Green 1997 Saturn SL1" }
    };

  const char *final_props[4][2] = {
    { "color", "violet" },
    { "flower", "violet" },
    { "favorite saturday morning cartoon", "looney tunes" },
    { "auto", "Red 2000 Chevrolet Blazer" }
    };

  /* Open the fs */
  SVN_ERR(svn_test__create_fs(&fs, "test-repo-rev-props",
                              opts, pool));

  /* Set some properties on the revision. */
  for (i = 0; i < 4; i++)
    {
      SET_STR(&s1, initial_props[i][1]);
      SVN_ERR(svn_fs_change_rev_prop(fs, 0, initial_props[i][0], &s1, pool));
    }

  /* Change some of the above properties. */
  SET_STR(&s1, "violet");
  SVN_ERR(svn_fs_change_rev_prop(fs, 0, "color", &s1, pool));

  SET_STR(&s1, "Red 2000 Chevrolet Blazer");
  SVN_ERR(svn_fs_change_rev_prop(fs, 0, "auto", &s1, pool));

  /* Remove a property altogether */
  SVN_ERR(svn_fs_change_rev_prop(fs, 0, "size", NULL, pool));

  /* Copy a property's value into a new property. */
  SVN_ERR(svn_fs_revision_prop(&value, fs, 0, "color", pool));
  SVN_TEST_ASSERT(value);

  s1.data = value->data;
  s1.len = value->len;
  SVN_ERR(svn_fs_change_rev_prop(fs, 0, "flower", &s1, pool));

  /* Test svn_fs_change_rev_prop2().  If the whole block goes through, then
   * it is a no-op (it undoes all changes it makes). */
    {
      const svn_string_t s2 = { "wrong value", 11 };
      const svn_string_t *s2_p = &s2;
      const svn_string_t *s1_p = &s1;
      const svn_string_t *unset = NULL;
      const svn_string_t *s1_dup;

      /* Value of "flower" is 's1'. */

      FAILS_WITH_BOV(svn_fs_change_rev_prop2(fs, 0, "flower", &s2_p, s1_p, pool));
      s1_dup = svn_string_dup(&s1, pool);
      SVN_ERR(svn_fs_change_rev_prop2(fs, 0, "flower", &s1_dup, s2_p, pool));

      /* Value of "flower" is 's2'. */

      FAILS_WITH_BOV(svn_fs_change_rev_prop2(fs, 0, "flower", &s1_p, NULL, pool));
      SVN_ERR(svn_fs_change_rev_prop2(fs, 0, "flower", &s2_p, NULL, pool));

      /* Value of "flower" is <not set>. */

      FAILS_WITH_BOV(svn_fs_change_rev_prop2(fs, 0, "flower", &s2_p, s1_p, pool));
      SVN_ERR(svn_fs_change_rev_prop2(fs, 0, "flower", &unset, s1_p, pool));

      /* Value of "flower" is 's1'. */
    }

  /* Obtain a list of all current properties, and make sure it matches
     the expected values. */
  SVN_ERR(svn_fs_revision_proplist(&proplist, fs, 0, pool));
  SVN_TEST_ASSERT(proplist);
  {
    svn_string_t *prop_value;

    if (apr_hash_count(proplist) < 4 )
      return svn_error_createf
        (SVN_ERR_FS_GENERAL, NULL,
         "too few revision properties found");

    /* Loop through our list of expected revision property name/value
       pairs. */
    for (i = 0; i < 4; i++)
      {
        /* For each expected property: */

        /* Step 1.  Find it by name in the hash of all rev. props
           returned to us by svn_fs_revision_proplist.  If it can't be
           found, return an error. */
        prop_value = apr_hash_get(proplist,
                                  final_props[i][0],
                                  APR_HASH_KEY_STRING);
        if (! prop_value)
          return svn_error_createf
            (SVN_ERR_FS_GENERAL, NULL,
             "unable to find expected revision property");

        /* Step 2.  Make sure the value associated with it is the same
           as what was expected, else return an error. */
        if (strcmp(prop_value->data, final_props[i][1]))
          return svn_error_createf
            (SVN_ERR_FS_GENERAL, NULL,
             "revision property had an unexpected value");
      }
  }

  return SVN_NO_ERROR;
}


static svn_error_t *
transaction_props(const svn_test_opts_t *opts,
                  apr_pool_t *pool)
{
  svn_fs_t *fs;
  svn_fs_txn_t *txn;
  apr_hash_t *proplist;
  svn_string_t *value;
  svn_revnum_t after_rev;
  int i;
  svn_string_t s1;

  const char *initial_props[4][2] = {
    { "color", "red" },
    { "size", "XXL" },
    { "favorite saturday morning cartoon", "looney tunes" },
    { "auto", "Green 1997 Saturn SL1" }
    };

  const char *final_props[5][2] = {
    { "color", "violet" },
    { "flower", "violet" },
    { "favorite saturday morning cartoon", "looney tunes" },
    { "auto", "Red 2000 Chevrolet Blazer" },
    { SVN_PROP_REVISION_DATE, "<some datestamp value>" }
    };

  /* Open the fs */
  SVN_ERR(svn_test__create_fs(&fs, "test-repo-txn-props",
                              opts, pool));
  SVN_ERR(svn_fs_begin_txn(&txn, fs, 0, pool));

  /* Set some properties on the revision. */
  for (i = 0; i < 4; i++)
    {
      SET_STR(&s1, initial_props[i][1]);
      SVN_ERR(svn_fs_change_txn_prop(txn, initial_props[i][0], &s1, pool));
    }

  /* Change some of the above properties. */
  SET_STR(&s1, "violet");
  SVN_ERR(svn_fs_change_txn_prop(txn, "color", &s1, pool));

  SET_STR(&s1, "Red 2000 Chevrolet Blazer");
  SVN_ERR(svn_fs_change_txn_prop(txn, "auto", &s1, pool));

  /* Remove a property altogether */
  SVN_ERR(svn_fs_change_txn_prop(txn, "size", NULL, pool));

  /* Copy a property's value into a new property. */
  SVN_ERR(svn_fs_txn_prop(&value, txn, "color", pool));

  s1.data = value->data;
  s1.len = value->len;
  SVN_ERR(svn_fs_change_txn_prop(txn, "flower", &s1, pool));

  /* Obtain a list of all current properties, and make sure it matches
     the expected values. */
  SVN_ERR(svn_fs_txn_proplist(&proplist, txn, pool));
  {
    svn_string_t *prop_value;

    /* All transactions get a datestamp property at their inception,
       so we expect *5*, not 4 properties. */
    if (apr_hash_count(proplist) != 5 )
      return svn_error_createf
        (SVN_ERR_FS_GENERAL, NULL,
         "unexpected number of transaction properties were found");

    /* Loop through our list of expected revision property name/value
       pairs. */
    for (i = 0; i < 5; i++)
      {
        /* For each expected property: */

        /* Step 1.  Find it by name in the hash of all rev. props
           returned to us by svn_fs_revision_proplist.  If it can't be
           found, return an error. */
        prop_value = apr_hash_get(proplist,
                                  final_props[i][0],
                                  APR_HASH_KEY_STRING);
        if (! prop_value)
          return svn_error_createf
            (SVN_ERR_FS_GENERAL, NULL,
             "unable to find expected transaction property");

        /* Step 2.  Make sure the value associated with it is the same
           as what was expected, else return an error. */
        if (strcmp(final_props[i][0], SVN_PROP_REVISION_DATE))
          if (strcmp(prop_value->data, final_props[i][1]))
            return svn_error_createf
              (SVN_ERR_FS_GENERAL, NULL,
               "transaction property had an unexpected value");
      }
  }

  /* Commit the transaction. */
  SVN_ERR(test_commit_txn(&after_rev, txn, NULL, pool));
  if (after_rev != 1)
    return svn_error_createf
      (SVN_ERR_FS_GENERAL, NULL,
       "committed transaction got wrong revision number");

  /* Obtain a list of all properties on the new revision, and make
     sure it matches the expected values.  If you're wondering, the
     expected values should be the exact same set of properties that
     existed on the transaction just prior to its being committed. */
  SVN_ERR(svn_fs_revision_proplist(&proplist, fs, after_rev, pool));
  {
    svn_string_t *prop_value;

    if (apr_hash_count(proplist) < 5 )
      return svn_error_createf
        (SVN_ERR_FS_GENERAL, NULL,
         "unexpected number of revision properties were found");

    /* Loop through our list of expected revision property name/value
       pairs. */
    for (i = 0; i < 5; i++)
      {
        /* For each expected property: */

        /* Step 1.  Find it by name in the hash of all rev. props
           returned to us by svn_fs_revision_proplist.  If it can't be
           found, return an error. */
        prop_value = apr_hash_get(proplist,
                                  final_props[i][0],
                                  APR_HASH_KEY_STRING);
        if (! prop_value)
          return svn_error_createf
            (SVN_ERR_FS_GENERAL, NULL,
             "unable to find expected revision property");

        /* Step 2.  Make sure the value associated with it is the same
           as what was expected, else return an error. */
        if (strcmp(final_props[i][0], SVN_PROP_REVISION_DATE))
          if (strcmp(prop_value->data, final_props[i][1]))
            return svn_error_createf
              (SVN_ERR_FS_GENERAL, NULL,
               "revision property had an unexpected value");
      }
  }

  return SVN_NO_ERROR;
}


static svn_error_t *
node_props(const svn_test_opts_t *opts,
           apr_pool_t *pool)
{
  svn_fs_t *fs;
  svn_fs_txn_t *txn;
  svn_fs_root_t *txn_root;
  apr_hash_t *proplist;
  svn_string_t *value;
  int i;
  svn_string_t s1;

  const char *initial_props[4][2] = {
    { "Best Rock Artist", "Creed" },
    { "Best Rap Artist", "Eminem" },
    { "Best Country Artist", "(null)" },
    { "Best Sound Designer", "Pluessman" }
    };

  const char *final_props[4][2] = {
    { "Best Rock Artist", "P.O.D." },
    { "Best Rap Artist", "Busta Rhymes" },
    { "Best Sound Designer", "Pluessman" },
    { "Biggest Cakewalk Fanatic", "Pluessman" }
    };

  /* Open the fs and transaction */
  SVN_ERR(svn_test__create_fs(&fs, "test-repo-node-props",
                              opts, pool));
  SVN_ERR(svn_fs_begin_txn(&txn, fs, 0, pool));
  SVN_ERR(svn_fs_txn_root(&txn_root, txn, pool));

  /* Make a node to put some properties into */
  SVN_ERR(svn_fs_make_file(txn_root, "music.txt", pool));

  /* Set some properties on the nodes. */
  for (i = 0; i < 4; i++)
    {
      SET_STR(&s1, initial_props[i][1]);
      SVN_ERR(svn_fs_change_node_prop
              (txn_root, "music.txt", initial_props[i][0], &s1, pool));
    }

  /* Change some of the above properties. */
  SET_STR(&s1, "P.O.D.");
  SVN_ERR(svn_fs_change_node_prop(txn_root, "music.txt", "Best Rock Artist",
                                  &s1, pool));

  SET_STR(&s1, "Busta Rhymes");
  SVN_ERR(svn_fs_change_node_prop(txn_root, "music.txt", "Best Rap Artist",
                                  &s1, pool));

  /* Remove a property altogether */
  SVN_ERR(svn_fs_change_node_prop(txn_root, "music.txt",
                                  "Best Country Artist", NULL, pool));

  /* Copy a property's value into a new property. */
  SVN_ERR(svn_fs_node_prop(&value, txn_root, "music.txt",
                           "Best Sound Designer", pool));

  s1.data = value->data;
  s1.len = value->len;
  SVN_ERR(svn_fs_change_node_prop(txn_root, "music.txt",
                                  "Biggest Cakewalk Fanatic", &s1, pool));

  /* Obtain a list of all current properties, and make sure it matches
     the expected values. */
  SVN_ERR(svn_fs_node_proplist(&proplist, txn_root, "music.txt", pool));
  {
    svn_string_t *prop_value;

    if (apr_hash_count(proplist) != 4 )
      return svn_error_createf
        (SVN_ERR_FS_GENERAL, NULL,
         "unexpected number of node properties were found");

    /* Loop through our list of expected node property name/value
       pairs. */
    for (i = 0; i < 4; i++)
      {
        /* For each expected property: */

        /* Step 1.  Find it by name in the hash of all node props
           returned to us by svn_fs_node_proplist.  If it can't be
           found, return an error. */
        prop_value = apr_hash_get(proplist,
                                  final_props[i][0],
                                  APR_HASH_KEY_STRING);
        if (! prop_value)
          return svn_error_createf
            (SVN_ERR_FS_GENERAL, NULL,
             "unable to find expected node property");

        /* Step 2.  Make sure the value associated with it is the same
           as what was expected, else return an error. */
        if (strcmp(prop_value->data, final_props[i][1]))
          return svn_error_createf
            (SVN_ERR_FS_GENERAL, NULL,
             "node property had an unexpected value");
      }
  }

  return SVN_NO_ERROR;
}



/* Set *PRESENT to true if entry NAME is present in directory PATH
   under ROOT, else set *PRESENT to false. */
static svn_error_t *
check_entry(svn_fs_root_t *root,
            const char *path,
            const char *name,
            svn_boolean_t *present,
            apr_pool_t *pool)
{
  apr_hash_t *entries;
  svn_fs_dirent_t *ent;

  SVN_ERR(svn_fs_dir_entries(&entries, root, path, pool));
  ent = apr_hash_get(entries, name, APR_HASH_KEY_STRING);

  if (ent)
    *present = TRUE;
  else
    *present = FALSE;

  return SVN_NO_ERROR;
}


/* Return an error if entry NAME is absent in directory PATH under ROOT. */
static svn_error_t *
check_entry_present(svn_fs_root_t *root, const char *path,
                    const char *name, apr_pool_t *pool)
{
  svn_boolean_t present = FALSE;
  SVN_ERR(check_entry(root, path, name, &present, pool));

  if (! present)
    return svn_error_createf
      (SVN_ERR_FS_GENERAL, NULL,
       "entry \"%s\" absent when it should be present", name);

  return SVN_NO_ERROR;
}


/* Return an error if entry NAME is present in directory PATH under ROOT. */
static svn_error_t *
check_entry_absent(svn_fs_root_t *root, const char *path,
                   const char *name, apr_pool_t *pool)
{
  svn_boolean_t present = TRUE;
  SVN_ERR(check_entry(root, path, name, &present, pool));

  if (present)
    return svn_error_createf
      (SVN_ERR_FS_GENERAL, NULL,
       "entry \"%s\" present when it should be absent", name);

  return SVN_NO_ERROR;
}


/* Fetch the youngest revision from a repos. */
static svn_error_t *
fetch_youngest_rev(const svn_test_opts_t *opts,
                   apr_pool_t *pool)
{
  svn_fs_t *fs;
  svn_fs_txn_t *txn;
  svn_fs_root_t *txn_root;
  svn_revnum_t new_rev;
  svn_revnum_t youngest_rev, new_youngest_rev;

  SVN_ERR(svn_test__create_fs(&fs, "test-repo-youngest-rev",
                              opts, pool));

  /* Get youngest revision of brand spankin' new filesystem. */
  SVN_ERR(svn_fs_youngest_rev(&youngest_rev, fs, pool));

  /* Prepare a txn to receive the greek tree. */
  SVN_ERR(svn_fs_begin_txn(&txn, fs, 0, pool));
  SVN_ERR(svn_fs_txn_root(&txn_root, txn, pool));

  /* Create the greek tree. */
  SVN_ERR(svn_test__create_greek_tree(txn_root, pool));

  /* Commit it. */
  SVN_ERR(test_commit_txn(&new_rev, txn, NULL, pool));

  /* Get the new youngest revision. */
  SVN_ERR(svn_fs_youngest_rev(&new_youngest_rev, fs, pool));

  if (youngest_rev == new_rev)
    return svn_error_create(SVN_ERR_FS_GENERAL, NULL,
                            "commit didn't bump up revision number");

  if (new_youngest_rev != new_rev)
    return svn_error_create(SVN_ERR_FS_GENERAL, NULL,
                            "couldn't fetch youngest revision");

  return SVN_NO_ERROR;
}


/* Test committing against an empty repository.
   todo: also test committing against youngest? */
static svn_error_t *
basic_commit(const svn_test_opts_t *opts,
             apr_pool_t *pool)
{
  svn_fs_t *fs;
  svn_fs_txn_t *txn;
  svn_fs_root_t *txn_root, *revision_root;
  svn_revnum_t before_rev, after_rev;
  const char *conflict;

  /* Prepare a filesystem. */
  SVN_ERR(svn_test__create_fs(&fs, "test-repo-basic-commit",
                              opts, pool));

  /* Save the current youngest revision. */
  SVN_ERR(svn_fs_youngest_rev(&before_rev, fs, pool));

  /* Prepare a txn to receive the greek tree. */
  SVN_ERR(svn_fs_begin_txn(&txn, fs, 0, pool));
  SVN_ERR(svn_fs_txn_root(&txn_root, txn, pool));

  /* Paranoidly check that the current youngest rev is unchanged. */
  SVN_ERR(svn_fs_youngest_rev(&after_rev, fs, pool));
  if (after_rev != before_rev)
    return svn_error_create
      (SVN_ERR_FS_GENERAL, NULL,
       "youngest revision changed unexpectedly");

  /* Create the greek tree. */
  SVN_ERR(svn_test__create_greek_tree(txn_root, pool));

  /* Commit it. */
  SVN_ERR(svn_fs_commit_txn(&conflict, &after_rev, txn, pool));
  SVN_TEST_ASSERT(SVN_IS_VALID_REVNUM(after_rev));

  /* Make sure it's a different revision than before. */
  if (after_rev == before_rev)
    return svn_error_create
      (SVN_ERR_FS_GENERAL, NULL,
       "youngest revision failed to change");

  /* Get root of the revision */
  SVN_ERR(svn_fs_revision_root(&revision_root, fs, after_rev, pool));

  /* Check the tree. */
  SVN_ERR(svn_test__check_greek_tree(revision_root, pool));

  return SVN_NO_ERROR;
}



static svn_error_t *
test_tree_node_validation(const svn_test_opts_t *opts,
                          apr_pool_t *pool)
{
  svn_fs_t *fs;
  svn_fs_txn_t *txn;
  svn_fs_root_t *txn_root, *revision_root;
  svn_revnum_t after_rev;
  const char *conflict;
  apr_pool_t *subpool;

  /* Prepare a filesystem. */
  SVN_ERR(svn_test__create_fs(&fs, "test-repo-validate-tree-entries",
                              opts, pool));

  /* In a txn, create the greek tree. */
  subpool = svn_pool_create(pool);
  {
    static svn_test__tree_entry_t expected_entries[] = {
      /* path, contents (0 = dir) */
      { "iota",        "This is the file 'iota'.\n" },
      { "A",           0 },
      { "A/mu",        "This is the file 'mu'.\n" },
      { "A/B",         0 },
      { "A/B/lambda",  "This is the file 'lambda'.\n" },
      { "A/B/E",       0 },
      { "A/B/E/alpha", "This is the file 'alpha'.\n" },
      { "A/B/E/beta",  "This is the file 'beta'.\n" },
      { "A/B/F",       0 },
      { "A/C",         0 },
      { "A/D",         0 },
      { "A/D/gamma",   "This is the file 'gamma'.\n" },
      { "A/D/G",       0 },
      { "A/D/G/pi",    "This is the file 'pi'.\n" },
      { "A/D/G/rho",   "This is the file 'rho'.\n" },
      { "A/D/G/tau",   "This is the file 'tau'.\n" },
      { "A/D/H",       0 },
      { "A/D/H/chi",   "This is the file 'chi'.\n" },
      { "A/D/H/psi",   "This is the file 'psi'.\n" },
      { "A/D/H/omega", "This is the file 'omega'.\n" }
    };
    SVN_ERR(svn_fs_begin_txn(&txn, fs, 0, subpool));
    SVN_ERR(svn_fs_txn_root(&txn_root, txn, subpool));
    SVN_ERR(svn_test__create_greek_tree(txn_root, subpool));

    /* Carefully validate that tree in the transaction. */
    SVN_ERR(svn_test__validate_tree(txn_root, expected_entries, 20,
                                    subpool));

    /* Go ahead and commit the tree, and destroy the txn object.  */
    SVN_ERR(svn_fs_commit_txn(&conflict, &after_rev, txn, subpool));
    SVN_TEST_ASSERT(SVN_IS_VALID_REVNUM(after_rev));

    /* Carefully validate that tree in the new revision, now. */
    SVN_ERR(svn_fs_revision_root(&revision_root, fs, after_rev, subpool));
    SVN_ERR(svn_test__validate_tree(revision_root, expected_entries, 20,
                                    subpool));
  }
  svn_pool_destroy(subpool);

  /* In a new txn, modify the greek tree. */
  subpool = svn_pool_create(pool);
  {
    static svn_test__tree_entry_t expected_entries[] = {
      /* path, contents (0 = dir) */
      { "iota",          "This is a new version of 'iota'.\n" },
      { "A",             0 },
      { "A/B",           0 },
      { "A/B/lambda",    "This is the file 'lambda'.\n" },
      { "A/B/E",         0 },
      { "A/B/E/alpha",   "This is the file 'alpha'.\n" },
      { "A/B/E/beta",    "This is the file 'beta'.\n" },
      { "A/B/F",         0 },
      { "A/C",           0 },
      { "A/C/kappa",     "This is the file 'kappa'.\n" },
      { "A/D",           0 },
      { "A/D/gamma",     "This is the file 'gamma'.\n" },
      { "A/D/H",         0 },
      { "A/D/H/chi",     "This is the file 'chi'.\n" },
      { "A/D/H/psi",     "This is the file 'psi'.\n" },
      { "A/D/H/omega",   "This is the file 'omega'.\n" },
      { "A/D/I",         0 },
      { "A/D/I/delta",   "This is the file 'delta'.\n" },
      { "A/D/I/epsilon", "This is the file 'epsilon'.\n" }
    };

    SVN_ERR(svn_fs_begin_txn(&txn, fs, after_rev, subpool));
    SVN_ERR(svn_fs_txn_root(&txn_root, txn, subpool));
    SVN_ERR(svn_test__set_file_contents
            (txn_root, "iota", "This is a new version of 'iota'.\n",
             subpool));
    SVN_ERR(svn_fs_delete(txn_root, "A/mu", subpool));
    SVN_ERR(svn_fs_delete(txn_root, "A/D/G", subpool));
    SVN_ERR(svn_fs_make_dir(txn_root, "A/D/I", subpool));
    SVN_ERR(svn_fs_make_file(txn_root, "A/D/I/delta", subpool));
    SVN_ERR(svn_test__set_file_contents
            (txn_root, "A/D/I/delta", "This is the file 'delta'.\n",
             subpool));
    SVN_ERR(svn_fs_make_file(txn_root, "A/D/I/epsilon", subpool));
    SVN_ERR(svn_test__set_file_contents
            (txn_root, "A/D/I/epsilon", "This is the file 'epsilon'.\n",
             subpool));
    SVN_ERR(svn_fs_make_file(txn_root, "A/C/kappa", subpool));
    SVN_ERR(svn_test__set_file_contents
            (txn_root, "A/C/kappa", "This is the file 'kappa'.\n",
             subpool));

    /* Carefully validate that tree in the transaction. */
    SVN_ERR(svn_test__validate_tree(txn_root, expected_entries, 19,
                                    subpool));

    /* Go ahead and commit the tree, and destroy the txn object.  */
    SVN_ERR(svn_fs_commit_txn(&conflict, &after_rev, txn, subpool));
    SVN_TEST_ASSERT(SVN_IS_VALID_REVNUM(after_rev));

    /* Carefully validate that tree in the new revision, now. */
    SVN_ERR(svn_fs_revision_root(&revision_root, fs, after_rev, subpool));
    SVN_ERR(svn_test__validate_tree(revision_root, expected_entries,
                                    19, subpool));
  }
  svn_pool_destroy(subpool);

  return SVN_NO_ERROR;
}


/* Commit with merging (committing against non-youngest). */
static svn_error_t *
merging_commit(const svn_test_opts_t *opts,
               apr_pool_t *pool)
{
  svn_fs_t *fs;
  svn_fs_txn_t *txn;
  svn_fs_root_t *txn_root, *revision_root;
  svn_revnum_t after_rev;
  svn_revnum_t revisions[24];
  apr_size_t i;
  svn_revnum_t revision_count;

  /* Prepare a filesystem. */
  SVN_ERR(svn_test__create_fs(&fs, "test-repo-merging-commit",
                              opts, pool));

  /* Initialize our revision number stuffs. */
  for (i = 0;
       i < ((sizeof(revisions)) / (sizeof(svn_revnum_t)));
       i++)
    revisions[i] = SVN_INVALID_REVNUM;
  revision_count = 0;
  revisions[revision_count++] = 0; /* the brand spankin' new revision */

  /***********************************************************************/
  /* REVISION 0 */
  /***********************************************************************/

  /* In one txn, create and commit the greek tree. */
  SVN_ERR(svn_fs_begin_txn(&txn, fs, 0, pool));
  SVN_ERR(svn_fs_txn_root(&txn_root, txn, pool));
  SVN_ERR(svn_test__create_greek_tree(txn_root, pool));
  SVN_ERR(test_commit_txn(&after_rev, txn, NULL, pool));

  /***********************************************************************/
  /* REVISION 1 */
  /***********************************************************************/
  {
    static svn_test__tree_entry_t expected_entries[] = {
      /* path, contents (0 = dir) */
      { "iota",        "This is the file 'iota'.\n" },
      { "A",           0 },
      { "A/mu",        "This is the file 'mu'.\n" },
      { "A/B",         0 },
      { "A/B/lambda",  "This is the file 'lambda'.\n" },
      { "A/B/E",       0 },
      { "A/B/E/alpha", "This is the file 'alpha'.\n" },
      { "A/B/E/beta",  "This is the file 'beta'.\n" },
      { "A/B/F",       0 },
      { "A/C",         0 },
      { "A/D",         0 },
      { "A/D/gamma",   "This is the file 'gamma'.\n" },
      { "A/D/G",       0 },
      { "A/D/G/pi",    "This is the file 'pi'.\n" },
      { "A/D/G/rho",   "This is the file 'rho'.\n" },
      { "A/D/G/tau",   "This is the file 'tau'.\n" },
      { "A/D/H",       0 },
      { "A/D/H/chi",   "This is the file 'chi'.\n" },
      { "A/D/H/psi",   "This is the file 'psi'.\n" },
      { "A/D/H/omega", "This is the file 'omega'.\n" }
    };
    SVN_ERR(svn_fs_revision_root(&revision_root, fs, after_rev, pool));
    SVN_ERR(svn_test__validate_tree(revision_root, expected_entries,
                                    20, pool));
  }
  revisions[revision_count++] = after_rev;

  /* Let's add a directory and some files to the tree, and delete
     'iota' */
  SVN_ERR(svn_fs_begin_txn(&txn, fs, revisions[revision_count-1], pool));
  SVN_ERR(svn_fs_txn_root(&txn_root, txn, pool));
  SVN_ERR(svn_fs_make_dir(txn_root, "A/D/I", pool));
  SVN_ERR(svn_fs_make_file(txn_root, "A/D/I/delta", pool));
  SVN_ERR(svn_test__set_file_contents
          (txn_root, "A/D/I/delta", "This is the file 'delta'.\n", pool));
  SVN_ERR(svn_fs_make_file(txn_root, "A/D/I/epsilon", pool));
  SVN_ERR(svn_test__set_file_contents
          (txn_root, "A/D/I/epsilon", "This is the file 'epsilon'.\n", pool));
  SVN_ERR(svn_fs_make_file(txn_root, "A/C/kappa", pool));
  SVN_ERR(svn_test__set_file_contents
          (txn_root, "A/C/kappa", "This is the file 'kappa'.\n", pool));
  SVN_ERR(svn_fs_delete(txn_root, "iota", pool));
  SVN_ERR(test_commit_txn(&after_rev, txn, NULL, pool));

  /***********************************************************************/
  /* REVISION 2 */
  /***********************************************************************/
  {
    static svn_test__tree_entry_t expected_entries[] = {
      /* path, contents (0 = dir) */
      { "A",             0 },
      { "A/mu",          "This is the file 'mu'.\n" },
      { "A/B",           0 },
      { "A/B/lambda",    "This is the file 'lambda'.\n" },
      { "A/B/E",         0 },
      { "A/B/E/alpha",   "This is the file 'alpha'.\n" },
      { "A/B/E/beta",    "This is the file 'beta'.\n" },
      { "A/B/F",         0 },
      { "A/C",           0 },
      { "A/C/kappa",     "This is the file 'kappa'.\n" },
      { "A/D",           0 },
      { "A/D/gamma",     "This is the file 'gamma'.\n" },
      { "A/D/G",         0 },
      { "A/D/G/pi",      "This is the file 'pi'.\n" },
      { "A/D/G/rho",     "This is the file 'rho'.\n" },
      { "A/D/G/tau",     "This is the file 'tau'.\n" },
      { "A/D/H",         0 },
      { "A/D/H/chi",     "This is the file 'chi'.\n" },
      { "A/D/H/psi",     "This is the file 'psi'.\n" },
      { "A/D/H/omega",   "This is the file 'omega'.\n" },
      { "A/D/I",         0 },
      { "A/D/I/delta",   "This is the file 'delta'.\n" },
      { "A/D/I/epsilon", "This is the file 'epsilon'.\n" }
    };
    SVN_ERR(svn_fs_revision_root(&revision_root, fs, after_rev, pool));
    SVN_ERR(svn_test__validate_tree(revision_root, expected_entries,
                                    23, pool));
  }
  revisions[revision_count++] = after_rev;

  /* We don't think the A/D/H directory is pulling its weight...let's
     knock it off.  Oh, and let's re-add iota, too. */
  SVN_ERR(svn_fs_begin_txn(&txn, fs, revisions[revision_count-1], pool));
  SVN_ERR(svn_fs_txn_root(&txn_root, txn, pool));
  SVN_ERR(svn_fs_delete(txn_root, "A/D/H", pool));
  SVN_ERR(svn_fs_make_file(txn_root, "iota", pool));
  SVN_ERR(svn_test__set_file_contents
          (txn_root, "iota", "This is the new file 'iota'.\n", pool));
  SVN_ERR(test_commit_txn(&after_rev, txn, NULL, pool));

  /***********************************************************************/
  /* REVISION 3 */
  /***********************************************************************/
  {
    static svn_test__tree_entry_t expected_entries[] = {
      /* path, contents (0 = dir) */
      { "iota",          "This is the new file 'iota'.\n" },
      { "A",             0 },
      { "A/mu",          "This is the file 'mu'.\n" },
      { "A/B",           0 },
      { "A/B/lambda",    "This is the file 'lambda'.\n" },
      { "A/B/E",         0 },
      { "A/B/E/alpha",   "This is the file 'alpha'.\n" },
      { "A/B/E/beta",    "This is the file 'beta'.\n" },
      { "A/B/F",         0 },
      { "A/C",           0 },
      { "A/C/kappa",     "This is the file 'kappa'.\n" },
      { "A/D",           0 },
      { "A/D/gamma",     "This is the file 'gamma'.\n" },
      { "A/D/G",         0 },
      { "A/D/G/pi",      "This is the file 'pi'.\n" },
      { "A/D/G/rho",     "This is the file 'rho'.\n" },
      { "A/D/G/tau",     "This is the file 'tau'.\n" },
      { "A/D/I",         0 },
      { "A/D/I/delta",   "This is the file 'delta'.\n" },
      { "A/D/I/epsilon", "This is the file 'epsilon'.\n" }
    };
    SVN_ERR(svn_fs_revision_root(&revision_root, fs, after_rev, pool));
    SVN_ERR(svn_test__validate_tree(revision_root, expected_entries,
                                    20, pool));
  }
  revisions[revision_count++] = after_rev;

  /* Delete iota (yet again). */
  SVN_ERR(svn_fs_begin_txn(&txn, fs, revisions[revision_count-1], pool));
  SVN_ERR(svn_fs_txn_root(&txn_root, txn, pool));
  SVN_ERR(svn_fs_delete(txn_root, "iota", pool));
  SVN_ERR(test_commit_txn(&after_rev, txn, NULL, pool));

  /***********************************************************************/
  /* REVISION 4 */
  /***********************************************************************/
  {
    static svn_test__tree_entry_t expected_entries[] = {
      /* path, contents (0 = dir) */
      { "A",             0 },
      { "A/mu",          "This is the file 'mu'.\n" },
      { "A/B",           0 },
      { "A/B/lambda",    "This is the file 'lambda'.\n" },
      { "A/B/E",         0 },
      { "A/B/E/alpha",   "This is the file 'alpha'.\n" },
      { "A/B/E/beta",    "This is the file 'beta'.\n" },
      { "A/B/F",         0 },
      { "A/C",           0 },
      { "A/C/kappa",     "This is the file 'kappa'.\n" },
      { "A/D",           0 },
      { "A/D/gamma",     "This is the file 'gamma'.\n" },
      { "A/D/G",         0 },
      { "A/D/G/pi",      "This is the file 'pi'.\n" },
      { "A/D/G/rho",     "This is the file 'rho'.\n" },
      { "A/D/G/tau",     "This is the file 'tau'.\n" },
      { "A/D/I",         0 },
      { "A/D/I/delta",   "This is the file 'delta'.\n" },
      { "A/D/I/epsilon", "This is the file 'epsilon'.\n" }
    };
    SVN_ERR(svn_fs_revision_root(&revision_root, fs, after_rev, pool));
    SVN_ERR(svn_test__validate_tree(revision_root, expected_entries,
                                    19, pool));
  }
  revisions[revision_count++] = after_rev;

  /***********************************************************************/
  /* GIVEN:  A and B, with common ancestor ANCESTOR, where A and B
     directories, and E, an entry in either A, B, or ANCESTOR.

     For every E, the following cases exist:
      - E exists in neither ANCESTOR nor A.
      - E doesn't exist in ANCESTOR, and has been added to A.
      - E exists in ANCESTOR, but has been deleted from A.
      - E exists in both ANCESTOR and A ...
        - but refers to different node revisions.
        - and refers to the same node revision.

     The same set of possible relationships with ANCESTOR holds for B,
     so there are thirty-six combinations.  The matrix is symmetrical
     with A and B reversed, so we only have to describe one triangular
     half, including the diagonal --- 21 combinations.

     Our goal here is to test all the possible scenarios that can
     occur given the above boolean logic table, and to make sure that
     the results we get are as expected.

     The test cases below have the following features:

     - They run straight through the scenarios as described in the
       `structure' document at this time.

     - In each case, a txn is begun based on some revision (ANCESTOR),
       is modified into a new tree (B), and then is attempted to be
       committed (which happens against the head of the tree, A).

     - If the commit is successful (and is *expected* to be such),
       that new revision (which exists now as a result of the
       successful commit) is thoroughly tested for accuracy of tree
       entries, and in the case of files, for their contents.  It is
       important to realize that these successful commits are
       advancing the head of the tree, and each one effective becomes
       the new `A' described in further test cases.
  */
  /***********************************************************************/

  /* (6) E exists in neither ANCESTOR nor A. */
  {
    /* (1) E exists in neither ANCESTOR nor B.  Can't occur, by
       assumption that E exists in either A, B, or ancestor. */

    /* (1) E has been added to B.  Add E in the merged result. */
    SVN_ERR(svn_fs_begin_txn(&txn, fs, revisions[0], pool));
    SVN_ERR(svn_fs_txn_root(&txn_root, txn, pool));
    SVN_ERR(svn_fs_make_file(txn_root, "theta", pool));
    SVN_ERR(svn_test__set_file_contents
            (txn_root, "theta", "This is the file 'theta'.\n", pool));
    SVN_ERR(test_commit_txn(&after_rev, txn, NULL, pool));

    /*********************************************************************/
    /* REVISION 5 */
    /*********************************************************************/
    {
      static svn_test__tree_entry_t expected_entries[] = {
        /* path, contents (0 = dir) */
        { "theta",         "This is the file 'theta'.\n" },
        { "A",             0 },
        { "A/mu",          "This is the file 'mu'.\n" },
        { "A/B",           0 },
        { "A/B/lambda",    "This is the file 'lambda'.\n" },
        { "A/B/E",         0 },
        { "A/B/E/alpha",   "This is the file 'alpha'.\n" },
        { "A/B/E/beta",    "This is the file 'beta'.\n" },
        { "A/B/F",         0 },
        { "A/C",           0 },
        { "A/C/kappa",     "This is the file 'kappa'.\n" },
        { "A/D",           0 },
        { "A/D/gamma",     "This is the file 'gamma'.\n" },
        { "A/D/G",         0 },
        { "A/D/G/pi",      "This is the file 'pi'.\n" },
        { "A/D/G/rho",     "This is the file 'rho'.\n" },
        { "A/D/G/tau",     "This is the file 'tau'.\n" },
        { "A/D/I",         0 },
        { "A/D/I/delta",   "This is the file 'delta'.\n" },
        { "A/D/I/epsilon", "This is the file 'epsilon'.\n" }
      };
      SVN_ERR(svn_fs_revision_root(&revision_root, fs, after_rev, pool));
      SVN_ERR(svn_test__validate_tree(revision_root,
                                      expected_entries,
                                      20, pool));
    }
    revisions[revision_count++] = after_rev;

    /* (1) E has been deleted from B.  Can't occur, by assumption that
       E doesn't exist in ANCESTOR. */

    /* (3) E exists in both ANCESTOR and B.  Can't occur, by
       assumption that E doesn't exist in ancestor. */
  }

  /* (5) E doesn't exist in ANCESTOR, and has been added to A. */
  {
    svn_revnum_t failed_rev;
    /* (1) E doesn't exist in ANCESTOR, and has been added to B.
       Conflict. */
    SVN_ERR(svn_fs_begin_txn(&txn, fs, revisions[4], pool));
    SVN_ERR(svn_fs_txn_root(&txn_root, txn, pool));
    SVN_ERR(svn_fs_make_file(txn_root, "theta", pool));
    SVN_ERR(svn_test__set_file_contents
            (txn_root, "theta", "This is another file 'theta'.\n", pool));
    SVN_ERR(test_commit_txn(&failed_rev, txn, "/theta", pool));
    SVN_ERR(svn_fs_abort_txn(txn, pool));

    /* (1) E exists in ANCESTOR, but has been deleted from B.  Can't
       occur, by assumption that E doesn't exist in ANCESTOR. */

    /* (3) E exists in both ANCESTOR and B.  Can't occur, by assumption
       that E doesn't exist in ANCESTOR. */

    SVN_TEST_ASSERT(failed_rev == SVN_INVALID_REVNUM);
  }

  /* (4) E exists in ANCESTOR, but has been deleted from A */
  {
    /* (1) E exists in ANCESTOR, but has been deleted from B.  If
       neither delete was a result of a rename, then omit E from the
       merged tree.  Otherwise, conflict. */
    /* ### cmpilato todo: the rename case isn't actually handled by
       merge yet, so we know we won't get a conflict here. */
    SVN_ERR(svn_fs_begin_txn(&txn, fs, revisions[1], pool));
    SVN_ERR(svn_fs_txn_root(&txn_root, txn, pool));
    SVN_ERR(svn_fs_delete(txn_root, "A/D/H", pool));

    /* We used to create the revision like this before fixing issue
       #2751 -- Directory prop mods reverted in overlapping commits scenario.

       But we now expect that to fail as out of date */
    {
      svn_revnum_t failed_rev;
      SVN_ERR(test_commit_txn(&failed_rev, txn, "/A/D/H", pool));

      SVN_TEST_ASSERT(failed_rev == SVN_INVALID_REVNUM);
    }
    /*********************************************************************/
    /* REVISION 6 */
    /*********************************************************************/
    {
      static svn_test__tree_entry_t expected_entries[] = {
        /* path, contents (0 = dir) */
        { "theta",         "This is the file 'theta'.\n" },
        { "A",             0 },
        { "A/mu",          "This is the file 'mu'.\n" },
        { "A/B",           0 },
        { "A/B/lambda",    "This is the file 'lambda'.\n" },
        { "A/B/E",         0 },
        { "A/B/E/alpha",   "This is the file 'alpha'.\n" },
        { "A/B/E/beta",    "This is the file 'beta'.\n" },
        { "A/B/F",         0 },
        { "A/C",           0 },
        { "A/C/kappa",     "This is the file 'kappa'.\n" },
        { "A/D",           0 },
        { "A/D/gamma",     "This is the file 'gamma'.\n" },
        { "A/D/G",         0 },
        { "A/D/G/pi",      "This is the file 'pi'.\n" },
        { "A/D/G/rho",     "This is the file 'rho'.\n" },
        { "A/D/G/tau",     "This is the file 'tau'.\n" },
        { "A/D/I",         0 },
        { "A/D/I/delta",   "This is the file 'delta'.\n" },
        { "A/D/I/epsilon", "This is the file 'epsilon'.\n" }
      };
      SVN_ERR(svn_fs_revision_root(&revision_root, fs, after_rev, pool));
      SVN_ERR(svn_test__validate_tree(revision_root,
                                      expected_entries,
                                      20, pool));
    }
    revisions[revision_count++] = after_rev;

    /* Try deleting a file F inside a subtree S where S does not exist
       in the most recent revision, but does exist in the ancestor
       tree.  This should conflict. */
    {
      svn_revnum_t failed_rev;
      SVN_ERR(svn_fs_begin_txn(&txn, fs, revisions[1], pool));
      SVN_ERR(svn_fs_txn_root(&txn_root, txn, pool));
      SVN_ERR(svn_fs_delete(txn_root, "A/D/H/omega", pool));
      SVN_ERR(test_commit_txn(&failed_rev, txn, "/A/D/H", pool));
      SVN_ERR(svn_fs_abort_txn(txn, pool));

      SVN_TEST_ASSERT(failed_rev == SVN_INVALID_REVNUM);
    }

    /* E exists in both ANCESTOR and B ... */
    {
      /* (1) but refers to different nodes.  Conflict. */
      SVN_ERR(svn_fs_begin_txn(&txn, fs, after_rev, pool));
      SVN_ERR(svn_fs_txn_root(&txn_root, txn, pool));
      SVN_ERR(svn_fs_make_dir(txn_root, "A/D/H", pool));
      SVN_ERR(test_commit_txn(&after_rev, txn, NULL, pool));
      revisions[revision_count++] = after_rev;

      /*********************************************************************/
      /* REVISION 7 */
      /*********************************************************************/

      /* Re-remove A/D/H because future tests expect it to be absent. */
      {
        SVN_ERR(svn_fs_begin_txn
                (&txn, fs, revisions[revision_count - 1], pool));
        SVN_ERR(svn_fs_txn_root(&txn_root, txn, pool));
        SVN_ERR(svn_fs_delete(txn_root, "A/D/H", pool));
        SVN_ERR(test_commit_txn(&after_rev, txn, NULL, pool));
        revisions[revision_count++] = after_rev;
      }

      /*********************************************************************/
      /* REVISION 8 (looks exactly like revision 6, we hope) */
      /*********************************************************************/

      /* (1) but refers to different revisions of the same node.
         Conflict. */
      SVN_ERR(svn_fs_begin_txn(&txn, fs, revisions[1], pool));
      SVN_ERR(svn_fs_txn_root(&txn_root, txn, pool));
      SVN_ERR(svn_fs_make_file(txn_root, "A/D/H/zeta", pool));
      SVN_ERR(test_commit_txn(&after_rev, txn, "/A/D/H", pool));
      SVN_ERR(svn_fs_abort_txn(txn, pool));

      /* (1) and refers to the same node revision.  Omit E from the
         merged tree.  This is already tested in Merge-Test 3
         (A/D/H/chi, A/D/H/psi, e.g.), but we'll test it here again
         anyway.  A little paranoia never hurt anyone.  */
      SVN_ERR(svn_fs_begin_txn(&txn, fs, revisions[1], pool));
      SVN_ERR(svn_fs_txn_root(&txn_root, txn, pool));
      SVN_ERR(svn_fs_delete(txn_root, "A/mu", pool)); /* unrelated change */
      SVN_ERR(test_commit_txn(&after_rev, txn, NULL, pool));

      /*********************************************************************/
      /* REVISION 9 */
      /*********************************************************************/
      {
        static svn_test__tree_entry_t expected_entries[] = {
          /* path, contents (0 = dir) */
          { "theta",         "This is the file 'theta'.\n" },
          { "A",             0 },
          { "A/B",           0 },
          { "A/B/lambda",    "This is the file 'lambda'.\n" },
          { "A/B/E",         0 },
          { "A/B/E/alpha",   "This is the file 'alpha'.\n" },
          { "A/B/E/beta",    "This is the file 'beta'.\n" },
          { "A/B/F",         0 },
          { "A/C",           0 },
          { "A/C/kappa",     "This is the file 'kappa'.\n" },
          { "A/D",           0 },
          { "A/D/gamma",     "This is the file 'gamma'.\n" },
          { "A/D/G",         0 },
          { "A/D/G/pi",      "This is the file 'pi'.\n" },
          { "A/D/G/rho",     "This is the file 'rho'.\n" },
          { "A/D/G/tau",     "This is the file 'tau'.\n" },
          { "A/D/I",         0 },
          { "A/D/I/delta",   "This is the file 'delta'.\n" },
          { "A/D/I/epsilon", "This is the file 'epsilon'.\n" }
        };
        SVN_ERR(svn_fs_revision_root(&revision_root, fs, after_rev, pool));
        SVN_ERR(svn_test__validate_tree(revision_root,
                                        expected_entries,
                                        19, pool));
      }
      revisions[revision_count++] = after_rev;
    }
  }

  /* Preparation for upcoming tests.
     We make a new head revision, with A/mu restored, but containing
     slightly different contents than its first incarnation. */
  SVN_ERR(svn_fs_begin_txn(&txn, fs, revisions[revision_count-1], pool));
  SVN_ERR(svn_fs_txn_root(&txn_root, txn, pool));
  SVN_ERR(svn_fs_make_file(txn_root, "A/mu", pool));
  SVN_ERR(svn_test__set_file_contents
          (txn_root, "A/mu", "A new file 'mu'.\n", pool));
  SVN_ERR(svn_fs_make_file(txn_root, "A/D/G/xi", pool));
  SVN_ERR(svn_test__set_file_contents
          (txn_root, "A/D/G/xi", "This is the file 'xi'.\n", pool));
  SVN_ERR(test_commit_txn(&after_rev, txn, NULL, pool));
  /*********************************************************************/
  /* REVISION 10 */
  /*********************************************************************/
  {
    static svn_test__tree_entry_t expected_entries[] = {
      /* path, contents (0 = dir) */
      { "theta",         "This is the file 'theta'.\n" },
      { "A",             0 },
      { "A/mu",          "A new file 'mu'.\n" },
      { "A/B",           0 },
      { "A/B/lambda",    "This is the file 'lambda'.\n" },
      { "A/B/E",         0 },
      { "A/B/E/alpha",   "This is the file 'alpha'.\n" },
      { "A/B/E/beta",    "This is the file 'beta'.\n" },
      { "A/B/F",         0 },
      { "A/C",           0 },
      { "A/C/kappa",     "This is the file 'kappa'.\n" },
      { "A/D",           0 },
      { "A/D/gamma",     "This is the file 'gamma'.\n" },
      { "A/D/G",         0 },
      { "A/D/G/pi",      "This is the file 'pi'.\n" },
      { "A/D/G/rho",     "This is the file 'rho'.\n" },
      { "A/D/G/tau",     "This is the file 'tau'.\n" },
      { "A/D/G/xi",      "This is the file 'xi'.\n" },
      { "A/D/I",         0 },
      { "A/D/I/delta",   "This is the file 'delta'.\n" },
      { "A/D/I/epsilon", "This is the file 'epsilon'.\n" }
    };
    SVN_ERR(svn_fs_revision_root(&revision_root, fs, after_rev, pool));
    SVN_ERR(svn_test__validate_tree(revision_root, expected_entries,
                                    21, pool));
  }
  revisions[revision_count++] = after_rev;

  /* (3) E exists in both ANCESTOR and A, but refers to different
     nodes. */
  {
    /* (1) E exists in both ANCESTOR and B, but refers to different
       nodes, and not all nodes are directories.  Conflict. */

    /* ### kff todo: A/mu's contents will be exactly the same.
       If the fs ever starts optimizing this case, these tests may
       start to fail. */
    SVN_ERR(svn_fs_begin_txn(&txn, fs, revisions[1], pool));
    SVN_ERR(svn_fs_txn_root(&txn_root, txn, pool));
    SVN_ERR(svn_fs_delete(txn_root, "A/mu", pool));
    SVN_ERR(svn_fs_make_file(txn_root, "A/mu", pool));
    SVN_ERR(svn_test__set_file_contents
            (txn_root, "A/mu", "This is the file 'mu'.\n", pool));
    SVN_ERR(test_commit_txn(&after_rev, txn, "/A/mu", pool));
    SVN_ERR(svn_fs_abort_txn(txn, pool));

    /* (1) E exists in both ANCESTOR and B, but refers to different
       revisions of the same node.  Conflict. */
    SVN_ERR(svn_fs_begin_txn(&txn, fs, revisions[1], pool));
    SVN_ERR(svn_fs_txn_root(&txn_root, txn, pool));
    SVN_ERR(svn_test__set_file_contents
            (txn_root, "A/mu", "A change to file 'mu'.\n", pool));
    SVN_ERR(test_commit_txn(&after_rev, txn, "/A/mu", pool));
    SVN_ERR(svn_fs_abort_txn(txn, pool));

    /* (1) E exists in both ANCESTOR and B, and refers to the same
       node revision.  Replace E with A's node revision.  */
    {
      svn_stringbuf_t *old_mu_contents;
      SVN_ERR(svn_fs_begin_txn(&txn, fs, revisions[1], pool));
      SVN_ERR(svn_fs_txn_root(&txn_root, txn, pool));
      SVN_ERR(svn_test__get_file_contents
              (txn_root, "A/mu", &old_mu_contents, pool));
      if ((! old_mu_contents) || (strcmp(old_mu_contents->data,
                                         "This is the file 'mu'.\n") != 0))
        {
          return svn_error_create
            (SVN_ERR_FS_GENERAL, NULL,
             "got wrong contents from an old revision tree");
        }
      SVN_ERR(svn_fs_make_file(txn_root, "A/sigma", pool));
      SVN_ERR(svn_test__set_file_contents  /* unrelated change */
              (txn_root, "A/sigma", "This is the file 'sigma'.\n", pool));
      SVN_ERR(test_commit_txn(&after_rev, txn, NULL, pool));
      /*********************************************************************/
      /* REVISION 11 */
      /*********************************************************************/
      {
        static svn_test__tree_entry_t expected_entries[] = {
          /* path, contents (0 = dir) */
          { "theta",         "This is the file 'theta'.\n" },
          { "A",             0 },
          { "A/mu",          "A new file 'mu'.\n" },
          { "A/sigma",       "This is the file 'sigma'.\n" },
          { "A/B",           0 },
          { "A/B/lambda",    "This is the file 'lambda'.\n" },
          { "A/B/E",         0 },
          { "A/B/E/alpha",   "This is the file 'alpha'.\n" },
          { "A/B/E/beta",    "This is the file 'beta'.\n" },
          { "A/B/F",         0 },
          { "A/C",           0 },
          { "A/C/kappa",     "This is the file 'kappa'.\n" },
          { "A/D",           0 },
          { "A/D/gamma",     "This is the file 'gamma'.\n" },
          { "A/D/G",         0 },
          { "A/D/G/pi",      "This is the file 'pi'.\n" },
          { "A/D/G/rho",     "This is the file 'rho'.\n" },
          { "A/D/G/tau",     "This is the file 'tau'.\n" },
          { "A/D/G/xi",      "This is the file 'xi'.\n" },
          { "A/D/I",         0 },
          { "A/D/I/delta",   "This is the file 'delta'.\n" },
          { "A/D/I/epsilon", "This is the file 'epsilon'.\n" }
        };
        SVN_ERR(svn_fs_revision_root(&revision_root, fs, after_rev, pool));
        SVN_ERR(svn_test__validate_tree(revision_root,
                                        expected_entries,
                                        22, pool));
      }
      revisions[revision_count++] = after_rev;
    }
  }

  /* Preparation for upcoming tests.
     We make a new head revision.  There are two changes in the new
     revision: A/B/lambda has been modified.  We will also use the
     recent addition of A/D/G/xi, treated as a modification to
     A/D/G. */
  SVN_ERR(svn_fs_begin_txn(&txn, fs, revisions[revision_count-1], pool));
  SVN_ERR(svn_fs_txn_root(&txn_root, txn, pool));
  SVN_ERR(svn_test__set_file_contents
          (txn_root, "A/B/lambda", "Change to file 'lambda'.\n", pool));
  SVN_ERR(test_commit_txn(&after_rev, txn, NULL, pool));
  /*********************************************************************/
  /* REVISION 12 */
  /*********************************************************************/
  {
    static svn_test__tree_entry_t expected_entries[] = {
      /* path, contents (0 = dir) */
      { "theta",         "This is the file 'theta'.\n" },
      { "A",             0 },
      { "A/mu",          "A new file 'mu'.\n" },
      { "A/sigma",       "This is the file 'sigma'.\n" },
      { "A/B",           0 },
      { "A/B/lambda",    "Change to file 'lambda'.\n" },
      { "A/B/E",         0 },
      { "A/B/E/alpha",   "This is the file 'alpha'.\n" },
      { "A/B/E/beta",    "This is the file 'beta'.\n" },
      { "A/B/F",         0 },
      { "A/C",           0 },
      { "A/C/kappa",     "This is the file 'kappa'.\n" },
      { "A/D",           0 },
      { "A/D/gamma",     "This is the file 'gamma'.\n" },
      { "A/D/G",         0 },
      { "A/D/G/pi",      "This is the file 'pi'.\n" },
      { "A/D/G/rho",     "This is the file 'rho'.\n" },
      { "A/D/G/tau",     "This is the file 'tau'.\n" },
      { "A/D/G/xi",      "This is the file 'xi'.\n" },
      { "A/D/I",         0 },
      { "A/D/I/delta",   "This is the file 'delta'.\n" },
      { "A/D/I/epsilon", "This is the file 'epsilon'.\n" }
    };
    SVN_ERR(svn_fs_revision_root(&revision_root, fs, after_rev, pool));
    SVN_ERR(svn_test__validate_tree(revision_root, expected_entries,
                                    22, pool));
  }
  revisions[revision_count++] = after_rev;

  /* (2) E exists in both ANCESTOR and A, but refers to different
     revisions of the same node. */
  {
    /* (1a) E exists in both ANCESTOR and B, but refers to different
       revisions of the same file node.  Conflict. */
    SVN_ERR(svn_fs_begin_txn(&txn, fs, revisions[1], pool));
    SVN_ERR(svn_fs_txn_root(&txn_root, txn, pool));
    SVN_ERR(svn_test__set_file_contents
            (txn_root, "A/B/lambda", "A different change to 'lambda'.\n",
             pool));
    SVN_ERR(test_commit_txn(&after_rev, txn, "/A/B/lambda", pool));
    SVN_ERR(svn_fs_abort_txn(txn, pool));

    /* (1b) E exists in both ANCESTOR and B, but refers to different
       revisions of the same directory node.  Merge A/E and B/E,
       recursively.  Succeed, because no conflict beneath E. */
    SVN_ERR(svn_fs_begin_txn(&txn, fs, revisions[1], pool));
    SVN_ERR(svn_fs_txn_root(&txn_root, txn, pool));
    SVN_ERR(svn_fs_make_file(txn_root, "A/D/G/nu", pool));
    SVN_ERR(svn_test__set_file_contents
            (txn_root, "A/D/G/nu", "This is the file 'nu'.\n", pool));
    SVN_ERR(test_commit_txn(&after_rev, txn, NULL, pool));
    /*********************************************************************/
    /* REVISION 13 */
    /*********************************************************************/
    {
      static svn_test__tree_entry_t expected_entries[] = {
        /* path, contents (0 = dir) */
        { "theta",         "This is the file 'theta'.\n" },
        { "A",             0 },
        { "A/mu",          "A new file 'mu'.\n" },
        { "A/sigma",       "This is the file 'sigma'.\n" },
        { "A/B",           0 },
        { "A/B/lambda",    "Change to file 'lambda'.\n" },
        { "A/B/E",         0 },
        { "A/B/E/alpha",   "This is the file 'alpha'.\n" },
        { "A/B/E/beta",    "This is the file 'beta'.\n" },
        { "A/B/F",         0 },
        { "A/C",           0 },
        { "A/C/kappa",     "This is the file 'kappa'.\n" },
        { "A/D",           0 },
        { "A/D/gamma",     "This is the file 'gamma'.\n" },
        { "A/D/G",         0 },
        { "A/D/G/pi",      "This is the file 'pi'.\n" },
        { "A/D/G/rho",     "This is the file 'rho'.\n" },
        { "A/D/G/tau",     "This is the file 'tau'.\n" },
        { "A/D/G/xi",      "This is the file 'xi'.\n" },
        { "A/D/G/nu",      "This is the file 'nu'.\n" },
        { "A/D/I",         0 },
        { "A/D/I/delta",   "This is the file 'delta'.\n" },
        { "A/D/I/epsilon", "This is the file 'epsilon'.\n" }
      };
      SVN_ERR(svn_fs_revision_root(&revision_root, fs, after_rev, pool));
      SVN_ERR(svn_test__validate_tree(revision_root,
                                      expected_entries,
                                      23, pool));
    }
    revisions[revision_count++] = after_rev;

    /* (1c) E exists in both ANCESTOR and B, but refers to different
       revisions of the same directory node.  Merge A/E and B/E,
       recursively.  Fail, because conflict beneath E. */
    SVN_ERR(svn_fs_begin_txn(&txn, fs, revisions[1], pool));
    SVN_ERR(svn_fs_txn_root(&txn_root, txn, pool));
    SVN_ERR(svn_fs_make_file(txn_root, "A/D/G/xi", pool));
    SVN_ERR(svn_test__set_file_contents
            (txn_root, "A/D/G/xi", "This is a different file 'xi'.\n", pool));
    SVN_ERR(test_commit_txn(&after_rev, txn, "/A/D/G/xi", pool));
    SVN_ERR(svn_fs_abort_txn(txn, pool));

    /* (1) E exists in both ANCESTOR and B, and refers to the same node
       revision.  Replace E with A's node revision.  */
    {
      svn_stringbuf_t *old_lambda_ctnts;
      SVN_ERR(svn_fs_begin_txn(&txn, fs, revisions[1], pool));
      SVN_ERR(svn_fs_txn_root(&txn_root, txn, pool));
      SVN_ERR(svn_test__get_file_contents
              (txn_root, "A/B/lambda", &old_lambda_ctnts, pool));
      if ((! old_lambda_ctnts)
          || (strcmp(old_lambda_ctnts->data,
                     "This is the file 'lambda'.\n") != 0))
        {
          return svn_error_create
            (SVN_ERR_FS_GENERAL, NULL,
             "got wrong contents from an old revision tree");
        }
      SVN_ERR(svn_test__set_file_contents
              (txn_root, "A/D/G/rho",
               "This is an irrelevant change to 'rho'.\n", pool));
      SVN_ERR(test_commit_txn(&after_rev, txn, NULL, pool));
      /*********************************************************************/
      /* REVISION 14 */
      /*********************************************************************/
      {
        static svn_test__tree_entry_t expected_entries[] = {
          /* path, contents (0 = dir) */
          { "theta",         "This is the file 'theta'.\n" },
          { "A",             0 },
          { "A/mu",          "A new file 'mu'.\n" },
          { "A/sigma",       "This is the file 'sigma'.\n" },
          { "A/B",           0 },
          { "A/B/lambda",    "Change to file 'lambda'.\n" },
          { "A/B/E",         0 },
          { "A/B/E/alpha",   "This is the file 'alpha'.\n" },
          { "A/B/E/beta",    "This is the file 'beta'.\n" },
          { "A/B/F",         0 },
          { "A/C",           0 },
          { "A/C/kappa",     "This is the file 'kappa'.\n" },
          { "A/D",           0 },
          { "A/D/gamma",     "This is the file 'gamma'.\n" },
          { "A/D/G",         0 },
          { "A/D/G/pi",      "This is the file 'pi'.\n" },
          { "A/D/G/rho",     "This is an irrelevant change to 'rho'.\n" },
          { "A/D/G/tau",     "This is the file 'tau'.\n" },
          { "A/D/G/xi",      "This is the file 'xi'.\n" },
          { "A/D/G/nu",      "This is the file 'nu'.\n"},
          { "A/D/I",         0 },
          { "A/D/I/delta",   "This is the file 'delta'.\n" },
          { "A/D/I/epsilon", "This is the file 'epsilon'.\n" }
        };
        SVN_ERR(svn_fs_revision_root(&revision_root, fs, after_rev, pool));
        SVN_ERR(svn_test__validate_tree(revision_root,
                                        expected_entries,
                                        23, pool));
      }
      revisions[revision_count++] = after_rev;
    }
  }

  /* (1) E exists in both ANCESTOR and A, and refers to the same node
     revision. */
  {
    /* (1) E exists in both ANCESTOR and B, and refers to the same
       node revision.  Nothing has happened to ANCESTOR/E, so no
       change is necessary. */

    /* This has now been tested about fifty-four trillion times.  We
       don't need to test it again here. */
  }

  /* E exists in ANCESTOR, but has been deleted from A.  E exists in
     both ANCESTOR and B but refers to different revisions of the same
     node.  Conflict.  */
  SVN_ERR(svn_fs_begin_txn(&txn, fs, revisions[1], pool));
  SVN_ERR(svn_fs_txn_root(&txn_root, txn, pool));
  SVN_ERR(svn_test__set_file_contents
          (txn_root, "iota", "New contents for 'iota'.\n", pool));
  SVN_ERR(test_commit_txn(&after_rev, txn, "/iota", pool));
  SVN_ERR(svn_fs_abort_txn(txn, pool));

  return SVN_NO_ERROR;
}


static svn_error_t *
copy_test(const svn_test_opts_t *opts,
          apr_pool_t *pool)
{
  svn_fs_t *fs;
  svn_fs_txn_t *txn;
  svn_fs_root_t *txn_root, *rev_root;
  svn_revnum_t after_rev;

  /* Prepare a filesystem. */
  SVN_ERR(svn_test__create_fs(&fs, "test-repo-copy",
                              opts, pool));

  /* In first txn, create and commit the greek tree. */
  SVN_ERR(svn_fs_begin_txn(&txn, fs, 0, pool));
  SVN_ERR(svn_fs_txn_root(&txn_root, txn, pool));
  SVN_ERR(svn_test__create_greek_tree(txn_root, pool));
  SVN_ERR(test_commit_txn(&after_rev, txn, NULL, pool));

  /* In second txn, copy the file A/D/G/pi into the subtree A/D/H as
     pi2.  Change that file's contents to state its new name.  Along
     the way, test that the copy history was preserved both during the
     transaction and after the commit. */

  SVN_ERR(svn_fs_revision_root(&rev_root, fs, after_rev, pool));
  SVN_ERR(svn_fs_begin_txn(&txn, fs, after_rev, pool));
  SVN_ERR(svn_fs_txn_root(&txn_root, txn, pool));
  SVN_ERR(svn_fs_copy(rev_root, "A/D/G/pi",
                      txn_root, "A/D/H/pi2",
                      pool));
  { /* Check that copy history was preserved. */
    svn_revnum_t rev;
    const char *path;

    SVN_ERR(svn_fs_copied_from(&rev, &path, txn_root,
                               "A/D/H/pi2", pool));

    if (rev != after_rev)
      return svn_error_create
        (SVN_ERR_FS_GENERAL, NULL,
         "pre-commit copy history not preserved (rev lost) for A/D/H/pi2");

    if (strcmp(path, "/A/D/G/pi") != 0)
      return svn_error_create
        (SVN_ERR_FS_GENERAL, NULL,
         "pre-commit copy history not preserved (path lost) for A/D/H/pi2");
  }
  SVN_ERR(svn_test__set_file_contents
          (txn_root, "A/D/H/pi2", "This is the file 'pi2'.\n", pool));
  SVN_ERR(test_commit_txn(&after_rev, txn, NULL, pool));

  { /* Check that copy history is still preserved _after_ the commit. */
    svn_fs_root_t *root;
    svn_revnum_t rev;
    const char *path;

    SVN_ERR(svn_fs_revision_root(&root, fs, after_rev, pool));
    SVN_ERR(svn_fs_copied_from(&rev, &path, root, "A/D/H/pi2", pool));

    if (rev != (after_rev - 1))
      return svn_error_create
        (SVN_ERR_FS_GENERAL, NULL,
         "post-commit copy history wrong (rev) for A/D/H/pi2");

    if (strcmp(path, "/A/D/G/pi") != 0)
      return svn_error_create
        (SVN_ERR_FS_GENERAL, NULL,
         "post-commit copy history wrong (path) for A/D/H/pi2");
  }

  /* Let's copy the copy we just made, to make sure copy history gets
     chained correctly. */
  SVN_ERR(svn_fs_revision_root(&rev_root, fs, after_rev, pool));
  SVN_ERR(svn_fs_begin_txn(&txn, fs, after_rev, pool));
  SVN_ERR(svn_fs_txn_root(&txn_root, txn, pool));
  SVN_ERR(svn_fs_copy(rev_root, "A/D/H/pi2", txn_root, "A/D/H/pi3", pool));
  SVN_ERR(test_commit_txn(&after_rev, txn, NULL, pool));
  { /* Check the copy history. */
    svn_fs_root_t *root;
    svn_revnum_t rev;
    const char *path;

    /* Check that the original copy still has its old history. */
    SVN_ERR(svn_fs_revision_root(&root, fs, (after_rev - 1), pool));
    SVN_ERR(svn_fs_copied_from(&rev, &path, root, "A/D/H/pi2", pool));

    if (rev != (after_rev - 2))
      return svn_error_create
        (SVN_ERR_FS_GENERAL, NULL,
         "first copy history wrong (rev) for A/D/H/pi2");

    if (strcmp(path, "/A/D/G/pi") != 0)
      return svn_error_create
        (SVN_ERR_FS_GENERAL, NULL,
         "first copy history wrong (path) for A/D/H/pi2");

    /* Check that the copy of the copy has the right history. */
    SVN_ERR(svn_fs_revision_root(&root, fs, after_rev, pool));
    SVN_ERR(svn_fs_copied_from(&rev, &path, root, "A/D/H/pi3", pool));

    if (rev != (after_rev - 1))
      return svn_error_create
        (SVN_ERR_FS_GENERAL, NULL,
         "second copy history wrong (rev) for A/D/H/pi3");

    if (strcmp(path, "/A/D/H/pi2") != 0)
      return svn_error_create
        (SVN_ERR_FS_GENERAL, NULL,
         "second copy history wrong (path) for A/D/H/pi3");
  }

  /* Commit a regular change to a copy, make sure the copy history
     isn't inherited. */
  SVN_ERR(svn_fs_revision_root(&rev_root, fs, after_rev, pool));
  SVN_ERR(svn_fs_begin_txn(&txn, fs, after_rev, pool));
  SVN_ERR(svn_fs_txn_root(&txn_root, txn, pool));
  SVN_ERR(svn_test__set_file_contents
          (txn_root, "A/D/H/pi3", "This is the file 'pi3'.\n", pool));
  SVN_ERR(test_commit_txn(&after_rev, txn, NULL, pool));
  { /* Check the copy history. */
    svn_fs_root_t *root;
    svn_revnum_t rev;
    const char *path;

    /* Check that the copy still has its history. */
    SVN_ERR(svn_fs_revision_root(&root, fs, (after_rev - 1), pool));
    SVN_ERR(svn_fs_copied_from(&rev, &path, root, "A/D/H/pi3", pool));

    if (rev != (after_rev - 2))
      return svn_error_create
        (SVN_ERR_FS_GENERAL, NULL,
         "copy history wrong (rev) for A/D/H/pi3");

    if (strcmp(path, "/A/D/H/pi2") != 0)
      return svn_error_create
        (SVN_ERR_FS_GENERAL, NULL,
         "copy history wrong (path) for A/D/H/pi3");

    /* Check that the next revision after the copy has no copy history. */
    SVN_ERR(svn_fs_revision_root(&root, fs, after_rev, pool));
    SVN_ERR(svn_fs_copied_from(&rev, &path, root, "A/D/H/pi3", pool));

    if (rev != SVN_INVALID_REVNUM)
      return svn_error_create
        (SVN_ERR_FS_GENERAL, NULL,
         "copy history wrong (rev) for A/D/H/pi3");

    if (path != NULL)
      return svn_error_create
        (SVN_ERR_FS_GENERAL, NULL,
         "copy history wrong (path) for A/D/H/pi3");
  }

  /* Then, as if that wasn't fun enough, copy the whole subtree A/D/H
     into the root directory as H2! */
  SVN_ERR(svn_fs_revision_root(&rev_root, fs, after_rev, pool));
  SVN_ERR(svn_fs_begin_txn(&txn, fs, after_rev, pool));
  SVN_ERR(svn_fs_txn_root(&txn_root, txn, pool));
  SVN_ERR(svn_fs_copy(rev_root, "A/D/H", txn_root, "H2", pool));
  SVN_ERR(test_commit_txn(&after_rev, txn, NULL, pool));
  { /* Check the copy history. */
    svn_fs_root_t *root;
    svn_revnum_t rev;
    const char *path;

    /* Check that the top of the copy has history. */
    SVN_ERR(svn_fs_revision_root(&root, fs, after_rev, pool));
    SVN_ERR(svn_fs_copied_from(&rev, &path, root, "H2", pool));

    if (rev != (after_rev - 1))
      return svn_error_create
        (SVN_ERR_FS_GENERAL, NULL,
         "copy history wrong (rev) for H2");

    if (strcmp(path, "/A/D/H") != 0)
      return svn_error_create
        (SVN_ERR_FS_GENERAL, NULL,
         "copy history wrong (path) for H2");

    /* Check that a random file under H2 reports no copy history. */
    SVN_ERR(svn_fs_copied_from(&rev, &path, root, "H2/omega", pool));

    if (rev != SVN_INVALID_REVNUM)
      return svn_error_create
        (SVN_ERR_FS_GENERAL, NULL,
         "copy history wrong (rev) for H2/omega");

    if (path != NULL)
      return svn_error_create
        (SVN_ERR_FS_GENERAL, NULL,
         "copy history wrong (path) for H2/omega");

    /* Note that H2/pi2 still has copy history, though.  See the doc
       string for svn_fs_copied_from() for more on this. */
  }

  /* Let's live dangerously.  What happens if we copy a path into one
     of its own children.  Looping filesystem?  Cyclic ancestry?
     Another West Virginia family tree with no branches?  We certainly
     hope that's not the case. */
  SVN_ERR(svn_fs_revision_root(&rev_root, fs, after_rev, pool));
  SVN_ERR(svn_fs_begin_txn(&txn, fs, after_rev, pool));
  SVN_ERR(svn_fs_txn_root(&txn_root, txn, pool));
  SVN_ERR(svn_fs_copy(rev_root, "A/B", txn_root, "A/B/E/B", pool));
  SVN_ERR(test_commit_txn(&after_rev, txn, NULL, pool));
  { /* Check the copy history. */
    svn_fs_root_t *root;
    svn_revnum_t rev;
    const char *path;

    /* Check that the copy has history. */
    SVN_ERR(svn_fs_revision_root(&root, fs, after_rev, pool));
    SVN_ERR(svn_fs_copied_from(&rev, &path, root, "A/B/E/B", pool));

    if (rev != (after_rev - 1))
      return svn_error_create
        (SVN_ERR_FS_GENERAL, NULL,
         "copy history wrong (rev) for A/B/E/B");

    if (strcmp(path, "/A/B") != 0)
      return svn_error_create
        (SVN_ERR_FS_GENERAL, NULL,
         "copy history wrong (path) for A/B/E/B");

    /* Check that the original does not have copy history. */
    SVN_ERR(svn_fs_revision_root(&root, fs, after_rev, pool));
    SVN_ERR(svn_fs_copied_from(&rev, &path, root, "A/B", pool));

    if (rev != SVN_INVALID_REVNUM)
      return svn_error_create
        (SVN_ERR_FS_GENERAL, NULL,
         "copy history wrong (rev) for A/B");

    if (path != NULL)
      return svn_error_create
        (SVN_ERR_FS_GENERAL, NULL,
         "copy history wrong (path) for A/B");
  }

  /* After all these changes, let's see if the filesystem looks as we
     would expect it to. */
  {
    static svn_test__tree_entry_t expected_entries[] = {
      /* path, contents (0 = dir) */
      { "iota",        "This is the file 'iota'.\n" },
      { "H2",          0 },
      { "H2/chi",      "This is the file 'chi'.\n" },
      { "H2/pi2",      "This is the file 'pi2'.\n" },
      { "H2/pi3",      "This is the file 'pi3'.\n" },
      { "H2/psi",      "This is the file 'psi'.\n" },
      { "H2/omega",    "This is the file 'omega'.\n" },
      { "A",           0 },
      { "A/mu",        "This is the file 'mu'.\n" },
      { "A/B",         0 },
      { "A/B/lambda",  "This is the file 'lambda'.\n" },
      { "A/B/E",       0 },
      { "A/B/E/alpha", "This is the file 'alpha'.\n" },
      { "A/B/E/beta",  "This is the file 'beta'.\n" },
      { "A/B/E/B",         0 },
      { "A/B/E/B/lambda",  "This is the file 'lambda'.\n" },
      { "A/B/E/B/E",       0 },
      { "A/B/E/B/E/alpha", "This is the file 'alpha'.\n" },
      { "A/B/E/B/E/beta",  "This is the file 'beta'.\n" },
      { "A/B/E/B/F",       0 },
      { "A/B/F",       0 },
      { "A/C",         0 },
      { "A/D",         0 },
      { "A/D/gamma",   "This is the file 'gamma'.\n" },
      { "A/D/G",       0 },
      { "A/D/G/pi",    "This is the file 'pi'.\n" },
      { "A/D/G/rho",   "This is the file 'rho'.\n" },
      { "A/D/G/tau",   "This is the file 'tau'.\n" },
      { "A/D/H",       0 },
      { "A/D/H/chi",   "This is the file 'chi'.\n" },
      { "A/D/H/pi2",   "This is the file 'pi2'.\n" },
      { "A/D/H/pi3",   "This is the file 'pi3'.\n" },
      { "A/D/H/psi",   "This is the file 'psi'.\n" },
      { "A/D/H/omega", "This is the file 'omega'.\n" }
    };
    SVN_ERR(svn_fs_revision_root(&rev_root, fs, after_rev, pool));
    SVN_ERR(svn_test__validate_tree(rev_root, expected_entries,
                                    34, pool));
  }

  return SVN_NO_ERROR;
}


/* This tests deleting of mutable nodes.  We build a tree in a
 * transaction, then try to delete various items in the tree.  We
 * never commit the tree, so every entry being deleted points to a
 * mutable node.
 *
 * ### todo: this test was written before commits worked.  It might
 * now be worthwhile to combine it with delete().
 */
static svn_error_t *
delete_mutables(const svn_test_opts_t *opts,
                apr_pool_t *pool)
{
  svn_fs_t *fs;
  svn_fs_txn_t *txn;
  svn_fs_root_t *txn_root;
  svn_error_t *err;

  /* Prepare a txn to receive the greek tree. */
  SVN_ERR(svn_test__create_fs(&fs, "test-repo-del-from-dir",
                              opts, pool));
  SVN_ERR(svn_fs_begin_txn(&txn, fs, 0, pool));
  SVN_ERR(svn_fs_txn_root(&txn_root, txn, pool));

  /* Create the greek tree. */
  SVN_ERR(svn_test__create_greek_tree(txn_root, pool));

  /* Baby, it's time to test like you've never tested before.  We do
   * the following, in this order:
   *
   *    1. Delete a single file somewhere, succeed.
   *    2. Delete two files of three, then make sure the third remains.
   *    3. Delete the third and last file.
   *    4. Try again to delete the dir, succeed.
   *    5. Delete one of the natively empty dirs, succeed.
   *    6. Try to delete root, fail.
   *    7. Try to delete a top-level file, succeed.
   *
   * Specifically, that's:
   *
   *    1. Delete A/D/gamma.
   *    2. Delete A/D/G/pi, A/D/G/rho.
   *    3. Delete A/D/G/tau.
   *    4. Try again to delete A/D/G, succeed.
   *    5. Delete A/C.
   *    6. Try to delete /, fail.
   *    7. Try to delete iota, succeed.
   *
   * Before and after each deletion or attempted deletion, we probe
   * the affected directory, to make sure everything is as it should
   * be.
   */

  /* 1 */
  {
    const svn_fs_id_t *gamma_id;
    SVN_ERR(svn_fs_node_id(&gamma_id, txn_root, "A/D/gamma", pool));
    SVN_ERR(check_entry_present(txn_root, "A/D", "gamma", pool));
    SVN_ERR(svn_fs_delete(txn_root, "A/D/gamma", pool));
    SVN_ERR(check_entry_absent(txn_root, "A/D", "gamma", pool));
  }

  /* 2 */
  {
    const svn_fs_id_t *pi_id, *rho_id, *tau_id;
    SVN_ERR(svn_fs_node_id(&pi_id, txn_root, "A/D/G/pi", pool));
    SVN_ERR(svn_fs_node_id(&rho_id, txn_root, "A/D/G/rho", pool));
    SVN_ERR(svn_fs_node_id(&tau_id, txn_root, "A/D/G/tau", pool));
    SVN_ERR(check_entry_present(txn_root, "A/D/G", "pi", pool));
    SVN_ERR(check_entry_present(txn_root, "A/D/G", "rho", pool));
    SVN_ERR(check_entry_present(txn_root, "A/D/G", "tau", pool));
    SVN_ERR(svn_fs_delete(txn_root, "A/D/G/pi", pool));
    SVN_ERR(check_entry_absent(txn_root, "A/D/G", "pi", pool));
    SVN_ERR(check_entry_present(txn_root, "A/D/G", "rho", pool));
    SVN_ERR(check_entry_present(txn_root, "A/D/G", "tau", pool));
    SVN_ERR(svn_fs_delete(txn_root, "A/D/G/rho", pool));
    SVN_ERR(check_entry_absent(txn_root, "A/D/G", "pi", pool));
    SVN_ERR(check_entry_absent(txn_root, "A/D/G", "rho", pool));
    SVN_ERR(check_entry_present(txn_root, "A/D/G", "tau", pool));
  }

  /* 3 */
  {
    const svn_fs_id_t *tau_id;
    SVN_ERR(svn_fs_node_id(&tau_id, txn_root, "A/D/G/tau", pool));
    SVN_ERR(check_entry_present(txn_root, "A/D/G", "tau", pool));
    SVN_ERR(svn_fs_delete(txn_root, "A/D/G/tau", pool));
    SVN_ERR(check_entry_absent(txn_root, "A/D/G", "tau", pool));
  }

  /* 4 */
  {
    const svn_fs_id_t *G_id;
    SVN_ERR(svn_fs_node_id(&G_id, txn_root, "A/D/G", pool));
    SVN_ERR(check_entry_present(txn_root, "A/D", "G", pool));
    SVN_ERR(svn_fs_delete(txn_root, "A/D/G", pool));        /* succeed */
    SVN_ERR(check_entry_absent(txn_root, "A/D", "G", pool));
  }

  /* 5 */
  {
    const svn_fs_id_t *C_id;
    SVN_ERR(svn_fs_node_id(&C_id, txn_root, "A/C", pool));
    SVN_ERR(check_entry_present(txn_root, "A", "C", pool));
    SVN_ERR(svn_fs_delete(txn_root, "A/C", pool));
    SVN_ERR(check_entry_absent(txn_root, "A", "C", pool));
  }

  /* 6 */
  {
    const svn_fs_id_t *root_id;
    SVN_ERR(svn_fs_node_id(&root_id, txn_root, "", pool));

    err = svn_fs_delete(txn_root, "", pool);

    if (err && (err->apr_err != SVN_ERR_FS_ROOT_DIR))
      {
        return svn_error_createf
          (SVN_ERR_FS_GENERAL, NULL,
           "deleting root directory got wrong error");
      }
    else if (! err)
      {
        return svn_error_createf
          (SVN_ERR_FS_GENERAL, NULL,
           "deleting root directory failed to get error");
      }
    svn_error_clear(err);

  }

  /* 7 */
  {
    const svn_fs_id_t *iota_id;
    SVN_ERR(svn_fs_node_id(&iota_id, txn_root, "iota", pool));
    SVN_ERR(check_entry_present(txn_root, "", "iota", pool));
    SVN_ERR(svn_fs_delete(txn_root, "iota", pool));
    SVN_ERR(check_entry_absent(txn_root, "", "iota", pool));
  }

  return SVN_NO_ERROR;
}


/* This tests deleting in general.
 *
 * ### todo: this test was written after (and independently of)
 * delete_mutables().  It might be worthwhile to combine them.
 */
static svn_error_t *
delete(const svn_test_opts_t *opts,
       apr_pool_t *pool)
{
  svn_fs_t *fs;
  svn_fs_txn_t *txn;
  svn_fs_root_t *txn_root;
  svn_revnum_t new_rev;

  /* This function tests 5 cases:
   *
   * 1. Delete mutable file.
   * 2. Delete mutable directory.
   * 3. Delete mutable directory with immutable nodes.
   * 4. Delete immutable file.
   * 5. Delete immutable directory.
   */

  /* Prepare a txn to receive the greek tree. */
  SVN_ERR(svn_test__create_fs(&fs, "test-repo-del-tree",
                              opts, pool));
  SVN_ERR(svn_fs_begin_txn(&txn, fs, 0, pool));
  SVN_ERR(svn_fs_txn_root(&txn_root, txn, pool));

  /* Create the greek tree. */
  SVN_ERR(svn_test__create_greek_tree(txn_root, pool));

  /* 1. Delete mutable file. */
  {
    const svn_fs_id_t *iota_id, *gamma_id;
    static svn_test__tree_entry_t expected_entries[] = {
      /* path, contents (0 = dir) */
      { "A",           0 },
      { "A/mu",        "This is the file 'mu'.\n" },
      { "A/B",         0 },
      { "A/B/lambda",  "This is the file 'lambda'.\n" },
      { "A/B/E",       0 },
      { "A/B/E/alpha", "This is the file 'alpha'.\n" },
      { "A/B/E/beta",  "This is the file 'beta'.\n" },
      { "A/C",         0 },
      { "A/B/F",       0 },
      { "A/D",         0 },
      { "A/D/G",       0 },
      { "A/D/G/pi",    "This is the file 'pi'.\n" },
      { "A/D/G/rho",   "This is the file 'rho'.\n" },
      { "A/D/G/tau",   "This is the file 'tau'.\n" },
      { "A/D/H",       0 },
      { "A/D/H/chi",   "This is the file 'chi'.\n" },
      { "A/D/H/psi",   "This is the file 'psi'.\n" },
      { "A/D/H/omega", "This is the file 'omega'.\n" }
    };

    /* Check nodes revision ID is gone.  */
    SVN_ERR(svn_fs_node_id(&iota_id, txn_root, "iota", pool));
    SVN_ERR(svn_fs_node_id(&gamma_id, txn_root, "A/D/gamma", pool));

    SVN_ERR(check_entry_present(txn_root, "", "iota", pool));

    /* Try deleting mutable files. */
    SVN_ERR(svn_fs_delete(txn_root, "iota", pool));
    SVN_ERR(svn_fs_delete(txn_root, "A/D/gamma", pool));
    SVN_ERR(check_entry_absent(txn_root, "", "iota", pool));
    SVN_ERR(check_entry_absent(txn_root, "A/D", "gamma", pool));

    /* Validate the tree.  */
    SVN_ERR(svn_test__validate_tree(txn_root, expected_entries, 18, pool));
  }
  /* Abort transaction.  */
  SVN_ERR(svn_fs_abort_txn(txn, pool));

  /* 2. Delete mutable directory. */

  /* Prepare a txn to receive the greek tree. */
  SVN_ERR(svn_fs_begin_txn(&txn, fs, 0, pool));
  SVN_ERR(svn_fs_txn_root(&txn_root, txn, pool));

  /* Create the greek tree. */
  SVN_ERR(svn_test__create_greek_tree(txn_root, pool));

  {
    const svn_fs_id_t *A_id, *mu_id, *B_id, *lambda_id, *E_id, *alpha_id,
      *beta_id, *F_id, *C_id, *D_id, *gamma_id, *H_id, *chi_id,
      *psi_id, *omega_id, *G_id, *pi_id, *rho_id, *tau_id;

    /* Check nodes revision ID is gone.  */
    SVN_ERR(svn_fs_node_id(&A_id, txn_root, "/A", pool));
    SVN_ERR(check_entry_present(txn_root, "", "A", pool));
    SVN_ERR(svn_fs_node_id(&mu_id, txn_root, "/A/mu", pool));
    SVN_ERR(check_entry_present(txn_root, "A", "mu", pool));
    SVN_ERR(svn_fs_node_id(&B_id, txn_root, "/A/B", pool));
    SVN_ERR(check_entry_present(txn_root, "A", "B", pool));
    SVN_ERR(svn_fs_node_id(&lambda_id, txn_root, "/A/B/lambda", pool));
    SVN_ERR(check_entry_present(txn_root, "A/B", "lambda", pool));
    SVN_ERR(svn_fs_node_id(&E_id, txn_root, "/A/B/E", pool));
    SVN_ERR(check_entry_present(txn_root, "A/B", "E", pool));
    SVN_ERR(svn_fs_node_id(&alpha_id, txn_root, "/A/B/E/alpha", pool));
    SVN_ERR(check_entry_present(txn_root, "A/B/E", "alpha", pool));
    SVN_ERR(svn_fs_node_id(&beta_id, txn_root, "/A/B/E/beta", pool));
    SVN_ERR(check_entry_present(txn_root, "A/B/E", "beta", pool));
    SVN_ERR(svn_fs_node_id(&F_id, txn_root, "/A/B/F", pool));
    SVN_ERR(check_entry_present(txn_root, "A/B", "F", pool));
    SVN_ERR(svn_fs_node_id(&C_id, txn_root, "/A/C", pool));
    SVN_ERR(check_entry_present(txn_root, "A", "C", pool));
    SVN_ERR(svn_fs_node_id(&D_id, txn_root, "/A/D", pool));
    SVN_ERR(check_entry_present(txn_root, "A", "D", pool));
    SVN_ERR(svn_fs_node_id(&gamma_id, txn_root, "/A/D/gamma", pool));
    SVN_ERR(check_entry_present(txn_root, "A/D", "gamma", pool));
    SVN_ERR(svn_fs_node_id(&H_id, txn_root, "/A/D/H", pool));
    SVN_ERR(check_entry_present(txn_root, "A/D", "H", pool));
    SVN_ERR(svn_fs_node_id(&chi_id, txn_root, "/A/D/H/chi", pool));
    SVN_ERR(check_entry_present(txn_root, "A/D/H", "chi", pool));
    SVN_ERR(svn_fs_node_id(&psi_id, txn_root, "/A/D/H/psi", pool));
    SVN_ERR(check_entry_present(txn_root, "A/D/H", "psi", pool));
    SVN_ERR(svn_fs_node_id(&omega_id, txn_root, "/A/D/H/omega", pool));
    SVN_ERR(check_entry_present(txn_root, "A/D/H", "omega", pool));
    SVN_ERR(svn_fs_node_id(&G_id, txn_root, "/A/D/G", pool));
    SVN_ERR(check_entry_present(txn_root, "A/D", "G", pool));
    SVN_ERR(svn_fs_node_id(&pi_id, txn_root, "/A/D/G/pi", pool));
    SVN_ERR(check_entry_present(txn_root, "A/D/G", "pi", pool));
    SVN_ERR(svn_fs_node_id(&rho_id, txn_root, "/A/D/G/rho", pool));
    SVN_ERR(check_entry_present(txn_root, "A/D/G", "rho", pool));
    SVN_ERR(svn_fs_node_id(&tau_id, txn_root, "/A/D/G/tau", pool));
    SVN_ERR(check_entry_present(txn_root, "A/D/G", "tau", pool));

    /* Try deleting a mutable empty dir. */
    SVN_ERR(svn_fs_delete(txn_root, "A/C", pool));
    SVN_ERR(svn_fs_delete(txn_root, "A/B/F", pool));
    SVN_ERR(check_entry_absent(txn_root, "A", "C", pool));
    SVN_ERR(check_entry_absent(txn_root, "A/B", "F", pool));

    /* Now delete a mutable non-empty dir. */
    SVN_ERR(svn_fs_delete(txn_root, "A", pool));
    SVN_ERR(check_entry_absent(txn_root, "", "A", pool));

    /* Validate the tree.  */
    {
      static svn_test__tree_entry_t expected_entries[] = {
        /* path, contents (0 = dir) */
        { "iota",        "This is the file 'iota'.\n" } };
      SVN_ERR(svn_test__validate_tree(txn_root, expected_entries, 1, pool));
    }
  }

  /* Abort transaction.  */
  SVN_ERR(svn_fs_abort_txn(txn, pool));

  /* 3. Delete mutable directory with immutable nodes. */

  /* Prepare a txn to receive the greek tree. */
  SVN_ERR(svn_fs_begin_txn(&txn, fs, 0, pool));
  SVN_ERR(svn_fs_txn_root(&txn_root, txn, pool));

  /* Create the greek tree. */
  SVN_ERR(svn_test__create_greek_tree(txn_root, pool));

  /* Commit the greek tree. */
  SVN_ERR(svn_fs_commit_txn(NULL, &new_rev, txn, pool));
  SVN_TEST_ASSERT(SVN_IS_VALID_REVNUM(new_rev));

  /* Create new transaction. */
  SVN_ERR(svn_fs_begin_txn(&txn, fs, new_rev, pool));
  SVN_ERR(svn_fs_txn_root(&txn_root, txn, pool));

  {
    const svn_fs_id_t *A_id, *mu_id, *B_id, *lambda_id, *E_id, *alpha_id,
      *beta_id, *F_id, *C_id, *D_id, *gamma_id, *H_id, *chi_id,
      *psi_id, *omega_id, *G_id, *pi_id, *rho_id, *tau_id, *sigma_id;

    /* Create A/D/G/sigma.  This makes all components of A/D/G
       mutable.  */
    SVN_ERR(svn_fs_make_file(txn_root, "A/D/G/sigma", pool));
    SVN_ERR(svn_test__set_file_contents(txn_root, "A/D/G/sigma",
                                        "This is another file 'sigma'.\n", pool));

    /* Check that mutable node-revision-IDs are removed and immutable
       ones still exist.  */
    SVN_ERR(svn_fs_node_id(&A_id, txn_root, "/A", pool));
    SVN_ERR(check_entry_present(txn_root, "", "A", pool));
    SVN_ERR(svn_fs_node_id(&mu_id, txn_root, "/A/mu", pool));
    SVN_ERR(check_entry_present(txn_root, "A", "mu", pool));
    SVN_ERR(svn_fs_node_id(&B_id, txn_root, "/A/B", pool));
    SVN_ERR(check_entry_present(txn_root, "A", "B", pool));
    SVN_ERR(svn_fs_node_id(&lambda_id, txn_root, "/A/B/lambda", pool));
    SVN_ERR(check_entry_present(txn_root, "A/B", "lambda", pool));
    SVN_ERR(svn_fs_node_id(&E_id, txn_root, "/A/B/E", pool));
    SVN_ERR(check_entry_present(txn_root, "A/B", "E", pool));
    SVN_ERR(svn_fs_node_id(&alpha_id, txn_root, "/A/B/E/alpha", pool));
    SVN_ERR(check_entry_present(txn_root, "A/B/E", "alpha", pool));
    SVN_ERR(svn_fs_node_id(&beta_id, txn_root, "/A/B/E/beta", pool));
    SVN_ERR(check_entry_present(txn_root, "A/B/E", "beta", pool));
    SVN_ERR(svn_fs_node_id(&F_id, txn_root, "/A/B/F", pool));
    SVN_ERR(check_entry_present(txn_root, "A/B", "F", pool));
    SVN_ERR(svn_fs_node_id(&C_id, txn_root, "/A/C", pool));
    SVN_ERR(check_entry_present(txn_root, "A", "C", pool));
    SVN_ERR(svn_fs_node_id(&D_id, txn_root, "/A/D", pool));
    SVN_ERR(check_entry_present(txn_root, "A", "D", pool));
    SVN_ERR(svn_fs_node_id(&gamma_id, txn_root, "/A/D/gamma", pool));
    SVN_ERR(check_entry_present(txn_root, "A/D", "gamma", pool));
    SVN_ERR(svn_fs_node_id(&H_id, txn_root, "/A/D/H", pool));
    SVN_ERR(check_entry_present(txn_root, "A/D", "H", pool));
    SVN_ERR(svn_fs_node_id(&chi_id, txn_root, "/A/D/H/chi", pool));
    SVN_ERR(check_entry_present(txn_root, "A/D/H", "chi", pool));
    SVN_ERR(svn_fs_node_id(&psi_id, txn_root, "/A/D/H/psi", pool));
    SVN_ERR(check_entry_present(txn_root, "A/D/H", "psi", pool));
    SVN_ERR(svn_fs_node_id(&omega_id, txn_root, "/A/D/H/omega", pool));
    SVN_ERR(check_entry_present(txn_root, "A/D/H", "omega", pool));
    SVN_ERR(svn_fs_node_id(&G_id, txn_root, "/A/D/G", pool));
    SVN_ERR(check_entry_present(txn_root, "A/D", "G", pool));
    SVN_ERR(svn_fs_node_id(&pi_id, txn_root, "/A/D/G/pi", pool));
    SVN_ERR(check_entry_present(txn_root, "A/D/G", "pi", pool));
    SVN_ERR(svn_fs_node_id(&rho_id, txn_root, "/A/D/G/rho", pool));
    SVN_ERR(check_entry_present(txn_root, "A/D/G", "rho", pool));
    SVN_ERR(svn_fs_node_id(&tau_id, txn_root, "/A/D/G/tau", pool));
    SVN_ERR(check_entry_present(txn_root, "A/D/G", "tau", pool));
    SVN_ERR(svn_fs_node_id(&sigma_id, txn_root, "/A/D/G/sigma", pool));
    SVN_ERR(check_entry_present(txn_root, "A/D/G", "sigma", pool));

    /* Delete "A" */
    SVN_ERR(svn_fs_delete(txn_root, "A", pool));
    SVN_ERR(check_entry_absent(txn_root, "", "A", pool));

    /* Validate the tree.  */
    {
      static svn_test__tree_entry_t expected_entries[] = {
        /* path, contents (0 = dir) */
        { "iota",        "This is the file 'iota'.\n" }
      };

      SVN_ERR(svn_test__validate_tree(txn_root, expected_entries, 1, pool));
    }
  }

  /* Abort transaction.  */
  SVN_ERR(svn_fs_abort_txn(txn, pool));

  /* 4. Delete immutable file. */

  /* Create new transaction. */
  SVN_ERR(svn_fs_begin_txn(&txn, fs, new_rev, pool));
  SVN_ERR(svn_fs_txn_root(&txn_root, txn, pool));

  {
    const svn_fs_id_t *iota_id, *gamma_id;

    /* Check nodes revision ID is present.  */
    SVN_ERR(svn_fs_node_id(&iota_id, txn_root, "iota", pool));
    SVN_ERR(svn_fs_node_id(&gamma_id, txn_root, "A/D/gamma", pool));
    SVN_ERR(check_entry_present(txn_root, "", "iota", pool));
    SVN_ERR(check_entry_present(txn_root, "A/D", "gamma", pool));

    /* Delete some files. */
    SVN_ERR(svn_fs_delete(txn_root, "iota", pool));
    SVN_ERR(svn_fs_delete(txn_root, "A/D/gamma", pool));
    SVN_ERR(check_entry_absent(txn_root, "", "iota", pool));
    SVN_ERR(check_entry_absent(txn_root, "A/D", "iota", pool));

    /* Validate the tree.  */
    {
      static svn_test__tree_entry_t expected_entries[] = {
        /* path, contents (0 = dir) */
        { "A",           0 },
        { "A/mu",        "This is the file 'mu'.\n" },
        { "A/B",         0 },
        { "A/B/lambda",  "This is the file 'lambda'.\n" },
        { "A/B/E",       0 },
        { "A/B/E/alpha", "This is the file 'alpha'.\n" },
        { "A/B/E/beta",  "This is the file 'beta'.\n" },
        { "A/B/F",       0 },
        { "A/C",         0 },
        { "A/D",         0 },
        { "A/D/G",       0 },
        { "A/D/G/pi",    "This is the file 'pi'.\n" },
        { "A/D/G/rho",   "This is the file 'rho'.\n" },
        { "A/D/G/tau",   "This is the file 'tau'.\n" },
        { "A/D/H",       0 },
        { "A/D/H/chi",   "This is the file 'chi'.\n" },
        { "A/D/H/psi",   "This is the file 'psi'.\n" },
        { "A/D/H/omega", "This is the file 'omega'.\n" }
      };
      SVN_ERR(svn_test__validate_tree(txn_root, expected_entries, 18, pool));
    }
  }

  /* Abort transaction.  */
  SVN_ERR(svn_fs_abort_txn(txn, pool));

  /* 5. Delete immutable directory. */

  /* Create new transaction. */
  SVN_ERR(svn_fs_begin_txn(&txn, fs, new_rev, pool));
  SVN_ERR(svn_fs_txn_root(&txn_root, txn, pool));

  {
    const svn_fs_id_t *A_id, *mu_id, *B_id, *lambda_id, *E_id, *alpha_id,
      *beta_id, *F_id, *C_id, *D_id, *gamma_id, *H_id, *chi_id,
      *psi_id, *omega_id, *G_id, *pi_id, *rho_id, *tau_id;

    /* Check nodes revision ID is present.  */
    SVN_ERR(svn_fs_node_id(&A_id, txn_root, "/A", pool));
    SVN_ERR(check_entry_present(txn_root, "", "A", pool));
    SVN_ERR(svn_fs_node_id(&mu_id, txn_root, "/A/mu", pool));
    SVN_ERR(check_entry_present(txn_root, "A", "mu", pool));
    SVN_ERR(svn_fs_node_id(&B_id, txn_root, "/A/B", pool));
    SVN_ERR(check_entry_present(txn_root, "A", "B", pool));
    SVN_ERR(svn_fs_node_id(&lambda_id, txn_root, "/A/B/lambda", pool));
    SVN_ERR(check_entry_present(txn_root, "A/B", "lambda", pool));
    SVN_ERR(svn_fs_node_id(&E_id, txn_root, "/A/B/E", pool));
    SVN_ERR(check_entry_present(txn_root, "A/B", "E", pool));
    SVN_ERR(svn_fs_node_id(&alpha_id, txn_root, "/A/B/E/alpha", pool));
    SVN_ERR(check_entry_present(txn_root, "A/B/E", "alpha", pool));
    SVN_ERR(svn_fs_node_id(&beta_id, txn_root, "/A/B/E/beta", pool));
    SVN_ERR(check_entry_present(txn_root, "A/B/E", "beta", pool));
    SVN_ERR(svn_fs_node_id(&F_id, txn_root, "/A/B/F", pool));
    SVN_ERR(check_entry_present(txn_root, "A/B", "F", pool));
    SVN_ERR(svn_fs_node_id(&C_id, txn_root, "/A/C", pool));
    SVN_ERR(check_entry_present(txn_root, "A", "C", pool));
    SVN_ERR(svn_fs_node_id(&D_id, txn_root, "/A/D", pool));
    SVN_ERR(check_entry_present(txn_root, "A", "D", pool));
    SVN_ERR(svn_fs_node_id(&gamma_id, txn_root, "/A/D/gamma", pool));
    SVN_ERR(check_entry_present(txn_root, "A/D", "gamma", pool));
    SVN_ERR(svn_fs_node_id(&H_id, txn_root, "/A/D/H", pool));
    SVN_ERR(check_entry_present(txn_root, "A/D", "H", pool));
    SVN_ERR(svn_fs_node_id(&chi_id, txn_root, "/A/D/H/chi", pool));
    SVN_ERR(check_entry_present(txn_root, "A/D/H", "chi", pool));
    SVN_ERR(svn_fs_node_id(&psi_id, txn_root, "/A/D/H/psi", pool));
    SVN_ERR(check_entry_present(txn_root, "A/D/H", "psi", pool));
    SVN_ERR(svn_fs_node_id(&omega_id, txn_root, "/A/D/H/omega", pool));
    SVN_ERR(check_entry_present(txn_root, "A/D/H", "omega", pool));
    SVN_ERR(svn_fs_node_id(&G_id, txn_root, "/A/D/G", pool));
    SVN_ERR(check_entry_present(txn_root, "A/D", "G", pool));
    SVN_ERR(svn_fs_node_id(&pi_id, txn_root, "/A/D/G/pi", pool));
    SVN_ERR(check_entry_present(txn_root, "A/D/G", "pi", pool));
    SVN_ERR(svn_fs_node_id(&rho_id, txn_root, "/A/D/G/rho", pool));
    SVN_ERR(check_entry_present(txn_root, "A/D/G", "rho", pool));
    SVN_ERR(svn_fs_node_id(&tau_id, txn_root, "/A/D/G/tau", pool));
    SVN_ERR(check_entry_present(txn_root, "A/D/G", "tau", pool));

    /* Delete "A" */
    SVN_ERR(svn_fs_delete(txn_root, "A", pool));
    SVN_ERR(check_entry_absent(txn_root, "", "A", pool));

    /* Validate the tree.  */
    {
      static svn_test__tree_entry_t expected_entries[] = {
        /* path, contents (0 = dir) */
        { "iota",        "This is the file 'iota'.\n" }
      };
      SVN_ERR(svn_test__validate_tree(txn_root, expected_entries, 1, pool));
    }
  }

  return SVN_NO_ERROR;
}



/* Test the datestamps on commits. */
static svn_error_t *
commit_date(const svn_test_opts_t *opts,
            apr_pool_t *pool)
{
  svn_fs_t *fs;
  svn_fs_txn_t *txn;
  svn_fs_root_t *txn_root;
  svn_revnum_t rev;
  svn_string_t *datestamp;
  apr_time_t before_commit, at_commit, after_commit;

  /* Prepare a filesystem. */
  SVN_ERR(svn_test__create_fs(&fs, "test-repo-commit-date",
                              opts, pool));

  before_commit = apr_time_now();

  /* Commit a greek tree. */
  SVN_ERR(svn_fs_begin_txn(&txn, fs, 0, pool));
  SVN_ERR(svn_fs_txn_root(&txn_root, txn, pool));
  SVN_ERR(svn_test__create_greek_tree(txn_root, pool));
  SVN_ERR(svn_fs_commit_txn(NULL, &rev, txn, pool));
  SVN_TEST_ASSERT(SVN_IS_VALID_REVNUM(rev));

  after_commit = apr_time_now();

  /* Get the datestamp of the commit. */
  SVN_ERR(svn_fs_revision_prop(&datestamp, fs, rev, SVN_PROP_REVISION_DATE,
                               pool));

  if (datestamp == NULL)
    return svn_error_create
      (SVN_ERR_FS_GENERAL, NULL,
       "failed to get datestamp of committed revision");

  SVN_ERR(svn_time_from_cstring(&at_commit, datestamp->data, pool));

  if (at_commit < before_commit)
    return svn_error_create
      (SVN_ERR_FS_GENERAL, NULL,
       "datestamp too early");

  if (at_commit > after_commit)
    return svn_error_create
      (SVN_ERR_FS_GENERAL, NULL,
       "datestamp too late");

  return SVN_NO_ERROR;
}


static svn_error_t *
check_old_revisions(const svn_test_opts_t *opts,
                    apr_pool_t *pool)
{
  svn_fs_t *fs;
  svn_fs_txn_t *txn;
  svn_fs_root_t *txn_root;
  svn_revnum_t rev;
  apr_pool_t *subpool = svn_pool_create(pool);

  /* Prepare a filesystem. */
  SVN_ERR(svn_test__create_fs(&fs, "test-repo-check-old-revisions",
                              opts, pool));

  /* Commit a greek tree. */
  SVN_ERR(svn_fs_begin_txn(&txn, fs, 0, subpool));
  SVN_ERR(svn_fs_txn_root(&txn_root, txn, subpool));
  SVN_ERR(svn_test__create_greek_tree(txn_root, subpool));
  SVN_ERR(svn_fs_commit_txn(NULL, &rev, txn, subpool));
  SVN_TEST_ASSERT(SVN_IS_VALID_REVNUM(rev));
  svn_pool_clear(subpool);

  /* Modify and commit iota a few times, then test to see if we can
     retrieve all the committed revisions. */
  {
    /* right-side numbers match revision numbers */
#define iota_contents_1 "This is the file 'iota'.\n"

    /* Add a char to the front. */
#define iota_contents_2 "XThis is the file 'iota'.\n"

    /* Add a char to the end. */
#define iota_contents_3 "XThis is the file 'iota'.\nX"

    /* Add a couple of chars in the middle. */
#define iota_contents_4 "XThis is the X file 'iota'.\nX"

    /* Randomly add and delete chars all over. */
#define iota_contents_5 \
    "XTYhQis is ACK, PHHHT! no longer 'ioZZZZZta'.blarf\nbye"

    /* Reassure iota that it will live for quite some time. */
#define iota_contents_6 "Matthew 5:18 (Revised Standard Version) --\n\
For truly, I say to you, till heaven and earth pass away, not an iota,\n\
not a dot, will pass from the law until all is accomplished."

    /* Revert to the original contents. */
#define iota_contents_7 "This is the file 'iota'.\n"

    /* Revision 2. */
    SVN_ERR(svn_fs_begin_txn(&txn, fs, rev, subpool));
    SVN_ERR(svn_fs_txn_root(&txn_root, txn, subpool));
    SVN_ERR(svn_test__set_file_contents
            (txn_root, "iota", iota_contents_2, subpool));
    SVN_ERR(svn_fs_commit_txn(NULL, &rev, txn, subpool));
    SVN_TEST_ASSERT(SVN_IS_VALID_REVNUM(rev));
    svn_pool_clear(subpool);

    /* Revision 3. */
    SVN_ERR(svn_fs_begin_txn(&txn, fs, rev, subpool));
    SVN_ERR(svn_fs_txn_root(&txn_root, txn, subpool));
    SVN_ERR(svn_test__set_file_contents
            (txn_root, "iota", iota_contents_3, subpool));
    SVN_ERR(svn_fs_commit_txn(NULL, &rev, txn, subpool));
    SVN_TEST_ASSERT(SVN_IS_VALID_REVNUM(rev));
    svn_pool_clear(subpool);

    /* Revision 4. */
    SVN_ERR(svn_fs_begin_txn(&txn, fs, rev, subpool));
    SVN_ERR(svn_fs_txn_root(&txn_root, txn, subpool));
    SVN_ERR(svn_test__set_file_contents
            (txn_root, "iota", iota_contents_4, subpool));
    SVN_ERR(svn_fs_commit_txn(NULL, &rev, txn, subpool));
    SVN_TEST_ASSERT(SVN_IS_VALID_REVNUM(rev));
    svn_pool_clear(subpool);

    /* Revision 5. */
    SVN_ERR(svn_fs_begin_txn(&txn, fs, rev, subpool));
    SVN_ERR(svn_fs_txn_root(&txn_root, txn, subpool));
    SVN_ERR(svn_test__set_file_contents
            (txn_root, "iota", iota_contents_5, subpool));
    SVN_ERR(svn_fs_commit_txn(NULL, &rev, txn, subpool));
    SVN_TEST_ASSERT(SVN_IS_VALID_REVNUM(rev));
    svn_pool_clear(subpool);

    /* Revision 6. */
    SVN_ERR(svn_fs_begin_txn(&txn, fs, rev, subpool));
    SVN_ERR(svn_fs_txn_root(&txn_root, txn, subpool));
    SVN_ERR(svn_test__set_file_contents
            (txn_root, "iota", iota_contents_6, subpool));
    SVN_ERR(svn_fs_commit_txn(NULL, &rev, txn, subpool));
    SVN_TEST_ASSERT(SVN_IS_VALID_REVNUM(rev));
    svn_pool_clear(subpool);

    /* Revision 7. */
    SVN_ERR(svn_fs_begin_txn(&txn, fs, rev, subpool));
    SVN_ERR(svn_fs_txn_root(&txn_root, txn, subpool));
    SVN_ERR(svn_test__set_file_contents
            (txn_root, "iota", iota_contents_7, subpool));
    SVN_ERR(svn_fs_commit_txn(NULL, &rev, txn, subpool));
    SVN_TEST_ASSERT(SVN_IS_VALID_REVNUM(rev));
    svn_pool_clear(subpool);

    /** Now check the full Greek Tree in all of those revisions,
        adjusting `iota' for each one. ***/

    /* Validate revision 1.  */
    {
      svn_fs_root_t *root;
      static svn_test__tree_entry_t expected_entries[] = {
        /* path, contents (0 = dir) */
        { "iota",        iota_contents_1 },
        { "A",           0 },
        { "A/mu",        "This is the file 'mu'.\n" },
        { "A/B",         0 },
        { "A/B/lambda",  "This is the file 'lambda'.\n" },
        { "A/B/E",       0 },
        { "A/B/E/alpha", "This is the file 'alpha'.\n" },
        { "A/B/E/beta",  "This is the file 'beta'.\n" },
        { "A/B/F",       0 },
        { "A/C",         0 },
        { "A/D",         0 },
        { "A/D/gamma",   "This is the file 'gamma'.\n" },
        { "A/D/G",       0 },
        { "A/D/G/pi",    "This is the file 'pi'.\n" },
        { "A/D/G/rho",   "This is the file 'rho'.\n" },
        { "A/D/G/tau",   "This is the file 'tau'.\n" },
        { "A/D/H",       0 },
        { "A/D/H/chi",   "This is the file 'chi'.\n" },
        { "A/D/H/psi",   "This is the file 'psi'.\n" },
        { "A/D/H/omega", "This is the file 'omega'.\n" }
      };

      SVN_ERR(svn_fs_revision_root(&root, fs, 1, pool));
      SVN_ERR(svn_test__validate_tree(root, expected_entries, 20, pool));
    }

    /* Validate revision 2.  */
    {
      svn_fs_root_t *root;
      static svn_test__tree_entry_t expected_entries[] = {
        /* path, contents (0 = dir) */
        { "iota",        iota_contents_2 },
        { "A",           0 },
        { "A/mu",        "This is the file 'mu'.\n" },
        { "A/B",         0 },
        { "A/B/lambda",  "This is the file 'lambda'.\n" },
        { "A/B/E",       0 },
        { "A/B/E/alpha", "This is the file 'alpha'.\n" },
        { "A/B/E/beta",  "This is the file 'beta'.\n" },
        { "A/B/F",       0 },
        { "A/C",         0 },
        { "A/D",         0 },
        { "A/D/gamma",   "This is the file 'gamma'.\n" },
        { "A/D/G",       0 },
        { "A/D/G/pi",    "This is the file 'pi'.\n" },
        { "A/D/G/rho",   "This is the file 'rho'.\n" },
        { "A/D/G/tau",   "This is the file 'tau'.\n" },
        { "A/D/H",       0 },
        { "A/D/H/chi",   "This is the file 'chi'.\n" },
        { "A/D/H/psi",   "This is the file 'psi'.\n" },
        { "A/D/H/omega", "This is the file 'omega'.\n" }
      };

      SVN_ERR(svn_fs_revision_root(&root, fs, 2, pool));
      SVN_ERR(svn_test__validate_tree(root, expected_entries, 20, pool));
    }

    /* Validate revision 3.  */
    {
      svn_fs_root_t *root;
      static svn_test__tree_entry_t expected_entries[] = {
        /* path, contents (0 = dir) */
        { "iota",        iota_contents_3 },
        { "A",           0 },
        { "A/mu",        "This is the file 'mu'.\n" },
        { "A/B",         0 },
        { "A/B/lambda",  "This is the file 'lambda'.\n" },
        { "A/B/E",       0 },
        { "A/B/E/alpha", "This is the file 'alpha'.\n" },
        { "A/B/E/beta",  "This is the file 'beta'.\n" },
        { "A/B/F",       0 },
        { "A/C",         0 },
        { "A/D",         0 },
        { "A/D/gamma",   "This is the file 'gamma'.\n" },
        { "A/D/G",       0 },
        { "A/D/G/pi",    "This is the file 'pi'.\n" },
        { "A/D/G/rho",   "This is the file 'rho'.\n" },
        { "A/D/G/tau",   "This is the file 'tau'.\n" },
        { "A/D/H",       0 },
        { "A/D/H/chi",   "This is the file 'chi'.\n" },
        { "A/D/H/psi",   "This is the file 'psi'.\n" },
        { "A/D/H/omega", "This is the file 'omega'.\n" }
      };

      SVN_ERR(svn_fs_revision_root(&root, fs, 3, pool));
      SVN_ERR(svn_test__validate_tree(root, expected_entries, 20, pool));
    }

    /* Validate revision 4.  */
    {
      svn_fs_root_t *root;
      static svn_test__tree_entry_t expected_entries[] = {
        /* path, contents (0 = dir) */
        { "iota",        iota_contents_4 },
        { "A",           0 },
        { "A/mu",        "This is the file 'mu'.\n" },
        { "A/B",         0 },
        { "A/B/lambda",  "This is the file 'lambda'.\n" },
        { "A/B/E",       0 },
        { "A/B/E/alpha", "This is the file 'alpha'.\n" },
        { "A/B/E/beta",  "This is the file 'beta'.\n" },
        { "A/B/F",       0 },
        { "A/C",         0 },
        { "A/D",         0 },
        { "A/D/gamma",   "This is the file 'gamma'.\n" },
        { "A/D/G",       0 },
        { "A/D/G/pi",    "This is the file 'pi'.\n" },
        { "A/D/G/rho",   "This is the file 'rho'.\n" },
        { "A/D/G/tau",   "This is the file 'tau'.\n" },
        { "A/D/H",       0 },
        { "A/D/H/chi",   "This is the file 'chi'.\n" },
        { "A/D/H/psi",   "This is the file 'psi'.\n" },
        { "A/D/H/omega", "This is the file 'omega'.\n" }
      };

      SVN_ERR(svn_fs_revision_root(&root, fs, 4, pool));
      SVN_ERR(svn_test__validate_tree(root, expected_entries, 20, pool));
    }

    /* Validate revision 5.  */
    {
      svn_fs_root_t *root;
      static svn_test__tree_entry_t expected_entries[] = {
        /* path, contents (0 = dir) */
        { "iota",        iota_contents_5 },
        { "A",           0 },
        { "A/mu",        "This is the file 'mu'.\n" },
        { "A/B",         0 },
        { "A/B/lambda",  "This is the file 'lambda'.\n" },
        { "A/B/E",       0 },
        { "A/B/E/alpha", "This is the file 'alpha'.\n" },
        { "A/B/E/beta",  "This is the file 'beta'.\n" },
        { "A/B/F",       0 },
        { "A/C",         0 },
        { "A/D",         0 },
        { "A/D/G",       0 },
        { "A/D/gamma",   "This is the file 'gamma'.\n" },
        { "A/D/G/pi",    "This is the file 'pi'.\n" },
        { "A/D/G/rho",   "This is the file 'rho'.\n" },
        { "A/D/G/tau",   "This is the file 'tau'.\n" },
        { "A/D/H",       0 },
        { "A/D/H/chi",   "This is the file 'chi'.\n" },
        { "A/D/H/psi",   "This is the file 'psi'.\n" },
        { "A/D/H/omega", "This is the file 'omega'.\n" }
      };

      SVN_ERR(svn_fs_revision_root(&root, fs, 5, pool));
      SVN_ERR(svn_test__validate_tree(root, expected_entries, 20, pool));
    }

    /* Validate revision 6.  */
    {
      svn_fs_root_t *root;
      static svn_test__tree_entry_t expected_entries[] = {
        /* path, contents (0 = dir) */
        { "iota",        iota_contents_6 },
        { "A",           0 },
        { "A/mu",        "This is the file 'mu'.\n" },
        { "A/B",         0 },
        { "A/B/lambda",  "This is the file 'lambda'.\n" },
        { "A/B/E",       0 },
        { "A/B/E/alpha", "This is the file 'alpha'.\n" },
        { "A/B/E/beta",  "This is the file 'beta'.\n" },
        { "A/B/F",       0 },
        { "A/C",         0 },
        { "A/D",         0 },
        { "A/D/gamma",   "This is the file 'gamma'.\n" },
        { "A/D/G",       0 },
        { "A/D/G/pi",    "This is the file 'pi'.\n" },
        { "A/D/G/rho",   "This is the file 'rho'.\n" },
        { "A/D/G/tau",   "This is the file 'tau'.\n" },
        { "A/D/H",       0 },
        { "A/D/H/chi",   "This is the file 'chi'.\n" },
        { "A/D/H/psi",   "This is the file 'psi'.\n" },
        { "A/D/H/omega", "This is the file 'omega'.\n" }
      };

      SVN_ERR(svn_fs_revision_root(&root, fs, 6, pool));
      SVN_ERR(svn_test__validate_tree(root, expected_entries, 20, pool));
    }

    /* Validate revision 7.  */
    {
      svn_fs_root_t *root;
      static svn_test__tree_entry_t expected_entries[] = {
        /* path, contents (0 = dir) */
        { "iota",        iota_contents_7 },
        { "A",           0 },
        { "A/mu",        "This is the file 'mu'.\n" },
        { "A/B",         0 },
        { "A/B/lambda",  "This is the file 'lambda'.\n" },
        { "A/B/E",       0 },
        { "A/B/E/alpha", "This is the file 'alpha'.\n" },
        { "A/B/E/beta",  "This is the file 'beta'.\n" },
        { "A/B/F",       0 },
        { "A/C",         0 },
        { "A/D",         0 },
        { "A/D/gamma",   "This is the file 'gamma'.\n" },
        { "A/D/G",       0 },
        { "A/D/G/pi",    "This is the file 'pi'.\n" },
        { "A/D/G/rho",   "This is the file 'rho'.\n" },
        { "A/D/G/tau",   "This is the file 'tau'.\n" },
        { "A/D/H",       0 },
        { "A/D/H/chi",   "This is the file 'chi'.\n" },
        { "A/D/H/psi",   "This is the file 'psi'.\n" },
        { "A/D/H/omega", "This is the file 'omega'.\n" }
      };

      SVN_ERR(svn_fs_revision_root(&root, fs, 7, pool));
      SVN_ERR(svn_test__validate_tree(root, expected_entries, 20, pool));
    }
  }

  svn_pool_destroy(subpool);
  return SVN_NO_ERROR;
}


/* For each revision R in FS, from 0 to MAX_REV, check that it
   matches the tree in EXPECTED_TREES[R].  Use POOL for any
   allocations.  This is a helper function for check_all_revisions. */
static svn_error_t *
validate_revisions(svn_fs_t *fs,
                   svn_test__tree_t *expected_trees,
                   svn_revnum_t max_rev,
                   apr_pool_t *pool)
{
  svn_fs_root_t *revision_root;
  svn_revnum_t i;
  svn_error_t *err;
  apr_pool_t *subpool = svn_pool_create(pool);

  /* Validate all revisions up to the current one. */
  for (i = 0; i <= max_rev; i++)
    {
      SVN_ERR(svn_fs_revision_root(&revision_root, fs,
                                   (svn_revnum_t)i, subpool));
      err = svn_test__validate_tree(revision_root,
                                    expected_trees[i].entries,
                                    expected_trees[i].num_entries,
                                    subpool);
      if (err)
        return svn_error_createf
          (SVN_ERR_FS_GENERAL, err,
           "Error validating revision %ld (youngest is %ld)", i, max_rev);
      svn_pool_clear(subpool);
    }

  svn_pool_destroy(subpool);
  return SVN_NO_ERROR;
}


static svn_error_t *
check_all_revisions(const svn_test_opts_t *opts,
                    apr_pool_t *pool)
{
  svn_fs_t *fs;
  svn_fs_txn_t *txn;
  svn_fs_root_t *txn_root;
  svn_revnum_t youngest_rev;
  svn_test__tree_t expected_trees[5]; /* one tree per commit, please */
  svn_revnum_t revision_count = 0;
  apr_pool_t *subpool = svn_pool_create(pool);

  /* Create a filesystem and repository. */
  SVN_ERR(svn_test__create_fs(&fs, "test-repo-check-all-revisions",
                              opts, pool));

  /***********************************************************************/
  /* REVISION 0 */
  /***********************************************************************/
  {
    expected_trees[revision_count].num_entries = 0;
    expected_trees[revision_count].entries = 0;
    SVN_ERR(validate_revisions(fs, expected_trees, revision_count, subpool));
    revision_count++;
  }
  svn_pool_clear(subpool);

  /* Create and commit the greek tree. */
  SVN_ERR(svn_fs_begin_txn(&txn, fs, 0, subpool));
  SVN_ERR(svn_fs_txn_root(&txn_root, txn, subpool));
  SVN_ERR(svn_test__create_greek_tree(txn_root, subpool));
  SVN_ERR(svn_fs_commit_txn(NULL, &youngest_rev, txn, subpool));
  SVN_TEST_ASSERT(SVN_IS_VALID_REVNUM(youngest_rev));

  /***********************************************************************/
  /* REVISION 1 */
  /***********************************************************************/
  {
    static svn_test__tree_entry_t expected_entries[] = {
      /* path, contents (0 = dir) */
      { "iota",        "This is the file 'iota'.\n" },
      { "A",           0 },
      { "A/mu",        "This is the file 'mu'.\n" },
      { "A/B",         0 },
      { "A/B/lambda",  "This is the file 'lambda'.\n" },
      { "A/B/E",       0 },
      { "A/B/E/alpha", "This is the file 'alpha'.\n" },
      { "A/B/E/beta",  "This is the file 'beta'.\n" },
      { "A/B/F",       0 },
      { "A/C",         0 },
      { "A/D",         0 },
      { "A/D/gamma",   "This is the file 'gamma'.\n" },
      { "A/D/G",       0 },
      { "A/D/G/pi",    "This is the file 'pi'.\n" },
      { "A/D/G/rho",   "This is the file 'rho'.\n" },
      { "A/D/G/tau",   "This is the file 'tau'.\n" },
      { "A/D/H",       0 },
      { "A/D/H/chi",   "This is the file 'chi'.\n" },
      { "A/D/H/psi",   "This is the file 'psi'.\n" },
      { "A/D/H/omega", "This is the file 'omega'.\n" }
    };
    expected_trees[revision_count].entries = expected_entries;
    expected_trees[revision_count].num_entries = 20;
    SVN_ERR(validate_revisions(fs, expected_trees, revision_count, subpool));
    revision_count++;
  }
  svn_pool_clear(subpool);

  /* Make a new txn based on the youngest revision, make some changes,
     and commit those changes (which makes a new youngest
     revision). */
  SVN_ERR(svn_fs_begin_txn(&txn, fs, youngest_rev, subpool));
  SVN_ERR(svn_fs_txn_root(&txn_root, txn, subpool));
  {
    static svn_test__txn_script_command_t script_entries[] = {
      { 'a', "A/delta",     "This is the file 'delta'.\n" },
      { 'a', "A/epsilon",   "This is the file 'epsilon'.\n" },
      { 'a', "A/B/Z",       0 },
      { 'a', "A/B/Z/zeta",  "This is the file 'zeta'.\n" },
      { 'd', "A/C",         0 },
      { 'd', "A/mu",        "" },
      { 'd', "A/D/G/tau",   "" },
      { 'd', "A/D/H/omega", "" },
      { 'e', "iota",        "Changed file 'iota'.\n" },
      { 'e', "A/D/G/rho",   "Changed file 'rho'.\n" }
    };
    SVN_ERR(svn_test__txn_script_exec(txn_root, script_entries, 10,
                                      subpool));
  }
  SVN_ERR(svn_fs_commit_txn(NULL, &youngest_rev, txn, subpool));
  SVN_TEST_ASSERT(SVN_IS_VALID_REVNUM(youngest_rev));

  /***********************************************************************/
  /* REVISION 2 */
  /***********************************************************************/
  {
    static svn_test__tree_entry_t expected_entries[] = {
      /* path, contents (0 = dir) */
      { "iota",        "Changed file 'iota'.\n" },
      { "A",           0 },
      { "A/delta",     "This is the file 'delta'.\n" },
      { "A/epsilon",   "This is the file 'epsilon'.\n" },
      { "A/B",         0 },
      { "A/B/lambda",  "This is the file 'lambda'.\n" },
      { "A/B/E",       0 },
      { "A/B/E/alpha", "This is the file 'alpha'.\n" },
      { "A/B/E/beta",  "This is the file 'beta'.\n" },
      { "A/B/F",       0 },
      { "A/B/Z",       0 },
      { "A/B/Z/zeta",  "This is the file 'zeta'.\n" },
      { "A/D",         0 },
      { "A/D/gamma",   "This is the file 'gamma'.\n" },
      { "A/D/G",       0 },
      { "A/D/G/pi",    "This is the file 'pi'.\n" },
      { "A/D/G/rho",   "Changed file 'rho'.\n" },
      { "A/D/H",       0 },
      { "A/D/H/chi",   "This is the file 'chi'.\n" },
      { "A/D/H/psi",   "This is the file 'psi'.\n" }
    };
    expected_trees[revision_count].entries = expected_entries;
    expected_trees[revision_count].num_entries = 20;
    SVN_ERR(validate_revisions(fs, expected_trees, revision_count, subpool));
    revision_count++;
  }
  svn_pool_clear(subpool);

  /* Make a new txn based on the youngest revision, make some changes,
     and commit those changes (which makes a new youngest
     revision). */
  SVN_ERR(svn_fs_begin_txn(&txn, fs, youngest_rev, subpool));
  SVN_ERR(svn_fs_txn_root(&txn_root, txn, subpool));
  {
    static svn_test__txn_script_command_t script_entries[] = {
      { 'a', "A/mu",        "Re-added file 'mu'.\n" },
      { 'a', "A/D/H/omega", 0 }, /* re-add omega as directory! */
      { 'd', "iota",        "" },
      { 'e', "A/delta",     "This is the file 'delta'.\nLine 2.\n" }
    };
    SVN_ERR(svn_test__txn_script_exec(txn_root, script_entries, 4,
                                      subpool));
  }
  SVN_ERR(svn_fs_commit_txn(NULL, &youngest_rev, txn, subpool));
  SVN_TEST_ASSERT(SVN_IS_VALID_REVNUM(youngest_rev));

  /***********************************************************************/
  /* REVISION 3 */
  /***********************************************************************/
  {
    static svn_test__tree_entry_t expected_entries[] = {
      /* path, contents (0 = dir) */
      { "A",           0 },
      { "A/delta",     "This is the file 'delta'.\nLine 2.\n" },
      { "A/epsilon",   "This is the file 'epsilon'.\n" },
      { "A/mu",        "Re-added file 'mu'.\n" },
      { "A/B",         0 },
      { "A/B/lambda",  "This is the file 'lambda'.\n" },
      { "A/B/E",       0 },
      { "A/B/E/alpha", "This is the file 'alpha'.\n" },
      { "A/B/E/beta",  "This is the file 'beta'.\n" },
      { "A/B/F",       0 },
      { "A/B/Z",       0 },
      { "A/B/Z/zeta",  "This is the file 'zeta'.\n" },
      { "A/D",         0 },
      { "A/D/gamma",   "This is the file 'gamma'.\n" },
      { "A/D/G",       0 },
      { "A/D/G/pi",    "This is the file 'pi'.\n" },
      { "A/D/G/rho",   "Changed file 'rho'.\n" },
      { "A/D/H",       0 },
      { "A/D/H/chi",   "This is the file 'chi'.\n" },
      { "A/D/H/psi",   "This is the file 'psi'.\n" },
      { "A/D/H/omega", 0 }
    };
    expected_trees[revision_count].entries = expected_entries;
    expected_trees[revision_count].num_entries = 21;
    SVN_ERR(validate_revisions(fs, expected_trees, revision_count, subpool));
    revision_count++;
  }
  svn_pool_clear(subpool);

  /* Make a new txn based on the youngest revision, make some changes,
     and commit those changes (which makes a new youngest
     revision). */
  SVN_ERR(svn_fs_begin_txn(&txn, fs, youngest_rev, subpool));
  SVN_ERR(svn_fs_txn_root(&txn_root, txn, subpool));
  {
    static svn_test__txn_script_command_t script_entries[] = {
      { 'c', "A/D/G",        "A/D/G2" },
      { 'c', "A/epsilon",    "A/B/epsilon" },
    };
    SVN_ERR(svn_test__txn_script_exec(txn_root, script_entries, 2, subpool));
  }
  SVN_ERR(svn_fs_commit_txn(NULL, &youngest_rev, txn, subpool));
  SVN_TEST_ASSERT(SVN_IS_VALID_REVNUM(youngest_rev));

  /***********************************************************************/
  /* REVISION 4 */
  /***********************************************************************/
  {
    static svn_test__tree_entry_t expected_entries[] = {
      /* path, contents (0 = dir) */
      { "A",           0 },
      { "A/delta",     "This is the file 'delta'.\nLine 2.\n" },
      { "A/epsilon",   "This is the file 'epsilon'.\n" },
      { "A/mu",        "Re-added file 'mu'.\n" },
      { "A/B",         0 },
      { "A/B/epsilon", "This is the file 'epsilon'.\n" },
      { "A/B/lambda",  "This is the file 'lambda'.\n" },
      { "A/B/E",       0 },
      { "A/B/E/alpha", "This is the file 'alpha'.\n" },
      { "A/B/E/beta",  "This is the file 'beta'.\n" },
      { "A/B/F",       0 },
      { "A/B/Z",       0 },
      { "A/B/Z/zeta",  "This is the file 'zeta'.\n" },
      { "A/D",         0 },
      { "A/D/gamma",   "This is the file 'gamma'.\n" },
      { "A/D/G",       0 },
      { "A/D/G/pi",    "This is the file 'pi'.\n" },
      { "A/D/G/rho",   "Changed file 'rho'.\n" },
      { "A/D/G2",      0 },
      { "A/D/G2/pi",   "This is the file 'pi'.\n" },
      { "A/D/G2/rho",  "Changed file 'rho'.\n" },
      { "A/D/H",       0 },
      { "A/D/H/chi",   "This is the file 'chi'.\n" },
      { "A/D/H/psi",   "This is the file 'psi'.\n" },
      { "A/D/H/omega", 0 }
    };
    expected_trees[revision_count].entries = expected_entries;
    expected_trees[revision_count].num_entries = 25;
    SVN_ERR(validate_revisions(fs, expected_trees, revision_count, subpool));
    revision_count++;
  }
  svn_pool_destroy(subpool);

  return SVN_NO_ERROR;
}


/* Helper function for large_file_integrity().  Given a ROOT and PATH
   to a file, set *CHECKSUM to the checksum of kind CHECKSUM_KIND for the
   contents of the file. */
static svn_error_t *
get_file_checksum(svn_checksum_t **checksum,
                  svn_checksum_kind_t checksum_kind,
                  svn_fs_root_t *root,
                  const char *path,
                  apr_pool_t *pool)
{
  svn_stream_t *stream;
  svn_stream_t *checksum_stream;

  /* Get a stream for the file contents. */
  SVN_ERR(svn_fs_file_contents(&stream, root, path, pool));

  /* Get a checksummed stream for the contents. */
  checksum_stream = svn_stream_checksummed2(stream, checksum, NULL,
                                            checksum_kind, TRUE, pool);

  /* Close the stream, forcing a complete read and copy the digest. */
  SVN_ERR(svn_stream_close(checksum_stream));

  return SVN_NO_ERROR;
}


/* Return a pseudo-random number in the range [0,SCALAR) i.e. return
   a number N such that 0 <= N < SCALAR */
static int my_rand(apr_uint64_t scalar, apr_uint32_t *seed)
{
  static const apr_uint32_t TEST_RAND_MAX = 0xffffffffUL;
  /* Assumes TEST_RAND_MAX+1 can be exactly represented in a double */
  apr_uint32_t r = svn_test_rand(seed);
  return (int)(((double)r
                / ((double)TEST_RAND_MAX+1.0))
               * (double)scalar);
}


/* Put pseudo-random bytes in buffer BUF (which is LEN bytes long).
   If FULL is TRUE, simply replace every byte in BUF with a
   pseudo-random byte, else, replace a pseudo-random collection of
   bytes with pseudo-random data. */
static void
random_data_to_buffer(char *buf,
                      apr_size_t buf_len,
                      svn_boolean_t full,
                      apr_uint32_t *seed)
{
  apr_size_t i;
  apr_size_t num_bytes;
  apr_size_t offset;

  int ds_off = 0;
  const char *dataset = "0123456789";
  apr_size_t dataset_size = strlen(dataset);

  if (full)
    {
      for (i = 0; i < buf_len; i++)
        {
          ds_off = my_rand(dataset_size, seed);
          buf[i] = dataset[ds_off];
        }

      return;
    }

  num_bytes = my_rand(buf_len / 100, seed) + 1;
  for (i = 0; i < num_bytes; i++)
    {
      offset = my_rand(buf_len - 1, seed);
      ds_off = my_rand(dataset_size, seed);
      buf[offset] = dataset[ds_off];
    }

  return;
}


static svn_error_t *
file_integrity_helper(apr_size_t filesize, apr_uint32_t *seed,
                      const svn_test_opts_t *opts, const char *fs_name,
                      apr_pool_t *pool)
{
  svn_fs_t *fs;
  svn_fs_txn_t *txn;
  svn_fs_root_t *txn_root, *rev_root;
  svn_revnum_t youngest_rev = 0;
  apr_pool_t *subpool = svn_pool_create(pool);
  svn_string_t contents;
  char *content_buffer;
  svn_checksum_t *checksum;
  svn_checksum_kind_t checksum_kind = svn_checksum_md5;
  svn_checksum_t *checksum_list[100];
  svn_txdelta_window_handler_t wh_func;
  void *wh_baton;
  svn_revnum_t j;

  /* Create a filesystem and repository. */
  SVN_ERR(svn_test__create_fs(&fs, fs_name, opts, pool));

  /* Set up our file contents string buffer. */
  content_buffer = apr_palloc(pool, filesize);

  contents.data = content_buffer;
  contents.len = filesize;

  /* THE PLAN:

     The plan here is simple.  We have a very large file (FILESIZE
     bytes) that we initialize with pseudo-random data and commit.
     Then we make pseudo-random modifications to that file's contents,
     committing after each mod.  Prior to each commit, we generate an
     MD5 checksum for the contents of the file, storing each of those
     checksums in an array.  After we've made a whole bunch of edits
     and commits, we'll re-check that file's contents as of each
     revision in the repository, recalculate a checksum for those
     contents, and make sure the "before" and "after" checksums
     match.  */

  /* Create a big, ugly, pseudo-random-filled file and commit it.  */
  SVN_ERR(svn_fs_begin_txn(&txn, fs, youngest_rev, subpool));
  SVN_ERR(svn_fs_txn_root(&txn_root, txn, subpool));
  SVN_ERR(svn_fs_make_file(txn_root, "bigfile", subpool));
  random_data_to_buffer(content_buffer, filesize, TRUE, seed);
  SVN_ERR(svn_checksum(&checksum, checksum_kind, contents.data, contents.len,
                       pool));
  SVN_ERR(svn_fs_apply_textdelta
          (&wh_func, &wh_baton, txn_root, "bigfile", NULL, NULL, subpool));
  SVN_ERR(svn_txdelta_send_string(&contents, wh_func, wh_baton, subpool));
  SVN_ERR(svn_fs_commit_txn(NULL, &youngest_rev, txn, subpool));
  SVN_TEST_ASSERT(SVN_IS_VALID_REVNUM(youngest_rev));
  SVN_ERR(svn_fs_deltify_revision(fs, youngest_rev, subpool));
  checksum_list[youngest_rev] = checksum;
  svn_pool_clear(subpool);

  /* Now, let's make some edits to the beginning of our file, and
     commit those. */
  SVN_ERR(svn_fs_begin_txn(&txn, fs, youngest_rev, subpool));
  SVN_ERR(svn_fs_txn_root(&txn_root, txn, subpool));
  random_data_to_buffer(content_buffer, 20, TRUE, seed);
  SVN_ERR(svn_checksum(&checksum, checksum_kind, contents.data, contents.len,
                       pool));
  SVN_ERR(svn_fs_apply_textdelta
          (&wh_func, &wh_baton, txn_root, "bigfile", NULL, NULL, subpool));
  SVN_ERR(svn_txdelta_send_string(&contents, wh_func, wh_baton, subpool));
  SVN_ERR(svn_fs_commit_txn(NULL, &youngest_rev, txn, subpool));
  SVN_TEST_ASSERT(SVN_IS_VALID_REVNUM(youngest_rev));
  SVN_ERR(svn_fs_deltify_revision(fs, youngest_rev, subpool));
  checksum_list[youngest_rev] = checksum;
  svn_pool_clear(subpool);

  /* Now, let's make some edits to the end of our file. */
  SVN_ERR(svn_fs_begin_txn(&txn, fs, youngest_rev, subpool));
  SVN_ERR(svn_fs_txn_root(&txn_root, txn, subpool));
  random_data_to_buffer(content_buffer + (filesize - 20), 20, TRUE, seed);
  SVN_ERR(svn_checksum(&checksum, checksum_kind, contents.data, contents.len,
                       pool));
  SVN_ERR(svn_fs_apply_textdelta
          (&wh_func, &wh_baton, txn_root, "bigfile", NULL, NULL, subpool));
  SVN_ERR(svn_txdelta_send_string(&contents, wh_func, wh_baton, subpool));
  SVN_ERR(svn_fs_commit_txn(NULL, &youngest_rev, txn, subpool));
  SVN_TEST_ASSERT(SVN_IS_VALID_REVNUM(youngest_rev));
  SVN_ERR(svn_fs_deltify_revision(fs, youngest_rev, subpool));
  checksum_list[youngest_rev] = checksum;
  svn_pool_clear(subpool);

  /* How about some edits to both the beginning and the end of the
     file? */
  SVN_ERR(svn_fs_begin_txn(&txn, fs, youngest_rev, subpool));
  SVN_ERR(svn_fs_txn_root(&txn_root, txn, subpool));
  random_data_to_buffer(content_buffer, 20, TRUE, seed);
  random_data_to_buffer(content_buffer + (filesize - 20), 20, TRUE, seed);
  SVN_ERR(svn_checksum(&checksum, checksum_kind, contents.data, contents.len,
                       pool));
  SVN_ERR(svn_fs_apply_textdelta
          (&wh_func, &wh_baton, txn_root, "bigfile", NULL, NULL, subpool));
  SVN_ERR(svn_txdelta_send_string(&contents, wh_func, wh_baton, subpool));
  SVN_ERR(svn_fs_commit_txn(NULL, &youngest_rev, txn, subpool));
  SVN_TEST_ASSERT(SVN_IS_VALID_REVNUM(youngest_rev));
  SVN_ERR(svn_fs_deltify_revision(fs, youngest_rev, subpool));
  checksum_list[youngest_rev] = checksum;
  svn_pool_clear(subpool);

  /* Alright, now we're just going to go crazy.  Let's make many more
     edits -- pseudo-random numbers and offsets of bytes changed to
     more pseudo-random values.  */
  for (j = youngest_rev; j < 30; j = youngest_rev)
    {
      SVN_ERR(svn_fs_begin_txn(&txn, fs, youngest_rev, subpool));
      SVN_ERR(svn_fs_txn_root(&txn_root, txn, subpool));
      random_data_to_buffer(content_buffer, filesize, FALSE, seed);
      SVN_ERR(svn_checksum(&checksum, checksum_kind, contents.data,
                           contents.len, pool));
      SVN_ERR(svn_fs_apply_textdelta(&wh_func, &wh_baton, txn_root,
                                     "bigfile", NULL, NULL, subpool));
      SVN_ERR(svn_txdelta_send_string
              (&contents, wh_func, wh_baton, subpool));
      SVN_ERR(svn_fs_commit_txn(NULL, &youngest_rev, txn, subpool));
      SVN_TEST_ASSERT(SVN_IS_VALID_REVNUM(youngest_rev));
      SVN_ERR(svn_fs_deltify_revision(fs, youngest_rev, subpool));
      checksum_list[youngest_rev] = checksum;
      svn_pool_clear(subpool);
    }

  /* Now, calculate an MD5 digest for the contents of our big ugly
     file in each revision currently in existence, and make the sure
     the checksum matches the checksum of the data prior to its
     commit. */
  for (j = youngest_rev; j > 0; j--)
    {
      SVN_ERR(svn_fs_revision_root(&rev_root, fs, j, subpool));
      SVN_ERR(get_file_checksum(&checksum, checksum_kind, rev_root, "bigfile",
                                subpool));
      if (!svn_checksum_match(checksum, checksum_list[j]))
        return svn_error_createf
          (SVN_ERR_FS_GENERAL, NULL,
           "verify-checksum: checksum mismatch, revision %ld:\n"
           "   expected:  %s\n"
           "     actual:  %s\n", j,
        svn_checksum_to_cstring(checksum_list[j], pool),
        svn_checksum_to_cstring(checksum, pool));

      svn_pool_clear(subpool);
    }

  svn_pool_destroy(subpool);
  return SVN_NO_ERROR;
}


static svn_error_t *
small_file_integrity(const svn_test_opts_t *opts,
                     apr_pool_t *pool)
{
  apr_uint32_t seed = (apr_uint32_t) apr_time_now();

  /* Just use a really small file size... */
  return file_integrity_helper(20, &seed, opts,
                               "test-repo-small-file-integrity", pool);
}


static svn_error_t *
almostmedium_file_integrity(const svn_test_opts_t *opts,
                            apr_pool_t *pool)
{
  apr_uint32_t seed = (apr_uint32_t) apr_time_now();

  return file_integrity_helper(SVN_DELTA_WINDOW_SIZE - 1, &seed, opts,
                               "test-repo-almostmedium-file-integrity", pool);
}


static svn_error_t *
medium_file_integrity(const svn_test_opts_t *opts,
                      apr_pool_t *pool)
{
  apr_uint32_t seed = (apr_uint32_t) apr_time_now();

  /* Being no larger than the standard delta window size affects
     deltification internally, so test that. */
  return file_integrity_helper(SVN_DELTA_WINDOW_SIZE, &seed, opts,
                               "test-repo-medium-file-integrity", pool);
}


static svn_error_t *
large_file_integrity(const svn_test_opts_t *opts,
                     apr_pool_t *pool)
{
  apr_uint32_t seed = (apr_uint32_t) apr_time_now();

  /* Being larger than the standard delta window size affects
     deltification internally, so test that. */
  return file_integrity_helper(SVN_DELTA_WINDOW_SIZE + 1, &seed, opts,
                               "test-repo-large-file-integrity", pool);
}


static svn_error_t *
check_root_revision(const svn_test_opts_t *opts,
                    apr_pool_t *pool)
{
  svn_fs_t *fs;
  svn_fs_txn_t *txn;
  svn_fs_root_t *txn_root, *rev_root;
  svn_revnum_t youngest_rev, test_rev;
  apr_pool_t *subpool = svn_pool_create(pool);
  int i;

  /* Create a filesystem and repository. */
  SVN_ERR(svn_test__create_fs(&fs, "test-repo-check-root-revision",
                              opts, pool));

  /* Create and commit the greek tree. */
  SVN_ERR(svn_fs_begin_txn(&txn, fs, 0, subpool));
  SVN_ERR(svn_fs_txn_root(&txn_root, txn, subpool));
  SVN_ERR(svn_test__create_greek_tree(txn_root, subpool));
  SVN_ERR(svn_fs_commit_txn(NULL, &youngest_rev, txn, subpool));
  SVN_TEST_ASSERT(SVN_IS_VALID_REVNUM(youngest_rev));

  /* Root node's revision should be the same as YOUNGEST_REV. */
  SVN_ERR(svn_fs_revision_root(&rev_root, fs, youngest_rev, subpool));
  SVN_ERR(svn_fs_node_created_rev(&test_rev, rev_root, "", subpool));
  if (test_rev != youngest_rev)
    return svn_error_createf
      (SVN_ERR_FS_GENERAL, NULL,
       "Root node in revision %ld has unexpected stored revision %ld",
       youngest_rev, test_rev);
  svn_pool_clear(subpool);

  for (i = 0; i < 10; i++)
    {
      /* Create and commit the greek tree. */
      SVN_ERR(svn_fs_begin_txn(&txn, fs, youngest_rev, subpool));
      SVN_ERR(svn_fs_txn_root(&txn_root, txn, subpool));
      SVN_ERR(svn_test__set_file_contents
              (txn_root, "iota",
               apr_psprintf(subpool, "iota version %d", i + 2), subpool));

      SVN_ERR(svn_fs_commit_txn(NULL, &youngest_rev, txn, subpool));
      SVN_TEST_ASSERT(SVN_IS_VALID_REVNUM(youngest_rev));

      /* Root node's revision should be the same as YOUNGEST_REV. */
      SVN_ERR(svn_fs_revision_root(&rev_root, fs, youngest_rev, subpool));
      SVN_ERR(svn_fs_node_created_rev(&test_rev, rev_root, "", subpool));
      if (test_rev != youngest_rev)
        return svn_error_createf
          (SVN_ERR_FS_GENERAL, NULL,
           "Root node in revision %ld has unexpected stored revision %ld",
           youngest_rev, test_rev);
      svn_pool_clear(subpool);
    }

  svn_pool_destroy(subpool);
  return SVN_NO_ERROR;
}


struct node_created_rev_args {
  const char *path;
  svn_revnum_t rev;
};


static svn_error_t *
verify_path_revs(svn_fs_root_t *root,
                 struct node_created_rev_args *args,
                 int num_path_revs,
                 apr_pool_t *pool)
{
  apr_pool_t *subpool = svn_pool_create(pool);
  int i;
  svn_revnum_t rev;

  for (i = 0; i < num_path_revs; i++)
    {
      svn_pool_clear(subpool);
      SVN_ERR(svn_fs_node_created_rev(&rev, root, args[i].path, subpool));
      if (rev != args[i].rev)
        return svn_error_createf
          (SVN_ERR_FS_GENERAL, NULL,
           "verify_path_revs: '%s' has created rev '%ld' "
           "(expected '%ld')",
           args[i].path, rev, args[i].rev);
    }

  svn_pool_destroy(subpool);
  return SVN_NO_ERROR;
}


static svn_error_t *
test_node_created_rev(const svn_test_opts_t *opts,
                      apr_pool_t *pool)
{
  apr_pool_t *subpool = svn_pool_create(pool);
  svn_fs_t *fs;
  svn_fs_txn_t *txn;
  svn_fs_root_t *txn_root, *rev_root;
  svn_revnum_t youngest_rev = 0;
  int i;
  struct node_created_rev_args path_revs[21];
  const char *greek_paths[21] = {
    /*  0 */ "",
    /*  1 */ "iota",
    /*  2 */ "A",
    /*  3 */ "A/mu",
    /*  4 */ "A/B",
    /*  5 */ "A/B/lambda",
    /*  6 */ "A/B/E",
    /*  7 */ "A/B/E/alpha",
    /*  8 */ "A/B/E/beta",
    /*  9 */ "A/B/F",
    /* 10 */ "A/C",
    /* 11 */ "A/D",
    /* 12 */ "A/D/gamma",
    /* 13 */ "A/D/G",
    /* 14 */ "A/D/G/pi",
    /* 15 */ "A/D/G/rho",
    /* 16 */ "A/D/G/tau",
    /* 17 */ "A/D/H",
    /* 18 */ "A/D/H/chi",
    /* 19 */ "A/D/H/psi",
    /* 20 */ "A/D/H/omega",
  };

  /* Initialize the paths in our args list. */
  for (i = 0; i < 20; i++)
    path_revs[i].path = greek_paths[i];

  /* Create a filesystem and repository. */
  SVN_ERR(svn_test__create_fs(&fs, "test-repo-node-created-rev",
                              opts, pool));

  /* Created the greek tree in revision 1. */
  SVN_ERR(svn_fs_begin_txn(&txn, fs, youngest_rev, subpool));
  SVN_ERR(svn_fs_txn_root(&txn_root, txn, subpool));
  SVN_ERR(svn_test__create_greek_tree(txn_root, subpool));

  /* Now, prior to committing, all these nodes should have an invalid
     created rev.  After all, the rev has been created yet.  Verify
     this. */
  for (i = 0; i < 20; i++)
    path_revs[i].rev = SVN_INVALID_REVNUM;
  SVN_ERR(verify_path_revs(txn_root, path_revs, 20, subpool));

  /* Now commit the transaction. */
  SVN_ERR(svn_fs_commit_txn(NULL, &youngest_rev, txn, subpool));
  SVN_TEST_ASSERT(SVN_IS_VALID_REVNUM(youngest_rev));

  /* Now, we have a new revision, and all paths in it should have a
     created rev of 1.  Verify this. */
  SVN_ERR(svn_fs_revision_root(&rev_root, fs, youngest_rev, subpool));
  for (i = 0; i < 20; i++)
    path_revs[i].rev = 1;
  SVN_ERR(verify_path_revs(rev_root, path_revs, 20, subpool));

  /*** Let's make some changes/commits here and there, and make sure
       we can keep this whole created rev thing in good standing.  The
       general rule here is that prior to commit, mutable things have
       an invalid created rev, immutable things have their original
       created rev.  After the commit, those things which had invalid
       created revs in the transaction now have the youngest revision
       as their created rev.

       ### NOTE: Bubble-up currently affect the created revisions for
       directory nodes.  I'm not sure if this is the behavior we've
       settled on as desired.
  */

  /*** clear the per-commit pool */
  svn_pool_clear(subpool);
  /* begin a new transaction */
  SVN_ERR(svn_fs_begin_txn(&txn, fs, youngest_rev, subpool));
  SVN_ERR(svn_fs_txn_root(&txn_root, txn, subpool));
  /* The created revs on a txn root should be the same as on the rev
     root it came from, if we haven't made changes yet.  (See issue
     #2608.) */
  SVN_ERR(verify_path_revs(txn_root, path_revs, 20, subpool));
  /* make mods */
  SVN_ERR(svn_test__set_file_contents
          (txn_root, "iota", "pointless mod here", subpool));
  /* verify created revs */
  path_revs[0].rev = SVN_INVALID_REVNUM; /* (root) */
  path_revs[1].rev = SVN_INVALID_REVNUM; /* iota */
  SVN_ERR(verify_path_revs(txn_root, path_revs, 20, subpool));
  /* commit transaction */
  SVN_ERR(svn_fs_commit_txn(NULL, &youngest_rev, txn, subpool));
  SVN_TEST_ASSERT(SVN_IS_VALID_REVNUM(youngest_rev));
  /* get a revision root for the new revision */
  SVN_ERR(svn_fs_revision_root(&rev_root, fs, youngest_rev, subpool));
  /* verify created revs */
  path_revs[0].rev = 2; /* (root) */
  path_revs[1].rev = 2; /* iota */
  SVN_ERR(verify_path_revs(rev_root, path_revs, 20, subpool));

  /*** clear the per-commit pool */
  svn_pool_clear(subpool);
  /* begin a new transaction */
  SVN_ERR(svn_fs_begin_txn(&txn, fs, youngest_rev, subpool));
  SVN_ERR(svn_fs_txn_root(&txn_root, txn, subpool));
  /* make mods */
  SVN_ERR(svn_test__set_file_contents
          (txn_root, "A/D/H/omega", "pointless mod here", subpool));
  /* verify created revs */
  path_revs[0].rev  = SVN_INVALID_REVNUM; /* (root) */
  path_revs[2].rev  = SVN_INVALID_REVNUM; /* A */
  path_revs[11].rev = SVN_INVALID_REVNUM; /* D */
  path_revs[17].rev = SVN_INVALID_REVNUM; /* H */
  path_revs[20].rev = SVN_INVALID_REVNUM; /* omega */
  SVN_ERR(verify_path_revs(txn_root, path_revs, 20, subpool));
  /* commit transaction */
  SVN_ERR(svn_fs_commit_txn(NULL, &youngest_rev, txn, subpool));
  SVN_TEST_ASSERT(SVN_IS_VALID_REVNUM(youngest_rev));
  /* get a revision root for the new revision */
  SVN_ERR(svn_fs_revision_root(&rev_root, fs, youngest_rev, subpool));
  /* verify created revs */
  path_revs[0].rev  = 3; /* (root) */
  path_revs[2].rev  = 3; /* A */
  path_revs[11].rev = 3; /* D */
  path_revs[17].rev = 3; /* H */
  path_revs[20].rev = 3; /* omega */
  SVN_ERR(verify_path_revs(rev_root, path_revs, 20, subpool));

  /* Destroy the per-commit subpool. */
  svn_pool_destroy(subpool);

  return SVN_NO_ERROR;
}


static svn_error_t *
check_related(const svn_test_opts_t *opts,
              apr_pool_t *pool)
{
  apr_pool_t *subpool = svn_pool_create(pool);
  svn_fs_t *fs;
  svn_fs_txn_t *txn;
  svn_fs_root_t *txn_root, *rev_root;
  svn_revnum_t youngest_rev = 0;

  /* Create a filesystem and repository. */
  SVN_ERR(svn_test__create_fs(&fs, "test-repo-check-related",
                              opts, pool));

  /*** Step I: Build up some state in our repository through a series
       of commits */

  /* Using files because bubble-up complicates the testing.  However,
     the algorithm itself is ambivalent about what type of node is
     being examined.

     - New files show up in this order (through time): A,B,C,D,E,F
     - Number following filename is the revision.
     - Vertical motion shows revision history
     - Horizontal motion show copy history.

     A1---------C4         E7
     |          |          |
     A2         C5         E8---F9
     |          |               |
     A3---B4    C6              F10
     |    |
     A4   B5----------D6
          |           |
          B6          D7
  */
  /* Revision 1 */
  SVN_ERR(svn_fs_begin_txn(&txn, fs, youngest_rev, subpool));
  SVN_ERR(svn_fs_txn_root(&txn_root, txn, subpool));
  SVN_ERR(svn_fs_make_file(txn_root, "A", subpool));
  SVN_ERR(svn_test__set_file_contents(txn_root, "A", "1", subpool));
  SVN_ERR(svn_fs_commit_txn(NULL, &youngest_rev, txn, subpool));
  SVN_TEST_ASSERT(SVN_IS_VALID_REVNUM(youngest_rev));
  svn_pool_clear(subpool);
  /* Revision 2 */
  SVN_ERR(svn_fs_begin_txn(&txn, fs, youngest_rev, subpool));
  SVN_ERR(svn_fs_txn_root(&txn_root, txn, subpool));
  SVN_ERR(svn_test__set_file_contents(txn_root, "A", "2", subpool));
  SVN_ERR(svn_fs_commit_txn(NULL, &youngest_rev, txn, subpool));
  SVN_TEST_ASSERT(SVN_IS_VALID_REVNUM(youngest_rev));
  svn_pool_clear(subpool);
  /* Revision 3 */
  SVN_ERR(svn_fs_begin_txn(&txn, fs, youngest_rev, subpool));
  SVN_ERR(svn_fs_txn_root(&txn_root, txn, subpool));
  SVN_ERR(svn_test__set_file_contents(txn_root, "A", "3", subpool));
  SVN_ERR(svn_fs_commit_txn(NULL, &youngest_rev, txn, subpool));
  SVN_TEST_ASSERT(SVN_IS_VALID_REVNUM(youngest_rev));
  svn_pool_clear(subpool);
  /* Revision 4 */
  SVN_ERR(svn_fs_begin_txn(&txn, fs, youngest_rev, subpool));
  SVN_ERR(svn_fs_txn_root(&txn_root, txn, subpool));
  SVN_ERR(svn_test__set_file_contents(txn_root, "A", "4", subpool));
  SVN_ERR(svn_fs_revision_root(&rev_root, fs, 3, subpool));
  SVN_ERR(svn_fs_copy(rev_root, "A", txn_root, "B", subpool));
  SVN_ERR(svn_test__set_file_contents(txn_root, "B", "4", subpool));
  SVN_ERR(svn_fs_revision_root(&rev_root, fs, 1, subpool));
  SVN_ERR(svn_fs_copy(rev_root, "A", txn_root, "C", subpool));
  SVN_ERR(svn_test__set_file_contents(txn_root, "C", "4", subpool));
  SVN_ERR(svn_fs_commit_txn(NULL, &youngest_rev, txn, subpool));
  SVN_TEST_ASSERT(SVN_IS_VALID_REVNUM(youngest_rev));
  svn_pool_clear(subpool);
  /* Revision 5 */
  SVN_ERR(svn_fs_begin_txn(&txn, fs, youngest_rev, subpool));
  SVN_ERR(svn_fs_txn_root(&txn_root, txn, subpool));
  SVN_ERR(svn_test__set_file_contents(txn_root, "B", "5", subpool));
  SVN_ERR(svn_test__set_file_contents(txn_root, "C", "5", subpool));
  SVN_ERR(svn_fs_commit_txn(NULL, &youngest_rev, txn, subpool));
  SVN_TEST_ASSERT(SVN_IS_VALID_REVNUM(youngest_rev));
  svn_pool_clear(subpool);
  /* Revision 6 */
  SVN_ERR(svn_fs_begin_txn(&txn, fs, youngest_rev, subpool));
  SVN_ERR(svn_fs_txn_root(&txn_root, txn, subpool));
  SVN_ERR(svn_test__set_file_contents(txn_root, "B", "6", subpool));
  SVN_ERR(svn_test__set_file_contents(txn_root, "C", "6", subpool));
  SVN_ERR(svn_fs_revision_root(&rev_root, fs, 5, subpool));
  SVN_ERR(svn_fs_copy(rev_root, "B", txn_root, "D", subpool));
  SVN_ERR(svn_test__set_file_contents(txn_root, "D", "5", subpool));
  SVN_ERR(svn_fs_commit_txn(NULL, &youngest_rev, txn, subpool));
  SVN_TEST_ASSERT(SVN_IS_VALID_REVNUM(youngest_rev));
  svn_pool_clear(subpool);
  /* Revision 7 */
  SVN_ERR(svn_fs_begin_txn(&txn, fs, youngest_rev, subpool));
  SVN_ERR(svn_fs_txn_root(&txn_root, txn, subpool));
  SVN_ERR(svn_test__set_file_contents(txn_root, "D", "7", subpool));
  SVN_ERR(svn_fs_make_file(txn_root, "E", subpool));
  SVN_ERR(svn_test__set_file_contents(txn_root, "E", "7", subpool));
  SVN_ERR(svn_fs_commit_txn(NULL, &youngest_rev, txn, subpool));
  SVN_TEST_ASSERT(SVN_IS_VALID_REVNUM(youngest_rev));
  svn_pool_clear(subpool);
  /* Revision 8 */
  SVN_ERR(svn_fs_begin_txn(&txn, fs, youngest_rev, subpool));
  SVN_ERR(svn_fs_txn_root(&txn_root, txn, subpool));
  SVN_ERR(svn_test__set_file_contents(txn_root, "E", "8", subpool));
  SVN_ERR(svn_fs_commit_txn(NULL, &youngest_rev, txn, subpool));
  SVN_TEST_ASSERT(SVN_IS_VALID_REVNUM(youngest_rev));
  svn_pool_clear(subpool);
  /* Revision 9 */
  SVN_ERR(svn_fs_begin_txn(&txn, fs, youngest_rev, subpool));
  SVN_ERR(svn_fs_txn_root(&txn_root, txn, subpool));
  SVN_ERR(svn_fs_revision_root(&rev_root, fs, 8, subpool));
  SVN_ERR(svn_fs_copy(rev_root, "E", txn_root, "F", subpool));
  SVN_ERR(svn_test__set_file_contents(txn_root, "F", "9", subpool));
  SVN_ERR(svn_fs_commit_txn(NULL, &youngest_rev, txn, subpool));
  SVN_TEST_ASSERT(SVN_IS_VALID_REVNUM(youngest_rev));
  svn_pool_clear(subpool);
  /* Revision 10 */
  SVN_ERR(svn_fs_begin_txn(&txn, fs, youngest_rev, subpool));
  SVN_ERR(svn_fs_txn_root(&txn_root, txn, subpool));
  SVN_ERR(svn_test__set_file_contents(txn_root, "F", "10", subpool));
  SVN_ERR(svn_fs_commit_txn(NULL, &youngest_rev, txn, subpool));
  SVN_TEST_ASSERT(SVN_IS_VALID_REVNUM(youngest_rev));
  svn_pool_clear(subpool);

  /*** Step II: Exhaustively verify relationship between all nodes in
       existence. */
  {
    int i, j;

    struct path_rev_t
    {
      const char *path;
      svn_revnum_t rev;
    };

    /* Our 16 existing files/revisions. */
    struct path_rev_t path_revs[16] = {
      { "A", 1 }, { "A", 2 }, { "A", 3 }, { "A", 4 },
      { "B", 4 }, { "B", 5 }, { "B", 6 }, { "C", 4 },
      { "C", 5 }, { "C", 6 }, { "D", 6 }, { "D", 7 },
      { "E", 7 }, { "E", 8 }, { "F", 9 }, { "F", 10 }
    };

    int related_matrix[16][16] = {
      /* A1 ... F10 across the top here*/
      { 1, 1, 1, 1, 1, 1, 1, 1, 1, 1, 1, 1, 0, 0, 0, 0 }, /* A1 */
      { 1, 1, 1, 1, 1, 1, 1, 1, 1, 1, 1, 1, 0, 0, 0, 0 }, /* A2 */
      { 1, 1, 1, 1, 1, 1, 1, 1, 1, 1, 1, 1, 0, 0, 0, 0 }, /* A3 */
      { 1, 1, 1, 1, 1, 1, 1, 1, 1, 1, 1, 1, 0, 0, 0, 0 }, /* A4 */
      { 1, 1, 1, 1, 1, 1, 1, 1, 1, 1, 1, 1, 0, 0, 0, 0 }, /* B4 */
      { 1, 1, 1, 1, 1, 1, 1, 1, 1, 1, 1, 1, 0, 0, 0, 0 }, /* B5 */
      { 1, 1, 1, 1, 1, 1, 1, 1, 1, 1, 1, 1, 0, 0, 0, 0 }, /* B6 */
      { 1, 1, 1, 1, 1, 1, 1, 1, 1, 1, 1, 1, 0, 0, 0, 0 }, /* C4 */
      { 1, 1, 1, 1, 1, 1, 1, 1, 1, 1, 1, 1, 0, 0, 0, 0 }, /* C5 */
      { 1, 1, 1, 1, 1, 1, 1, 1, 1, 1, 1, 1, 0, 0, 0, 0 }, /* C6 */
      { 1, 1, 1, 1, 1, 1, 1, 1, 1, 1, 1, 1, 0, 0, 0, 0 }, /* D6 */
      { 1, 1, 1, 1, 1, 1, 1, 1, 1, 1, 1, 1, 0, 0, 0, 0 }, /* D7 */
      { 0, 0, 0, 0, 0, 0, 0, 0, 0, 0, 0, 0, 1, 1, 1, 1 }, /* E7 */
      { 0, 0, 0, 0, 0, 0, 0, 0, 0, 0, 0, 0, 1, 1, 1, 1 }, /* E8 */
      { 0, 0, 0, 0, 0, 0, 0, 0, 0, 0, 0, 0, 1, 1, 1, 1 }, /* F9 */
      { 0, 0, 0, 0, 0, 0, 0, 0, 0, 0, 0, 0, 1, 1, 1, 1 }  /* F10 */
    };

    /* Here's the fun part.  Running the tests. */
    for (i = 0; i < 16; i++)
      {
        for (j = 0; j < 16; j++)
          {
            struct path_rev_t pr1 = path_revs[i];
            struct path_rev_t pr2 = path_revs[j];
            const svn_fs_id_t *id1, *id2;
            int related = 0;

            /* Get the ID for the first path/revision combination. */
            SVN_ERR(svn_fs_revision_root(&rev_root, fs, pr1.rev, subpool));
            SVN_ERR(svn_fs_node_id(&id1, rev_root, pr1.path, subpool));

            /* Get the ID for the second path/revision combination. */
            SVN_ERR(svn_fs_revision_root(&rev_root, fs, pr2.rev, subpool));
            SVN_ERR(svn_fs_node_id(&id2, rev_root, pr2.path, subpool));

            /* <exciting> Now, run the relationship check! </exciting> */
            related = svn_fs_check_related(id1, id2) ? 1 : 0;
            if (related == related_matrix[i][j])
              {
                /* xlnt! */
              }
            else if (related && (! related_matrix[i][j]))
              {
                return svn_error_createf
                  (SVN_ERR_TEST_FAILED, NULL,
                   "expected '%s:%d' to be related to '%s:%d'; it was not",
                   pr1.path, (int)pr1.rev, pr2.path, (int)pr2.rev);
              }
            else if ((! related) && related_matrix[i][j])
              {
                return svn_error_createf
                  (SVN_ERR_TEST_FAILED, NULL,
                   "expected '%s:%d' to not be related to '%s:%d'; it was",
                   pr1.path, (int)pr1.rev, pr2.path, (int)pr2.rev);
              }

            svn_pool_clear(subpool);
          } /* for ... */
      } /* for ... */
  }

  /* Destroy the subpool. */
  svn_pool_destroy(subpool);

  return SVN_NO_ERROR;
}


static svn_error_t *
branch_test(const svn_test_opts_t *opts,
            apr_pool_t *pool)
{
  apr_pool_t *spool = svn_pool_create(pool);
  svn_fs_t *fs;
  svn_fs_txn_t *txn;
  svn_fs_root_t *txn_root, *rev_root;
  svn_revnum_t youngest_rev = 0;

  /* Create a filesystem and repository. */
  SVN_ERR(svn_test__create_fs(&fs, "test-repo-branch",
                              opts, pool));

  /*** Revision 1:  Create the greek tree in revision.  ***/
  SVN_ERR(svn_fs_begin_txn(&txn, fs, youngest_rev, spool));
  SVN_ERR(svn_fs_txn_root(&txn_root, txn, spool));
  SVN_ERR(svn_test__create_greek_tree(txn_root, spool));
  SVN_ERR(svn_fs_commit_txn(NULL, &youngest_rev, txn, spool));
  SVN_TEST_ASSERT(SVN_IS_VALID_REVNUM(youngest_rev));
  svn_pool_clear(spool);

  /*** Revision 2:  Copy A/D/G/rho to A/D/G/rho2.  ***/
  SVN_ERR(svn_fs_begin_txn(&txn, fs, youngest_rev, spool));
  SVN_ERR(svn_fs_txn_root(&txn_root, txn, spool));
  SVN_ERR(svn_fs_revision_root(&rev_root, fs, youngest_rev, spool));
  SVN_ERR(svn_fs_copy(rev_root, "A/D/G/rho", txn_root, "A/D/G/rho2", spool));
  SVN_ERR(svn_fs_commit_txn(NULL, &youngest_rev, txn, spool));
  SVN_TEST_ASSERT(SVN_IS_VALID_REVNUM(youngest_rev));
  svn_pool_clear(spool);

  /*** Revision 3:  Copy A/D/G to A/D/G2.  ***/
  SVN_ERR(svn_fs_begin_txn(&txn, fs, youngest_rev, spool));
  SVN_ERR(svn_fs_txn_root(&txn_root, txn, spool));
  SVN_ERR(svn_fs_revision_root(&rev_root, fs, youngest_rev, spool));
  SVN_ERR(svn_fs_copy(rev_root, "A/D/G", txn_root, "A/D/G2", spool));
  SVN_ERR(svn_fs_commit_txn(NULL, &youngest_rev, txn, spool));
  SVN_TEST_ASSERT(SVN_IS_VALID_REVNUM(youngest_rev));
  svn_pool_clear(spool);

  /*** Revision 4:  Copy A/D to A/D2.  ***/
  SVN_ERR(svn_fs_begin_txn(&txn, fs, youngest_rev, spool));
  SVN_ERR(svn_fs_txn_root(&txn_root, txn, spool));
  SVN_ERR(svn_fs_revision_root(&rev_root, fs, youngest_rev, spool));
  SVN_ERR(svn_fs_copy(rev_root, "A/D", txn_root, "A/D2", spool));
  SVN_ERR(svn_fs_commit_txn(NULL, &youngest_rev, txn, spool));
  SVN_TEST_ASSERT(SVN_IS_VALID_REVNUM(youngest_rev));
  svn_pool_clear(spool);

  /*** Revision 5:  Edit all the rho's! ***/
  SVN_ERR(svn_fs_begin_txn(&txn, fs, youngest_rev, spool));
  SVN_ERR(svn_fs_txn_root(&txn_root, txn, spool));
  SVN_ERR(svn_fs_revision_root(&rev_root, fs, youngest_rev, spool));
  SVN_ERR(svn_test__set_file_contents(txn_root, "A/D/G/rho",
                                      "Edited text.", spool));
  SVN_ERR(svn_test__set_file_contents(txn_root, "A/D/G/rho2",
                                      "Edited text.", spool));
  SVN_ERR(svn_test__set_file_contents(txn_root, "A/D/G2/rho",
                                      "Edited text.", spool));
  SVN_ERR(svn_test__set_file_contents(txn_root, "A/D/G2/rho2",
                                      "Edited text.", spool));
  SVN_ERR(svn_test__set_file_contents(txn_root, "A/D2/G/rho",
                                      "Edited text.", spool));
  SVN_ERR(svn_test__set_file_contents(txn_root, "A/D2/G/rho2",
                                      "Edited text.", spool));
  SVN_ERR(svn_test__set_file_contents(txn_root, "A/D2/G2/rho",
                                      "Edited text.", spool));
  SVN_ERR(svn_test__set_file_contents(txn_root, "A/D2/G2/rho2",
                                      "Edited text.", spool));
  SVN_ERR(svn_fs_commit_txn(NULL, &youngest_rev, txn, spool));
  SVN_TEST_ASSERT(SVN_IS_VALID_REVNUM(youngest_rev));

  svn_pool_destroy(spool);

  return SVN_NO_ERROR;
}


static svn_error_t *
verify_checksum(const svn_test_opts_t *opts,
                apr_pool_t *pool)
{
  svn_fs_t *fs;
  svn_fs_txn_t *txn;
  svn_fs_root_t *txn_root;
  svn_stringbuf_t *str;
  svn_checksum_t *expected_checksum, *actual_checksum;

  /* Write a file, compare the repository's idea of its checksum
     against our idea of its checksum.  They should be the same. */

  str = svn_stringbuf_create("My text editor charges me rent.", pool);
  SVN_ERR(svn_checksum(&expected_checksum, svn_checksum_md5, str->data,
                       str->len, pool));

  SVN_ERR(svn_test__create_fs(&fs, "test-repo-verify-checksum",
                              opts, pool));
  SVN_ERR(svn_fs_begin_txn(&txn, fs, 0, pool));
  SVN_ERR(svn_fs_txn_root(&txn_root, txn, pool));
  SVN_ERR(svn_fs_make_file(txn_root, "fact", pool));
  SVN_ERR(svn_test__set_file_contents(txn_root, "fact", str->data, pool));
  SVN_ERR(svn_fs_file_checksum(&actual_checksum, svn_checksum_md5, txn_root,
                               "fact", TRUE, pool));

  if (!svn_checksum_match(expected_checksum, actual_checksum))
    return svn_error_createf
      (SVN_ERR_FS_GENERAL, NULL,
       "verify-checksum: checksum mismatch:\n"
       "   expected:  %s\n"
       "     actual:  %s\n",
       svn_checksum_to_cstring(expected_checksum, pool),
       svn_checksum_to_cstring(actual_checksum, pool));

  return SVN_NO_ERROR;
}


/* Helper for closest_copy_test().  Verify that CLOSEST_PATH and the
   revision associated with CLOSEST_ROOT match the EXPECTED_PATH and
   EXPECTED_REVISION, respectively. */
static svn_error_t *
test_closest_copy_pair(svn_fs_root_t *closest_root,
                       const char *closest_path,
                       svn_revnum_t expected_revision,
                       const char *expected_path)
{
  svn_revnum_t closest_rev = SVN_INVALID_REVNUM;

  /* Callers must pass valid -- EXPECTED_PATH and EXPECTED_REVISION
     come as a both-or-nothing pair. */
  assert(((! expected_path) && (! SVN_IS_VALID_REVNUM(expected_revision)))
         || (expected_path && SVN_IS_VALID_REVNUM(expected_revision)));

  /* CLOSEST_PATH and CLOSEST_ROOT come as a both-or-nothing pair, too. */
  if (closest_path && (! closest_root))
    return svn_error_create(SVN_ERR_FS_GENERAL, NULL,
                            "got closest path but no closest root");
  if ((! closest_path) && closest_root)
    return svn_error_create(SVN_ERR_FS_GENERAL, NULL,
                            "got closest root but no closest path");

  /* Now that our pairs are known sane, we can compare them. */
  if (closest_path && (! expected_path))
    return svn_error_createf(SVN_ERR_FS_GENERAL, NULL,
                             "got closest path ('%s') when none expected",
                             closest_path);
  if ((! closest_path) && expected_path)
    return svn_error_createf(SVN_ERR_FS_GENERAL, NULL,
                             "got no closest path; expected '%s'",
                             expected_path);
  if (closest_path && (strcmp(closest_path, expected_path) != 0))
    return svn_error_createf(SVN_ERR_FS_GENERAL, NULL,
                             "got a different closest path than expected:\n"
                             "   expected:  %s\n"
                             "     actual:  %s",
                             expected_path, closest_path);
  if (closest_root)
    closest_rev = svn_fs_revision_root_revision(closest_root);
  if (closest_rev != expected_revision)
    return svn_error_createf(SVN_ERR_FS_GENERAL, NULL,
                             "got a different closest rev than expected:\n"
                             "   expected:  %ld\n"
                             "     actual:  %ld",
                             expected_revision, closest_rev);

  return SVN_NO_ERROR;
}


static svn_error_t *
closest_copy_test(const svn_test_opts_t *opts,
                  apr_pool_t *pool)
{
  svn_fs_t *fs;
  svn_fs_txn_t *txn;
  svn_fs_root_t *txn_root, *rev_root, *croot;
  svn_revnum_t after_rev;
  const char *cpath;
  apr_pool_t *spool = svn_pool_create(pool);

  /* Prepare a filesystem. */
  SVN_ERR(svn_test__create_fs(&fs, "test-repo-closest-copy",
                              opts, pool));

  /* In first txn, create and commit the greek tree. */
  SVN_ERR(svn_fs_begin_txn(&txn, fs, 0, spool));
  SVN_ERR(svn_fs_txn_root(&txn_root, txn, spool));
  SVN_ERR(svn_test__create_greek_tree(txn_root, spool));
  SVN_ERR(test_commit_txn(&after_rev, txn, NULL, spool));
  SVN_ERR(svn_fs_revision_root(&rev_root, fs, after_rev, spool));

  /* Copy A to Z, and commit. */
  SVN_ERR(svn_fs_begin_txn(&txn, fs, after_rev, spool));
  SVN_ERR(svn_fs_txn_root(&txn_root, txn, spool));
  SVN_ERR(svn_fs_copy(rev_root, "A", txn_root, "Z", spool));
  SVN_ERR(test_commit_txn(&after_rev, txn, NULL, spool));
  SVN_ERR(svn_fs_revision_root(&rev_root, fs, after_rev, spool));

  /* Anything under Z should have a closest copy pair of ("/Z", 2), so
     we'll pick some spots to test.  Stuff under A should have no
     relevant closest copy. */
  SVN_ERR(svn_fs_closest_copy(&croot, &cpath, rev_root, "Z", spool));
  SVN_ERR(test_closest_copy_pair(croot, cpath, 2, "/Z"));
  SVN_ERR(svn_fs_closest_copy(&croot, &cpath, rev_root, "Z/D/G", spool));
  SVN_ERR(test_closest_copy_pair(croot, cpath, 2, "/Z"));
  SVN_ERR(svn_fs_closest_copy(&croot, &cpath, rev_root, "Z/mu", spool));
  SVN_ERR(test_closest_copy_pair(croot, cpath, 2, "/Z"));
  SVN_ERR(svn_fs_closest_copy(&croot, &cpath, rev_root, "Z/B/E/beta", spool));
  SVN_ERR(test_closest_copy_pair(croot, cpath, 2, "/Z"));
  SVN_ERR(svn_fs_closest_copy(&croot, &cpath, rev_root, "A", spool));
  SVN_ERR(test_closest_copy_pair(croot, cpath, SVN_INVALID_REVNUM, NULL));
  SVN_ERR(svn_fs_closest_copy(&croot, &cpath, rev_root, "A/D/G", spool));
  SVN_ERR(test_closest_copy_pair(croot, cpath, SVN_INVALID_REVNUM, NULL));
  SVN_ERR(svn_fs_closest_copy(&croot, &cpath, rev_root, "A/mu", spool));
  SVN_ERR(test_closest_copy_pair(croot, cpath, SVN_INVALID_REVNUM, NULL));
  SVN_ERR(svn_fs_closest_copy(&croot, &cpath, rev_root, "A/B/E/beta", spool));
  SVN_ERR(test_closest_copy_pair(croot, cpath, SVN_INVALID_REVNUM, NULL));

  /* Okay, so let's do some more stuff.  We'll edit Z/mu, copy A to
     Z2, copy A/D/H to Z2/D/H2, and edit Z2/D/H2/chi.  We'll also make
     new Z/t and Z2/D/H2/t files. */
  SVN_ERR(svn_fs_begin_txn(&txn, fs, after_rev, spool));
  SVN_ERR(svn_fs_txn_root(&txn_root, txn, spool));
  SVN_ERR(svn_test__set_file_contents(txn_root, "Z/mu",
                                      "Edited text.", spool));
  SVN_ERR(svn_fs_copy(rev_root, "A", txn_root, "Z2", spool));
  SVN_ERR(svn_fs_copy(rev_root, "A/D/H", txn_root, "Z2/D/H2", spool));
  SVN_ERR(svn_test__set_file_contents(txn_root, "Z2/D/H2/chi",
                                      "Edited text.", spool));
  SVN_ERR(svn_fs_make_file(txn_root, "Z/t", pool));
  SVN_ERR(svn_fs_make_file(txn_root, "Z2/D/H2/t", pool));
  SVN_ERR(test_commit_txn(&after_rev, txn, NULL, spool));
  SVN_ERR(svn_fs_revision_root(&rev_root, fs, after_rev, spool));

  /* Okay, just for kicks, let's modify Z2/D/H2/t.  Shouldn't affect
     its closest-copy-ness, right?  */
  SVN_ERR(svn_fs_begin_txn(&txn, fs, after_rev, spool));
  SVN_ERR(svn_fs_txn_root(&txn_root, txn, spool));
  SVN_ERR(svn_test__set_file_contents(txn_root, "Z2/D/H2/t",
                                      "Edited text.", spool));
  SVN_ERR(test_commit_txn(&after_rev, txn, NULL, spool));
  SVN_ERR(svn_fs_revision_root(&rev_root, fs, after_rev, spool));

  /* Now, we expect Z2/D/H2 to have a closest copy of ("/Z2/D/H2", 3)
     because of the deepest path rule.  We expected Z2/D to have a
     closest copy of ("/Z2", 3).  Z/mu should still have a closest
     copy of ("/Z", 2).  As for the two new files (Z/t and Z2/D/H2/t),
     neither should have a closest copy. */
  SVN_ERR(svn_fs_closest_copy(&croot, &cpath, rev_root, "A/mu", spool));
  SVN_ERR(test_closest_copy_pair(croot, cpath, SVN_INVALID_REVNUM, NULL));
  SVN_ERR(svn_fs_closest_copy(&croot, &cpath, rev_root, "Z/mu", spool));
  SVN_ERR(test_closest_copy_pair(croot, cpath, 2, "/Z"));
  SVN_ERR(svn_fs_closest_copy(&croot, &cpath, rev_root, "Z2/D/H2", spool));
  SVN_ERR(test_closest_copy_pair(croot, cpath, 3, "/Z2/D/H2"));
  SVN_ERR(svn_fs_closest_copy(&croot, &cpath, rev_root, "Z2/D", spool));
  SVN_ERR(test_closest_copy_pair(croot, cpath, 3, "/Z2"));
  SVN_ERR(svn_fs_closest_copy(&croot, &cpath, rev_root, "Z/t", spool));
  SVN_ERR(test_closest_copy_pair(croot, cpath, SVN_INVALID_REVNUM, NULL));
  SVN_ERR(svn_fs_closest_copy(&croot, &cpath, rev_root, "Z2/D/H2/t", spool));
  SVN_ERR(test_closest_copy_pair(croot, cpath, SVN_INVALID_REVNUM, NULL));

  return SVN_NO_ERROR;
}

static svn_error_t *
root_revisions(const svn_test_opts_t *opts,
               apr_pool_t *pool)
{
  svn_fs_t *fs;
  svn_fs_txn_t *txn;
  svn_fs_root_t *txn_root, *rev_root;
  svn_revnum_t after_rev, fetched_rev;
  apr_pool_t *spool = svn_pool_create(pool);

  /* Prepare a filesystem. */
  SVN_ERR(svn_test__create_fs(&fs, "test-repo-root-revisions",
                              opts, pool));

  /* In first txn, create and commit the greek tree. */
  SVN_ERR(svn_fs_begin_txn(&txn, fs, 0, spool));
  SVN_ERR(svn_fs_txn_root(&txn_root, txn, spool));
  SVN_ERR(svn_test__create_greek_tree(txn_root, spool));
  SVN_ERR(test_commit_txn(&after_rev, txn, NULL, spool));

  /* First, verify that a revision root based on our new revision
     reports the correct associated revision. */
  SVN_ERR(svn_fs_revision_root(&rev_root, fs, after_rev, spool));
  fetched_rev = svn_fs_revision_root_revision(rev_root);
  if (after_rev != fetched_rev)
    return svn_error_createf
      (SVN_ERR_TEST_FAILED, NULL,
       "expected revision '%d'; "
       "got '%d' from svn_fs_revision_root_revision(rev_root)",
       (int)after_rev, (int)fetched_rev);

  /* Then verify that we can't ask about the txn-base-rev from a
     revision root. */
  fetched_rev = svn_fs_txn_root_base_revision(rev_root);
  if (fetched_rev != SVN_INVALID_REVNUM)
    return svn_error_createf
      (SVN_ERR_TEST_FAILED, NULL,
       "expected SVN_INVALID_REVNUM; "
       "got '%d' from svn_fs_txn_root_base_revision(rev_root)",
       (int)fetched_rev);

  /* Now, create a second txn based on AFTER_REV. */
  SVN_ERR(svn_fs_begin_txn(&txn, fs, after_rev, spool));
  SVN_ERR(svn_fs_txn_root(&txn_root, txn, spool));

  /* Verify that it reports the right base revision. */
  fetched_rev = svn_fs_txn_root_base_revision(txn_root);
  if (after_rev != fetched_rev)
    return svn_error_createf
      (SVN_ERR_TEST_FAILED, NULL,
       "expected '%d'; "
       "got '%d' from svn_fs_txn_root_base_revision(txn_root)",
       (int)after_rev, (int)fetched_rev);

  /* Then verify that we can't ask about the rev-root-rev from a
     txn root. */
  fetched_rev = svn_fs_revision_root_revision(txn_root);
  if (fetched_rev != SVN_INVALID_REVNUM)
    return svn_error_createf
      (SVN_ERR_TEST_FAILED, NULL,
       "expected SVN_INVALID_REVNUM; "
       "got '%d' from svn_fs_revision_root_revision(txn_root)",
       (int)fetched_rev);

  return SVN_NO_ERROR;
}


static svn_error_t *
unordered_txn_dirprops(const svn_test_opts_t *opts,
                       apr_pool_t *pool)
{
  svn_fs_t *fs;
  svn_fs_txn_t *txn, *txn2;
  svn_fs_root_t *txn_root, *txn_root2;
  svn_string_t pval;
  svn_revnum_t new_rev, not_rev;

  /* This is a regression test for issue #2751. */

  /* Prepare a filesystem. */
  SVN_ERR(svn_test__create_fs(&fs, "test-repo-unordered-txn-dirprops",
                              opts, pool));

  /* Create and commit the greek tree. */
  SVN_ERR(svn_fs_begin_txn(&txn, fs, 0, pool));
  SVN_ERR(svn_fs_txn_root(&txn_root, txn, pool));
  SVN_ERR(svn_test__create_greek_tree(txn_root, pool));
  SVN_ERR(test_commit_txn(&new_rev, txn, NULL, pool));

  /* Open two transactions */
  SVN_ERR(svn_fs_begin_txn(&txn, fs, new_rev, pool));
  SVN_ERR(svn_fs_txn_root(&txn_root, txn, pool));
  SVN_ERR(svn_fs_begin_txn(&txn2, fs, new_rev, pool));
  SVN_ERR(svn_fs_txn_root(&txn_root2, txn2, pool));

  /* Change a child file in one. */
  SVN_ERR(svn_test__set_file_contents(txn_root, "/A/B/E/alpha",
                                      "New contents", pool));

  /* Change dir props in the other.  (We're using svn:mergeinfo
     property just to make sure special handling logic for that
     property doesn't croak.) */
  SET_STR(&pval, "/A/C:1");
  SVN_ERR(svn_fs_change_node_prop(txn_root2, "/A/B", "svn:mergeinfo",
                                  &pval, pool));

  /* Commit the second one first. */
  SVN_ERR(test_commit_txn(&new_rev, txn2, NULL, pool));

  /* Then commit the first -- but expect a conflict due to the
     propchanges made by the other txn. */
  SVN_ERR(test_commit_txn(&not_rev, txn, "/A/B", pool));
  SVN_ERR(svn_fs_abort_txn(txn, pool));

  /* Now, let's try those in reverse.  Open two transactions */
  SVN_ERR(svn_fs_begin_txn(&txn, fs, new_rev, pool));
  SVN_ERR(svn_fs_txn_root(&txn_root, txn, pool));
  SVN_ERR(svn_fs_begin_txn(&txn2, fs, new_rev, pool));
  SVN_ERR(svn_fs_txn_root(&txn_root2, txn2, pool));

  /* Change a child file in one. */
  SVN_ERR(svn_test__set_file_contents(txn_root, "/A/B/E/alpha",
                                      "New contents", pool));

  /* Change dir props in the other. */
  SET_STR(&pval, "/A/C:1");
  SVN_ERR(svn_fs_change_node_prop(txn_root2, "/A/B", "svn:mergeinfo",
                                  &pval, pool));

  /* Commit the first one first. */
  SVN_ERR(test_commit_txn(&new_rev, txn, NULL, pool));

  /* Then commit the second -- but expect an conflict because the
     directory wasn't up-to-date, which is required for propchanges. */
  SVN_ERR(test_commit_txn(&not_rev, txn2, "/A/B", pool));
  SVN_ERR(svn_fs_abort_txn(txn2, pool));

  return SVN_NO_ERROR;
}

static svn_error_t *
set_uuid(const svn_test_opts_t *opts,
         apr_pool_t *pool)
{
  svn_fs_t *fs;
  const char *fixed_uuid = svn_uuid_generate(pool);
  const char *fetched_uuid;

  /* Prepare a filesystem. */
  SVN_ERR(svn_test__create_fs(&fs, "test-repo-set-uuid",
                              opts, pool));

  /* Set the repository UUID to something fixed. */
  SVN_ERR(svn_fs_set_uuid(fs, fixed_uuid, pool));

  /* Make sure we get back what we set. */
  SVN_ERR(svn_fs_get_uuid(fs, &fetched_uuid, pool));
  if (strcmp(fixed_uuid, fetched_uuid) != 0)
    return svn_error_createf
      (SVN_ERR_TEST_FAILED, NULL, "expected UUID '%s'; got '%s'",
       fixed_uuid, fetched_uuid);

  /* Set the repository UUID to something new (and unknown). */
  SVN_ERR(svn_fs_set_uuid(fs, NULL, pool));

  /* Make sure we *don't* get back what we previously set (after all,
     this stuff is supposed to be universally unique!). */
  SVN_ERR(svn_fs_get_uuid(fs, &fetched_uuid, pool));
  if (strcmp(fixed_uuid, fetched_uuid) == 0)
    return svn_error_createf
      (SVN_ERR_TEST_FAILED, NULL,
       "expected something other than UUID '%s', but got that one",
       fixed_uuid);

  return SVN_NO_ERROR;
}

static svn_error_t *
node_origin_rev(const svn_test_opts_t *opts,
                apr_pool_t *pool)
{
  apr_pool_t *subpool = svn_pool_create(pool);
  svn_fs_t *fs;
  svn_fs_txn_t *txn;
  svn_fs_root_t *txn_root, *root;
  svn_revnum_t youngest_rev = 0;
  int i;

  struct path_rev_t {
    const char *path;
    svn_revnum_t rev;
  };

  /* Create the repository. */
  SVN_ERR(svn_test__create_fs(&fs, "test-repo-node-origin-rev",
                              opts, pool));

  /* Revision 1: Create the Greek tree.  */
  SVN_ERR(svn_fs_begin_txn(&txn, fs, 0, subpool));
  SVN_ERR(svn_fs_txn_root(&txn_root, txn, subpool));
  SVN_ERR(svn_test__create_greek_tree(txn_root, subpool));
  SVN_ERR(svn_fs_commit_txn(NULL, &youngest_rev, txn, subpool));
  SVN_TEST_ASSERT(SVN_IS_VALID_REVNUM(youngest_rev));
  svn_pool_clear(subpool);

  /* Revision 2: Modify A/D/H/chi and A/B/E/alpha.  */
  SVN_ERR(svn_fs_begin_txn(&txn, fs, youngest_rev, subpool));
  SVN_ERR(svn_fs_txn_root(&txn_root, txn, subpool));
  SVN_ERR(svn_test__set_file_contents(txn_root, "A/D/H/chi", "2", subpool));
  SVN_ERR(svn_test__set_file_contents(txn_root, "A/B/E/alpha", "2", subpool));
  SVN_ERR(svn_fs_commit_txn(NULL, &youngest_rev, txn, subpool));
  SVN_TEST_ASSERT(SVN_IS_VALID_REVNUM(youngest_rev));
  svn_pool_clear(subpool);

  /* Revision 3: Copy A/D to A/D2, and create A/D2/floop new.  */
  SVN_ERR(svn_fs_begin_txn(&txn, fs, youngest_rev, subpool));
  SVN_ERR(svn_fs_txn_root(&txn_root, txn, subpool));
  SVN_ERR(svn_fs_revision_root(&root, fs, youngest_rev, subpool));
  SVN_ERR(svn_fs_copy(root, "A/D", txn_root, "A/D2", subpool));
  SVN_ERR(svn_fs_make_file(txn_root, "A/D2/floop", subpool));
  SVN_ERR(svn_fs_commit_txn(NULL, &youngest_rev, txn, subpool));
  SVN_TEST_ASSERT(SVN_IS_VALID_REVNUM(youngest_rev));
  svn_pool_clear(subpool);

  /* Revision 4: Modify A/D/H/chi and A/D2/H/chi.  */
  SVN_ERR(svn_fs_begin_txn(&txn, fs, youngest_rev, subpool));
  SVN_ERR(svn_fs_txn_root(&txn_root, txn, subpool));
  SVN_ERR(svn_test__set_file_contents(txn_root, "A/D/H/chi", "4", subpool));
  SVN_ERR(svn_test__set_file_contents(txn_root, "A/D2/H/chi", "4", subpool));
  SVN_ERR(svn_fs_commit_txn(NULL, &youngest_rev, txn, subpool));
  SVN_TEST_ASSERT(SVN_IS_VALID_REVNUM(youngest_rev));
  svn_pool_clear(subpool);

  /* Revision 5: Delete A/D2/G, add A/B/E/alfalfa.  */
  SVN_ERR(svn_fs_begin_txn(&txn, fs, youngest_rev, subpool));
  SVN_ERR(svn_fs_txn_root(&txn_root, txn, subpool));
  SVN_ERR(svn_fs_delete(txn_root, "A/D2/G", subpool));
  SVN_ERR(svn_fs_make_file(txn_root, "A/B/E/alfalfa", subpool));
  SVN_ERR(svn_fs_commit_txn(NULL, &youngest_rev, txn, subpool));
  SVN_TEST_ASSERT(SVN_IS_VALID_REVNUM(youngest_rev));
  svn_pool_clear(subpool);

  /* Revision 6: Restore A/D2/G (from version 4).  */
  SVN_ERR(svn_fs_begin_txn(&txn, fs, youngest_rev, subpool));
  SVN_ERR(svn_fs_txn_root(&txn_root, txn, subpool));
  SVN_ERR(svn_fs_revision_root(&root, fs, 4, subpool));
  SVN_ERR(svn_fs_copy(root, "A/D2/G", txn_root, "A/D2/G", subpool));
  SVN_ERR(svn_fs_commit_txn(NULL, &youngest_rev, txn, subpool));
  SVN_TEST_ASSERT(SVN_IS_VALID_REVNUM(youngest_rev));
  svn_pool_clear(subpool);

  /* Revision 7: Move A/D2 to A/D (replacing it), Add a new file A/D2,
     and tweak A/D/floop.  */
  SVN_ERR(svn_fs_begin_txn(&txn, fs, youngest_rev, subpool));
  SVN_ERR(svn_fs_txn_root(&txn_root, txn, subpool));
  SVN_ERR(svn_fs_revision_root(&root, fs, youngest_rev, subpool));
  SVN_ERR(svn_fs_delete(txn_root, "A/D", subpool));
  SVN_ERR(svn_fs_copy(root, "A/D2", txn_root, "A/D", subpool));
  SVN_ERR(svn_fs_delete(txn_root, "A/D2", subpool));
  SVN_ERR(svn_fs_make_file(txn_root, "A/D2", subpool));
  SVN_ERR(svn_test__set_file_contents(txn_root, "A/D/floop", "7", subpool));
  SVN_ERR(svn_fs_commit_txn(NULL, &youngest_rev, txn, subpool));
  SVN_TEST_ASSERT(SVN_IS_VALID_REVNUM(youngest_rev));
  svn_pool_clear(subpool);

  /* Now test some origin revisions. */
  {
    struct path_rev_t pathrevs[5] = { { "A/D",             1 },
                                      { "A/D/floop",       3 },
                                      { "A/D2",            7 },
                                      { "iota",            1 },
                                      { "A/B/E/alfalfa",   5 } };

    SVN_ERR(svn_fs_revision_root(&root, fs, youngest_rev, pool));
    for (i = 0; i < (sizeof(pathrevs) / sizeof(struct path_rev_t)); i++)
      {
        struct path_rev_t path_rev = pathrevs[i];
        svn_revnum_t revision;
        SVN_ERR(svn_fs_node_origin_rev(&revision, root, path_rev.path, pool));
        if (path_rev.rev != revision)
          return svn_error_createf
            (SVN_ERR_TEST_FAILED, NULL,
             "expected origin revision of '%ld' for '%s'; got '%ld'",
             path_rev.rev, path_rev.path, revision);
      }
  }

  /* Also, we'll check a couple of queries into a transaction root. */
  SVN_ERR(svn_fs_begin_txn(&txn, fs, youngest_rev, subpool));
  SVN_ERR(svn_fs_txn_root(&txn_root, txn, subpool));
  SVN_ERR(svn_fs_make_file(txn_root, "bloop", subpool));
  SVN_ERR(svn_fs_make_dir(txn_root, "A/D/blarp", subpool));

  {
    struct path_rev_t pathrevs[6] = { { "A/D",             1 },
                                      { "A/D/floop",       3 },
                                      { "bloop",          -1 },
                                      { "A/D/blarp",      -1 },
                                      { "iota",            1 },
                                      { "A/B/E/alfalfa",   5 } };

    root = txn_root;
    for (i = 0; i < (sizeof(pathrevs) / sizeof(struct path_rev_t)); i++)
      {
        struct path_rev_t path_rev = pathrevs[i];
        svn_revnum_t revision;
        SVN_ERR(svn_fs_node_origin_rev(&revision, root, path_rev.path, pool));
        if (! SVN_IS_VALID_REVNUM(revision))
          revision = -1;
        if (path_rev.rev != revision)
          return svn_error_createf
            (SVN_ERR_TEST_FAILED, NULL,
             "expected origin revision of '%ld' for '%s'; got '%ld'",
             path_rev.rev, path_rev.path, revision);
      }
  }

  return SVN_NO_ERROR;
}


/* Helper: call svn_fs_history_location() and check the results. */
static svn_error_t *
check_history_location(const char *expected_path,
                       svn_revnum_t expected_revision,
                       svn_fs_history_t *history,
                       apr_pool_t *pool)
{
  const char *actual_path;
  svn_revnum_t actual_revision;

  SVN_ERR(svn_fs_history_location(&actual_path, &actual_revision,
                                  history, pool));

  /* Validate the location against our expectations. */
  if (actual_revision != expected_revision
      || (actual_path && expected_path && strcmp(actual_path, expected_path))
      || (actual_path != NULL) != (expected_path != NULL))
    {
      return svn_error_createf(SVN_ERR_TEST_FAILED, NULL,
                               "svn_fs_history_location() failed:\n"
                               "  expected '%s@%ld'\n"
                               "     found '%s@%ld",
                               expected_path ? expected_path : "(null)",
                               expected_revision,
                               actual_path ? actual_path : "(null)",
                               actual_revision);
    }

  return SVN_NO_ERROR;
}

/* Test svn_fs_history_*(). */
static svn_error_t *
node_history(const svn_test_opts_t *opts,
             apr_pool_t *pool)
{
  svn_fs_t *fs;
  svn_fs_txn_t *txn;
  svn_fs_root_t *txn_root;
  svn_revnum_t after_rev;

  /* Prepare a txn to receive the greek tree. */
  SVN_ERR(svn_test__create_fs(&fs, "test-repo-node-history",
                              opts, pool));
  SVN_ERR(svn_fs_begin_txn(&txn, fs, 0, pool));
  SVN_ERR(svn_fs_txn_root(&txn_root, txn, pool));

  /* Create and verify the greek tree. */
  SVN_ERR(svn_test__create_greek_tree(txn_root, pool));
  SVN_ERR(test_commit_txn(&after_rev, txn, NULL, pool));

  /* Make some changes, following copy_test() above. */

  /* r2: copy pi to pi2, with textmods. */
  {
    svn_fs_root_t *rev_root;

    SVN_ERR(svn_fs_revision_root(&rev_root, fs, after_rev, pool));
    SVN_ERR(svn_fs_begin_txn(&txn, fs, after_rev, pool));
    SVN_ERR(svn_fs_txn_root(&txn_root, txn, pool));
    SVN_ERR(svn_fs_copy(rev_root, "A/D/G/pi",
                        txn_root, "A/D/H/pi2",
                        pool));
    SVN_ERR(svn_test__set_file_contents
            (txn_root, "A/D/H/pi2", "This is the file 'pi2'.\n", pool));
    SVN_ERR(test_commit_txn(&after_rev, txn, NULL, pool));
  }

  /* Go back in history: pi2@r2 -> pi@r1 */
  {
    svn_fs_history_t *history;
    svn_fs_root_t *rev_root;

    SVN_ERR(svn_fs_revision_root(&rev_root, fs, after_rev, pool));

    /* Fetch a history object, and walk it until its start. */

    SVN_ERR(svn_fs_node_history(&history, rev_root, "A/D/H/pi2", pool));
    SVN_ERR(check_history_location("/A/D/H/pi2", 2, history, pool));

    SVN_ERR(svn_fs_history_prev(&history, history, TRUE, pool));
    SVN_ERR(check_history_location("/A/D/H/pi2", 2, history, pool));

    SVN_ERR(svn_fs_history_prev(&history, history, TRUE, pool));
    SVN_ERR(check_history_location("/A/D/G/pi", 1, history, pool));

    SVN_ERR(svn_fs_history_prev(&history, history, TRUE, pool));
    SVN_TEST_ASSERT(history == NULL);
  }

  return SVN_NO_ERROR;
}

/* Test svn_fs_delete_fs(). */
static svn_error_t *
delete_fs(const svn_test_opts_t *opts,
             apr_pool_t *pool)
{
  const char *path;
  svn_node_kind_t kind;

  /* We have to use a subpool to close the svn_fs_t before calling
     svn_fs_delete_fs.  See issue 4264. */
  {
    svn_fs_t *fs;
    apr_pool_t *subpool = svn_pool_create(pool);
    SVN_ERR(svn_test__create_fs(&fs, "test-repo-delete-fs", opts, subpool));
    path = svn_fs_path(fs, pool);
    svn_pool_destroy(subpool);
  }

  SVN_ERR(svn_io_check_path(path, &kind, pool));
  SVN_TEST_ASSERT(kind != svn_node_none);
  SVN_ERR(svn_fs_delete_fs(path, pool));
  SVN_ERR(svn_io_check_path(path, &kind, pool));
  SVN_TEST_ASSERT(kind == svn_node_none);

  /* Recreate dir so that test cleanup doesn't fail. */
  SVN_ERR(svn_io_dir_make(path, APR_OS_DEFAULT, pool));

  return SVN_NO_ERROR;
}

/* Issue 4340, "filenames containing \n corrupt FSFS repositories" */
static svn_error_t *
filename_trailing_newline(const svn_test_opts_t *opts,
                          apr_pool_t *pool)
{
  apr_pool_t *subpool = svn_pool_create(pool);
  svn_fs_t *fs;
  svn_fs_txn_t *txn;
  svn_fs_root_t *txn_root, *root;
  svn_revnum_t youngest_rev = 0;
  svn_error_t *err;
  svn_boolean_t legacy_backend;
  static const char contents[] = "foo\003bar";

  /* The FS API wants \n to be permitted, but FSFS never implemented that,
   * so for FSFS we expect errors rather than successes in some of the commits.
   * Use a blacklist approach so that new FSes default to implementing the API
   * as originally defined. */
  legacy_backend = (!strcmp(opts->fs_type, SVN_FS_TYPE_FSFS));

  SVN_ERR(svn_test__create_fs(&fs, "test-repo-filename-trailing-newline",
                              opts, pool));

  /* Revision 1:  Add a directory /foo  */
  SVN_ERR(svn_fs_begin_txn(&txn, fs, youngest_rev, subpool));
  SVN_ERR(svn_fs_txn_root(&txn_root, txn, subpool));
  SVN_ERR(svn_fs_make_dir(txn_root, "/foo", subpool));
  SVN_ERR(svn_fs_commit_txn(NULL, &youngest_rev, txn, subpool));
  SVN_TEST_ASSERT(SVN_IS_VALID_REVNUM(youngest_rev));
  svn_pool_clear(subpool);

  /* Attempt to copy /foo to "/bar\n". This should fail on FSFS. */
  SVN_ERR(svn_fs_begin_txn(&txn, fs, youngest_rev, subpool));
  SVN_ERR(svn_fs_txn_root(&txn_root, txn, subpool));
  SVN_ERR(svn_fs_revision_root(&root, fs, youngest_rev, subpool));
  err = svn_fs_copy(root, "/foo", txn_root, "/bar\n", subpool);
  if (!legacy_backend)
    SVN_TEST_ASSERT(err == SVN_NO_ERROR);
  else
    SVN_TEST_ASSERT_ERROR(err, SVN_ERR_FS_PATH_SYNTAX);

  /* Attempt to create a file /foo/baz\n. This should fail on FSFS. */
  err = svn_fs_make_file(txn_root, "/foo/baz\n", subpool);
  if (!legacy_backend)
    SVN_TEST_ASSERT(err == SVN_NO_ERROR);
  else
    SVN_TEST_ASSERT_ERROR(err, SVN_ERR_FS_PATH_SYNTAX);
  

  /* Create another file, with contents. */
  if (!legacy_backend)
    {
      SVN_ERR(svn_fs_make_file(txn_root, "/bar\n/baz\n", subpool));
      SVN_ERR(svn_test__set_file_contents(txn_root, "bar\n/baz\n",
                                          contents, pool));
    }

  if (!legacy_backend)
    {
      svn_revnum_t after_rev;
      static svn_test__tree_entry_t expected_entries[] = {
        { "foo", NULL },
        { "bar\n", NULL },
        { "foo/baz\n", "" },
        { "bar\n/baz\n", contents },
        { NULL, NULL }
      };
      const char *expected_changed_paths[] = {
        "/bar\n",
        "/foo/baz\n",
        "/bar\n/baz\n",
        NULL
      };
      apr_hash_t *expected_changes = apr_hash_make(pool);
      int i;

      SVN_ERR(svn_fs_commit_txn(NULL, &after_rev, txn, subpool));
      SVN_TEST_ASSERT(SVN_IS_VALID_REVNUM(after_rev));

      /* Validate the DAG. */
      SVN_ERR(svn_fs_revision_root(&root, fs, after_rev, pool));
      SVN_ERR(svn_test__validate_tree(root, expected_entries, 4, pool));

      /* Validate changed-paths, where the problem originally occurred. */
      for (i = 0; expected_changed_paths[i]; i++)
        svn_hash_sets(expected_changes, expected_changed_paths[i],
                      "undefined value");
      SVN_ERR(svn_test__validate_changes(root, expected_changes, pool));
    }

  return SVN_NO_ERROR;
}

static svn_error_t *
test_fs_info_format(const svn_test_opts_t *opts,
                    apr_pool_t *pool)
{
  svn_fs_t *fs;
  int fs_format;
  svn_version_t *supports_version;
  svn_version_t v1_5_0 = {1, 5, 0, ""};
  svn_version_t v1_9_0 = {1, 9, 0, ""};
  svn_test_opts_t opts2;
  svn_boolean_t is_fsx = strcmp(opts->fs_type, "fsx") == 0;

  opts2 = *opts;
  opts2.server_minor_version = is_fsx ? 9 : 5;

  SVN_ERR(svn_test__create_fs(&fs, "test-fs-format-info", &opts2, pool));
  SVN_ERR(svn_fs_info_format(&fs_format, &supports_version, fs, pool, pool));

  if (is_fsx)
    {
      SVN_TEST_ASSERT(fs_format == 1);
      SVN_TEST_ASSERT(svn_ver_equal(supports_version, &v1_9_0));
    }
  else
    {
       /* happens to be the same for FSFS and BDB */
      SVN_TEST_ASSERT(fs_format == 3);
      SVN_TEST_ASSERT(svn_ver_equal(supports_version, &v1_5_0));
    }

  return SVN_NO_ERROR;
}

static svn_error_t *
<<<<<<< HEAD
=======
commit_timestamp(const svn_test_opts_t *opts,
                 apr_pool_t *pool)
{
  svn_fs_t *fs;
  svn_fs_txn_t *txn;
  svn_fs_root_t *txn_root;
  svn_string_t *date = svn_string_create("Yesterday", pool);
  svn_revnum_t rev = 0;
  apr_hash_t *proplist;
  svn_string_t *svn_date;

  SVN_ERR(svn_test__create_fs(&fs, "test-commit-timestamp",
                              opts, pool));

  /* Commit with a specified svn:date. */
  SVN_ERR(svn_fs_begin_txn(&txn, fs, rev, pool));
  SVN_ERR(svn_fs_txn_root(&txn_root, txn, pool));
  SVN_ERR(svn_fs_make_dir(txn_root, "/foo", pool));
  SVN_ERR(svn_fs_change_txn_prop(txn, SVN_PROP_REVISION_DATE, date, pool));
  SVN_ERR(svn_fs_commit_txn2(NULL, &rev, txn, FALSE, pool));

  SVN_ERR(svn_fs_revision_proplist(&proplist, fs, rev, pool));
  svn_date = apr_hash_get(proplist, SVN_PROP_REVISION_DATE,
                          APR_HASH_KEY_STRING);
  SVN_TEST_ASSERT(svn_date && !strcmp(svn_date->data, date->data));

  /* Commit that overwrites the specified svn:date. */
  SVN_ERR(svn_fs_begin_txn(&txn, fs, rev, pool));
  SVN_ERR(svn_fs_txn_root(&txn_root, txn, pool));
  SVN_ERR(svn_fs_make_dir(txn_root, "/bar", pool));
  SVN_ERR(svn_fs_change_txn_prop(txn, SVN_PROP_REVISION_DATE, date, pool));
  SVN_ERR(svn_fs_commit_txn2(NULL, &rev, txn, TRUE, pool));

  SVN_ERR(svn_fs_revision_proplist(&proplist, fs, rev, pool));
  svn_date = apr_hash_get(proplist, SVN_PROP_REVISION_DATE,
                          APR_HASH_KEY_STRING);
  SVN_TEST_ASSERT(svn_date && strcmp(svn_date->data, date->data));

  /* Commit with a missing svn:date. */
  SVN_ERR(svn_fs_begin_txn(&txn, fs, rev, pool));
  SVN_ERR(svn_fs_txn_root(&txn_root, txn, pool));
  SVN_ERR(svn_fs_make_dir(txn_root, "/zag", pool));
  SVN_ERR(svn_fs_change_txn_prop(txn, SVN_PROP_REVISION_DATE, NULL, pool));
  SVN_ERR(svn_fs_txn_prop(&svn_date, txn, SVN_PROP_REVISION_DATE, pool));
  SVN_TEST_ASSERT(!svn_date);
  SVN_ERR(svn_fs_commit_txn2(NULL, &rev, txn, FALSE, pool));

  SVN_ERR(svn_fs_revision_proplist(&proplist, fs, rev, pool));
  svn_date = apr_hash_get(proplist, SVN_PROP_REVISION_DATE,
                          APR_HASH_KEY_STRING);
  SVN_TEST_ASSERT(!svn_date);

  /* Commit that overwites a missing svn:date. */
  SVN_ERR(svn_fs_begin_txn(&txn, fs, rev, pool));
  SVN_ERR(svn_fs_txn_root(&txn_root, txn, pool));
  SVN_ERR(svn_fs_make_dir(txn_root, "/zig", pool));
  SVN_ERR(svn_fs_change_txn_prop(txn, SVN_PROP_REVISION_DATE, NULL, pool));
  SVN_ERR(svn_fs_txn_prop(&svn_date, txn, SVN_PROP_REVISION_DATE, pool));
  SVN_TEST_ASSERT(!svn_date);
  SVN_ERR(svn_fs_commit_txn2(NULL, &rev, txn, TRUE, pool));

  SVN_ERR(svn_fs_revision_proplist(&proplist, fs, rev, pool));
  svn_date = apr_hash_get(proplist, SVN_PROP_REVISION_DATE,
                          APR_HASH_KEY_STRING);
  SVN_TEST_ASSERT(svn_date);

  return SVN_NO_ERROR;
}

static svn_error_t *
>>>>>>> 16c737df
test_compat_version(const svn_test_opts_t *opts,
                    apr_pool_t *pool)
{
  svn_version_t *compatible_version;
  apr_hash_t *config = apr_hash_make(pool);
  
  svn_version_t vcurrent = {SVN_VER_MAJOR, SVN_VER_MINOR, 0, ""};
  svn_version_t v1_2_0 = {1, 2, 0, ""};
  svn_version_t v1_3_0 = {1, 3, 0, ""};
  svn_version_t v1_5_0 = {1, 5, 0, ""};

  /* no version specified -> default to the current one */
  SVN_ERR(svn_fs__compatible_version(&compatible_version, config, pool));
  SVN_TEST_ASSERT(svn_ver_equal(compatible_version, &vcurrent));

  /* test specific compat option */
  svn_hash_sets(config, SVN_FS_CONFIG_PRE_1_6_COMPATIBLE, "1");
  SVN_ERR(svn_fs__compatible_version(&compatible_version, config, pool));
  SVN_TEST_ASSERT(svn_ver_equal(compatible_version, &v1_5_0));

  /* test precedence amongst compat options */
  svn_hash_sets(config, SVN_FS_CONFIG_PRE_1_8_COMPATIBLE, "1");
  SVN_ERR(svn_fs__compatible_version(&compatible_version, config, pool));
  SVN_TEST_ASSERT(svn_ver_equal(compatible_version, &v1_5_0));

  svn_hash_sets(config, SVN_FS_CONFIG_PRE_1_4_COMPATIBLE, "1");
  SVN_ERR(svn_fs__compatible_version(&compatible_version, config, pool));
  SVN_TEST_ASSERT(svn_ver_equal(compatible_version, &v1_3_0));

  /* precedence should work with the generic option as well */
  svn_hash_sets(config, SVN_FS_CONFIG_COMPATIBLE_VERSION, "1.4.17-??");
  SVN_ERR(svn_fs__compatible_version(&compatible_version, config, pool));
  SVN_TEST_ASSERT(svn_ver_equal(compatible_version, &v1_3_0));

  svn_hash_sets(config, SVN_FS_CONFIG_COMPATIBLE_VERSION, "1.2.3-no!");
  SVN_ERR(svn_fs__compatible_version(&compatible_version, config, pool));
  SVN_TEST_ASSERT(svn_ver_equal(compatible_version, &v1_2_0));

  /* test generic option alone */
  config = apr_hash_make(pool);
  svn_hash_sets(config, SVN_FS_CONFIG_COMPATIBLE_VERSION, "1.2.3-no!");
  SVN_ERR(svn_fs__compatible_version(&compatible_version, config, pool));
  SVN_TEST_ASSERT(svn_ver_equal(compatible_version, &v1_2_0));

  /* out of range values should be caped by the current tool version */
  svn_hash_sets(config, SVN_FS_CONFIG_COMPATIBLE_VERSION, "2.3.4-x");
  SVN_ERR(svn_fs__compatible_version(&compatible_version, config, pool));
  SVN_TEST_ASSERT(svn_ver_equal(compatible_version, &vcurrent));

  return SVN_NO_ERROR;
}


/* ------------------------------------------------------------------------ */

/* The test table.  */

int svn_test_max_threads = 8;

struct svn_test_descriptor_t test_funcs[] =
  {
    SVN_TEST_NULL,
    SVN_TEST_OPTS_PASS(trivial_transaction,
                       "begin a txn, check its name, then close it"),
    SVN_TEST_OPTS_PASS(reopen_trivial_transaction,
                       "open an existing transaction by name"),
    SVN_TEST_OPTS_PASS(create_file_transaction,
                       "begin a txn, get the txn root, and add a file"),
    SVN_TEST_OPTS_PASS(verify_txn_list,
                       "create 2 txns, list them, and verify the list"),
    SVN_TEST_OPTS_PASS(txn_names_are_not_reused,
                       "check that transaction names are not reused"),
    SVN_TEST_OPTS_PASS(write_and_read_file,
                       "write and read a file's contents"),
    SVN_TEST_OPTS_PASS(almostmedium_file_integrity,
                       "create and modify almostmedium file"),
    SVN_TEST_OPTS_PASS(medium_file_integrity,
                       "create and modify medium file"),
    SVN_TEST_OPTS_PASS(large_file_integrity,
                       "create and modify large file"),
    SVN_TEST_OPTS_PASS(create_mini_tree_transaction,
                       "test basic file and subdirectory creation"),
    SVN_TEST_OPTS_PASS(create_greek_tree_transaction,
                       "make The Official Subversion Test Tree"),
    SVN_TEST_OPTS_PASS(list_directory,
                       "fill a directory, then list it"),
    SVN_TEST_OPTS_PASS(revision_props,
                       "set and get some revision properties"),
    SVN_TEST_OPTS_PASS(transaction_props,
                       "set/get txn props, commit, validate new rev props"),
    SVN_TEST_OPTS_PASS(node_props,
                       "set and get some node properties"),
    SVN_TEST_OPTS_PASS(delete_mutables,
                       "delete mutable nodes from directories"),
    SVN_TEST_OPTS_PASS(delete,
                       "delete nodes tree"),
    SVN_TEST_OPTS_PASS(fetch_youngest_rev,
                       "fetch the youngest revision from a filesystem"),
    SVN_TEST_OPTS_PASS(basic_commit,
                       "basic commit"),
    SVN_TEST_OPTS_PASS(test_tree_node_validation,
                       "testing tree validation helper"),
    SVN_TEST_OPTS_PASS(merging_commit, "merging commit"),
    SVN_TEST_OPTS_PASS(copy_test,
                       "copying and tracking copy history"),
    SVN_TEST_OPTS_PASS(commit_date,
                       "commit datestamps"),
    SVN_TEST_OPTS_PASS(check_old_revisions,
                       "check old revisions"),
    SVN_TEST_OPTS_PASS(check_all_revisions,
                       "after each commit, check all revisions"),
    SVN_TEST_OPTS_PASS(check_root_revision,
                       "ensure accurate storage of root node"),
    SVN_TEST_OPTS_PASS(test_node_created_rev,
                       "svn_fs_node_created_rev test"),
    SVN_TEST_OPTS_PASS(check_related,
                       "test svn_fs_check_related"),
    SVN_TEST_OPTS_PASS(branch_test,
                       "test complex copies (branches)"),
    SVN_TEST_OPTS_PASS(verify_checksum,
                       "test checksums"),
    SVN_TEST_OPTS_PASS(closest_copy_test,
                       "calculating closest history-affecting copies"),
    SVN_TEST_OPTS_PASS(root_revisions,
                       "svn_fs_root_t (base) revisions"),
    SVN_TEST_OPTS_PASS(unordered_txn_dirprops,
                       "test dir prop preservation in unordered txns"),
    SVN_TEST_OPTS_PASS(set_uuid,
                       "test svn_fs_set_uuid"),
    SVN_TEST_OPTS_PASS(node_origin_rev,
                       "test svn_fs_node_origin_rev"),
    SVN_TEST_OPTS_PASS(small_file_integrity,
                       "create and modify small file"),
    SVN_TEST_OPTS_PASS(node_history,
                       "test svn_fs_node_history"),
    SVN_TEST_OPTS_PASS(delete_fs,
                       "test svn_fs_delete_fs"),
    SVN_TEST_OPTS_PASS(filename_trailing_newline,
                       "filenames with trailing \\n might be rejected"),
    SVN_TEST_OPTS_PASS(test_fs_info_format,
                       "test svn_fs_info_format"),
<<<<<<< HEAD
=======
    SVN_TEST_OPTS_PASS(commit_timestamp,
                       "commit timestamp"),
>>>>>>> 16c737df
    SVN_TEST_OPTS_PASS(test_compat_version,
                       "test svn_fs__compatible_version"),
    SVN_TEST_NULL
  };<|MERGE_RESOLUTION|>--- conflicted
+++ resolved
@@ -5077,8 +5077,6 @@
 }
 
 static svn_error_t *
-<<<<<<< HEAD
-=======
 commit_timestamp(const svn_test_opts_t *opts,
                  apr_pool_t *pool)
 {
@@ -5149,7 +5147,6 @@
 }
 
 static svn_error_t *
->>>>>>> 16c737df
 test_compat_version(const svn_test_opts_t *opts,
                     apr_pool_t *pool)
 {
@@ -5292,11 +5289,8 @@
                        "filenames with trailing \\n might be rejected"),
     SVN_TEST_OPTS_PASS(test_fs_info_format,
                        "test svn_fs_info_format"),
-<<<<<<< HEAD
-=======
     SVN_TEST_OPTS_PASS(commit_timestamp,
                        "commit timestamp"),
->>>>>>> 16c737df
     SVN_TEST_OPTS_PASS(test_compat_version,
                        "test svn_fs__compatible_version"),
     SVN_TEST_NULL
