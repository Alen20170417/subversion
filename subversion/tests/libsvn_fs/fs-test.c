--- conflicted
+++ resolved
@@ -3447,14 +3447,8 @@
   SVN_ERR(svn_fs_file_contents(&stream, root, path, pool));
 
   /* Get a checksummed stream for the contents. */
-<<<<<<< HEAD
   checksum_stream = svn_stream_checksummed2(stream, checksum, NULL,
                                             checksum_kind, TRUE, pool);
-=======
-  *checksum = svn_checksum_create(checksum_kind, pool);
-  checksum_stream = svn_stream_checksummed2(stream, checksum, checksum_kind,
-                                            NULL, svn_checksum_md5, TRUE, pool);
->>>>>>> 0213fdc3
 
   /* Close the stream, forcing a complete read and copy the digest. */
   SVN_ERR(svn_stream_close(checksum_stream));
@@ -3518,11 +3512,7 @@
 
 static svn_error_t *
 file_integrity_helper(apr_size_t filesize, apr_uint32_t *seed,
-<<<<<<< HEAD
                       const svn_test_opts_t *opts, const char *fs_name,
-=======
-                      svn_test_opts_t *opts, const char *fs_name,
->>>>>>> 0213fdc3
                       apr_pool_t *pool)
 {
   svn_fs_t *fs;
@@ -3668,35 +3658,8 @@
 
 
 static svn_error_t *
-<<<<<<< HEAD
 small_file_integrity(const svn_test_opts_t *opts,
                      apr_pool_t *pool)
-=======
-small_file_integrity(const char **msg,
-                     svn_boolean_t msg_only,
-                     svn_test_opts_t *opts,
-                     apr_pool_t *pool)
-{
-  apr_uint32_t seed = (apr_uint32_t) apr_time_now();
-  *msg = apr_psprintf(pool,
-                      "create and modify small file (seed=%lu)",
-                      (unsigned long) seed);
-
-  if (msg_only)
-    return SVN_NO_ERROR;
-
-  /* Just use a really small file size... */
-  return file_integrity_helper(20, &seed, opts,
-                               "test-repo-small-file-integrity", pool);
-}
-
-
-static svn_error_t *
-medium_file_integrity(const char **msg,
-                      svn_boolean_t msg_only,
-                      svn_test_opts_t *opts,
-                      apr_pool_t *pool)
->>>>>>> 0213fdc3
 {
   apr_uint32_t seed = (apr_uint32_t) apr_time_now();
 
@@ -4788,6 +4751,102 @@
   return SVN_NO_ERROR;
 }
 
+
+/* Helper: call svn_fs_history_location() and check the results. */
+static svn_error_t *
+check_history_location(const char *expected_path,
+                       svn_revnum_t expected_revision,
+                       svn_fs_history_t *history,
+                       apr_pool_t *pool)
+{
+  const char *actual_path;
+  svn_revnum_t actual_revision;
+
+  SVN_ERR(svn_fs_history_location(&actual_path, &actual_revision,
+                                  history, pool));
+
+  /* Validate the location against our expectations. */
+  if (actual_revision != expected_revision
+      || (actual_path && expected_path && strcmp(actual_path, expected_path))
+      || (actual_path != NULL) != (expected_path != NULL))
+    {
+      return svn_error_createf(SVN_ERR_TEST_FAILED, NULL,
+                               "svn_fs_history_location() failed:\n"
+                               "  expected '%s@%ld'\n"
+                               "     found '%s@%ld",
+                               expected_path ? expected_path : "(null)",
+                               expected_revision,
+                               actual_path ? actual_path : "(null)",
+                               actual_revision);
+    }
+
+  return SVN_NO_ERROR;
+}
+
+/* Test svn_fs_history_*(). */
+static svn_error_t *
+node_history(const svn_test_opts_t *opts,
+             apr_pool_t *pool)
+{
+  svn_fs_t *fs;
+  svn_fs_txn_t *txn;
+  svn_fs_root_t *txn_root;
+  svn_revnum_t after_rev;
+
+  /* Prepare a txn to receive the greek tree. */
+  SVN_ERR(svn_test__create_fs(&fs, "test-repo-node-history",
+                              opts, pool));
+  SVN_ERR(svn_fs_begin_txn(&txn, fs, 0, pool));
+  SVN_ERR(svn_fs_txn_root(&txn_root, txn, pool));
+
+  /* Create and verify the greek tree. */
+  SVN_ERR(svn_test__create_greek_tree(txn_root, pool));
+  SVN_ERR(test_commit_txn(&after_rev, txn, NULL, pool));
+
+  /* Make some changes, following copy_test() above. */
+
+  /* r2: copy pi to pi2, with textmods. */
+  {
+    svn_fs_root_t *rev_root;
+
+    SVN_ERR(svn_fs_revision_root(&rev_root, fs, after_rev, pool));
+    SVN_ERR(svn_fs_begin_txn(&txn, fs, after_rev, pool));
+    SVN_ERR(svn_fs_txn_root(&txn_root, txn, pool));
+    SVN_ERR(svn_fs_copy(rev_root, "A/D/G/pi",
+                        txn_root, "A/D/H/pi2",
+                        pool));
+    SVN_ERR(svn_test__set_file_contents
+            (txn_root, "A/D/H/pi2", "This is the file 'pi2'.\n", pool));
+    SVN_ERR(test_commit_txn(&after_rev, txn, NULL, pool));
+  }
+
+  /* Go back in history: pi2@r2 -> pi@r1 */
+  {
+    svn_fs_history_t *history;
+    svn_fs_root_t *rev_root;
+
+    SVN_ERR(svn_fs_revision_root(&rev_root, fs, after_rev, pool));
+
+    /* Fetch a history object, and walk it until its start. */
+
+    SVN_ERR(svn_fs_node_history(&history, rev_root, "A/D/H/pi2", pool));
+    SVN_ERR(check_history_location("/A/D/H/pi2", 2, history, pool));
+
+    SVN_ERR(svn_fs_history_prev(&history, history, TRUE, pool));
+    SVN_ERR(check_history_location("/A/D/H/pi2", 2, history, pool));
+
+    SVN_ERR(svn_fs_history_prev(&history, history, TRUE, pool));
+    SVN_ERR(check_history_location("/A/D/G/pi", 1, history, pool));
+
+    SVN_ERR(svn_fs_history_prev(&history, history, TRUE, pool));
+    SVN_TEST_ASSERT(history == NULL);
+  }
+
+  return SVN_NO_ERROR;
+}
+
+
+
 /* ------------------------------------------------------------------------ */
  
@@ -4796,7 +4855,6 @@
 struct svn_test_descriptor_t test_funcs[] =
   {
     SVN_TEST_NULL,
-<<<<<<< HEAD
     SVN_TEST_OPTS_PASS(trivial_transaction,
                        "begin a txn, check its name, then close it"),
     SVN_TEST_OPTS_PASS(reopen_trivial_transaction,
@@ -4871,43 +4929,7 @@
                        "create and modify small file"),
     SVN_TEST_OPTS_SKIP(obliterate_1, TRUE,  /* Skipped as not impl. yet */
                        "obliterate 1"),
-=======
-    SVN_TEST_PASS(trivial_transaction),
-    SVN_TEST_PASS(reopen_trivial_transaction),
-    SVN_TEST_PASS(create_file_transaction),
-    SVN_TEST_PASS(verify_txn_list),
-    SVN_TEST_PASS(txn_names_are_not_reused),
-    SVN_TEST_PASS(write_and_read_file),
-    SVN_TEST_PASS(create_mini_tree_transaction),
-    SVN_TEST_PASS(create_greek_tree_transaction),
-    SVN_TEST_PASS(list_directory),
-    SVN_TEST_PASS(revision_props),
-    SVN_TEST_PASS(transaction_props),
-    SVN_TEST_PASS(node_props),
-    SVN_TEST_PASS(delete_mutables),
-    SVN_TEST_PASS(delete),
-    SVN_TEST_PASS(fetch_youngest_rev),
-    SVN_TEST_PASS(basic_commit),
-    SVN_TEST_PASS(test_tree_node_validation),
-    SVN_TEST_XFAIL(merging_commit), /* Needs to be written to match new
-                                        merge() algorithm expectations */
-    SVN_TEST_PASS(copy_test),
-    SVN_TEST_PASS(commit_date),
-    SVN_TEST_PASS(check_old_revisions),
-    SVN_TEST_PASS(check_all_revisions),
-    SVN_TEST_PASS(medium_file_integrity),
-    SVN_TEST_PASS(large_file_integrity),
-    SVN_TEST_PASS(check_root_revision),
-    SVN_TEST_PASS(test_node_created_rev),
-    SVN_TEST_PASS(check_related),
-    SVN_TEST_PASS(branch_test),
-    SVN_TEST_PASS(verify_checksum),
-    SVN_TEST_PASS(closest_copy_test),
-    SVN_TEST_PASS(root_revisions),
-    SVN_TEST_PASS(unordered_txn_dirprops),
-    SVN_TEST_PASS(set_uuid),
-    SVN_TEST_PASS(node_origin_rev),
-    SVN_TEST_PASS(small_file_integrity),
->>>>>>> 0213fdc3
+    SVN_TEST_OPTS_PASS(node_history,
+                       "test svn_fs_node_history"),
     SVN_TEST_NULL
   };