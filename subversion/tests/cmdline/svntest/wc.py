#
#  wc.py: functions for interacting with a Subversion working copy
#
#  Subversion is a tool for revision control.
#  See http://subversion.tigris.org for more information.
#
# ====================================================================
#    Licensed to the Apache Software Foundation (ASF) under one
#    or more contributor license agreements.  See the NOTICE file
#    distributed with this work for additional information
#    regarding copyright ownership.  The ASF licenses this file
#    to you under the Apache License, Version 2.0 (the
#    "License"); you may not use this file except in compliance
#    with the License.  You may obtain a copy of the License at
#
#      http://www.apache.org/licenses/LICENSE-2.0
#
#    Unless required by applicable law or agreed to in writing,
#    software distributed under the License is distributed on an
#    "AS IS" BASIS, WITHOUT WARRANTIES OR CONDITIONS OF ANY
#    KIND, either express or implied.  See the License for the
#    specific language governing permissions and limitations
#    under the License.
######################################################################

import os
import sys
import re
import urllib

import svntest


#
# 'status -v' output looks like this:
#
#      "%c%c%c%c%c%c%c %c   %6s   %6s %-12s %s\n"
#
# (Taken from 'print_status' in subversion/svn/status.c.)
#
# Here are the parameters.  The middle number or string in parens is the
# match.group(), followed by a brief description of the field:
#
#    - text status           (1)  (single letter)
#    - prop status           (1)  (single letter)
#    - wc-lockedness flag    (2)  (single letter: "L" or " ")
#    - copied flag           (3)  (single letter: "+" or " ")
#    - switched flag         (4)  (single letter: "S", "X" or " ")
#    - repos lock status     (5)  (single letter: "K", "O", "B", "T", " ")
#    - tree conflict flag    (6)  (single letter: "C" or " ")
#
#    [one space]
#
#    - out-of-date flag      (7)  (single letter: "*" or " ")
#
#    [three spaces]
#
#    - working revision ('wc_rev') (either digits or "-", "?" or " ")
#
#    [one space]
#
#    - last-changed revision      (either digits or "?" or " ")
#
#    [one space]
#
#    - last author                (optional string of non-whitespace
#                                  characters)
#
#    [spaces]
#
#    - path              ('path') (string of characters until newline)
#
# Working revision, last-changed revision, and last author are whitespace
# only if the item is missing.
#
_re_parse_status = re.compile('^([?!MACDRUGI_~ ][MACDRUG_ ])'
                              '([L ])'
                              '([+ ])'
                              '([SX ])'
                              '([KOBT ])'
                              '([C ]) '
                              '([* ]) +'
                              '((?P<wc_rev>\d+|-|\?) +(\d|-|\?)+ +(\S+) +)?'
                              '(?P<path>.+)$')

_re_parse_skipped = re.compile("^Skipped.* '(.+)'\n")

_re_parse_summarize = re.compile("^([MAD ][M ])      (.+)\n")

_re_parse_checkout = re.compile('^([RMAGCUDE_ ][MAGCUDE_ ])'
                                '([B ])'
                                '([C ])\s+'
                                '(.+)')
_re_parse_co_skipped = re.compile('^(Restored|Skipped)\s+\'(.+)\'')
_re_parse_co_restored = re.compile('^(Restored)\s+\'(.+)\'')

# Lines typically have a verb followed by whitespace then a path.
_re_parse_commit = re.compile('^(\w+(  \(bin\))?)\s+(.+)')


class State:
  """Describes an existing or expected state of a working copy.

  The primary metaphor here is a dictionary of paths mapping to instances
  of StateItem, which describe each item in a working copy.

  Note: the paths should be *relative* to the root of the working copy,
  using '/' for the separator (see to_relpath()), and the root of the
  working copy is identified by the empty path: ''.
  """

  def __init__(self, wc_dir, desc):
    "Create a State using the specified description."
    assert isinstance(desc, dict)

    self.wc_dir = wc_dir
    self.desc = desc      # dictionary: path -> StateItem

  def add(self, more_desc):
    "Add more state items into the State."
    assert isinstance(more_desc, dict)

    self.desc.update(more_desc)

  def add_state(self, parent, state):
    "Import state items from a State object, reparent the items to PARENT."
    assert isinstance(state, State)

    if parent and parent[-1] != '/':
      parent += '/'
    for path, item in state.desc.items():
      path = parent + path
      self.desc[path] = item

  def remove(self, *paths):
    "Remove a path from the state (the path must exist)."
    for path in paths:
      del self.desc[to_relpath(path)]

  def copy(self, new_root=None):
    """Make a deep copy of self.  If NEW_ROOT is not None, then set the
    copy's wc_dir NEW_ROOT instead of to self's wc_dir."""
    desc = { }
    for path, item in self.desc.items():
      desc[path] = item.copy()
    if new_root is None:
      new_root = self.wc_dir
    return State(new_root, desc)

  def tweak(self, *args, **kw):
    """Tweak the items' values.

    Each argument in ARGS is the path of a StateItem that already exists in
    this State. Each keyword argument in KW is a modifiable property of
    StateItem.

    The general form of this method is .tweak([paths...,] key=value...). If
    one or more paths are provided, then those items' values are
    modified.  If no paths are given, then all items are modified.
    """
    if args:
      for path in args:
        try:
          path_ref = self.desc[to_relpath(path)]
        except KeyError, e:
          e.args = ["Path '%s' not present in WC state descriptor" % path]
          raise
        path_ref.tweak(**kw)
    else:
      for item in self.desc.values():
        item.tweak(**kw)

  def tweak_some(self, filter, **kw):
    "Tweak the items for which the filter returns true."
    for path, item in self.desc.items():
      if list(filter(path, item)):
        item.tweak(**kw)

  def subtree(self, subtree_path):
    """Return a State object which is a deep copy of the sub-tree
    identified by SUBTREE_PATH (which is assumed to contain only one
    element rooted at the tree of this State object's WC_DIR)."""
    desc = { }
    for path, item in self.desc.items():
      path_elements = path.split("/")
      if len(path_elements) > 1 and path_elements[0] == subtree_path:
        desc["/".join(path_elements[1:])] = item.copy()
    return State(self.wc_dir, desc)

  def write_to_disk(self, target_dir):
    """Construct a directory structure on disk, matching our state.

    WARNING: any StateItem that does not have contents (.contents is None)
    is assumed to be a directory.
    """
    if not os.path.exists(target_dir):
      os.makedirs(target_dir)

    for path, item in self.desc.items():
      fullpath = os.path.join(target_dir, path)
      if item.contents is None:
        # a directory
        if not os.path.exists(fullpath):
          os.makedirs(fullpath)
      else:
        # a file

        # ensure its directory exists
        dirpath = os.path.dirname(fullpath)
        if not os.path.exists(dirpath):
          os.makedirs(dirpath)

        # write out the file contents now
        open(fullpath, 'wb').write(item.contents)

  def normalize(self):
    """Return a "normalized" version of self.

    A normalized version has the following characteristics:

      * wc_dir == ''
      * paths use forward slashes
      * paths are relative

    If self is already normalized, then it is returned. Otherwise, a
    new State is constructed with (shallow) references to self's
    StateItem instances.

    If the caller needs a fully disjoint State, then use .copy() on
    the result.
    """
    if self.wc_dir == '':
      return self

    base = to_relpath(os.path.normpath(self.wc_dir))

    desc = dict([(repos_join(base, path), item)
                 for path, item in self.desc.items()])
    return State('', desc)

  def compare(self, other):
    """Compare this State against an OTHER State.

    Three new set objects will be returned: CHANGED, UNIQUE_SELF, and
    UNIQUE_OTHER. These contain paths of StateItems that are different
    between SELF and OTHER, paths of items unique to SELF, and paths
    of item that are unique to OTHER, respectively.
    """
    assert isinstance(other, State)

    norm_self = self.normalize()
    norm_other = other.normalize()

    # fast-path the easy case
    if norm_self == norm_other:
      fs = frozenset()
      return fs, fs, fs

    paths_self = set(norm_self.desc.keys())
    paths_other = set(norm_other.desc.keys())
    changed = set()
    for path in paths_self.intersection(paths_other):
      if norm_self.desc[path] != norm_other.desc[path]:
        changed.add(path)

    return changed, paths_self - paths_other, paths_other - paths_self

  def compare_and_display(self, label, other):
    """Compare this State against an OTHER State, and display differences.

    Information will be written to stdout, displaying any differences
    between the two states. LABEL will be used in the display. SELF is the
    "expected" state, and OTHER is the "actual" state.

    If any changes are detected/displayed, then SVNTreeUnequal is raised.
    """
    norm_self = self.normalize()
    norm_other = other.normalize()

    changed, unique_self, unique_other = norm_self.compare(norm_other)
    if not changed and not unique_self and not unique_other:
      return

    # Use the shortest path as a way to find the "root-most" affected node.
    def _shortest_path(path_set):
      shortest = None
      for path in path_set:
        if shortest is None or len(path) < len(shortest):
          shortest = path
      return shortest

    if changed:
      path = _shortest_path(changed)
      display_nodes(label, path, norm_self.desc[path], norm_other.desc[path])
    elif unique_self:
      path = _shortest_path(unique_self)
      default_singleton_handler('actual ' + label, path, norm_self.desc[path])
    elif unique_other:
      path = _shortest_path(unique_other)
      default_singleton_handler('expected ' + label, path,
                                norm_other.desc[path])

    raise svntest.tree.SVNTreeUnequal

  def tweak_for_entries_compare(self):
    for path, item in self.desc.copy().items():
      if item.status:
        # If this is an unversioned tree-conflict, remove it.
        # These are only in their parents' THIS_DIR, they don't have entries.
        if item.status[0] in '!?' and item.treeconflict == 'C':
          del self.desc[path]
        else:
          # when reading the entry structures, we don't examine for text or
          # property mods, so clear those flags. we also do not examine the
          # filesystem, so we cannot detect missing or obstructed files.
          if item.status[0] in 'M!~':
            item.status = ' ' + item.status[1]
          if item.status[1] == 'M':
            item.status = item.status[0] + ' '
          # under wc-ng terms, we may report a different revision than the
          # backwards-compatible code should report. if there is a special
          # value for compatibility, then use it.
          if item.entry_rev is not None:
            item.wc_rev = item.entry_rev
            item.entry_rev = None
          # status might vary as well, e.g. when a directory is missing
          if item.entry_status is not None:
            item.status = item.entry_status
            item.entry_status = None
      if item.writelocked:
        # we don't contact the repository, so our only information is what
        # is in the working copy. 'K' means we have one and it matches the
        # repos. 'O' means we don't have one but the repos says the item
        # is locked by us, elsewhere. 'T' means we have one, and the repos
        # has one, but it is now owned by somebody else. 'B' means we have
        # one, but the repos does not.
        #
        # for each case of "we have one", set the writelocked state to 'K',
        # and clear it to None for the others. this will match what is
        # generated when we examine our working copy state.
        if item.writelocked in 'TB':
          item.writelocked = 'K'
        elif item.writelocked == 'O':
          item.writelocked = None

  def old_tree(self):
    "Return an old-style tree (for compatibility purposes)."
    nodelist = [ ]
    for path, item in self.desc.items():
      nodelist.append(item.as_node_tuple(os.path.join(self.wc_dir, path)))

    tree = svntest.tree.build_generic_tree(nodelist)
    if 0:
      check = tree.as_state()
      if self != check:
        import pprint
        pprint.pprint(self.desc)
        pprint.pprint(check.desc)
        # STATE -> TREE -> STATE is lossy.
        # In many cases, TREE -> STATE -> TREE is not.
        # Even though our conversion from a TREE has lost some information, we
        # may be able to verify that our lesser-STATE produces the same TREE.
        svntest.tree.compare_trees('mismatch', tree, check.old_tree())

    return tree

  def __str__(self):
    return str(self.old_tree())

  def __eq__(self, other):
    if not isinstance(other, State):
      return False
    norm_self = self.normalize()
    norm_other = other.normalize()
    return norm_self.desc == norm_other.desc

  def __ne__(self, other):
    return not self.__eq__(other)

  @classmethod
  def from_status(cls, lines):
    """Create a State object from 'svn status' output."""

    def not_space(value):
      if value and value != ' ':
        return value
      return None

    desc = { }
    for line in lines:
      if line.startswith('DBG:'):
        continue

      # Quit when we hit an externals status announcement.
      ### someday we can fix the externals tests to expect the additional
      ### flood of externals status data.
      if line.startswith('Performing'):
        break

      match = _re_parse_status.search(line)
      if not match or match.group(10) == '-':
        # ignore non-matching lines, or items that only exist on repos
        continue

      item = StateItem(status=match.group(1),
                       locked=not_space(match.group(2)),
                       copied=not_space(match.group(3)),
                       switched=not_space(match.group(4)),
                       writelocked=not_space(match.group(5)),
                       treeconflict=not_space(match.group(6)),
                       wc_rev=not_space(match.group('wc_rev')),
                       )
      desc[to_relpath(match.group('path'))] = item

    return cls('', desc)

  @classmethod
  def from_skipped(cls, lines):
    """Create a State object from 'Skipped' lines."""

    desc = { }
    for line in lines:
      if line.startswith('DBG:'):
        continue

      match = _re_parse_skipped.search(line)
      if match:
        desc[to_relpath(match.group(1))] = StateItem()

    return cls('', desc)

  @classmethod
  def from_summarize(cls, lines):
    """Create a State object from 'svn diff --summarize' lines."""

    desc = { }
    for line in lines:
      if line.startswith('DBG:'):
        continue

      match = _re_parse_summarize.search(line)
      if match:
        desc[to_relpath(match.group(2))] = StateItem(status=match.group(1))

    return cls('', desc)

  @classmethod
  def from_checkout(cls, lines, include_skipped=True):
    """Create a State object from 'svn checkout' lines."""

    if include_skipped:
      re_extra = _re_parse_co_skipped
    else:
      re_extra = _re_parse_co_restored

    desc = { }
    for line in lines:
      if line.startswith('DBG:'):
        continue

      match = _re_parse_checkout.search(line)
      if match:
        if match.group(3) == 'C':
          treeconflict = 'C'
        else:
          treeconflict = None
        desc[to_relpath(match.group(4))] = StateItem(status=match.group(1),
                                                     treeconflict=treeconflict)
      else:
        match = re_extra.search(line)
        if match:
          desc[to_relpath(match.group(2))] = StateItem(verb=match.group(1))

    return cls('', desc)

  @classmethod
  def from_commit(cls, lines):
    """Create a State object from 'svn commit' lines."""

    desc = { }
    for line in lines:
      if line.startswith('DBG:') or line.startswith('Transmitting'):
        continue

      match = _re_parse_commit.search(line)
      if match:
        desc[to_relpath(match.group(3))] = StateItem(verb=match.group(1))

    return cls('', desc)

  @classmethod
  def from_wc(cls, base, load_props=False, ignore_svn=True):
    """Create a State object from a working copy.

    Walks the tree at PATH, building a State based on the actual files
    and directories found. If LOAD_PROPS is True, then the properties
    will be loaded for all nodes (Very Expensive!). If IGNORE_SVN is
    True, then the .svn subdirectories will be excluded from the State.
    """
    if not base:
      # we're going to walk the base, and the OS wants "."
      base = '.'

    desc = { }
    dot_svn = svntest.main.get_admin_name()

    for dirpath, dirs, files in os.walk(base):
      parent = path_to_key(dirpath, base)
      if ignore_svn and dot_svn in dirs:
        dirs.remove(dot_svn)
      for name in dirs + files:
        node = os.path.join(dirpath, name)
        if os.path.isfile(node):
          contents = open(node, 'r').read()
        else:
          contents = None
        desc[repos_join(parent, name)] = StateItem(contents=contents)

    if load_props:
      paths = [os.path.join(base, to_ospath(p)) for p in desc.keys()]
      paths.append(base)
      all_props = svntest.tree.get_props(paths)
      for node, props in all_props.items():
        if node == base:
          desc['.'] = StateItem(props=props)
        else:
          if base == '.':
            # 'svn proplist' strips './' from the paths. put it back on.
            node = os.path.join('.', node)
          desc[path_to_key(node, base)].props = props

    return cls('', desc)

  @classmethod
  def from_entries(cls, base):
    """Create a State object from a working copy, via the old "entries" API.

    Walks the tree at PATH, building a State based on the information
    provided by the old entries API, as accessed via the 'entries-dump'
    program.
    """
    if not base:
      # we're going to walk the base, and the OS wants "."
      base = '.'

    if os.path.isfile(base):
      # a few tests run status on a single file. quick-and-dirty this. we
      # really should analyze the entry (similar to below) to be general.
      dirpath, basename = os.path.split(base)
      entries = svntest.main.run_entriesdump(dirpath)
      return cls('', {
          to_relpath(base): StateItem.from_entry(entries[basename]),
          })

    desc = { }
    dot_svn = svntest.main.get_admin_name()

    for dirpath in svntest.main.run_entriesdump_subdirs(base):

      if base == '.' and dirpath != '.':
        dirpath = '.' + os.path.sep + dirpath

      entries = svntest.main.run_entriesdump(dirpath)
      if entries is None:
        continue

      if dirpath == '.':
        parent = ''
      elif dirpath.startswith('.' + os.sep):
        parent = to_relpath(dirpath[2:])
      else:
        parent = to_relpath(dirpath)

      parent_url = entries[''].url

      for name, entry in entries.items():
        # if the entry is marked as DELETED *and* it is something other than
        # schedule-add, then skip it. we can add a new node "over" where a
        # DELETED node lives.
        if entry.deleted and entry.schedule != 1:
          continue
        # entries that are ABSENT don't show up in status
        if entry.absent:
          continue
        if name and entry.kind == 2:
          # stub subdirectory. leave a "missing" StateItem in here. note
          # that we can't put the status as "! " because that gets tweaked
          # out of our expected tree.
          item = StateItem(status='  ', wc_rev='?')
          desc[repos_join(parent, name)] = item
          continue
        item = StateItem.from_entry(entry)
        if name:
          desc[repos_join(parent, name)] = item
          implied_url = repos_join(parent_url, svn_url_quote(name))
        else:
          item._url = entry.url  # attach URL to directory StateItems
          desc[parent] = item

          grandpa, this_name = repos_split(parent)
          if grandpa in desc:
            implied_url = repos_join(desc[grandpa]._url,
                                     svn_url_quote(this_name))
          else:
            implied_url = None

        if implied_url and implied_url != entry.url:
          item.switched = 'S'

    return cls('', desc)


class StateItem:
  """Describes an individual item within a working copy.

  Note that the location of this item is not specified. An external
  mechanism, such as the State class, will provide location information
  for each item.
  """

  def __init__(self, contents=None, props=None,
               status=None, verb=None, wc_rev=None,
               entry_rev=None, entry_status=None,
               locked=None, copied=None, switched=None, writelocked=None,
               treeconflict=None):
    # provide an empty prop dict if it wasn't provided
    if props is None:
      props = { }

    ### keep/make these ints one day?
    if wc_rev is not None:
      wc_rev = str(wc_rev)

    # Any attribute can be None if not relevant, unless otherwise stated.

    # A string of content (if the node is a file).
    self.contents = contents
    # A dictionary mapping prop name to prop value; never None.
    self.props = props
    # A two-character string from the first two columns of 'svn status'.
    self.status = status
    # The action word such as 'Adding' printed by commands like 'svn update'.
    self.verb = verb
    # The base revision number of the node in the WC, as a string.
    self.wc_rev = wc_rev
    # These will be set when we expect the wc_rev/status to differ from those
    # found in the entries code.
    self.entry_rev = entry_rev
    self.entry_status = entry_status
    # For the following attributes, the value is the status character of that
    # field from 'svn status', except using value None instead of status ' '.
    self.locked = locked
    self.copied = copied
    self.switched = switched
    self.writelocked = writelocked
    # Value 'C' or ' ', or None as an expected status meaning 'do not check'.
    self.treeconflict = treeconflict

  def copy(self):
    "Make a deep copy of self."
    new = StateItem()
    vars(new).update(vars(self))
    new.props = self.props.copy()
    return new

  def tweak(self, **kw):
    for name, value in kw.items():
      # Refine the revision args (for now) to ensure they are strings.
      if value is not None and name == 'wc_rev':
        value = str(value)
      setattr(self, name, value)

  def __eq__(self, other):
    if not isinstance(other, StateItem):
      return False
    v_self = dict([(k, v) for k, v in vars(self).items()
                   if not k.startswith('_')])
    v_other = dict([(k, v) for k, v in vars(other).items()
                    if not k.startswith('_')])
    if self.treeconflict is None:
      v_other = v_other.copy()
      v_other['treeconflict'] = None
    if other.treeconflict is None:
      v_self = v_self.copy()
      v_self['treeconflict'] = None
    return v_self == v_other

  def __ne__(self, other):
    return not self.__eq__(other)

  def as_node_tuple(self, path):
    atts = { }
    if self.status is not None:
      atts['status'] = self.status
    if self.verb is not None:
      atts['verb'] = self.verb
    if self.wc_rev is not None:
      atts['wc_rev'] = self.wc_rev
    if self.locked is not None:
      atts['locked'] = self.locked
    if self.copied is not None:
      atts['copied'] = self.copied
    if self.switched is not None:
      atts['switched'] = self.switched
    if self.writelocked is not None:
      atts['writelocked'] = self.writelocked
    if self.treeconflict is not None:
      atts['treeconflict'] = self.treeconflict

    return (os.path.normpath(path), self.contents, self.props, atts)

  @classmethod
  def from_entry(cls, entry):
    status = '  '
    if entry.schedule == 1:  # svn_wc_schedule_add
      status = 'A '
    elif entry.schedule == 2:  # svn_wc_schedule_delete
      status = 'D '
    elif entry.schedule == 3:  # svn_wc_schedule_replace
      status = 'R '
    elif entry.conflict_old:
      ### I'm assuming we only need to check one, rather than all conflict_*
      status = 'C '

    ### is this the sufficient? guessing here w/o investigation.
    if entry.prejfile:
      status = status[0] + 'C'

    if entry.locked:
      locked = 'L'
    else:
      locked = None

    if entry.copied:
      wc_rev = '-'
      copied = '+'
    else:
      if entry.revision == -1:
        wc_rev = '?'
      else:
        wc_rev = entry.revision
      copied = None

    ### figure out switched
    switched = None

    if entry.lock_token:
      writelocked = 'K'
    else:
      writelocked = None

    return cls(status=status,
               wc_rev=wc_rev,
               locked=locked,
               copied=copied,
               switched=switched,
               writelocked=writelocked,
               )


if os.sep == '/':
  to_relpath = to_ospath = lambda path: path
else:
  def to_relpath(path):
    """Return PATH but with all native path separators changed to '/'."""
    return path.replace(os.sep, '/')
  def to_ospath(path):
    """Return PATH but with each '/' changed to the native path separator."""
    return path.replace('/', os.sep)


def path_to_key(path, base):
  """Return the relative path that represents the absolute path PATH under
  the absolute path BASE.  PATH must be a path under BASE.  The returned
  path has '/' separators."""
  if path == base:
    return ''

  if base.endswith(os.sep) or base.endswith('/') or base.endswith(':'):
    # Special path format on Windows:
    #  'C:/' Is a valid root which includes its separator ('C:/file')
    #  'C:'  is a valid root which isn't followed by a separator ('C:file')
    #
    # In this case, we don't need a separator between the base and the path.
    pass
  else:
    # Account for a separator between the base and the relpath we're creating
    base += os.sep

  assert path.startswith(base), "'%s' is not a prefix of '%s'" % (base, path)
  return to_relpath(path[len(base):])


def repos_split(repos_relpath):
  """Split a repos path into its directory and basename parts."""
  idx = repos_relpath.rfind('/')
  if idx == -1:
    return '', repos_relpath
  return repos_relpath[:idx], repos_relpath[idx+1:]


def repos_join(base, path):
  """Join two repos paths. This generally works for URLs too."""
  if base == '':
    return path
  if path == '':
    return base
  return base + '/' + path


def svn_url_quote(url):
  # svn defines a different set of "safe" characters than Python does, so
  # we need to avoid escaping them. see subr/path.c:uri_char_validity[]
  return urllib.quote(url, "!$&'()*+,-./:=@_~")


# ------------

def text_base_path(file_path):
  """Return the path to the text-base file for the versioned file
     FILE_PATH."""
  dot_svn = svntest.main.get_admin_name()
  root_path, relpath = os.path.split(file_path)

  while True:
    db_path = os.path.join(root_path, dot_svn, 'wc.db')
    try:
<<<<<<< HEAD
      db = svntest.sqlite3.connect(db_path)
      break
=======
      if os.path.exists(db_path):
        db = svntest.sqlite3.connect(db_path)
        break
>>>>>>> f9486e4e
    except: pass
    head, tail = os.path.split(root_path)
    if head == root_path:
      raise svntest.Failure("No DB for " + file_path)
    root_path = head
    relpath = os.path.join(tail, relpath).replace(os.sep, '/')

  c = db.cursor()
  c.execute("""select checksum from working_node
               where local_relpath = '""" + relpath + """'""")
  checksum = c.fetchone()
  if checksum is None:
    c.execute("""select checksum from base_node
                 where local_relpath = '""" + relpath + """'""")
<<<<<<< HEAD
    checksum = c.fetchone()[0]
  if checksum is None or checksum[0:6] != "$sha1$":
=======
    checksum = c.fetchone()[0]
  if checksum is not None and checksum[0:6] == "$md5 $":
    c.execute("""select checksum from pristine
                 where md5_checksum = '""" + checksum + """'""")
    checksum = c.fetchone()[0]
  if checksum is None:
>>>>>>> f9486e4e
    raise svntest.Failure("No SHA1 checksum for " + relpath)
  db.close()

  checksum = checksum[6:]
  # Calculate single DB location
  fn = os.path.join(root_path, dot_svn, 'pristine', checksum[0:2], checksum)

  if os.path.isfile(fn):
    return fn

  # Calculate per dir location
  return os.path.join(root_path, dot_svn, 'pristine', checksum)


# ------------
### probably toss these at some point. or major rework. or something.
### just bootstrapping some changes for now.
#

def item_to_node(path, item):
  tree = svntest.tree.build_generic_tree([item.as_node_tuple(path)])
  while tree.children:
    assert len(tree.children) == 1
    tree = tree.children[0]
  return tree

### yanked from tree.compare_trees()
def display_nodes(label, path, expected, actual):
  'Display two nodes, expected and actual.'
  expected = item_to_node(path, expected)
  actual = item_to_node(path, actual)
  print("=============================================================")
  print("Expected '%s' and actual '%s' in %s tree are different!"
        % (expected.name, actual.name, label))
  print("=============================================================")
  print("EXPECTED NODE TO BE:")
  print("=============================================================")
  expected.pprint()
  print("=============================================================")
  print("ACTUAL NODE FOUND:")
  print("=============================================================")
  actual.pprint()

### yanked from tree.py
def default_singleton_handler(description, path, item):
  node = item_to_node(path, item)
  print("Couldn't find node '%s' in %s tree" % (node.name, description))
  node.pprint()
  raise svntest.tree.SVNTreeUnequal<|MERGE_RESOLUTION|>--- conflicted
+++ resolved
@@ -825,14 +825,9 @@
   while True:
     db_path = os.path.join(root_path, dot_svn, 'wc.db')
     try:
-<<<<<<< HEAD
-      db = svntest.sqlite3.connect(db_path)
-      break
-=======
       if os.path.exists(db_path):
         db = svntest.sqlite3.connect(db_path)
         break
->>>>>>> f9486e4e
     except: pass
     head, tail = os.path.split(root_path)
     if head == root_path:
@@ -847,17 +842,12 @@
   if checksum is None:
     c.execute("""select checksum from base_node
                  where local_relpath = '""" + relpath + """'""")
-<<<<<<< HEAD
-    checksum = c.fetchone()[0]
-  if checksum is None or checksum[0:6] != "$sha1$":
-=======
     checksum = c.fetchone()[0]
   if checksum is not None and checksum[0:6] == "$md5 $":
     c.execute("""select checksum from pristine
                  where md5_checksum = '""" + checksum + """'""")
     checksum = c.fetchone()[0]
   if checksum is None:
->>>>>>> f9486e4e
     raise svntest.Failure("No SHA1 checksum for " + relpath)
   db.close()
 
