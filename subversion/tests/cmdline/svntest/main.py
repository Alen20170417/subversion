--- conflicted
+++ resolved
@@ -33,9 +33,6 @@
 import time    # for time()
 import traceback # for print_exc()
 import threading
-<<<<<<< HEAD
-import Queue
-=======
 try:
   # Python >=3.0
   import queue
@@ -46,7 +43,6 @@
   import Queue as queue
   from urllib import quote as urllib_parse_quote
   from urllib import unquote as urllib_parse_unquote
->>>>>>> 6215c21a
 
 import getopt
 try:
@@ -112,30 +108,15 @@
   file_scheme_prefix = 'file:///'
   _exe = '.exe'
   _bat = '.bat'
-<<<<<<< HEAD
-=======
   os.environ['SVN_DBG_STACKTRACES_TO_STDERR'] = 'y'
->>>>>>> 6215c21a
 else:
   windows = False
   file_scheme_prefix = 'file://'
   _exe = ''
   _bat = ''
-<<<<<<< HEAD
-
-try:
-  from popen2 import Popen3
-  platform_with_popen3_class = True
-except ImportError:
-  platform_with_popen3_class = False
-
-# The location of our mock svneditor script.
-if sys.platform == 'win32':
-=======
 
 # The location of our mock svneditor script.
 if windows:
->>>>>>> 6215c21a
   svneditor_script = os.path.join(sys.path[0], 'svneditor.bat')
 else:
   svneditor_script = os.path.join(sys.path[0], 'svneditor.py')
@@ -181,10 +162,7 @@
 svnversion_binary = os.path.abspath('../../svnversion/svnversion' + _exe)
 svndumpfilter_binary = os.path.abspath('../../svndumpfilter/svndumpfilter' + \
                                        _exe)
-<<<<<<< HEAD
-=======
 entriesdump_binary = os.path.abspath('entries-dump' + _exe)
->>>>>>> 6215c21a
 
 # Global variable indicating if we want verbose output, that is,
 # details of what commands each test does as it does them.  This is
@@ -306,15 +284,9 @@
       if ex.__class__ != Failure or ex.args:
         ex_args = str(ex)
         if ex_args:
-<<<<<<< HEAD
-          print 'EXCEPTION: %s: %s' % (ex.__class__.__name__, ex_args)
-        else:
-          print 'EXCEPTION:', ex.__class__.__name__
-=======
           print('EXCEPTION: %s: %s' % (ex.__class__.__name__, ex_args))
         else:
           print('EXCEPTION: %s' % ex.__class__.__name__)
->>>>>>> 6215c21a
   return w
 
 def setup_development_mode():
@@ -335,15 +307,9 @@
         'run_and_verify_diff_summarize',
         'run_and_verify_diff_summarize_xml',
         'run_and_validate_lock']
-<<<<<<< HEAD
-  
-  for func in l:
-    setattr(actions, func, wrap_ex(getattr(actions, func)))
-=======
 
   for func in l:
     setattr(svntest.actions, func, wrap_ex(getattr(svntest.actions, func)))
->>>>>>> 6215c21a
 
 def get_admin_name():
   "Return name of SVN administrative subdirectory."
@@ -426,55 +392,6 @@
       arg = arg.replace('$', '\$')
     return '"%s"' % (arg,)
 
-<<<<<<< HEAD
-def open_pipe(command, mode):
-  """Opens a popen3 pipe to COMMAND in MODE.
-
-  Returns (infile, outfile, errfile, waiter); waiter
-  should be passed to wait_on_pipe."""
-  if platform_with_popen3_class:
-    kid = Popen3(command, True)
-    return kid.tochild, kid.fromchild, kid.childerr, (kid, command)
-  else:
-    inf, outf, errf = os.popen3(command, mode)
-    return inf, outf, errf, None
-
-def wait_on_pipe(waiter, stdout_lines, stderr_lines):
-  """Waits for KID (opened with open_pipe) to finish, dying
-  if it does.  Uses STDOUT_LINES and STDERR_LINES for error message
-  if kid fails.  Returns kid's exit code."""
-  if waiter is None:
-    return
-
-  kid, command = waiter
-
-  wait_code = kid.wait()
-
-  if os.WIFSIGNALED(wait_code):
-    exit_signal = os.WTERMSIG(wait_code)
-    if stdout_lines is not None:
-      sys.stdout.write("".join(stdout_lines))
-    if stderr_lines is not None:
-      sys.stderr.write("".join(stderr_lines))
-    if verbose_mode:
-      # show the whole path to make it easier to start a debugger
-      sys.stderr.write("CMD: %s terminated by signal %d\n"
-                       % (command, exit_signal))
-    raise SVNProcessTerminatedBySignal
-  else:
-    exit_code = os.WEXITSTATUS(wait_code)
-    if exit_code and verbose_mode:
-      sys.stderr.write("CMD: %s exited with %d\n" % (command, exit_code))
-    return exit_code
-
-# Run any binary, supplying input text, logging the command line
-def spawn_process(command, binary_mode=0,stdin_lines=None, *varargs):
-  args = ' '.join(map(_quote_arg, varargs))
-
-  # Log the command line
-  if verbose_mode and not command.endswith('.py'):
-    print 'CMD:', os.path.basename(command) + ' ' + args,
-=======
 def open_pipe(command, stdin=None, stdout=None, stderr=None):
   """Opens a subprocess.Popen pipe to COMMAND using STDIN,
   STDOUT, and STDERR.
@@ -487,7 +404,6 @@
   # a valid program to execute, rather it wants the Python executable.
   if (sys.platform == 'win32') and (command[0].endswith('.py')):
     command.insert(0, sys.executable)
->>>>>>> 6215c21a
 
   # Quote only the arguments on Windows.  Later versions of subprocess,
   # 2.5.2+ confirmed, don't require this quoting, but versions < 2.4.3 do.
@@ -521,13 +437,9 @@
   if waiter is None:
     return
 
-<<<<<<< HEAD
-  infile, outfile, errfile, kid = open_pipe(command + ' ' + args, mode)
-=======
   kid, command_string = waiter
   stdout, stderr = kid.communicate(stdin)
   exit_code = kid.returncode
->>>>>>> 6215c21a
 
   # Normalize Windows line endings if in text mode.
   if windows and not binary_mode:
@@ -562,9 +474,6 @@
                        % (command_string, exit_code))
     return stdout_lines, stderr_lines, exit_code
 
-<<<<<<< HEAD
-  exit_code = wait_on_pipe(kid, stdout_lines, stderr_lines)
-=======
 # Run any binary, supplying input text, logging the command line
 def spawn_process(command, binary_mode=0, stdin_lines=None, *varargs):
   if stdin_lines and not isinstance(stdin_lines, list):
@@ -587,7 +496,6 @@
 
   outfile.close()
   errfile.close()
->>>>>>> 6215c21a
 
   return exit_code, stdout_lines, stderr_lines
 
@@ -903,19 +811,12 @@
     sys.stdout.flush()
   start = time.time()
 
-<<<<<<< HEAD
-  dump_in, dump_out, dump_err, dump_kid = \
-           open_pipe(svnadmin_binary + dump_args, 'b')
-  load_in, load_out, load_err, load_kid = \
-           open_pipe(svnadmin_binary + load_args, 'b')
-=======
   dump_in, dump_out, dump_err, dump_kid = open_pipe(
     [svnadmin_binary] + dump_args)
   load_in, load_out, load_err, load_kid = open_pipe(
     [svnadmin_binary] + load_args,
     stdin=dump_out) # Attached to dump_kid
 
->>>>>>> 6215c21a
   stop = time.time()
   if verbose_mode:
     print('<TIME = %.6f>' % (stop - start))
@@ -929,9 +830,6 @@
   #load_in is dump_out so it's already closed.
   load_out.close()
   load_err.close()
-  # Wait on the pipes; ignore return code.
-  wait_on_pipe(dump_kid, None, dump_lines)
-  wait_on_pipe(load_kid, load_lines, None)
 
   del os.environ['SVN_DBG_QUIET']
 
@@ -1043,25 +941,16 @@
   os.environ['SVN_TEST_PYTHON'] = sys.executable
 
 
-<<<<<<< HEAD
-def merge_notify_line(revstart=None, revend=None, same_URL=True):
-=======
 def merge_notify_line(revstart=None, revend=None, same_URL=True,
                       foreign=False):
->>>>>>> 6215c21a
   """Return an expected output line that describes the beginning of a
   merge operation on revisions REVSTART through REVEND.  Omit both
   REVSTART and REVEND for the case where the left and right sides of
   the merge are from different URLs."""
-<<<<<<< HEAD
-  if not same_URL:
-    return "--- Merging differences between repository URLs into '.+':\n"
-=======
   from_foreign_phrase = foreign and "\(from foreign repository\) " or ""
   if not same_URL:
     return "--- Merging differences between %srepository URLs into '.+':\n" \
            % (foreign and "foreign " or "")
->>>>>>> 6215c21a
   if revend is None:
     if revstart is None:
       # The left and right sides of the merge are from different URLs.
@@ -1149,125 +1038,6 @@
   _check_command_line_parsed()
   return server_minor_version >= 5
 
-<<<<<<< HEAD
-
-######################################################################
-# Sandbox handling
-
-class Sandbox:
-  """Manages a sandbox (one or more repository/working copy pairs) for
-  a test to operate within."""
-
-  dependents = None
-
-  def __init__(self, module, idx):
-    self._set_name("%s-%d" % (module, idx))
-
-  def _set_name(self, name, read_only = False):
-    """A convenience method for renaming a sandbox, useful when
-    working with multiple repositories in the same unit test."""
-    if not name is None:
-      self.name = name
-    self.read_only = read_only
-    self.wc_dir = os.path.join(general_wc_dir, self.name)
-    if not read_only:
-      self.repo_dir = os.path.join(general_repo_dir, self.name)
-      self.repo_url = test_area_url + '/' + self.repo_dir
-    else:
-      self.repo_dir = pristine_dir
-      self.repo_url = pristine_url
-      
-    ### TODO: Move this into to the build() method
-    # For dav tests we need a single authz file which must be present,
-    # so we recreate it each time a sandbox is created with some default
-    # contents.
-    if self.repo_url.startswith("http"):
-      # this dir doesn't exist out of the box, so we may have to make it
-      if not os.path.exists(work_dir):
-        os.makedirs(work_dir)
-      self.authz_file = os.path.join(work_dir, "authz")
-      file_write(self.authz_file, "[/]\n* = rw\n")
-
-    # For svnserve tests we have a per-repository authz file, and it
-    # doesn't need to be there in order for things to work, so we don't
-    # have any default contents.
-    elif self.repo_url.startswith("svn"):
-      self.authz_file = os.path.join(self.repo_dir, "conf", "authz")
-
-    if windows:
-      self.repo_url = self.repo_url.replace('\\', '/')
-    self.test_paths = [self.wc_dir, self.repo_dir]
-
-  def clone_dependent(self, copy_wc=False):
-    """A convenience method for creating a near-duplicate of this
-    sandbox, useful when working with multiple repositories in the
-    same unit test.  If COPY_WC is true, make an exact copy of this
-    sandbox's working copy at the new sandbox's working copy
-    directory.  Any necessary cleanup operations are triggered by
-    cleanup of the original sandbox."""
-
-    if not self.dependents:
-      self.dependents = []
-    clone = copy.deepcopy(self)
-    self.dependents.append(clone)
-    clone._set_name("%s-%d" % (self.name, len(self.dependents)))
-    if copy_wc:
-      self.add_test_path(clone.wc_dir)
-      shutil.copytree(self.wc_dir, clone.wc_dir, symlinks=True)
-    return clone
-
-  def build(self, name = None, create_wc = True, read_only = False):
-    self._set_name(name, read_only)
-    if actions.make_repo_and_wc(self, create_wc, read_only):
-      raise Failure("Could not build repository and sandbox '%s'" % self.name)
-
-  def add_test_path(self, path, remove=True):
-    self.test_paths.append(path)
-    if remove:
-      safe_rmtree(path)
-
-  def add_repo_path(self, suffix, remove=1):
-    path = os.path.join(general_repo_dir, self.name)  + '.' + suffix
-    url  = test_area_url + '/' + path
-    self.add_test_path(path, remove)
-    return path, url
-
-  def add_wc_path(self, suffix, remove=1):
-    path = self.wc_dir + '.' + suffix
-    self.add_test_path(path, remove)
-    return path
-
-  def cleanup_test_paths(self):
-    "Clean up detritus from this sandbox, and any dependents."
-    if self.dependents:
-      # Recursively cleanup any dependent sandboxes.
-      for sbox in self.dependents:
-        sbox.cleanup_test_paths()
-    for path in self.test_paths:
-      _cleanup_test_path(path)
-
-
-_deferred_test_paths = []
-def _cleanup_deferred_test_paths():
-  global _deferred_test_paths
-  test_paths = _deferred_test_paths[:]
-  _deferred_test_paths = []
-  for path in test_paths:
-    _cleanup_test_path(path, 1)
-
-def _cleanup_test_path(path, retrying=None):
-  if verbose_mode:
-    if retrying:
-      print "CLEANUP: RETRY:", path
-    else:
-      print "CLEANUP:", path
-  try:
-    safe_rmtree(path)
-  except:
-    if verbose_mode:
-      print "WARNING: cleanup failed, will try again later"
-    _deferred_test_paths.append(path)
-=======
 def server_gets_client_capabilities():
   _check_command_line_parsed()
   return server_minor_version >= 5
@@ -1282,7 +1052,6 @@
 
 ######################################################################
 
->>>>>>> 6215c21a
 
 class TestSpawningThread(threading.Thread):
   """A thread that runs test cases in their own processes.
@@ -1297,11 +1066,7 @@
     while True:
       try:
         next_index = self.queue.get_nowait()
-<<<<<<< HEAD
-      except Queue.Empty:
-=======
       except queue.Empty:
->>>>>>> 6215c21a
         return
 
       self.run_one(next_index)
@@ -1323,20 +1088,6 @@
       args.append('--cleanup')
     if enable_sasl:
       args.append('--enable-sasl')
-<<<<<<< HEAD
-    if http_library:
-      args.append('--http-library=' + http_library)
-    if server_minor_version:
-      args.append('--server-minor-version=' + str(server_minor_version))
-
-    result, stdout_lines, stderr_lines = spawn_process(command, 1, None, *args)
-    # don't trust the exitcode, will not be correct on Windows
-    if filter(lambda x: x.startswith('FAIL: ') or x.startswith('XPASS: '),
-              stdout_lines):
-      result = 1
-    self.results.append((index, result, stdout_lines, stderr_lines))
-    sys.stdout.write('.')
-=======
     if preferred_http_library:
       args.append('--http-library=' + preferred_http_library)
     if server_minor_version:
@@ -1350,7 +1101,6 @@
     else:
       sys.stdout.write('F')
 
->>>>>>> 6215c21a
     sys.stdout.flush()
 
 class TestRunner:
@@ -1503,8 +1253,7 @@
       if run_one_test(testnum, test_list) == 1:
           exit_code = 1
   else:
-<<<<<<< HEAD
-    number_queue = Queue.Queue()
+    number_queue = queue.Queue()
     for num in testnums:
       number_queue.put(num)
 
@@ -1515,19 +1264,6 @@
     for t in threads:
       t.join()
 
-=======
-    number_queue = queue.Queue()
-    for num in testnums:
-      number_queue.put(num)
-
-    threads = [ TestSpawningThread(number_queue) for i in range(parallel) ]
-    for t in threads:
-      t.start()
-
-    for t in threads:
-      t.join()
-
->>>>>>> 6215c21a
     # list of (index, result, stdout, stderr)
     results = []
     for t in threads:
@@ -1554,37 +1290,6 @@
 
 def usage():
   prog_name = os.path.basename(sys.argv[0])
-<<<<<<< HEAD
-  print "%s [--url] [--fs-type] [--verbose|--quiet] [--parallel] \\" % \
-        prog_name
-  print "%s [--enable-sasl] [--cleanup] [--bin] [<test> ...]" \
-      % (" " * len(prog_name))
-  print "%s " % (" " * len(prog_name))
-  print "%s [--list] [<test> ...]\n" % prog_name
-  print "Arguments:"
-  print " test          The number of the test to run (multiple okay), " \
-        "or all tests\n"
-  print "Options:"
-  print " --list          Print test doc strings instead of running them"
-  print " --fs-type       Subversion file system type (fsfs or bdb)"
-  print " --http-library  DAV library to use (neon or serf)"
-  print " --url           Base url to the repos (e.g. svn://localhost)"
-  print " --verbose       Print binary command-lines (not with --quiet)"
-  print " --quiet         Print only unexpected results (not with --verbose)"
-  print " --cleanup       Whether to clean up"
-  print " --enable-sasl   Whether to enable SASL authentication"
-  print " --parallel      Run the tests in parallel"
-  print " --bin           Use the svn binaries installed in this path"
-  print " --use-jsvn      Use the jsvn (SVNKit based) binaries. Can be\n" \
-        "                 combined with --bin to point to a specific path"
-  print " --development   Test development mode: provides more detailed test\n"\
-        "                 output and ignores all exceptions in the \n"  \
-        "                 run_and_verify* functions. This option is only \n" \
-        "                 useful during test development!"
-  print " --server-minor-version  Set the minor version for the server.\n" \
-        "                 Supports version 4 or 5."
-  print " --help          This information"
-=======
   print("%s [--url] [--fs-type] [--verbose|--quiet] [--parallel] \\" %
         prog_name)
   print("%s [--enable-sasl] [--cleanup] [--bin] [<test> ...]"
@@ -1623,7 +1328,6 @@
   print(" --keep-local-tmp  Don't remove svn-test-work/local_tmp after test\n"
         "                 run is complete.  Useful for debugging failures.")
   print(" --help          This information")
->>>>>>> 6215c21a
 
 
 # Main func.  This is the "entry point" that all the test scripts call
@@ -1666,25 +1370,17 @@
   parallel = 0
   svn_bin = None
   use_jsvn = False
-<<<<<<< HEAD
-=======
   keep_local_tmp = False
   config_file = None
->>>>>>> 6215c21a
 
   try:
     opts, args = my_getopt(sys.argv[1:], 'vqhpc',
                            ['url=', 'fs-type=', 'verbose', 'quiet', 'cleanup',
                             'list', 'enable-sasl', 'help', 'parallel',
-<<<<<<< HEAD
-                            'bin=', 'http-library=', 'server-minor-version=', 
-                            'use-jsvn', 'development'])
-=======
                             'bin=', 'http-library=', 'server-minor-version=',
                             'fsfs-packing', 'fsfs-sharding=',
                             'use-jsvn', 'development', 'keep-local-tmp',
                             'config-file='])
->>>>>>> 6215c21a
   except getopt.GetoptError, e:
     print("ERROR: %s\n" % e)
     usage()
@@ -1796,24 +1492,18 @@
     elif opt == '--use-jsvn':
       use_jsvn = True
 
-<<<<<<< HEAD
+    elif opt == '--keep-local-tmp':
+      keep_local_tmp = True
+
     elif opt == '--development':
       setup_development_mode()
 
-=======
-    elif opt == '--keep-local-tmp':
-      keep_local_tmp = True
-
-    elif opt == '--development':
-      setup_development_mode()
-
     elif opt == '--config-file':
       config_file = val
 
   if fsfs_packing is not None and fsfs_sharding is None:
     raise Exception('--fsfs-packing requires --fsfs-sharding')
 
->>>>>>> 6215c21a
   if test_area_url[-1:] == '/': # Normalize url to have no trailing slash
     test_area_url = test_area_url[:-1]
 
@@ -1822,41 +1512,24 @@
     sys.exit(1)
 
   # Calculate pristine_url from test_area_url.
-<<<<<<< HEAD
-  pristine_url = test_area_url + '/' + pristine_dir
-  if windows:
-    pristine_url = pristine_url.replace('\\', '/')
-
-  if use_jsvn:
-    if svn_bin is None: 
-=======
   pristine_url = test_area_url + '/' + pathname2url(pristine_dir)
 
   if use_jsvn:
     if svn_bin is None:
->>>>>>> 6215c21a
       svn_bin = ''
     svn_binary = os.path.join(svn_bin, 'jsvn' + _bat)
     svnadmin_binary = os.path.join(svn_bin, 'jsvnadmin' + _bat)
     svnlook_binary = os.path.join(svn_bin, 'jsvnlook' + _bat)
     svnsync_binary = os.path.join(svn_bin, 'jsvnsync' + _bat)
-<<<<<<< HEAD
-    svnversion_binary = os.path.join(svn_bin, 'jsvnversion' + _bat)
-    use_jsvn = False
-=======
     svndumpfilter_binary = os.path.join(svn_bin, 'jsvndumpfilter' + _bat)
     svnversion_binary = os.path.join(svn_bin, 'jsvnversion' + _bat)
->>>>>>> 6215c21a
   else:
     if svn_bin:
       svn_binary = os.path.join(svn_bin, 'svn' + _exe)
       svnadmin_binary = os.path.join(svn_bin, 'svnadmin' + _exe)
       svnlook_binary = os.path.join(svn_bin, 'svnlook' + _exe)
       svnsync_binary = os.path.join(svn_bin, 'svnsync' + _exe)
-<<<<<<< HEAD
-=======
       svndumpfilter_binary = os.path.join(svn_bin, 'svndumpfilter' + _exe)
->>>>>>> 6215c21a
       svnversion_binary = os.path.join(svn_bin, 'svnversion' + _exe)
 
   command_line_parsed = True
