#
#  actions.py:  routines that actually run the svn client.
#
#  Subversion is a tool for revision control.
#  See http://subversion.tigris.org for more information.
#
# ====================================================================
#    Licensed to the Apache Software Foundation (ASF) under one
#    or more contributor license agreements.  See the NOTICE file
#    distributed with this work for additional information
#    regarding copyright ownership.  The ASF licenses this file
#    to you under the Apache License, Version 2.0 (the
#    "License"); you may not use this file except in compliance
#    with the License.  You may obtain a copy of the License at
#
#      http://www.apache.org/licenses/LICENSE-2.0
#
#    Unless required by applicable law or agreed to in writing,
#    software distributed under the License is distributed on an
#    "AS IS" BASIS, WITHOUT WARRANTIES OR CONDITIONS OF ANY
#    KIND, either express or implied.  See the License for the
#    specific language governing permissions and limitations
#    under the License.
######################################################################

import os, shutil, re, sys, errno
import difflib, pprint
import xml.parsers.expat
from xml.dom.minidom import parseString

import svntest
from svntest import main, verify, tree, wc
from svntest import Failure

def no_sleep_for_timestamps():
  os.environ['SVN_I_LOVE_CORRUPTED_WORKING_COPIES_SO_DISABLE_SLEEP_FOR_TIMESTAMPS'] = 'yes'

def do_sleep_for_timestamps():
  os.environ['SVN_I_LOVE_CORRUPTED_WORKING_COPIES_SO_DISABLE_SLEEP_FOR_TIMESTAMPS'] = 'no'

def setup_pristine_repository():
  """Create the pristine repository and 'svn import' the greek tree"""

  # these directories don't exist out of the box, so we may have to create them
  if not os.path.exists(main.general_wc_dir):
    os.makedirs(main.general_wc_dir)

  if not os.path.exists(main.general_repo_dir):
    os.makedirs(main.general_repo_dir) # this also creates all the intermediate dirs

  # If there's no pristine repos, create one.
  if not os.path.exists(main.pristine_dir):
    main.create_repos(main.pristine_dir)

    # if this is dav, gives us access rights to import the greek tree.
    if main.is_ra_type_dav():
      authz_file = os.path.join(main.work_dir, "authz")
      main.file_write(authz_file, "[/]\n* = rw\n")

    # dump the greek tree to disk.
    main.greek_state.write_to_disk(main.greek_dump_dir)

    # import the greek tree, using l:foo/p:bar
    ### todo: svn should not be prompting for auth info when using
    ### repositories with no auth/auth requirements
    exit_code, output, errput = main.run_svn(None, 'import', '-m',
                                             'Log message for revision 1.',
                                             main.greek_dump_dir,
                                             main.pristine_url)

    # check for any errors from the import
    if len(errput):
      display_lines("Errors during initial 'svn import':",
                    'STDERR', None, errput)
      sys.exit(1)

    # verify the printed output of 'svn import'.
    lastline = output.pop().strip()
    match = re.search("(Committed|Imported) revision [0-9]+.", lastline)
    if not match:
      print("ERROR:  import did not succeed, while creating greek repos.")
      print("The final line from 'svn import' was:")
      print(lastline)
      sys.exit(1)
    output_tree = wc.State.from_commit(output)

    expected_output_tree = main.greek_state.copy(main.greek_dump_dir)
    expected_output_tree.tweak(verb='Adding',
                               contents=None)

    try:
      expected_output_tree.compare_and_display('output', output_tree)
    except tree.SVNTreeUnequal:
      verify.display_trees("ERROR:  output of import command is unexpected.",
                           "OUTPUT TREE",
                           expected_output_tree.old_tree(),
                           output_tree.old_tree())
      sys.exit(1)

    # Finally, disallow any changes to the "pristine" repos.
    error_msg = "Don't modify the pristine repository"
    create_failing_hook(main.pristine_dir, 'start-commit', error_msg)
    create_failing_hook(main.pristine_dir, 'pre-lock', error_msg)
    create_failing_hook(main.pristine_dir, 'pre-revprop-change', error_msg)


######################################################################

def guarantee_empty_repository(path):
  """Guarantee that a local svn repository exists at PATH, containing
  nothing."""

  if path == main.pristine_dir:
    print("ERROR:  attempt to overwrite the pristine repos!  Aborting.")
    sys.exit(1)

  # create an empty repository at PATH.
  main.safe_rmtree(path)
  main.create_repos(path)

# Used by every test, so that they can run independently of  one
# another. Every time this routine is called, it recursively copies
# the `pristine repos' to a new location.
# Note: make sure setup_pristine_repository was called once before
# using this function.
def guarantee_greek_repository(path):
  """Guarantee that a local svn repository exists at PATH, containing
  nothing but the greek-tree at revision 1."""

  if path == main.pristine_dir:
    print("ERROR:  attempt to overwrite the pristine repos!  Aborting.")
    sys.exit(1)

  # copy the pristine repository to PATH.
  main.safe_rmtree(path)
  if main.copy_repos(main.pristine_dir, path, 1):
    print("ERROR:  copying repository failed.")
    sys.exit(1)

  # make the repos world-writeable, for mod_dav_svn's sake.
  main.chmod_tree(path, 0666, 0666)


def run_and_verify_svnlook(message, expected_stdout,
                           expected_stderr, *varargs):
  """Like run_and_verify_svnlook2, but the expected exit code is
  assumed to be 0 if no output is expected on stderr, and 1 otherwise."""

  expected_exit = 0
  if expected_stderr is not None and expected_stderr != []:
    expected_exit = 1
  return run_and_verify_svnlook2(message, expected_stdout, expected_stderr,
                                 expected_exit, *varargs)

def run_and_verify_svnlook2(message, expected_stdout, expected_stderr,
                            expected_exit, *varargs):
  """Run svnlook command and check its output and exit code."""

  exit_code, out, err = main.run_svnlook(*varargs)
  verify.verify_outputs("Unexpected output", out, err,
                        expected_stdout, expected_stderr)
  verify.verify_exit_code(message, exit_code, expected_exit)
  return exit_code, out, err


def run_and_verify_svnadmin(message, expected_stdout,
                            expected_stderr, *varargs):
  """Like run_and_verify_svnadmin2, but the expected exit code is
  assumed to be 0 if no output is expected on stderr, and 1 otherwise."""

  expected_exit = 0
  if expected_stderr is not None and expected_stderr != []:
    expected_exit = 1
  return run_and_verify_svnadmin2(message, expected_stdout, expected_stderr,
                                  expected_exit, *varargs)

def run_and_verify_svnadmin2(message, expected_stdout, expected_stderr,
                             expected_exit, *varargs):
  """Run svnadmin command and check its output and exit code."""

  exit_code, out, err = main.run_svnadmin(*varargs)
  verify.verify_outputs("Unexpected output", out, err,
                        expected_stdout, expected_stderr)
  verify.verify_exit_code(message, exit_code, expected_exit)
  return exit_code, out, err


def run_and_verify_svnversion(message, wc_dir, repo_url,
                              expected_stdout, expected_stderr):
  """like run_and_verify_svnversion2, but the expected exit code is
  assumed to be 0 if no output is expected on stderr, and 1 otherwise."""

  expected_exit = 0
  if expected_stderr is not None and expected_stderr != []:
    expected_exit = 1
  return run_and_verify_svnversion2(message, wc_dir, repo_url,
                                    expected_stdout, expected_stderr,
                                    expected_exit)

def run_and_verify_svnversion2(message, wc_dir, repo_url,
                               expected_stdout, expected_stderr,
                               expected_exit):
  """Run svnversion command and check its output and exit code."""

  exit_code, out, err = main.run_svnversion(wc_dir, repo_url)
  verify.verify_outputs("Unexpected output", out, err,
                        expected_stdout, expected_stderr)
  verify.verify_exit_code(message, exit_code, expected_exit)
  return exit_code, out, err

def run_and_verify_svn(message, expected_stdout, expected_stderr, *varargs):
  """like run_and_verify_svn2, but the expected exit code is assumed to
  be 0 if no output is expected on stderr, and 1 otherwise."""

  expected_exit = 0
  if expected_stderr is not None:
    if isinstance(expected_stderr, verify.ExpectedOutput):
      if not expected_stderr.matches([]):
        expected_exit = 1
    elif expected_stderr != []:
      expected_exit = 1
  return run_and_verify_svn2(message, expected_stdout, expected_stderr,
                             expected_exit, *varargs)

def run_and_verify_svn2(message, expected_stdout, expected_stderr,
                        expected_exit, *varargs):
  """Invoke main.run_svn() with *VARARGS. Return exit code as int; stdout,
  stderr as lists of lines (including line terminators).  For both
  EXPECTED_STDOUT and EXPECTED_STDERR, create an appropriate instance of
  verify.ExpectedOutput (if necessary):

     - If it is an array of strings, create a vanilla ExpectedOutput.

     - If it is a single string, create a RegexOutput that must match every
       line (for stdout) or any line (for stderr) of the expected output.

     - If it is already an instance of ExpectedOutput
       (e.g. UnorderedOutput), leave it alone.

  ...and invoke compare_and_display_lines() on MESSAGE, a label based
  on the name of the stream being compared (e.g. STDOUT), the
  ExpectedOutput instance, and the actual output.

  If EXPECTED_STDOUT is None, do not check stdout.
  EXPECTED_STDERR may not be None.

  If output checks pass, the expected and actual codes are compared.

  If a comparison fails, a Failure will be raised."""

  if expected_stderr is None:
    raise verify.SVNIncorrectDatatype("expected_stderr must not be None")

  want_err = None
  if isinstance(expected_stderr, verify.ExpectedOutput):
    if not expected_stderr.matches([]):
      want_err = True
  elif expected_stderr != []:
    want_err = True

  exit_code, out, err = main.run_svn(want_err, *varargs)
  verify.verify_outputs(message, out, err, expected_stdout, expected_stderr)
  verify.verify_exit_code(message, exit_code, expected_exit)
  return exit_code, out, err

def run_and_verify_load(repo_dir, dump_file_content):
  "Runs 'svnadmin load' and reports any errors."
  if not isinstance(dump_file_content, list):
    raise TypeError("dump_file_content argument should have list type")
  expected_stderr = []
  exit_code, output, errput = main.run_command_stdin(
    main.svnadmin_binary, expected_stderr, 0, 1, dump_file_content,
    'load', '--force-uuid', '--quiet', repo_dir)

  verify.verify_outputs("Unexpected stderr output", None, errput,
                        None, expected_stderr)


def run_and_verify_dump(repo_dir):
  "Runs 'svnadmin dump' and reports any errors, returning the dump content."
  exit_code, output, errput = main.run_svnadmin('dump', repo_dir)
  verify.verify_outputs("Missing expected output(s)", output, errput,
                        verify.AnyOutput, verify.AnyOutput)
  return output


def load_repo(sbox, dumpfile_path = None, dump_str = None):
  "Loads the dumpfile into sbox"
  if not dump_str:
    dump_str = open(dumpfile_path, "rb").read()

  # Create a virgin repos and working copy
  main.safe_rmtree(sbox.repo_dir, 1)
  main.safe_rmtree(sbox.wc_dir, 1)
  main.create_repos(sbox.repo_dir)

  # Load the mergetracking dumpfile into the repos, and check it out the repo
  run_and_verify_load(sbox.repo_dir, dump_str.splitlines(True))
  run_and_verify_svn(None, None, [], "co", sbox.repo_url, sbox.wc_dir)

  return dump_str


######################################################################
# Subversion Actions
#
# These are all routines that invoke 'svn' in particular ways, and
# then verify the results by comparing expected trees with actual
# trees.
#


def run_and_verify_checkout(URL, wc_dir_name, output_tree, disk_tree,
                            singleton_handler_a = None,
                            a_baton = None,
                            singleton_handler_b = None,
                            b_baton = None,
                            *args):
  """Checkout the URL into a new directory WC_DIR_NAME. *ARGS are any
  extra optional args to the checkout subcommand.

  The subcommand output will be verified against OUTPUT_TREE,
  and the working copy itself will be verified against DISK_TREE.
  For the latter comparison, SINGLETON_HANDLER_A and
  SINGLETON_HANDLER_B will be passed to tree.compare_trees -- see that
  function's doc string for more details.  Return if successful, raise
  on failure.

  WC_DIR_NAME is deleted if present unless the '--force' option is passed
  in *ARGS."""

  if isinstance(output_tree, wc.State):
    output_tree = output_tree.old_tree()
  if isinstance(disk_tree, wc.State):
    disk_tree = disk_tree.old_tree()

  # Remove dir if it's already there, unless this is a forced checkout.
  # In that case assume we want to test a forced checkout's toleration
  # of obstructing paths.
  if '--force' not in args:
    main.safe_rmtree(wc_dir_name)

  # Checkout and make a tree of the output, using l:foo/p:bar
  ### todo: svn should not be prompting for auth info when using
  ### repositories with no auth/auth requirements
  exit_code, output, errput = main.run_svn(None, 'co',
                                           URL, wc_dir_name, *args)
  actual = tree.build_tree_from_checkout(output)

  # Verify actual output against expected output.
  try:
<<<<<<< HEAD
    tree.compare_trees("output", actual, output_tree)
  except tree.SVNTreeUnequal:
    print("ACTUAL OUTPUT TREE:")
=======
    tree.compare_trees ("output", actual, output_tree)
  except tree.SVNTreeUnequal:
    print "ACTUAL OUTPUT TREE:"
>>>>>>> 0213fdc3
    tree.dump_tree_script(actual, wc_dir_name + os.sep)
    raise

  # Create a tree by scanning the working copy
  actual = tree.build_tree_from_wc(wc_dir_name)

  # Verify expected disk against actual disk.
  try:
<<<<<<< HEAD
    tree.compare_trees("disk", actual, disk_tree,
                       singleton_handler_a, a_baton,
                       singleton_handler_b, b_baton)
  except tree.SVNTreeUnequal:
    print("ACTUAL DISK TREE:")
=======
    tree.compare_trees ("disk", actual, disk_tree,
                        singleton_handler_a, a_baton,
                        singleton_handler_b, b_baton)
  except tree.SVNTreeUnequal:
    print "ACTUAL DISK TREE:"
>>>>>>> 0213fdc3
    tree.dump_tree_script(actual, wc_dir_name + os.sep)
    raise


def run_and_verify_export(URL, export_dir_name, output_tree, disk_tree,
                          *args):
  """Export the URL into a new directory WC_DIR_NAME.

  The subcommand output will be verified against OUTPUT_TREE,
  and the exported copy itself will be verified against DISK_TREE.
  Return if successful, raise on failure.
  """
  assert isinstance(output_tree, wc.State)
  assert isinstance(disk_tree, wc.State)

  disk_tree = disk_tree.old_tree()
  output_tree = output_tree.old_tree()

  # Export and make a tree of the output, using l:foo/p:bar
  ### todo: svn should not be prompting for auth info when using
  ### repositories with no auth/auth requirements
  exit_code, output, errput = main.run_svn(None, 'export',
                                           URL, export_dir_name, *args)
  actual = tree.build_tree_from_checkout(output)

  # Verify actual output against expected output.
  try:
<<<<<<< HEAD
    tree.compare_trees("output", actual, output_tree)
  except tree.SVNTreeUnequal:
    print("ACTUAL OUTPUT TREE:")
=======
    tree.compare_trees ("output", actual, output_tree)
  except tree.SVNTreeUnequal:
    print "ACTUAL OUTPUT TREE:"
>>>>>>> 0213fdc3
    tree.dump_tree_script(actual, export_dir_name + os.sep)
    raise

  # Create a tree by scanning the working copy.  Don't ignore
  # the .svn directories so that we generate an error if they
  # happen to show up.
  actual = tree.build_tree_from_wc(export_dir_name, ignore_svn=False)

  # Verify expected disk against actual disk.
  try:
<<<<<<< HEAD
    tree.compare_trees("disk", actual, disk_tree)
  except tree.SVNTreeUnequal:
    print("ACTUAL DISK TREE:")
=======
    tree.compare_trees ("disk", actual, disk_tree,
                        singleton_handler_a, a_baton,
                        singleton_handler_b, b_baton)
  except tree.SVNTreeUnequal:
    print "ACTUAL DISK TREE:"
>>>>>>> 0213fdc3
    tree.dump_tree_script(actual, export_dir_name + os.sep)
    raise


# run_and_verify_log_xml

class LogEntry:
  def __init__(self, revision, changed_paths=None, revprops=None):
    self.revision = revision
    if changed_paths == None:
      self.changed_paths = {}
    else:
      self.changed_paths = changed_paths
    if revprops == None:
      self.revprops = {}
    else:
      self.revprops = revprops

  def assert_changed_paths(self, changed_paths):
    """Not implemented, so just raises svntest.Failure.
    """
    raise Failure('NOT IMPLEMENTED')

  def assert_revprops(self, revprops):
    """Assert that the dict revprops is the same as this entry's revprops.

    Raises svntest.Failure if not.
    """
    if self.revprops != revprops:
      raise Failure('\n' + '\n'.join(difflib.ndiff(
            pprint.pformat(revprops).splitlines(),
            pprint.pformat(self.revprops).splitlines())))

class LogParser:
  def parse(self, data):
    """Return a list of LogEntrys parsed from the sequence of strings data.

    This is the only method of interest to callers.
    """
    try:
      for i in data:
        self.parser.Parse(i)
      self.parser.Parse('', True)
    except xml.parsers.expat.ExpatError, e:
      raise verify.SVNUnexpectedStdout('%s\n%s\n' % (e, ''.join(data),))
    return self.entries

  def __init__(self):
    # for expat
    self.parser = xml.parsers.expat.ParserCreate()
    self.parser.StartElementHandler = self.handle_start_element
    self.parser.EndElementHandler = self.handle_end_element
    self.parser.CharacterDataHandler = self.handle_character_data
    # Ignore some things.
    self.ignore_elements('log', 'paths', 'path', 'revprops')
    self.ignore_tags('logentry_end', 'author_start', 'date_start', 'msg_start')
    # internal state
    self.cdata = []
    self.property = None
    # the result
    self.entries = []

  def ignore(self, *args, **kwargs):
    del self.cdata[:]
  def ignore_tags(self, *args):
    for tag in args:
      setattr(self, tag, self.ignore)
  def ignore_elements(self, *args):
    for element in args:
      self.ignore_tags(element + '_start', element + '_end')

  # expat handlers
  def handle_start_element(self, name, attrs):
    getattr(self, name + '_start')(attrs)
  def handle_end_element(self, name):
    getattr(self, name + '_end')()
  def handle_character_data(self, data):
    self.cdata.append(data)

  # element handler utilities
  def use_cdata(self):
    result = ''.join(self.cdata).strip()
    del self.cdata[:]
    return result
  def svn_prop(self, name):
    self.entries[-1].revprops['svn:' + name] = self.use_cdata()

  # element handlers
  def logentry_start(self, attrs):
    self.entries.append(LogEntry(int(attrs['revision'])))
  def author_end(self):
    self.svn_prop('author')
  def msg_end(self):
    self.svn_prop('log')
  def date_end(self):
    # svn:date could be anything, so just note its presence.
    self.cdata[:] = ['']
    self.svn_prop('date')
  def property_start(self, attrs):
    self.property = attrs['name']
  def property_end(self):
    self.entries[-1].revprops[self.property] = self.use_cdata()

def run_and_verify_log_xml(message=None, expected_paths=None,
                           expected_revprops=None, expected_stdout=None,
                           expected_stderr=None, args=[]):
  """Call run_and_verify_svn with log --xml and args (optional) as command
  arguments, and pass along message, expected_stdout, and expected_stderr.

  If message is None, pass the svn log command as message.

  expected_paths checking is not yet implemented.

  expected_revprops is an optional list of dicts, compared to each
  revision's revprops.  The list must be in the same order the log entries
  come in.  Any svn:date revprops in the dicts must be '' in order to
  match, as the actual dates could be anything.

  expected_paths and expected_revprops are ignored if expected_stdout or
  expected_stderr is specified.
  """
  if message == None:
    message = ' '.join(args)

  # We'll parse the output unless the caller specifies expected_stderr or
  # expected_stdout for run_and_verify_svn.
  parse = True
  if expected_stderr == None:
    expected_stderr = []
  else:
    parse = False
  if expected_stdout != None:
    parse = False

  log_args = list(args)
  if expected_paths != None:
    log_args.append('-v')

  (exit_code, stdout, stderr) = run_and_verify_svn(
    message, expected_stdout, expected_stderr,
    'log', '--xml', *log_args)
  if not parse:
    return

  entries = LogParser().parse(stdout)
  for index in range(len(entries)):
    entry = entries[index]
    if expected_revprops != None:
      entry.assert_revprops(expected_revprops[index])
    if expected_paths != None:
      entry.assert_changed_paths(expected_paths[index])


def verify_update(actual_output,
                  actual_mergeinfo_output,
                  actual_elision_output,
                  wc_dir_name,
                  output_tree,
                  mergeinfo_output_tree,
                  elision_output_tree,
                  disk_tree,
                  status_tree,
                  singleton_handler_a=None,
                  a_baton=None,
                  singleton_handler_b=None,
                  b_baton=None,
                  check_props=False):
  """Verify update of WC_DIR_NAME.

  The subcommand output (found in ACTUAL_OUTPUT, ACTUAL_MERGEINFO_OUTPUT,
  and ACTUAL_ELISION_OUTPUT) will be verified against OUTPUT_TREE,
  MERGEINFO_OUTPUT_TREE, and ELISION_OUTPUT_TREE respectively (if any of
  these is provided, they may be None in which case a comparison is not
  done).  The working copy itself will be verified against DISK_TREE (if
  provided), and the working copy's 'svn status' output will be verified
  against STATUS_TREE (if provided).  (This is a good way to check that
  revision numbers were bumped.)

  Return if successful, raise on failure.

  For the comparison with DISK_TREE, pass SINGLETON_HANDLER_A and
  SINGLETON_HANDLER_B to tree.compare_trees -- see that function's doc
  string for more details.  If CHECK_PROPS is set, then disk
  comparison will examine props."""

  if isinstance(actual_output, wc.State):
    actual_output = actual_output.old_tree()
  if isinstance(actual_mergeinfo_output, wc.State):
    actual_mergeinfo_output = actual_mergeinfo_output.old_tree()
  if isinstance(actual_elision_output, wc.State):
    actual_elision_output = actual_elision_output.old_tree()
  if isinstance(output_tree, wc.State):
    output_tree = output_tree.old_tree()
  if isinstance(mergeinfo_output_tree, wc.State):
    mergeinfo_output_tree = mergeinfo_output_tree.old_tree()
  if isinstance(elision_output_tree, wc.State):
    elision_output_tree = elision_output_tree.old_tree()
  if isinstance(disk_tree, wc.State):
    disk_tree = disk_tree.old_tree()
  if isinstance(status_tree, wc.State):
    status_tree = status_tree.old_tree()

  # Verify actual output against expected output.
  if output_tree:
    try:
<<<<<<< HEAD
      tree.compare_trees("output", actual_output, output_tree)
    except tree.SVNTreeUnequal:
      print("ACTUAL OUTPUT TREE:")
      tree.dump_tree_script(actual_output, wc_dir_name + os.sep)
      raise

  # Verify actual mergeinfo recording output against expected output.
  if mergeinfo_output_tree:
    try:
      tree.compare_trees("mergeinfo_output", actual_mergeinfo_output,
                         mergeinfo_output_tree)
    except tree.SVNTreeUnequal:
      print("ACTUAL MERGEINFO OUTPUT TREE:")
      tree.dump_tree_script(actual_mergeinfo_output,
                            wc_dir_name + os.sep)
      raise

  # Verify actual mergeinfo elision output against expected output.
  if elision_output_tree:
    try:
      tree.compare_trees("elision_output", actual_elision_output,
                         elision_output_tree)
    except tree.SVNTreeUnequal:
      print("ACTUAL ELISION OUTPUT TREE:")
      tree.dump_tree_script(actual_elision_output,
                            wc_dir_name + os.sep)
      raise

  # Create a tree by scanning the working copy, and verify it
  if disk_tree:
    actual_disk = tree.build_tree_from_wc(wc_dir_name, check_props)
    try:
      tree.compare_trees("disk", actual_disk, disk_tree,
                         singleton_handler_a, a_baton,
                         singleton_handler_b, b_baton)
    except tree.SVNTreeUnequal:
      print("ACTUAL DISK TREE:")
=======
      tree.compare_trees ("output", actual_output, output_tree)
    except tree.SVNTreeUnequal:
      print "ACTUAL OUTPUT TREE:"
      tree.dump_tree_script(actual_output, wc_dir_name + os.sep)
      raise

  # Create a tree by scanning the working copy, and verify it
  if disk_tree:
    actual_disk = tree.build_tree_from_wc (wc_dir_name, check_props)
    try:
      tree.compare_trees ("disk", actual_disk, disk_tree,
                          singleton_handler_a, a_baton,
                          singleton_handler_b, b_baton)
    except tree.SVNTreeUnequal:
      print "ACTUAL DISK TREE:"
>>>>>>> 0213fdc3
      tree.dump_tree_script(actual_disk)
      raise

  # Verify via 'status' command too, if possible.
  if status_tree:
    run_and_verify_status(wc_dir_name, status_tree)


def verify_disk(wc_dir_name, disk_tree, check_props=False):
  """Verify WC_DIR_NAME against DISK_TREE.  If CHECK_PROPS is set,
  the comparison will examin props.  Returns if successful, raises on
  failure."""
<<<<<<< HEAD
  verify_update(None, None, None, wc_dir_name, None, None, None, disk_tree,
                None, check_props=check_props)
=======
  if isinstance(disk_tree, wc.State):
    disk_tree = disk_tree.old_tree()
  verify_update (None, wc_dir_name, None, disk_tree, None,
                 singleton_handler_a, a_baton,
                 singleton_handler_b, b_baton,
                 check_props)
>>>>>>> 0213fdc3



def run_and_verify_update(wc_dir_name,
                          output_tree, disk_tree, status_tree,
                          error_re_string = None,
                          singleton_handler_a = None,
                          a_baton = None,
                          singleton_handler_b = None,
                          b_baton = None,
                          check_props = False,
                          *args):

  """Update WC_DIR_NAME.  *ARGS are any extra optional args to the
  update subcommand.  NOTE: If *ARGS is specified at all, explicit
  target paths must be passed in *ARGS as well (or a default `.' will
  be chosen by the 'svn' binary).  This allows the caller to update
  many items in a single working copy dir, but still verify the entire
  working copy dir.

  If ERROR_RE_STRING, the update must exit with error, and the error
  message must match regular expression ERROR_RE_STRING.

  Else if ERROR_RE_STRING is None, then:

  If OUTPUT_TREE is not None, the subcommand output will be verified
  against OUTPUT_TREE.  If DISK_TREE is not None, the working copy
  itself will be verified against DISK_TREE.  If STATUS_TREE is not
  None, the 'svn status' output will be verified against STATUS_TREE.
  (This is a good way to check that revision numbers were bumped.)

  For the DISK_TREE verification, SINGLETON_HANDLER_A and
  SINGLETON_HANDLER_B will be passed to tree.compare_trees -- see that
  function's doc string for more details.

  If CHECK_PROPS is set, then disk comparison will examine props.

  Return if successful, raise on failure."""

  # Update and make a tree of the output.
  if len(args):
    exit_code, output, errput = main.run_svn(error_re_string, 'up', *args)
  else:
    exit_code, output, errput = main.run_svn(error_re_string,
                                             'up', wc_dir_name,
                                             *args)

  if error_re_string:
    rm = re.compile(error_re_string)
    for line in errput:
      match = rm.search(line)
      if match:
        return
    raise main.SVNUnmatchedError

  actual = wc.State.from_checkout(output)
  verify_update(actual, None, None, wc_dir_name,
                output_tree, None, None, disk_tree, status_tree,
                singleton_handler_a, a_baton,
                singleton_handler_b, b_baton,
                check_props)


def run_and_parse_info(*args):
  """Run 'svn info' and parse its output into a list of dicts,
  one dict per target."""

  # the returned array
  all_infos = []

  # per-target variables
  iter_info = {}
  prev_key = None
  lock_comment_lines = 0
  lock_comments = []

  exit_code, output, errput = main.run_svn(None, 'info', *args)

  for line in output:
    line = line[:-1] # trim '\n'

    if lock_comment_lines > 0:
      # mop up any lock comment lines
      lock_comments.append(line)
      lock_comment_lines = lock_comment_lines - 1
      if lock_comment_lines == 0:
        iter_info[prev_key] = lock_comments
    elif len(line) == 0:
      # separator line between items
      all_infos.append(iter_info)
      iter_info = {}
      prev_key = None
      lock_comment_lines = 0
      lock_comments = []
    elif line[0].isspace():
      # continuation line (for tree conflicts)
      iter_info[prev_key] += line[1:]
    else:
      # normal line
      key, value = line.split(':', 1)

      if re.search(' \(\d+ lines?\)$', key):
        # numbered continuation lines
        match = re.match('^(.*) \((\d+) lines?\)$', key)
        key = match.group(1)
        lock_comment_lines = int(match.group(2))
      elif len(value) > 1:
        # normal normal line
        iter_info[key] = value[1:]
      else:
        ### originally added for "Tree conflict:\n" lines;
        ### tree-conflicts output format has changed since then
        # continuation lines are implicit (prefixed by whitespace)
        iter_info[key] = ''
      prev_key = key

  return all_infos

def run_and_verify_info(expected_infos, *args):
  """Run 'svn info' with the arguments in *ARGS and verify the results
  against expected_infos.  The latter should be a list of dicts (in the
  same order as the targets).

  In the dicts, each key is the before-the-colon part of the 'svn info' output,
  and each value is either None (meaning that the key should *not* appear in
  the 'svn info' output) or a regex matching the output value.  Output lines
  not matching a key in the dict are ignored.

  Return if successful, raise on failure."""

  actual_infos = run_and_parse_info(*args)

  try:
    # zip() won't complain, so check this manually
    if len(actual_infos) != len(expected_infos):
      raise verify.SVNUnexpectedStdout(
          "Expected %d infos, found %d infos"
           % (len(expected_infos), len(actual_infos)))

    for actual, expected in zip(actual_infos, expected_infos):
      # compare dicts
      for key, value in expected.items():
        assert ':' not in key # caller passed impossible expectations?
        if value is None and key in actual:
          raise main.SVNLineUnequal("Found unexpected key '%s' with value '%s'"
                                    % (key, actual[key]))
        if value is not None and key not in actual:
          raise main.SVNLineUnequal("Expected key '%s' (with value '%s') "
                                    "not found" % (key, value))
        if value is not None and not re.search(value, actual[key]):
          raise verify.SVNUnexpectedStdout("Values of key '%s' don't match:\n"
                                           "  Expected: '%s' (regex)\n"
                                           "  Found:    '%s' (string)\n"
                                           % (key, value, actual[key]))

  except:
    sys.stderr.write("Bad 'svn info' output:\n"
                     "  Received: %s\n"
                     "  Expected: %s\n"
                     % (actual_infos, expected_infos))
    raise

def run_and_verify_merge(dir, rev1, rev2, url1, url2,
                         output_tree,
                         mergeinfo_output_tree,
                         elision_output_tree,
                         disk_tree, status_tree, skip_tree,
                         error_re_string = None,
                         singleton_handler_a = None,
                         a_baton = None,
                         singleton_handler_b = None,
                         b_baton = None,
                         check_props = False,
                         dry_run = True,
                         *args):
  """Run 'svn merge URL1@REV1 URL2@REV2 DIR' if URL2 is not None
  (for a three-way merge between URLs and WC).

  If URL2 is None, run 'svn merge -rREV1:REV2 URL1 DIR'.  If both REV1
  and REV2 are None, leave off the '-r' argument.

  If ERROR_RE_STRING, the merge must exit with error, and the error
  message must match regular expression ERROR_RE_STRING.

  Else if ERROR_RE_STRING is None, then:

  The subcommand output will be verified against OUTPUT_TREE.  Output
  related to mergeinfo notifications will be verified against
  MERGEINFO_OUTPUT_TREE if that is not None.  Output related to mergeinfo
  elision will be verified against ELISION_OUTPUT_TREE if that is not None.
  The working copy itself will be verified against DISK_TREE.  If optional
  STATUS_TREE is given, then 'svn status' output will be compared.  The
  'skipped' merge output will be compared to SKIP_TREE.

  For the DISK_TREE verification, SINGLETON_HANDLER_A and
  SINGLETON_HANDLER_B will be passed to tree.compare_trees -- see that
  function's doc string for more details.

  If CHECK_PROPS is set, then disk comparison will examine props.

  If DRY_RUN is set then a --dry-run merge will be carried out first and
  the output compared with that of the full merge.

  Return if successful, raise on failure."""

  merge_command = [ "merge" ]
  if url2:
    merge_command.extend((url1 + "@" + str(rev1), url2 + "@" + str(rev2)))
  else:
    if not (rev1 is None and rev2 is None):
      merge_command.append("-r" + str(rev1) + ":" + str(rev2))
    merge_command.append(url1)
  merge_command.append(dir)
  merge_command = tuple(merge_command)

  if dry_run:
    pre_disk = tree.build_tree_from_wc(dir)
    dry_run_command = merge_command + ('--dry-run',)
    dry_run_command = dry_run_command + args
    exit_code, out_dry, err_dry = main.run_svn(error_re_string,
                                               *dry_run_command)
    post_disk = tree.build_tree_from_wc(dir)
    try:
      tree.compare_trees("disk", post_disk, pre_disk)
    except tree.SVNTreeError:
      print("=============================================================")
      print("Dry-run merge altered working copy")
      print("=============================================================")
      raise


  # Update and make a tree of the output.
  merge_command = merge_command + args
  exit_code, out, err = main.run_svn(error_re_string, *merge_command)

  if error_re_string:
    if not error_re_string.startswith(".*"):
      error_re_string = ".*(" + error_re_string + ")"
    expected_err = verify.RegexOutput(error_re_string, match_all=False)
    verify.verify_outputs(None, None, err, None, expected_err)
    return
  elif err:
    raise verify.SVNUnexpectedStderr(err)

  # Split the output into that related to application of the actual diff
  # and that related to the recording of mergeinfo describing the merge.
  merge_diff_out = []
  mergeinfo_notification_out = []
  mergeinfo_elision_out = []
  mergeinfo_notifications = False
  elision_notifications = False
  for line in out:
    if line.startswith('--- Recording'):
      mergeinfo_notifications = True
      elision_notifications = False
    elif line.startswith('--- Eliding'):
      mergeinfo_notifications = False
      elision_notifications = True
    elif line.startswith('--- Merging')          or \
         line.startswith('--- Reverse-merging')  or \
         line.startswith('Summary of conflicts') or \
         line.startswith('Skipped missing target'):
      mergeinfo_notifications = False
      elision_notifications = False

    if mergeinfo_notifications:
      mergeinfo_notification_out.append(line)
    elif elision_notifications:
      mergeinfo_elision_out.append(line)
    else:
      merge_diff_out.append(line)

  if dry_run and merge_diff_out != out_dry:
    # Due to the way ra_serf works, it's possible that the dry-run and
    # real merge operations did the same thing, but the output came in
    # a different order.  Let's see if maybe that's the case.
    #
    # NOTE:  Would be nice to limit this dance to serf tests only, but...
    out_copy = merge_diff_out[:]
    out_dry_copy = out_dry[:]
    out_copy.sort()
    out_dry_copy.sort()
    if out_copy != out_dry_copy:
      print("=============================================================")
      print("Merge outputs differ")
      print("The dry-run merge output:")
      for x in out_dry:
        sys.stdout.write(x)
      print("The full merge output:")
      for x in out:
        sys.stdout.write(x)
      print("=============================================================")
      raise main.SVNUnmatchedError

  def missing_skip(a, b):
    print("=============================================================")
    print("Merge failed to skip: " + a.path)
    print("=============================================================")
    raise Failure
  def extra_skip(a, b):
    print("=============================================================")
    print("Merge unexpectedly skipped: " + a.path)
    print("=============================================================")
    raise Failure

  myskiptree = tree.build_tree_from_skipped(out)
  if isinstance(skip_tree, wc.State):
    skip_tree = skip_tree.old_tree()
  try:
    tree.compare_trees("skip", myskiptree, skip_tree,
                       extra_skip, None, missing_skip, None)
  except tree.SVNTreeUnequal:
    print("ACTUAL SKIP TREE:")
    tree.dump_tree_script(myskiptree, dir + os.sep)
    raise

  actual_diff = svntest.wc.State.from_checkout(merge_diff_out, False)
  actual_mergeinfo = svntest.wc.State.from_checkout(mergeinfo_notification_out,
                                                    False)
  actual_elision = svntest.wc.State.from_checkout(mergeinfo_elision_out,
                                                  False)
  verify_update(actual_diff, actual_mergeinfo, actual_elision, dir,
                output_tree, mergeinfo_output_tree, elision_output_tree,
                disk_tree, status_tree,
                singleton_handler_a, a_baton,
                singleton_handler_b, b_baton,
                check_props)


def run_and_verify_patch(dir, patch_path,
                         output_tree, disk_tree, status_tree, skip_tree,
                         error_re_string=None,
                         check_props=False,
                         dry_run=True,
                         *args):
  """Run 'svn patch patch_path DIR'.

  If ERROR_RE_STRING, 'svn patch' must exit with error, and the error
  message must match regular expression ERROR_RE_STRING.

  Else if ERROR_RE_STRING is None, then:

  The subcommand output will be verified against OUTPUT_TREE, and the
  working copy itself will be verified against DISK_TREE.  If optional
  STATUS_TREE is given, then 'svn status' output will be compared.
  The 'skipped' merge output will be compared to SKIP_TREE.

  If CHECK_PROPS is set, then disk comparison will examine props.

  If DRY_RUN is set then a --dry-run patch will be carried out first and
  the output compared with that of the full patch application.

  Returns if successful, raises on failure."""

  patch_command = [ "patch" ]
  patch_command.append(patch_path)
  patch_command.append(dir)
  patch_command = tuple(patch_command)

  if dry_run:
    pre_disk = tree.build_tree_from_wc(dir)
    dry_run_command = patch_command + ('--dry-run',)
    dry_run_command = dry_run_command + args
    exit_code, out_dry, err_dry = main.run_svn(error_re_string,
                                               *dry_run_command)
    post_disk = tree.build_tree_from_wc(dir)
    try:
      tree.compare_trees("disk", post_disk, pre_disk)
    except tree.SVNTreeError:
      print("=============================================================")
      print("'svn patch --dry-run' altered working copy")
      print("=============================================================")
      raise

  # Update and make a tree of the output.
  patch_command = patch_command + args
  exit_code, out, err = main.run_svn(True, *patch_command)

  if error_re_string:
    rm = re.compile(error_re_string)
    match = None
    for line in err:
      match = rm.search(line)
      if match:
        break
    if not match:
      raise main.SVNUnmatchedError
  elif err:
    print("UNEXPECTED STDERR:")
    for x in err:
      sys.stdout.write(x)
    raise verify.SVNUnexpectedStderr

  if dry_run and out != out_dry:
    print("=============================================================")
    print("Outputs differ")
    print("'svn patch --dry-run' output:")
    for x in out_dry:
      sys.stdout.write(x)
    print("'svn patch' output:")
    for x in out:
      sys.stdout.write(x)
    print("=============================================================")
    raise main.SVNUnmatchedError

  def missing_skip(a, b):
    print("=============================================================")
    print("'svn patch' failed to skip: " + a.path)
    print("=============================================================")
    raise Failure
  def extra_skip(a, b):
    print("=============================================================")
    print("'svn patch' unexpectedly skipped: " + a.path)
    print("=============================================================")
    raise Failure

  myskiptree = tree.build_tree_from_skipped(out)
<<<<<<< HEAD
  if isinstance(skip_tree, wc.State):
    skip_tree = skip_tree.old_tree()
  tree.compare_trees("skip", myskiptree, skip_tree,
                     extra_skip, None, missing_skip, None)
=======
  try:
    tree.compare_trees("skip", myskiptree, skip_tree,
                       extra_skip, None, missing_skip, None)
  except tree.SVNTreeUnequal:
    print "ACTUAL SKIP TREE:"
    tree.dump_tree_script(myskiptree, dir + os.sep)
    raise
>>>>>>> 0213fdc3

  mytree = tree.build_tree_from_checkout(out, 0)

  # when the expected output is a list, we want a line-by-line
  # comparison to happen instead of a tree comparison
  if isinstance(output_tree, list):
    verify.verify_outputs(None, out, err, output_tree, error_re_string)
    output_tree = None

  verify_update(mytree, None, None, dir,
                output_tree, None, None, disk_tree, status_tree,
                check_props=check_props)


def run_and_verify_mergeinfo(error_re_string = None,
                             expected_output = [],
                             *args):
  """Run 'svn mergeinfo ARGS', and compare the result against
  EXPECTED_OUTPUT, a list of string representations of revisions
  expected in the output.  Raise an exception if an unexpected
  output is encountered."""

  mergeinfo_command = ["mergeinfo"]
  mergeinfo_command.extend(args)
  exit_code, out, err = main.run_svn(error_re_string, *mergeinfo_command)

  if error_re_string:
    if not error_re_string.startswith(".*"):
      error_re_string = ".*(" + error_re_string + ")"
    expected_err = verify.RegexOutput(error_re_string, match_all=False)
    verify.verify_outputs(None, None, err, None, expected_err)
    return

  out = sorted([_f for _f in [x.rstrip()[1:] for x in out] if _f])
  expected_output.sort()
  extra_out = []
  if out != expected_output:
    exp_hash = dict.fromkeys(expected_output)
    for rev in out:
      if rev in exp_hash:
        del(exp_hash[rev])
      else:
        extra_out.append(rev)
    extra_exp = list(exp_hash.keys())
    raise Exception("Unexpected 'svn mergeinfo' output:\n"
                    "  expected but not found: %s\n"
                    "  found but not expected: %s"
                    % (', '.join([str(x) for x in extra_exp]),
                       ', '.join([str(x) for x in extra_out])))


def run_and_verify_switch(wc_dir_name,
                          wc_target,
                          switch_url,
                          output_tree, disk_tree, status_tree,
                          error_re_string = None,
                          singleton_handler_a = None,
                          a_baton = None,
                          singleton_handler_b = None,
                          b_baton = None,
                          check_props = False,
                          *args):

  """Switch WC_TARGET (in working copy dir WC_DIR_NAME) to SWITCH_URL.

  If ERROR_RE_STRING, the switch must exit with error, and the error
  message must match regular expression ERROR_RE_STRING.

  Else if ERROR_RE_STRING is None, then:

  The subcommand output will be verified against OUTPUT_TREE, and the
  working copy itself will be verified against DISK_TREE.  If optional
  STATUS_TREE is given, then 'svn status' output will be
  compared.  (This is a good way to check that revision numbers were
  bumped.)

  For the DISK_TREE verification, SINGLETON_HANDLER_A and
  SINGLETON_HANDLER_B will be passed to tree.compare_trees -- see that
  function's doc string for more details.

  If CHECK_PROPS is set, then disk comparison will examine props.

  Return if successful, raise on failure."""

  # Update and make a tree of the output.
  exit_code, output, errput = main.run_svn(error_re_string, 'switch',
                                           switch_url, wc_target, *args)

  if error_re_string:
    if not error_re_string.startswith(".*"):
      error_re_string = ".*(" + error_re_string + ")"
    expected_err = verify.RegexOutput(error_re_string, match_all=False)
    verify.verify_outputs(None, None, errput, None, expected_err)
    return
  elif errput:
    raise verify.SVNUnexpectedStderr(err)

  actual = wc.State.from_checkout(output)

  verify_update(actual, None, None, wc_dir_name,
                output_tree, None, None, disk_tree, status_tree,
                singleton_handler_a, a_baton,
                singleton_handler_b, b_baton,
                check_props)

def process_output_for_commit(output):
  """Helper for run_and_verify_commit(), also used in the factory."""
  # Remove the final output line, and verify that the commit succeeded.
  lastline = ""
  if len(output):
    lastline = output.pop().strip()

    cm = re.compile("(Committed|Imported) revision [0-9]+.")
    match = cm.search(lastline)
    if not match:
      print("ERROR:  commit did not succeed.")
      print("The final line from 'svn ci' was:")
      print(lastline)
      raise main.SVNCommitFailure

  # The new 'final' line in the output is either a regular line that
  # mentions {Adding, Deleting, Sending, ...}, or it could be a line
  # that says "Transmitting file data ...".  If the latter case, we
  # want to remove the line from the output; it should be ignored when
  # building a tree.
  if len(output):
    lastline = output.pop()

    tm = re.compile("Transmitting file data.+")
    match = tm.search(lastline)
    if not match:
      # whoops, it was important output, put it back.
      output.append(lastline)

  return output


def run_and_verify_commit(wc_dir_name, output_tree, status_tree,
                          error_re_string = None,
                          *args):
  """Commit and verify results within working copy WC_DIR_NAME,
  sending ARGS to the commit subcommand.

  The subcommand output will be verified against OUTPUT_TREE.  If
  optional STATUS_TREE is given, then 'svn status' output will
  be compared.  (This is a good way to check that revision numbers
  were bumped.)

  If ERROR_RE_STRING is None, the commit must not exit with error.  If
  ERROR_RE_STRING is a string, the commit must exit with error, and
  the error message must match regular expression ERROR_RE_STRING.

  Return if successful, raise on failure."""

  if isinstance(output_tree, wc.State):
    output_tree = output_tree.old_tree()
  if isinstance(status_tree, wc.State):
    status_tree = status_tree.old_tree()

  # Commit.
  exit_code, output, errput = main.run_svn(error_re_string, 'ci',
                                           '-m', 'log msg',
                                           *args)

  if error_re_string:
    if not error_re_string.startswith(".*"):
      error_re_string = ".*(" + error_re_string + ")"
    expected_err = verify.RegexOutput(error_re_string, match_all=False)
    verify.verify_outputs(None, None, errput, None, expected_err)
    return

  # Else not expecting error:

  # Convert the output into a tree.
  output = process_output_for_commit(output)
  actual = tree.build_tree_from_commit(output)

  # Verify actual output against expected output.
  try:
    tree.compare_trees("output", actual, output_tree)
  except tree.SVNTreeError:
      verify.display_trees("Output of commit is unexpected",
                           "OUTPUT TREE", output_tree, actual)
<<<<<<< HEAD
      print("ACTUAL OUTPUT TREE:")
=======
      print "ACTUAL OUTPUT TREE:"
>>>>>>> 0213fdc3
      tree.dump_tree_script(actual, wc_dir_name + os.sep)
      raise

  # Verify via 'status' command too, if possible.
  if status_tree:
    run_and_verify_status(wc_dir_name, status_tree)


# This function always passes '-q' to the status command, which
# suppresses the printing of any unversioned or nonexistent items.
def run_and_verify_status(wc_dir_name, output_tree,
                          singleton_handler_a = None,
                          a_baton = None,
                          singleton_handler_b = None,
                          b_baton = None):
  """Run 'status' on WC_DIR_NAME and compare it with the
  expected OUTPUT_TREE.  SINGLETON_HANDLER_A and SINGLETON_HANDLER_B will
  be passed to tree.compare_trees - see that function's doc string for
  more details.
  Returns on success, raises on failure."""

  if isinstance(output_tree, wc.State):
    output_state = output_tree
    output_tree = output_tree.old_tree()
  else:
    output_state = None

  exit_code, output, errput = main.run_svn(None, 'status', '-v', '-u', '-q',
                                           wc_dir_name)

  actual = tree.build_tree_from_status(output)

  # Verify actual output against expected output.
  try:
    tree.compare_trees("status", actual, output_tree,
                       singleton_handler_a, a_baton,
                       singleton_handler_b, b_baton)
  except tree.SVNTreeError:
    verify.display_trees(None, 'STATUS OUTPUT TREE', output_tree, actual)
<<<<<<< HEAD
    print("ACTUAL STATUS TREE:")
=======
    print "ACTUAL STATUS TREE:"
>>>>>>> 0213fdc3
    tree.dump_tree_script(actual, wc_dir_name + os.sep)
    raise

  # if we have an output State, and we can/are-allowed to create an
  # entries-based State, then compare the two.
  if output_state:
    entries_state = wc.State.from_entries(wc_dir_name)
    if entries_state:
      tweaked = output_state.copy()
      tweaked.tweak_for_entries_compare()
      try:
        tweaked.compare_and_display('entries', entries_state)
      except tree.SVNTreeUnequal:
        ### do something more
        raise


# A variant of previous func, but doesn't pass '-q'.  This allows us
# to verify unversioned or nonexistent items in the list.
def run_and_verify_unquiet_status(wc_dir_name, status_tree):
  """Run 'status' on WC_DIR_NAME and compare it with the
  expected STATUS_TREE.
  Returns on success, raises on failure."""

  if isinstance(status_tree, wc.State):
    status_tree = status_tree.old_tree()

  exit_code, output, errput = main.run_svn(None, 'status', '-v',
                                           '-u', wc_dir_name)

  actual = tree.build_tree_from_status(output)

  # Verify actual output against expected output.
  try:
<<<<<<< HEAD
    tree.compare_trees("UNQUIET STATUS", actual, status_tree)
  except tree.SVNTreeError:
    print("ACTUAL UNQUIET STATUS TREE:")
=======
    tree.compare_trees ("output", actual, output_tree,
                        singleton_handler_a, a_baton,
                        singleton_handler_b, b_baton)
  except tree.SVNTreeError:
    print "ACTUAL OUTPUT TREE:"
>>>>>>> 0213fdc3
    tree.dump_tree_script(actual, wc_dir_name + os.sep)
    raise

def run_and_verify_diff_summarize_xml(error_re_string = [],
                                      expected_prefix = None,
                                      expected_paths = [],
                                      expected_items = [],
                                      expected_props = [],
                                      expected_kinds = [],
                                      *args):
  """Run 'diff --summarize --xml' with the arguments *ARGS, which should
  contain all arguments beyond for your 'diff --summarize --xml' omitting
  said arguments.  EXPECTED_PREFIX will store a "common" path prefix
  expected to be at the beginning of each summarized path.  If
  EXPECTED_PREFIX is None, then EXPECTED_PATHS will need to be exactly
  as 'svn diff --summarize --xml' will output.  If ERROR_RE_STRING, the
  command must exit with error, and the error message must match regular
  expression ERROR_RE_STRING.

  Else if ERROR_RE_STRING is None, the subcommand output will be parsed
  into an XML document and will then be verified by comparing the parsed
  output to the contents in the EXPECTED_PATHS, EXPECTED_ITEMS,
  EXPECTED_PROPS and EXPECTED_KINDS. Returns on success, raises
  on failure."""

  exit_code, output, errput = run_and_verify_svn(None, None, error_re_string,
                                                 'diff', '--summarize',
                                                 '--xml', *args)


  # Return if errors are present since they were expected
  if len(errput) > 0:
    return

  doc = parseString(''.join(output))
  paths = doc.getElementsByTagName("path")
  items = expected_items
  kinds = expected_kinds

  for path in paths:
    modified_path = path.childNodes[0].data

    if (expected_prefix is not None
        and modified_path.find(expected_prefix) == 0):
      modified_path = modified_path.replace(expected_prefix, '')[1:].strip()

    # Workaround single-object diff
    if len(modified_path) == 0:
      modified_path = path.childNodes[0].data.split(os.sep)[-1]

    # From here on, we use '/' as path separator.
    if os.sep != "/":
      modified_path = modified_path.replace(os.sep, "/")

    if modified_path not in expected_paths:
      print("ERROR: %s not expected in the changed paths." % modified_path)
      raise Failure

    index = expected_paths.index(modified_path)
    expected_item = items[index]
    expected_kind = kinds[index]
    expected_prop = expected_props[index]
    actual_item = path.getAttribute('item')
    actual_kind = path.getAttribute('kind')
    actual_prop = path.getAttribute('props')

    if expected_item != actual_item:
      print("ERROR: expected: %s actual: %s" % (expected_item, actual_item))
      raise Failure

    if expected_kind != actual_kind:
      print("ERROR: expected: %s actual: %s" % (expected_kind, actual_kind))
      raise Failure

    if expected_prop != actual_prop:
      print("ERROR: expected: %s actual: %s" % (expected_prop, actual_prop))
      raise Failure

def run_and_verify_diff_summarize(output_tree, *args):
  """Run 'diff --summarize' with the arguments *ARGS.

  The subcommand output will be verified against OUTPUT_TREE.  Returns
  on success, raises on failure.
  """

  if isinstance(output_tree, wc.State):
    output_tree = output_tree.old_tree()

  exit_code, output, errput = main.run_svn(None, 'diff', '--summarize',
                                           *args)

  actual = tree.build_tree_from_diff_summarize(output)

  # Verify actual output against expected output.
  try:
    tree.compare_trees("output", actual, output_tree)
  except tree.SVNTreeError:
    verify.display_trees(None, 'DIFF OUTPUT TREE', output_tree, actual)
<<<<<<< HEAD
    print("ACTUAL DIFF OUTPUT TREE:")
=======
    print "ACTUAL DIFF OUTPUT TREE:"
>>>>>>> 0213fdc3
    tree.dump_tree_script(actual)
    raise

def run_and_validate_lock(path, username):
  """`svn lock' the given path and validate the contents of the lock.
     Use the given username. This is important because locks are
     user specific."""

  comment = "Locking path:%s." % path

  # lock the path
  run_and_verify_svn(None, ".*locked by user", [], 'lock',
                     '--username', username,
                     '-m', comment, path)

  # Run info and check that we get the lock fields.
  exit_code, output, err = run_and_verify_svn(None, None, [],
                                              'info','-R',
                                              path)

  ### TODO: Leverage RegexOuput([...], match_all=True) here.
  # prepare the regexs to compare against
  token_re = re.compile(".*?Lock Token: opaquelocktoken:.*?", re.DOTALL)
  author_re = re.compile(".*?Lock Owner: %s\n.*?" % username, re.DOTALL)
  created_re = re.compile(".*?Lock Created:.*?", re.DOTALL)
  comment_re = re.compile(".*?%s\n.*?" % re.escape(comment), re.DOTALL)
  # join all output lines into one
  output = "".join(output)
  # Fail even if one regex does not match
  if ( not (token_re.match(output) and
            author_re.match(output) and
            created_re.match(output) and
            comment_re.match(output))):
    raise Failure

def _run_and_verify_resolve(cmd, expected_paths, *args):
  """Run "svn CMD" (where CMD is 'resolve' or 'resolved') with arguments
  ARGS, and verify that it resolves the paths in EXPECTED_PATHS and no others.
  If no ARGS are specified, use the elements of EXPECTED_PATHS as the
  arguments."""
  # TODO: verify that the status of PATHS changes accordingly.
  if len(args) == 0:
    args = expected_paths
  expected_output = verify.UnorderedOutput([
    "Resolved conflicted state of '" + path + "'\n" for path in
    expected_paths])
  run_and_verify_svn(None, expected_output, [],
                     cmd, *args)

def run_and_verify_resolve(expected_paths, *args):
  """Run "svn resolve" with arguments ARGS, and verify that it resolves the
  paths in EXPECTED_PATHS and no others. If no ARGS are specified, use the
  elements of EXPECTED_PATHS as the arguments."""
  _run_and_verify_resolve('resolve', expected_paths, *args)

def run_and_verify_resolved(expected_paths, *args):
  """Run "svn resolved" with arguments ARGS, and verify that it resolves the
  paths in EXPECTED_PATHS and no others. If no ARGS are specified, use the
  elements of EXPECTED_PATHS as the arguments."""
  _run_and_verify_resolve('resolved', expected_paths, *args)


######################################################################
# Other general utilities


# This allows a test to *quickly* bootstrap itself.
def make_repo_and_wc(sbox, create_wc = True, read_only = False):
  """Create a fresh 'Greek Tree' repository and check out a WC from it.

  If read_only is False, a dedicated repository will be created, named
  TEST_NAME. The repository will live in the global dir 'general_repo_dir'.
  If read_only is True the pristine repository will be used.

  If create_wc is True, a dedicated working copy will be checked out from
  the repository, named TEST_NAME. The wc directory will live in the global
  dir 'general_wc_dir'.

  Both variables 'general_repo_dir' and 'general_wc_dir' are defined at the
  top of this test suite.)  Returns on success, raises on failure."""

  # Create (or copy afresh) a new repos with a greek tree in it.
  if not read_only:
    guarantee_greek_repository(sbox.repo_dir)

  if create_wc:
    # Generate the expected output tree.
    expected_output = main.greek_state.copy()
    expected_output.wc_dir = sbox.wc_dir
    expected_output.tweak(status='A ', contents=None)

    # Generate an expected wc tree.
    expected_wc = main.greek_state

    # Do a checkout, and verify the resulting output and disk contents.
    run_and_verify_checkout(sbox.repo_url,
                            sbox.wc_dir,
                            expected_output,
                            expected_wc)
  else:
    # just make sure the parent folder of our working copy is created
    try:
      os.mkdir(main.general_wc_dir)
    except OSError, err:
      if err.errno != errno.EEXIST:
        raise

# Duplicate a working copy or other dir.
def duplicate_dir(wc_name, wc_copy_name):
  """Copy the working copy WC_NAME to WC_COPY_NAME.  Overwrite any
  existing tree at that location."""

  main.safe_rmtree(wc_copy_name)
  shutil.copytree(wc_name, wc_copy_name)



def get_virginal_state(wc_dir, rev):
  "Return a virginal greek tree state for a WC and repos at revision REV."

  rev = str(rev) ### maybe switch rev to an integer?

  # copy the greek tree, shift it to the new wc_dir, insert a root elem,
  # then tweak all values
  state = main.greek_state.copy()
  state.wc_dir = wc_dir
  state.desc[''] = wc.StateItem()
  state.tweak(contents=None, status='  ', wc_rev=rev)

  return state

def remove_admin_tmp_dir(wc_dir):
  "Remove the tmp directory within the administrative directory."

  tmp_path = os.path.join(wc_dir, main.get_admin_name(), 'tmp')
  ### Any reason not to use main.safe_rmtree()?
  os.rmdir(os.path.join(tmp_path, 'prop-base'))
  os.rmdir(os.path.join(tmp_path, 'props'))
  os.rmdir(os.path.join(tmp_path, 'text-base'))
  os.rmdir(tmp_path)

# Cheap administrative directory locking
def lock_admin_dir(wc_dir):
  "Lock a SVN administrative directory"

  db = svntest.sqlite3.connect(os.path.join(wc_dir, main.get_admin_name(),
                                            'wc.db'))
  db.execute('insert into wc_lock (wc_id, local_dir_relpath, locked_levels) '
             + 'values (?, ?, ?)',
             (1, '', 0))
  db.commit()
  db.close()

def get_wc_uuid(wc_dir):
  "Return the UUID of the working copy at WC_DIR."
  return run_and_parse_info(wc_dir)[0]['Repository UUID']

def get_wc_base_rev(wc_dir):
  "Return the BASE revision of the working copy at WC_DIR."
  return run_and_parse_info(wc_dir)[0]['Revision']

def hook_failure_message(hook_name):
  """Return the error message that the client prints for failure of the
  specified hook HOOK_NAME. The wording changed with Subversion 1.5."""
  if svntest.main.options.server_minor_version < 5:
    return "'%s' hook failed with error output:\n" % hook_name
  else:
    if hook_name in ["start-commit", "pre-commit"]:
      action = "Commit"
    elif hook_name == "pre-revprop-change":
      action = "Revprop change"
    elif hook_name == "pre-lock":
      action = "Lock"
    elif hook_name == "pre-unlock":
      action = "Unlock"
    else:
      action = None
    if action is None:
      message = "%s hook failed (exit code 1)" % (hook_name,)
    else:
      message = "%s blocked by %s hook (exit code 1)" % (action, hook_name)
    return message + " with output:\n"

def create_failing_hook(repo_dir, hook_name, text):
  """Create a HOOK_NAME hook in the repository at REPO_DIR that prints
  TEXT to stderr and exits with an error."""

  hook_path = os.path.join(repo_dir, 'hooks', hook_name)
  # Embed the text carefully: it might include characters like "%" and "'".
  main.create_python_hook_script(hook_path, 'import sys\n'
    'sys.stderr.write(' + repr(text) + ')\n'
    'sys.exit(1)\n')

def create_failing_hook(repo_dir, hook_name, text):
  """Create a HOOK_NAME hook in REPO_DIR that prints TEXT to stderr and exits
  with an error."""

  hook_path = os.path.join(repo_dir, 'hooks', hook_name)
  main.create_python_hook_script(hook_path, 'import sys;\n'
    'sys.stderr.write("""%%s hook failed: %%s""" %% (%s, %s));\n'
    'sys.exit(1);\n' % (repr(hook_name), repr(text)))

def enable_revprop_changes(repo_dir):
  """Enable revprop changes in the repository at REPO_DIR by creating a
  pre-revprop-change hook script and (if appropriate) making it executable."""

  hook_path = main.get_pre_revprop_change_hook_path(repo_dir)
  main.create_python_hook_script(hook_path, 'import sys; sys.exit(0)')

def disable_revprop_changes(repo_dir):
  """Disable revprop changes in the repository at REPO_DIR by creating a
  pre-revprop-change hook script that prints "pre-revprop-change" followed
  by its arguments, and returns an error."""

  hook_path = main.get_pre_revprop_change_hook_path(repo_dir)
  main.create_python_hook_script(hook_path,
                                 'import sys\n'
                                 'sys.stderr.write("pre-revprop-change %s" % " ".join(sys.argv[1:6]))\n'
                                 'sys.exit(1)\n')

def create_failing_post_commit_hook(repo_dir):
  """Create a post-commit hook script in the repository at REPO_DIR that always
  reports an error."""

  hook_path = main.get_post_commit_hook_path(repo_dir)
  main.create_python_hook_script(hook_path, 'import sys\n'
    'sys.stderr.write("Post-commit hook failed")\n'
    'sys.exit(1)')

# set_prop can be used for properties with NULL characters which are not
# handled correctly when passed to subprocess.Popen() and values like "*"
# which are not handled correctly on Windows.
def set_prop(name, value, path, expected_err=None):
  """Set a property with specified value"""
  if value and (value[0] == '-' or '\x00' in value or sys.platform == 'win32'):
    from tempfile import mkstemp
    (fd, value_file_path) = mkstemp()
    value_file = open(value_file_path, 'wb')
    value_file.write(value)
    value_file.flush()
    value_file.close()
    main.run_svn(expected_err, 'propset', '-F', value_file_path, name, path)
    os.close(fd)
    os.remove(value_file_path)
  else:
    main.run_svn(expected_err, 'propset', name, value, path)

def check_prop(name, path, exp_out):
  """Verify that property NAME on PATH has a value of EXP_OUT"""
  # Not using run_svn because binary_mode must be set
  exit_code, out, err = main.run_command(main.svn_binary, None, 1, 'pg',
                                         '--strict', name, path,
                                         '--config-dir',
                                         main.default_config_dir,
                                         '--username', main.wc_author,
                                         '--password', main.wc_passwd)
  if out != exp_out:
    print("svn pg --strict %s output does not match expected." % name)
    print("Expected standard output:  %s\n" % exp_out)
    print("Actual standard output:  %s\n" % out)
    raise Failure

def fill_file_with_lines(wc_path, line_nbr, line_descrip=None,
                         append=True):
  """Change the file at WC_PATH (adding some lines), and return its
  new contents.  LINE_NBR indicates the line number at which the new
  contents should assume that it's being appended.  LINE_DESCRIP is
  something like 'This is line' (the default) or 'Conflicting line'."""

  if line_descrip is None:
    line_descrip = "This is line"

  # Generate the new contents for the file.
  contents = ""
  for n in range(line_nbr, line_nbr + 3):
    contents = contents + line_descrip + " " + repr(n) + " in '" + \
               os.path.basename(wc_path) + "'.\n"

  # Write the new contents to the file.
  if append:
    main.file_append(wc_path, contents)
  else:
    main.file_write(wc_path, contents)

  return contents

def inject_conflict_into_wc(sbox, state_path, file_path,
                            expected_disk, expected_status, merged_rev):
  """Create a conflict at FILE_PATH by replacing its contents,
  committing the change, backdating it to its previous revision,
  changing its contents again, then updating it to merge in the
  previous change."""

  wc_dir = sbox.wc_dir

  # Make a change to the file.
  contents = fill_file_with_lines(file_path, 1, "This is line", append=False)

  # Commit the changed file, first taking note of the current revision.
  prev_rev = expected_status.desc[state_path].wc_rev
  expected_output = wc.State(wc_dir, {
    state_path : wc.StateItem(verb='Sending'),
    })
  if expected_status:
    expected_status.tweak(state_path, wc_rev=merged_rev)
  run_and_verify_commit(wc_dir, expected_output, expected_status,
                        None, file_path)

  # Backdate the file.
  exit_code, output, errput = main.run_svn(None, "up", "-r", str(prev_rev),
                                           file_path)
  if expected_status:
    expected_status.tweak(state_path, wc_rev=prev_rev)

  # Make a conflicting change to the file, and backdate the file.
  conflicting_contents = fill_file_with_lines(file_path, 1, "Conflicting line",
                                              append=False)

  # Merge the previous change into the file to produce a conflict.
  if expected_disk:
    expected_disk.tweak(state_path, contents="")
  expected_output = wc.State(wc_dir, {
    state_path : wc.StateItem(status='C '),
    })
  inject_conflict_into_expected_state(state_path,
                                      expected_disk, expected_status,
                                      conflicting_contents, contents,
                                      merged_rev)
  exit_code, output, errput = main.run_svn(None, "up", "-r", str(merged_rev),
                                           sbox.repo_url + "/" + state_path,
                                           file_path)
  if expected_status:
    expected_status.tweak(state_path, wc_rev=merged_rev)

def inject_conflict_into_expected_state(state_path,
                                        expected_disk, expected_status,
                                        wc_text, merged_text, merged_rev):
  """Update the EXPECTED_DISK and EXPECTED_STATUS trees for the
  conflict at STATE_PATH (ignored if None).  WC_TEXT, MERGED_TEXT, and
  MERGED_REV are used to determine the contents of the conflict (the
  text parameters should be newline-terminated)."""
  if expected_disk:
    conflict_marker = make_conflict_marker_text(wc_text, merged_text,
                                                merged_rev)
    existing_text = expected_disk.desc[state_path].contents or ""
    expected_disk.tweak(state_path, contents=existing_text + conflict_marker)

  if expected_status:
    expected_status.tweak(state_path, status='C ')

def make_conflict_marker_text(wc_text, merged_text, merged_rev):
  """Return the conflict marker text described by WC_TEXT (the current
  text in the working copy, MERGED_TEXT (the conflicting text merged
  in), and MERGED_REV (the revision from whence the conflicting text
  came)."""
  return "<<<<<<< .working\n" + wc_text + "=======\n" + \
         merged_text + ">>>>>>> .merge-right.r" + str(merged_rev) + "\n"


def build_greek_tree_conflicts(sbox):
  """Create a working copy that has tree-conflict markings.
  After this function has been called, sbox.wc_dir is a working
  copy that has specific tree-conflict markings.

  In particular, this does two conflicting sets of edits and performs an
  update so that tree conflicts appear.

  Note that this function calls sbox.build() because it needs a clean sbox.
  So, there is no need to call sbox.build() before this.

  The conflicts are the result of an 'update' on the following changes:

                Incoming    Local

    A/D/G/pi    text-mod    del
    A/D/G/rho   del         text-mod
    A/D/G/tau   del         del

  This function is useful for testing that tree-conflicts are handled
  properly once they have appeared, e.g. that commits are blocked, that the
  info output is correct, etc.

  See also the tree-conflicts tests using deep_trees in various other
  .py files, and tree_conflict_tests.py.
  """

  sbox.build()
  wc_dir = sbox.wc_dir
  j = os.path.join
  G = j(wc_dir, 'A', 'D', 'G')
  pi = j(G, 'pi')
  rho = j(G, 'rho')
  tau = j(G, 'tau')

  # Make incoming changes and "store them away" with a commit.
  main.file_append(pi, "Incoming edit.\n")
  main.run_svn(None, 'del', rho)
  main.run_svn(None, 'del', tau)

  expected_output = wc.State(wc_dir, {
    'A/D/G/pi'          : Item(verb='Sending'),
    'A/D/G/rho'         : Item(verb='Deleting'),
    'A/D/G/tau'         : Item(verb='Deleting'),
    })
  expected_status = get_virginal_state(wc_dir, 1)
  expected_status.tweak('A/D/G/pi', wc_rev='2')
  expected_status.remove('A/D/G/rho', 'A/D/G/tau')
  run_and_verify_commit(wc_dir, expected_output, expected_status, None,
                        '-m', 'Incoming changes.', wc_dir )

  # Update back to the pristine state ("time-warp").
  expected_output = wc.State(wc_dir, {
    'A/D/G/pi'          : Item(status='U '),
    'A/D/G/rho'         : Item(status='A '),
    'A/D/G/tau'         : Item(status='A '),
    })
  expected_disk = main.greek_state
  expected_status = get_virginal_state(wc_dir, 1)
  run_and_verify_update(wc_dir, expected_output, expected_disk,
                        expected_status, None, None, None, None, None, False,
                        '-r', '1', wc_dir)

  # Make local changes
  main.run_svn(None, 'del', pi)
  main.file_append(rho, "Local edit.\n")
  main.run_svn(None, 'del', tau)

  # Update, receiving the incoming changes on top of the local changes,
  # causing tree conflicts.  Don't check for any particular result: that is
  # the job of other tests.
  run_and_verify_svn(None, verify.AnyOutput, [], 'update', wc_dir)


def make_deep_trees(base):
  """Helper function for deep trees conflicts. Create a set of trees,
  each in its own "container" dir. Any conflicts can be tested separately
  in each container.
  """
  j = os.path.join
  # Create the container dirs.
  F   = j(base, 'F')
  D   = j(base, 'D')
  DF  = j(base, 'DF')
  DD  = j(base, 'DD')
  DDF = j(base, 'DDF')
  DDD = j(base, 'DDD')
  os.makedirs(F)
  os.makedirs(j(D, 'D1'))
  os.makedirs(j(DF, 'D1'))
  os.makedirs(j(DD, 'D1', 'D2'))
  os.makedirs(j(DDF, 'D1', 'D2'))
  os.makedirs(j(DDD, 'D1', 'D2', 'D3'))

  # Create their files.
  alpha = j(F, 'alpha')
  beta  = j(DF, 'D1', 'beta')
  gamma = j(DDF, 'D1', 'D2', 'gamma')
  main.file_append(alpha, "This is the file 'alpha'.\n")
  main.file_append(beta, "This is the file 'beta'.\n")
  main.file_append(gamma, "This is the file 'gamma'.\n")


def add_deep_trees(sbox, base_dir_name):
  """Prepare a "deep_trees" within a given directory.

  The directory <sbox.wc_dir>/<base_dir_name> is created and a deep_tree
  is created within. The items are only added, a commit has to be
  called separately, if needed.

  <base_dir_name> will thus be a container for the set of containers
  mentioned in make_deep_trees().
  """
  j = os.path.join
  base = j(sbox.wc_dir, base_dir_name)
  make_deep_trees(base)
  main.run_svn(None, 'add', base)


Item = wc.StateItem

# initial deep trees state
deep_trees_virginal_state = wc.State('', {
  'F'               : Item(),
  'F/alpha'         : Item("This is the file 'alpha'.\n"),
  'D'               : Item(),
  'D/D1'            : Item(),
  'DF'              : Item(),
  'DF/D1'           : Item(),
  'DF/D1/beta'      : Item("This is the file 'beta'.\n"),
  'DD'              : Item(),
  'DD/D1'           : Item(),
  'DD/D1/D2'        : Item(),
  'DDF'             : Item(),
  'DDF/D1'          : Item(),
  'DDF/D1/D2'       : Item(),
  'DDF/D1/D2/gamma' : Item("This is the file 'gamma'.\n"),
  'DDD'             : Item(),
  'DDD/D1'          : Item(),
  'DDD/D1/D2'       : Item(),
  'DDD/D1/D2/D3'    : Item(),
  })


# Many actions on deep trees and their resulting states...

def deep_trees_leaf_edit(base):
  """Helper function for deep trees test cases. Append text to files,
  create new files in empty directories, and change leaf node properties."""
  j = os.path.join
  F   = j(base, 'F', 'alpha')
  DF  = j(base, 'DF', 'D1', 'beta')
  DDF = j(base, 'DDF', 'D1', 'D2', 'gamma')
  main.file_append(F, "More text for file alpha.\n")
  main.file_append(DF, "More text for file beta.\n")
  main.file_append(DDF, "More text for file gamma.\n")
  run_and_verify_svn(None, verify.AnyOutput, [],
                     'propset', 'prop1', '1', F, DF, DDF)

  D   = j(base, 'D', 'D1')
  DD  = j(base, 'DD', 'D1', 'D2')
  DDD = j(base, 'DDD', 'D1', 'D2', 'D3')
  run_and_verify_svn(None, verify.AnyOutput, [],
                     'propset', 'prop1', '1', D, DD, DDD)
  D   = j(base, 'D', 'D1', 'delta')
  DD  = j(base, 'DD', 'D1', 'D2', 'epsilon')
  DDD = j(base, 'DDD', 'D1', 'D2', 'D3', 'zeta')
  main.file_append(D, "This is the file 'delta'.\n")
  main.file_append(DD, "This is the file 'epsilon'.\n")
  main.file_append(DDD, "This is the file 'zeta'.\n")
  run_and_verify_svn(None, verify.AnyOutput, [],
                     'add', D, DD, DDD)

# deep trees state after a call to deep_trees_leaf_edit
deep_trees_after_leaf_edit = wc.State('', {
  'F'                 : Item(),
  'F/alpha'           : Item("This is the file 'alpha'.\nMore text for file alpha.\n"),
  'D'                 : Item(),
  'D/D1'              : Item(),
  'D/D1/delta'        : Item("This is the file 'delta'.\n"),
  'DF'                : Item(),
  'DF/D1'             : Item(),
  'DF/D1/beta'        : Item("This is the file 'beta'.\nMore text for file beta.\n"),
  'DD'                : Item(),
  'DD/D1'             : Item(),
  'DD/D1/D2'          : Item(),
  'DD/D1/D2/epsilon'  : Item("This is the file 'epsilon'.\n"),
  'DDF'               : Item(),
  'DDF/D1'            : Item(),
  'DDF/D1/D2'         : Item(),
  'DDF/D1/D2/gamma'   : Item("This is the file 'gamma'.\nMore text for file gamma.\n"),
  'DDD'               : Item(),
  'DDD/D1'            : Item(),
  'DDD/D1/D2'         : Item(),
  'DDD/D1/D2/D3'      : Item(),
  'DDD/D1/D2/D3/zeta' : Item("This is the file 'zeta'.\n"),
  })


def deep_trees_leaf_del(base):
  """Helper function for deep trees test cases. Delete files and empty
  dirs."""
  j = os.path.join
  F   = j(base, 'F', 'alpha')
  D   = j(base, 'D', 'D1')
  DF  = j(base, 'DF', 'D1', 'beta')
  DD  = j(base, 'DD', 'D1', 'D2')
  DDF = j(base, 'DDF', 'D1', 'D2', 'gamma')
  DDD = j(base, 'DDD', 'D1', 'D2', 'D3')
  main.run_svn(None, 'rm', F, D, DF, DD, DDF, DDD)

# deep trees state after a call to deep_trees_leaf_del
deep_trees_after_leaf_del = wc.State('', {
  'F'               : Item(),
  'D'               : Item(),
  'DF'              : Item(),
  'DF/D1'           : Item(),
  'DD'              : Item(),
  'DD/D1'           : Item(),
  'DDF'             : Item(),
  'DDF/D1'          : Item(),
  'DDF/D1/D2'       : Item(),
  'DDD'             : Item(),
  'DDD/D1'          : Item(),
  'DDD/D1/D2'       : Item(),
  })


def deep_trees_tree_del(base):
  """Helper function for deep trees test cases.  Delete top-level dirs."""
  j = os.path.join
  F   = j(base, 'F', 'alpha')
  D   = j(base, 'D', 'D1')
  DF  = j(base, 'DF', 'D1')
  DD  = j(base, 'DD', 'D1')
  DDF = j(base, 'DDF', 'D1')
  DDD = j(base, 'DDD', 'D1')
  main.run_svn(None, 'rm', F, D, DF, DD, DDF, DDD)

def deep_trees_rmtree(base):
  """Helper function for deep trees test cases.  Delete top-level dirs
     with rmtree instead of svn del."""
  j = os.path.join
  F   = j(base, 'F', 'alpha')
  D   = j(base, 'D', 'D1')
  DF  = j(base, 'DF', 'D1')
  DD  = j(base, 'DD', 'D1')
  DDF = j(base, 'DDF', 'D1')
  DDD = j(base, 'DDD', 'D1')
  os.unlink(F)
  main.safe_rmtree(D)
  main.safe_rmtree(DF)
  main.safe_rmtree(DD)
  main.safe_rmtree(DDF)
  main.safe_rmtree(DDD)

# deep trees state after a call to deep_trees_tree_del
deep_trees_after_tree_del = wc.State('', {
  'F'                 : Item(),
  'D'                 : Item(),
  'DF'                : Item(),
  'DD'                : Item(),
  'DDF'               : Item(),
  'DDD'               : Item(),
  })

# deep trees state without any files
deep_trees_empty_dirs = wc.State('', {
  'F'               : Item(),
  'D'               : Item(),
  'D/D1'            : Item(),
  'DF'              : Item(),
  'DF/D1'           : Item(),
  'DD'              : Item(),
  'DD/D1'           : Item(),
  'DD/D1/D2'        : Item(),
  'DDF'             : Item(),
  'DDF/D1'          : Item(),
  'DDF/D1/D2'       : Item(),
  'DDD'             : Item(),
  'DDD/D1'          : Item(),
  'DDD/D1/D2'       : Item(),
  'DDD/D1/D2/D3'    : Item(),
  })

def deep_trees_tree_del_repos(base):
  """Helper function for deep trees test cases.  Delete top-level dirs,
  directly in the repository."""
  j = '/'.join
  F   = j([base, 'F', 'alpha'])
  D   = j([base, 'D', 'D1'])
  DF  = j([base, 'DF', 'D1'])
  DD  = j([base, 'DD', 'D1'])
  DDF = j([base, 'DDF', 'D1'])
  DDD = j([base, 'DDD', 'D1'])
  main.run_svn(None, 'mkdir', '-m', '', F, D, DF, DD, DDF, DDD)

# Expected merge/update/switch output.

deep_trees_conflict_output = wc.State('', {
  'F/alpha'           : Item(status='  ', treeconflict='C'),
  'D/D1'              : Item(status='  ', treeconflict='C'),
  'DF/D1'             : Item(status='  ', treeconflict='C'),
  'DD/D1'             : Item(status='  ', treeconflict='C'),
  'DDF/D1'            : Item(status='  ', treeconflict='C'),
  'DDD/D1'            : Item(status='  ', treeconflict='C'),
  })

deep_trees_conflict_output_skipped = wc.State('', {
  'D/D1'              : Item(verb='Skipped'),
  'F/alpha'           : Item(verb='Skipped'),
  'DD/D1'             : Item(verb='Skipped'),
  'DF/D1'             : Item(verb='Skipped'),
  'DDD/D1'            : Item(verb='Skipped'),
  'DDF/D1'            : Item(verb='Skipped'),
  })

# Expected status output after merge/update/switch.

deep_trees_status_local_tree_del = wc.State('', {
  ''                  : Item(status='  ', wc_rev=3),
  'D'                 : Item(status='  ', wc_rev=3),
  'D/D1'              : Item(status='D ', wc_rev=2, treeconflict='C'),
  'DD'                : Item(status='  ', wc_rev=3),
  'DD/D1'             : Item(status='D ', wc_rev=2, treeconflict='C'),
  'DD/D1/D2'          : Item(status='D ', wc_rev=2),
  'DDD'               : Item(status='  ', wc_rev=3),
  'DDD/D1'            : Item(status='D ', wc_rev=2, treeconflict='C'),
  'DDD/D1/D2'         : Item(status='D ', wc_rev=2),
  'DDD/D1/D2/D3'      : Item(status='D ', wc_rev=2),
  'DDF'               : Item(status='  ', wc_rev=3),
  'DDF/D1'            : Item(status='D ', wc_rev=2, treeconflict='C'),
  'DDF/D1/D2'         : Item(status='D ', wc_rev=2),
  'DDF/D1/D2/gamma'   : Item(status='D ', wc_rev=2),
  'DF'                : Item(status='  ', wc_rev=3),
  'DF/D1'             : Item(status='D ', wc_rev=2, treeconflict='C'),
  'DF/D1/beta'        : Item(status='D ', wc_rev=2),
  'F'                 : Item(status='  ', wc_rev=3),
  'F/alpha'           : Item(status='D ', wc_rev=2, treeconflict='C'),
  })

deep_trees_status_local_leaf_edit = wc.State('', {
  ''                  : Item(status='  ', wc_rev=3),
  'D'                 : Item(status='  ', wc_rev=3),
  'D/D1'              : Item(status=' M', wc_rev=2, treeconflict='C'),
  'D/D1/delta'        : Item(status='A ', wc_rev=0),
  'DD'                : Item(status='  ', wc_rev=3),
  'DD/D1'             : Item(status='  ', wc_rev=2, treeconflict='C'),
  'DD/D1/D2'          : Item(status=' M', wc_rev=2),
  'DD/D1/D2/epsilon'  : Item(status='A ', wc_rev=0),
  'DDD'               : Item(status='  ', wc_rev=3),
  'DDD/D1'            : Item(status='  ', wc_rev=2, treeconflict='C'),
  'DDD/D1/D2'         : Item(status='  ', wc_rev=2),
  'DDD/D1/D2/D3'      : Item(status=' M', wc_rev=2),
  'DDD/D1/D2/D3/zeta' : Item(status='A ', wc_rev=0),
  'DDF'               : Item(status='  ', wc_rev=3),
  'DDF/D1'            : Item(status='  ', wc_rev=2, treeconflict='C'),
  'DDF/D1/D2'         : Item(status='  ', wc_rev=2),
  'DDF/D1/D2/gamma'   : Item(status='MM', wc_rev=2),
  'DF'                : Item(status='  ', wc_rev=3),
  'DF/D1'             : Item(status='  ', wc_rev=2, treeconflict='C'),
  'DF/D1/beta'        : Item(status='MM', wc_rev=2),
  'F'                 : Item(status='  ', wc_rev=3),
  'F/alpha'           : Item(status='MM', wc_rev=2, treeconflict='C'),
  })


class DeepTreesTestCase:
  """Describes one tree-conflicts test case.
  See deep_trees_run_tests_scheme_for_update(), ..._switch(), ..._merge().

  The name field is the subdirectory name in which the test should be run.

  The local_action and incoming_action are the functions to run
  to construct the local changes and incoming changes, respectively.
  See deep_trees_leaf_edit, deep_trees_tree_del, etc.

  The expected_* and error_re_string arguments are described in functions
  run_and_verify_[update|switch|merge]
  except expected_info, which is a dict that has path keys with values
  that are dicts as passed to run_and_verify_info():
    expected_info = {
      'F/alpha' : {
        'Revision' : '3',
        'Tree conflict' :
          '^local delete, incoming edit upon update'
          + ' Source  left: .file.*/F/alpha@2'
          + ' Source right: .file.*/F/alpha@3$',
      },
      'DF/D1' : {
        'Tree conflict' :
          '^local delete, incoming edit upon update'
          + ' Source  left: .dir.*/DF/D1@2'
          + ' Source right: .dir.*/DF/D1@3$',
      },
      ...
    }

  Note: expected_skip is only used in merge, i.e. using
  deep_trees_run_tests_scheme_for_merge.
  """

  def __init__(self, name, local_action, incoming_action,
                expected_output = None, expected_disk = None,
                expected_status = None, expected_skip = None,
                error_re_string = None,
                commit_block_string = ".*remains in conflict.*",
                expected_info = None):
    self.name = name
    self.local_action = local_action
    self.incoming_action = incoming_action
    self.expected_output = expected_output
    self.expected_disk = expected_disk
    self.expected_status = expected_status
    self.expected_skip = expected_skip
    self.error_re_string = error_re_string
    self.commit_block_string = commit_block_string
    self.expected_info = expected_info



def deep_trees_run_tests_scheme_for_update(sbox, greater_scheme):
  """
  Runs a given list of tests for conflicts occuring at an update operation.

  This function wants to save time and perform a number of different
  test cases using just a single repository and performing just one commit
  for all test cases instead of one for each test case.

   1) Each test case is initialized in a separate subdir. Each subdir
      again contains one set of "deep_trees", being separate container
      dirs for different depths of trees (F, D, DF, DD, DDF, DDD).

   2) A commit is performed across all test cases and depths.
      (our initial state, -r2)

   3) In each test case subdir (e.g. "local_tree_del_incoming_leaf_edit"),
      its *incoming* action is performed (e.g. "deep_trees_leaf_edit"), in
      each of the different depth trees (F, D, DF, ... DDD).

   4) A commit is performed across all test cases and depths:
      our "incoming" state is "stored away in the repository for now",
      -r3.

   5) All test case dirs and contained deep_trees are time-warped
      (updated) back to -r2, the initial state containing deep_trees.

   6) In each test case subdir (e.g. "local_tree_del_incoming_leaf_edit"),
      its *local* action is performed (e.g. "deep_trees_leaf_del"), in
      each of the different depth trees (F, D, DF, ... DDD).

   7) An update to -r3 is performed across all test cases and depths.
      This causes tree-conflicts between the "local" state in the working
      copy and the "incoming" state from the repository, -r3.

   8) A commit is performed in each separate container, to verify
      that each tree-conflict indeed blocks a commit.

  The sbox parameter is just the sbox passed to a test function. No need
  to call sbox.build(), since it is called (once) within this function.

  The "table" greater_scheme models all of the different test cases
  that should be run using a single repository.

  greater_scheme is a list of DeepTreesTestCase items, which define complete
  test setups, so that they can be performed as described above.
  """

  j = os.path.join

  sbox.build()
  wc_dir = sbox.wc_dir


  # 1) create directories

  for test_case in greater_scheme:
    try:
      add_deep_trees(sbox, test_case.name)
    except:
      print("ERROR IN: Tests scheme for update: "
          + "while setting up deep trees in '%s'" % test_case.name)
      raise


  # 2) commit initial state

  main.run_svn(None, 'commit', '-m', 'initial state', wc_dir)


  # 3) apply incoming changes

  for test_case in greater_scheme:
    try:
      test_case.incoming_action(j(sbox.wc_dir, test_case.name))
    except:
      print("ERROR IN: Tests scheme for update: "
          + "while performing incoming action in '%s'" % test_case.name)
      raise


  # 4) commit incoming changes

  main.run_svn(None, 'commit', '-m', 'incoming changes', wc_dir)


  # 5) time-warp back to -r2

  main.run_svn(None, 'update', '-r2', wc_dir)


  # 6) apply local changes

  for test_case in greater_scheme:
    try:
      test_case.local_action(j(wc_dir, test_case.name))
    except:
      print("ERROR IN: Tests scheme for update: "
          + "while performing local action in '%s'" % test_case.name)
      raise


  # 7) update to -r3, conflicting with incoming changes.
  #    A lot of different things are expected.
  #    Do separate update operations for each test case.

  for test_case in greater_scheme:
    try:
      base = j(wc_dir, test_case.name)

      x_out = test_case.expected_output
      if x_out != None:
        x_out = x_out.copy()
        x_out.wc_dir = base

      x_disk = test_case.expected_disk

      x_status = test_case.expected_status
      if x_status != None:
        x_status.copy()
        x_status.wc_dir = base

      run_and_verify_update(base, x_out, x_disk, None,
                            error_re_string = test_case.error_re_string)
      if x_status:
        run_and_verify_unquiet_status(base, x_status)

      x_info = test_case.expected_info or {}
      for path in x_info:
        run_and_verify_info([x_info[path]], j(base, path))

    except:
      print("ERROR IN: Tests scheme for update: "
          + "while verifying in '%s'" % test_case.name)
      raise


  # 8) Verify that commit fails.

  for test_case in greater_scheme:
    try:
      base = j(wc_dir, test_case.name)

      x_status = test_case.expected_status
      if x_status != None:
        x_status.copy()
        x_status.wc_dir = base

      run_and_verify_commit(base, None, x_status,
                            test_case.commit_block_string,
                            base)
    except:
      print("ERROR IN: Tests scheme for update: "
          + "while checking commit-blocking in '%s'" % test_case.name)
      raise



def deep_trees_skipping_on_update(sbox, test_case, skip_paths,
                                  chdir_skip_paths):
  """
  Create tree conflicts, then update again, expecting the existing tree
  conflicts to be skipped.
  SKIP_PATHS is a list of paths, relative to the "base dir", for which
  "update" on the "base dir" should report as skipped.
  CHDIR_SKIP_PATHS is a list of (target-path, skipped-path) pairs for which
  an update of "target-path" (relative to the "base dir") should result in
  "skipped-path" (relative to "target-path") being reported as skipped.
  """

  """FURTHER_ACTION is a function that will make a further modification to
  each target, this being the modification that we expect to be skipped. The
  function takes the "base dir" (the WC path to the test case directory) as
  its only argument."""
  further_action = deep_trees_tree_del_repos

  j = os.path.join
  wc_dir = sbox.wc_dir
  base = j(wc_dir, test_case.name)

  # Initialize: generate conflicts. (We do not check anything here.)
  setup_case = DeepTreesTestCase(test_case.name,
                                 test_case.local_action,
                                 test_case.incoming_action,
                                 None,
                                 None,
                                 None)
  deep_trees_run_tests_scheme_for_update(sbox, [setup_case])

  # Make a further change to each target in the repository so there is a new
  # revision to update to. (This is r4.)
  further_action(sbox.repo_url + '/' + test_case.name)

  # Update whole working copy, expecting the nodes still in conflict to be
  # skipped.

  x_out = test_case.expected_output
  if x_out != None:
    x_out = x_out.copy()
    x_out.wc_dir = base

  x_disk = test_case.expected_disk

  x_status = test_case.expected_status
  if x_status != None:
    x_status = x_status.copy()
    x_status.wc_dir = base
    # Account for nodes that were updated by further_action
    x_status.tweak('', 'D', 'F', 'DD', 'DF', 'DDD', 'DDF', wc_rev=4)

  run_and_verify_update(base, x_out, x_disk, None,
                        error_re_string = test_case.error_re_string)

  run_and_verify_unquiet_status(base, x_status)

  # Try to update each in-conflict subtree. Expect a 'Skipped' output for
  # each, and the WC status to be unchanged.
  for path in skip_paths:
    run_and_verify_update(j(base, path),
                          wc.State(base, {path : Item(verb='Skipped')}),
                          None, None)

  run_and_verify_unquiet_status(base, x_status)

  # Try to update each in-conflict subtree. Expect a 'Skipped' output for
  # each, and the WC status to be unchanged.
  # This time, cd to the subdir before updating it.
  was_cwd = os.getcwd()
  for path, skipped in chdir_skip_paths:
    #print("CHDIR TO: %s" % j(base, path))
    os.chdir(j(base, path))
    run_and_verify_update('',
                          wc.State('', {skipped : Item(verb='Skipped')}),
                          None, None)
  os.chdir(was_cwd)

  run_and_verify_unquiet_status(base, x_status)

  # Verify that commit still fails.
  for path, skipped in chdir_skip_paths:

    run_and_verify_commit(j(base, path), None, None,
                          test_case.commit_block_string,
                          base)

  run_and_verify_unquiet_status(base, x_status)


def deep_trees_run_tests_scheme_for_switch(sbox, greater_scheme):
  """
  Runs a given list of tests for conflicts occuring at a switch operation.

  This function wants to save time and perform a number of different
  test cases using just a single repository and performing just one commit
  for all test cases instead of one for each test case.

   1) Each test case is initialized in a separate subdir. Each subdir
      again contains two subdirs: one "local" and one "incoming" for
      the switch operation. These contain a set of deep_trees each.

   2) A commit is performed across all test cases and depths.
      (our initial state, -r2)

   3) In each test case subdir's incoming subdir, the
      incoming actions are performed.

   4) A commit is performed across all test cases and depths. (-r3)

   5) In each test case subdir's local subdir, the local actions are
      performed. They remain uncommitted in the working copy.

   6) In each test case subdir's local dir, a switch is performed to its
      corresponding incoming dir.
      This causes conflicts between the "local" state in the working
      copy and the "incoming" state from the incoming subdir (still -r3).

   7) A commit is performed in each separate container, to verify
      that each tree-conflict indeed blocks a commit.

  The sbox parameter is just the sbox passed to a test function. No need
  to call sbox.build(), since it is called (once) within this function.

  The "table" greater_scheme models all of the different test cases
  that should be run using a single repository.

  greater_scheme is a list of DeepTreesTestCase items, which define complete
  test setups, so that they can be performed as described above.
  """

  j = os.path.join

  sbox.build()
  wc_dir = sbox.wc_dir


  # 1) Create directories.

  for test_case in greater_scheme:
    try:
      base = j(sbox.wc_dir, test_case.name)
      os.makedirs(base)
      make_deep_trees(j(base, "local"))
      make_deep_trees(j(base, "incoming"))
      main.run_svn(None, 'add', base)
    except:
      print("ERROR IN: Tests scheme for switch: "
          + "while setting up deep trees in '%s'" % test_case.name)
      raise


  # 2) Commit initial state (-r2).

  main.run_svn(None, 'commit', '-m', 'initial state', wc_dir)


  # 3) Apply incoming changes

  for test_case in greater_scheme:
    try:
      test_case.incoming_action(j(sbox.wc_dir, test_case.name, "incoming"))
    except:
      print("ERROR IN: Tests scheme for switch: "
          + "while performing incoming action in '%s'" % test_case.name)
      raise


  # 4) Commit all changes (-r3).

  main.run_svn(None, 'commit', '-m', 'incoming changes', wc_dir)


  # 5) Apply local changes in their according subdirs.

  for test_case in greater_scheme:
    try:
      test_case.local_action(j(sbox.wc_dir, test_case.name, "local"))
    except:
      print("ERROR IN: Tests scheme for switch: "
          + "while performing local action in '%s'" % test_case.name)
      raise


  # 6) switch the local dir to the incoming url, conflicting with incoming
  #    changes. A lot of different things are expected.
  #    Do separate switch operations for each test case.

  for test_case in greater_scheme:
    try:
      local = j(wc_dir, test_case.name, "local")
      incoming = sbox.repo_url + "/" + test_case.name + "/incoming"

      x_out = test_case.expected_output
      if x_out != None:
        x_out = x_out.copy()
        x_out.wc_dir = local

      x_disk = test_case.expected_disk

      x_status = test_case.expected_status
      if x_status != None:
        x_status.copy()
        x_status.wc_dir = local

      run_and_verify_switch(local, local, incoming, x_out, x_disk, None,
                            error_re_string = test_case.error_re_string)
      run_and_verify_unquiet_status(local, x_status)

      x_info = test_case.expected_info or {}
      for path in x_info:
        run_and_verify_info([x_info[path]], j(local, path))
    except:
      print("ERROR IN: Tests scheme for switch: "
          + "while verifying in '%s'" % test_case.name)
      raise


  # 7) Verify that commit fails.

  for test_case in greater_scheme:
    try:
      local = j(wc_dir, test_case.name, 'local')

      x_status = test_case.expected_status
      if x_status != None:
        x_status.copy()
        x_status.wc_dir = local

      run_and_verify_commit(local, None, x_status,
                            test_case.commit_block_string,
                            local)
    except:
      print("ERROR IN: Tests scheme for switch: "
          + "while checking commit-blocking in '%s'" % test_case.name)
      raise


def deep_trees_run_tests_scheme_for_merge(sbox, greater_scheme,
                                          do_commit_local_changes):
  """
  Runs a given list of tests for conflicts occuring at a merge operation.

  This function wants to save time and perform a number of different
  test cases using just a single repository and performing just one commit
  for all test cases instead of one for each test case.

   1) Each test case is initialized in a separate subdir. Each subdir
      initially contains another subdir, called "incoming", which
      contains a set of deep_trees.

   2) A commit is performed across all test cases and depths.
      (a pre-initial state)

   3) In each test case subdir, the "incoming" subdir is copied to "local",
      via the `svn copy' command. Each test case's subdir now has two sub-
      dirs: "local" and "incoming", initial states for the merge operation.

   4) An update is performed across all test cases and depths, so that the
      copies made in 3) are pulled into the wc.

   5) In each test case's "incoming" subdir, the incoming action is
      performed.

   6) A commit is performed across all test cases and depths, to commit
      the incoming changes.
      If do_commit_local_changes is True, this becomes step 7 (swap steps).

   7) In each test case's "local" subdir, the local_action is performed.
      If do_commit_local_changes is True, this becomes step 6 (swap steps).
      Then, in effect, the local changes are committed as well.

   8) In each test case subdir, the "incoming" subdir is merged into the
      "local" subdir.
      This causes conflicts between the "local" state in the working
      copy and the "incoming" state from the incoming subdir.

   9) A commit is performed in each separate container, to verify
      that each tree-conflict indeed blocks a commit.

  The sbox parameter is just the sbox passed to a test function. No need
  to call sbox.build(), since it is called (once) within this function.

  The "table" greater_scheme models all of the different test cases
  that should be run using a single repository.

  greater_scheme is a list of DeepTreesTestCase items, which define complete
  test setups, so that they can be performed as described above.
  """

  j = os.path.join

  sbox.build()
  wc_dir = sbox.wc_dir

  # 1) Create directories.
  for test_case in greater_scheme:
    try:
      base = j(sbox.wc_dir, test_case.name)
      os.makedirs(base)
      make_deep_trees(j(base, "incoming"))
      main.run_svn(None, 'add', base)
    except:
      print("ERROR IN: Tests scheme for merge: "
          + "while setting up deep trees in '%s'" % test_case.name)
      raise


  # 2) Commit pre-initial state (-r2).

  main.run_svn(None, 'commit', '-m', 'pre-initial state', wc_dir)


  # 3) Copy "incoming" to "local".

  for test_case in greater_scheme:
    try:
      base_url = sbox.repo_url + "/" + test_case.name
      incoming_url = base_url + "/incoming"
      local_url = base_url + "/local"
      main.run_svn(None, 'cp', incoming_url, local_url, '-m',
                   'copy incoming to local')
    except:
      print("ERROR IN: Tests scheme for merge: "
          + "while copying deep trees in '%s'" % test_case.name)
      raise

  # 4) Update to load all of the "/local" subdirs into the working copies.

  try:
    main.run_svn(None, 'up', sbox.wc_dir)
  except:
    print("ERROR IN: Tests scheme for merge: "
          + "while updating local subdirs")
    raise


  # 5) Perform incoming actions

  for test_case in greater_scheme:
    try:
      test_case.incoming_action(j(sbox.wc_dir, test_case.name, "incoming"))
    except:
      print("ERROR IN: Tests scheme for merge: "
          + "while performing incoming action in '%s'" % test_case.name)
      raise


  # 6) or 7) Commit all incoming actions

  if not do_commit_local_changes:
    try:
      main.run_svn(None, 'ci', '-m', 'Committing incoming actions',
                   sbox.wc_dir)
    except:
      print("ERROR IN: Tests scheme for merge: "
          + "while committing incoming actions")
      raise


  # 7) or 6) Perform all local actions.

  for test_case in greater_scheme:
    try:
      test_case.local_action(j(sbox.wc_dir, test_case.name, "local"))
    except:
      print("ERROR IN: Tests scheme for merge: "
          + "while performing local action in '%s'" % test_case.name)
      raise


  # 6) or 7) Commit all incoming actions

  if do_commit_local_changes:
    try:
      main.run_svn(None, 'ci', '-m', 'Committing incoming and local actions',
                   sbox.wc_dir)
    except:
      print("ERROR IN: Tests scheme for merge: "
          + "while committing incoming and local actions")
      raise


  # 8) Merge all "incoming" subdirs to their respective "local" subdirs.
  #    This creates conflicts between the local changes in the "local" wc
  #    subdirs and the incoming states committed in the "incoming" subdirs.

  for test_case in greater_scheme:
    try:
      local = j(sbox.wc_dir, test_case.name, "local")
      incoming = sbox.repo_url + "/" + test_case.name + "/incoming"

      x_out = test_case.expected_output
      if x_out != None:
        x_out = x_out.copy()
        x_out.wc_dir = local

      x_disk = test_case.expected_disk

      x_status = test_case.expected_status
      if x_status != None:
        x_status.copy()
        x_status.wc_dir = local

      x_skip = test_case.expected_skip
      if x_skip != None:
        x_skip.copy()
        x_skip.wc_dir = local

      run_and_verify_merge(local, None, None, incoming, None,
                           x_out, None, None, x_disk, None, x_skip,
                           error_re_string = test_case.error_re_string,
                           dry_run = False)
      run_and_verify_unquiet_status(local, x_status)
    except:
      print("ERROR IN: Tests scheme for merge: "
          + "while verifying in '%s'" % test_case.name)
      raise


  # 9) Verify that commit fails.

  for test_case in greater_scheme:
    try:
      local = j(wc_dir, test_case.name, 'local')

      x_status = test_case.expected_status
      if x_status != None:
        x_status.copy()
        x_status.wc_dir = local

      run_and_verify_commit(local, None, x_status,
                            test_case.commit_block_string,
                            local)
    except:
      print("ERROR IN: Tests scheme for merge: "
          + "while checking commit-blocking in '%s'" % test_case.name)
      raise

<|MERGE_RESOLUTION|>--- conflicted
+++ resolved
@@ -310,77 +310,86 @@
 #
 
 
+def run_and_verify_checkout2(do_remove,
+                             URL, wc_dir_name, output_tree, disk_tree,
+                             singleton_handler_a = None,
+                             a_baton = None,
+                             singleton_handler_b = None,
+                             b_baton = None,
+                             *args):
+  """Checkout the URL into a new directory WC_DIR_NAME. *ARGS are any
+  extra optional args to the checkout subcommand.
+
+  The subcommand output will be verified against OUTPUT_TREE,
+  and the working copy itself will be verified against DISK_TREE.
+  For the latter comparison, SINGLETON_HANDLER_A and
+  SINGLETON_HANDLER_B will be passed to tree.compare_trees -- see that
+  function's doc string for more details.  Return if successful, raise
+  on failure.
+
+  WC_DIR_NAME is deleted if DO_REMOVE is True.
+  """
+
+  if isinstance(output_tree, wc.State):
+    output_tree = output_tree.old_tree()
+  if isinstance(disk_tree, wc.State):
+    disk_tree = disk_tree.old_tree()
+
+  # Remove dir if it's already there, unless this is a forced checkout.
+  # In that case assume we want to test a forced checkout's toleration
+  # of obstructing paths.
+  if do_remove:
+    main.safe_rmtree(wc_dir_name)
+
+  # Checkout and make a tree of the output, using l:foo/p:bar
+  ### todo: svn should not be prompting for auth info when using
+  ### repositories with no auth/auth requirements
+  exit_code, output, errput = main.run_svn(None, 'co',
+                                           URL, wc_dir_name, *args)
+  actual = tree.build_tree_from_checkout(output)
+
+  # Verify actual output against expected output.
+  try:
+    tree.compare_trees("output", actual, output_tree)
+  except tree.SVNTreeUnequal:
+    print("ACTUAL OUTPUT TREE:")
+    tree.dump_tree_script(actual, wc_dir_name + os.sep)
+    raise
+
+  # Create a tree by scanning the working copy
+  actual = tree.build_tree_from_wc(wc_dir_name)
+
+  # Verify expected disk against actual disk.
+  try:
+    tree.compare_trees("disk", actual, disk_tree,
+                       singleton_handler_a, a_baton,
+                       singleton_handler_b, b_baton)
+  except tree.SVNTreeUnequal:
+    print("ACTUAL DISK TREE:")
+    tree.dump_tree_script(actual, wc_dir_name + os.sep)
+    raise
+
 def run_and_verify_checkout(URL, wc_dir_name, output_tree, disk_tree,
                             singleton_handler_a = None,
                             a_baton = None,
                             singleton_handler_b = None,
                             b_baton = None,
                             *args):
-  """Checkout the URL into a new directory WC_DIR_NAME. *ARGS are any
-  extra optional args to the checkout subcommand.
-
-  The subcommand output will be verified against OUTPUT_TREE,
-  and the working copy itself will be verified against DISK_TREE.
-  For the latter comparison, SINGLETON_HANDLER_A and
-  SINGLETON_HANDLER_B will be passed to tree.compare_trees -- see that
-  function's doc string for more details.  Return if successful, raise
-  on failure.
-
+  """Same as run_and_verify_checkout2(), but without the DO_REMOVE arg.
   WC_DIR_NAME is deleted if present unless the '--force' option is passed
   in *ARGS."""
 
-  if isinstance(output_tree, wc.State):
-    output_tree = output_tree.old_tree()
-  if isinstance(disk_tree, wc.State):
-    disk_tree = disk_tree.old_tree()
 
   # Remove dir if it's already there, unless this is a forced checkout.
   # In that case assume we want to test a forced checkout's toleration
   # of obstructing paths.
-  if '--force' not in args:
-    main.safe_rmtree(wc_dir_name)
-
-  # Checkout and make a tree of the output, using l:foo/p:bar
-  ### todo: svn should not be prompting for auth info when using
-  ### repositories with no auth/auth requirements
-  exit_code, output, errput = main.run_svn(None, 'co',
-                                           URL, wc_dir_name, *args)
-  actual = tree.build_tree_from_checkout(output)
-
-  # Verify actual output against expected output.
-  try:
-<<<<<<< HEAD
-    tree.compare_trees("output", actual, output_tree)
-  except tree.SVNTreeUnequal:
-    print("ACTUAL OUTPUT TREE:")
-=======
-    tree.compare_trees ("output", actual, output_tree)
-  except tree.SVNTreeUnequal:
-    print "ACTUAL OUTPUT TREE:"
->>>>>>> 0213fdc3
-    tree.dump_tree_script(actual, wc_dir_name + os.sep)
-    raise
-
-  # Create a tree by scanning the working copy
-  actual = tree.build_tree_from_wc(wc_dir_name)
-
-  # Verify expected disk against actual disk.
-  try:
-<<<<<<< HEAD
-    tree.compare_trees("disk", actual, disk_tree,
-                       singleton_handler_a, a_baton,
-                       singleton_handler_b, b_baton)
-  except tree.SVNTreeUnequal:
-    print("ACTUAL DISK TREE:")
-=======
-    tree.compare_trees ("disk", actual, disk_tree,
-                        singleton_handler_a, a_baton,
-                        singleton_handler_b, b_baton)
-  except tree.SVNTreeUnequal:
-    print "ACTUAL DISK TREE:"
->>>>>>> 0213fdc3
-    tree.dump_tree_script(actual, wc_dir_name + os.sep)
-    raise
+  return run_and_verify_checkout2(('--force' not in args),
+                                  URL, wc_dir_name, output_tree, disk_tree,
+                                  singleton_handler_a,
+                                  a_baton,
+                                  singleton_handler_b,
+                                  b_baton,
+                                  *args)
 
 
 def run_and_verify_export(URL, export_dir_name, output_tree, disk_tree,
@@ -406,15 +415,9 @@
 
   # Verify actual output against expected output.
   try:
-<<<<<<< HEAD
     tree.compare_trees("output", actual, output_tree)
   except tree.SVNTreeUnequal:
     print("ACTUAL OUTPUT TREE:")
-=======
-    tree.compare_trees ("output", actual, output_tree)
-  except tree.SVNTreeUnequal:
-    print "ACTUAL OUTPUT TREE:"
->>>>>>> 0213fdc3
     tree.dump_tree_script(actual, export_dir_name + os.sep)
     raise
 
@@ -425,17 +428,9 @@
 
   # Verify expected disk against actual disk.
   try:
-<<<<<<< HEAD
     tree.compare_trees("disk", actual, disk_tree)
   except tree.SVNTreeUnequal:
     print("ACTUAL DISK TREE:")
-=======
-    tree.compare_trees ("disk", actual, disk_tree,
-                        singleton_handler_a, a_baton,
-                        singleton_handler_b, b_baton)
-  except tree.SVNTreeUnequal:
-    print "ACTUAL DISK TREE:"
->>>>>>> 0213fdc3
     tree.dump_tree_script(actual, export_dir_name + os.sep)
     raise
 
@@ -641,7 +636,6 @@
   # Verify actual output against expected output.
   if output_tree:
     try:
-<<<<<<< HEAD
       tree.compare_trees("output", actual_output, output_tree)
     except tree.SVNTreeUnequal:
       print("ACTUAL OUTPUT TREE:")
@@ -679,23 +673,6 @@
                          singleton_handler_b, b_baton)
     except tree.SVNTreeUnequal:
       print("ACTUAL DISK TREE:")
-=======
-      tree.compare_trees ("output", actual_output, output_tree)
-    except tree.SVNTreeUnequal:
-      print "ACTUAL OUTPUT TREE:"
-      tree.dump_tree_script(actual_output, wc_dir_name + os.sep)
-      raise
-
-  # Create a tree by scanning the working copy, and verify it
-  if disk_tree:
-    actual_disk = tree.build_tree_from_wc (wc_dir_name, check_props)
-    try:
-      tree.compare_trees ("disk", actual_disk, disk_tree,
-                          singleton_handler_a, a_baton,
-                          singleton_handler_b, b_baton)
-    except tree.SVNTreeUnequal:
-      print "ACTUAL DISK TREE:"
->>>>>>> 0213fdc3
       tree.dump_tree_script(actual_disk)
       raise
 
@@ -708,17 +685,8 @@
   """Verify WC_DIR_NAME against DISK_TREE.  If CHECK_PROPS is set,
   the comparison will examin props.  Returns if successful, raises on
   failure."""
-<<<<<<< HEAD
   verify_update(None, None, None, wc_dir_name, None, None, None, disk_tree,
                 None, check_props=check_props)
-=======
-  if isinstance(disk_tree, wc.State):
-    disk_tree = disk_tree.old_tree()
-  verify_update (None, wc_dir_name, None, disk_tree, None,
-                 singleton_handler_a, a_baton,
-                 singleton_handler_b, b_baton,
-                 check_props)
->>>>>>> 0213fdc3
 
 
 
@@ -1136,20 +1104,10 @@
     raise Failure
 
   myskiptree = tree.build_tree_from_skipped(out)
-<<<<<<< HEAD
   if isinstance(skip_tree, wc.State):
     skip_tree = skip_tree.old_tree()
   tree.compare_trees("skip", myskiptree, skip_tree,
                      extra_skip, None, missing_skip, None)
-=======
-  try:
-    tree.compare_trees("skip", myskiptree, skip_tree,
-                       extra_skip, None, missing_skip, None)
-  except tree.SVNTreeUnequal:
-    print "ACTUAL SKIP TREE:"
-    tree.dump_tree_script(myskiptree, dir + os.sep)
-    raise
->>>>>>> 0213fdc3
 
   mytree = tree.build_tree_from_checkout(out, 0)
 
@@ -1333,11 +1291,7 @@
   except tree.SVNTreeError:
       verify.display_trees("Output of commit is unexpected",
                            "OUTPUT TREE", output_tree, actual)
-<<<<<<< HEAD
       print("ACTUAL OUTPUT TREE:")
-=======
-      print "ACTUAL OUTPUT TREE:"
->>>>>>> 0213fdc3
       tree.dump_tree_script(actual, wc_dir_name + os.sep)
       raise
 
@@ -1377,11 +1331,7 @@
                        singleton_handler_b, b_baton)
   except tree.SVNTreeError:
     verify.display_trees(None, 'STATUS OUTPUT TREE', output_tree, actual)
-<<<<<<< HEAD
     print("ACTUAL STATUS TREE:")
-=======
-    print "ACTUAL STATUS TREE:"
->>>>>>> 0213fdc3
     tree.dump_tree_script(actual, wc_dir_name + os.sep)
     raise
 
@@ -1416,17 +1366,9 @@
 
   # Verify actual output against expected output.
   try:
-<<<<<<< HEAD
     tree.compare_trees("UNQUIET STATUS", actual, status_tree)
   except tree.SVNTreeError:
     print("ACTUAL UNQUIET STATUS TREE:")
-=======
-    tree.compare_trees ("output", actual, output_tree,
-                        singleton_handler_a, a_baton,
-                        singleton_handler_b, b_baton)
-  except tree.SVNTreeError:
-    print "ACTUAL OUTPUT TREE:"
->>>>>>> 0213fdc3
     tree.dump_tree_script(actual, wc_dir_name + os.sep)
     raise
 
@@ -1525,11 +1467,7 @@
     tree.compare_trees("output", actual, output_tree)
   except tree.SVNTreeError:
     verify.display_trees(None, 'DIFF OUTPUT TREE', output_tree, actual)
-<<<<<<< HEAD
     print("ACTUAL DIFF OUTPUT TREE:")
-=======
-    print "ACTUAL DIFF OUTPUT TREE:"
->>>>>>> 0213fdc3
     tree.dump_tree_script(actual)
     raise
 
@@ -1661,25 +1599,28 @@
 
   return state
 
-def remove_admin_tmp_dir(wc_dir):
-  "Remove the tmp directory within the administrative directory."
-
-  tmp_path = os.path.join(wc_dir, main.get_admin_name(), 'tmp')
-  ### Any reason not to use main.safe_rmtree()?
-  os.rmdir(os.path.join(tmp_path, 'prop-base'))
-  os.rmdir(os.path.join(tmp_path, 'props'))
-  os.rmdir(os.path.join(tmp_path, 'text-base'))
-  os.rmdir(tmp_path)
-
 # Cheap administrative directory locking
 def lock_admin_dir(wc_dir):
   "Lock a SVN administrative directory"
-
-  db = svntest.sqlite3.connect(os.path.join(wc_dir, main.get_admin_name(),
-                                            'wc.db'))
+  dot_svn = svntest.main.get_admin_name()
+  root_path = wc_dir
+  relpath = ''
+
+  while True:
+    db_path = os.path.join(root_path, dot_svn, 'wc.db')
+    try:
+      db = svntest.sqlite3.connect(db_path)
+      break
+    except: pass
+    head, tail = os.path.split(root_path)
+    if head == root_path:
+      raise svntest.Failure("No DB for " + wc_dir)
+    root_path = head
+    relpath = os.path.join(tail, relpath).rstrip('/')
+
   db.execute('insert into wc_lock (wc_id, local_dir_relpath, locked_levels) '
              + 'values (?, ?, ?)',
-             (1, '', 0))
+             (1, relpath, 0))
   db.commit()
   db.close()
 
@@ -1722,15 +1663,6 @@
   main.create_python_hook_script(hook_path, 'import sys\n'
     'sys.stderr.write(' + repr(text) + ')\n'
     'sys.exit(1)\n')
-
-def create_failing_hook(repo_dir, hook_name, text):
-  """Create a HOOK_NAME hook in REPO_DIR that prints TEXT to stderr and exits
-  with an error."""
-
-  hook_path = os.path.join(repo_dir, 'hooks', hook_name)
-  main.create_python_hook_script(hook_path, 'import sys;\n'
-    'sys.stderr.write("""%%s hook failed: %%s""" %% (%s, %s));\n'
-    'sys.exit(1);\n' % (repr(hook_name), repr(text)))
 
 def enable_revprop_changes(repo_dir):
   """Enable revprop changes in the repository at REPO_DIR by creating a
