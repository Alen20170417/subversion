--- conflicted
+++ resolved
@@ -28,12 +28,8 @@
 import xml.parsers.expat
 from xml.dom.minidom import parseString
 
-<<<<<<< HEAD
-import main, verify, tree, wc, parsers
-=======
 import svntest
 from svntest import main, verify, tree, wc
->>>>>>> 6215c21a
 from svntest import Failure
 
 def no_sleep_for_timestamps():
@@ -67,16 +63,10 @@
     # import the greek tree, using l:foo/p:bar
     ### todo: svn should not be prompting for auth info when using
     ### repositories with no auth/auth requirements
-<<<<<<< HEAD
-    output, errput = main.run_svn(None, 'import',
-                                  '-m', 'Log message for revision 1.',
-                                  main.greek_dump_dir, main.pristine_url)
-=======
     exit_code, output, errput = main.run_svn(None, 'import', '-m',
                                              'Log message for revision 1.',
                                              main.greek_dump_dir,
                                              main.pristine_url)
->>>>>>> 6215c21a
 
     # check for any errors from the import
     if len(errput):
@@ -141,13 +131,6 @@
 
 def run_and_verify_svnlook(message, expected_stdout,
                            expected_stderr, *varargs):
-<<<<<<< HEAD
-  "Run svnlook command and check its output"
-  out, err = main.run_svnlook(*varargs)
-  verify.verify_outputs("Unexpected output", out, err,
-                        expected_stdout, expected_stderr)
-  return out, err
-=======
   """Like run_and_verify_svnlook2, but the expected exit code is
   assumed to be 0 if no output is expected on stderr, and 1 otherwise."""
 
@@ -166,18 +149,10 @@
                         expected_stdout, expected_stderr)
   verify.verify_exit_code(message, exit_code, expected_exit)
   return exit_code, out, err
->>>>>>> 6215c21a
 
 
 def run_and_verify_svnadmin(message, expected_stdout,
                             expected_stderr, *varargs):
-<<<<<<< HEAD
-  "Run svnadmin command and check its output"
-  out, err = main.run_svnadmin(*varargs)
-  verify.verify_outputs("Unexpected output", out, err,
-                        expected_stdout, expected_stderr)
-  return out, err
-=======
   """Like run_and_verify_svnadmin2, but the expected exit code is
   assumed to be 0 if no output is expected on stderr, and 1 otherwise."""
 
@@ -196,7 +171,6 @@
                         expected_stdout, expected_stderr)
   verify.verify_exit_code(message, exit_code, expected_exit)
   return exit_code, out, err
->>>>>>> 6215c21a
 
 
 def run_and_verify_svnversion(message, wc_dir, repo_url,
@@ -380,15 +354,9 @@
   # Checkout and make a tree of the output, using l:foo/p:bar
   ### todo: svn should not be prompting for auth info when using
   ### repositories with no auth/auth requirements
-<<<<<<< HEAD
-  output, errput = main.run_svn (None, 'co',
-                                 URL, wc_dir_name, *args)
-  actual = tree.build_tree_from_checkout (output)
-=======
   exit_code, output, errput = main.run_svn(None, 'co',
                                            URL, wc_dir_name, *args)
   actual = tree.build_tree_from_checkout(output)
->>>>>>> 6215c21a
 
   # Verify actual output against expected output.
   try:
@@ -429,15 +397,9 @@
   # Export and make a tree of the output, using l:foo/p:bar
   ### todo: svn should not be prompting for auth info when using
   ### repositories with no auth/auth requirements
-<<<<<<< HEAD
-  output, errput = main.run_svn (None, 'export',
-                                 URL, export_dir_name, *args)
-  actual = tree.build_tree_from_checkout (output)
-=======
   exit_code, output, errput = main.run_svn(None, 'export',
                                            URL, export_dir_name, *args)
   actual = tree.build_tree_from_checkout(output)
->>>>>>> 6215c21a
 
   # Verify actual output against expected output.
   try:
@@ -602,11 +564,7 @@
     return
 
   entries = LogParser().parse(stdout)
-<<<<<<< HEAD
-  for index in xrange(len(entries)):
-=======
   for index in range(len(entries)):
->>>>>>> 6215c21a
     entry = entries[index]
     if expected_revprops != None:
       entry.assert_revprops(expected_revprops[index])
@@ -626,23 +584,6 @@
   verified against DISK_TREE (if provided), and the working copy's
   'svn status' output will be verified against STATUS_TREE (if
   provided).  (This is a good way to check that revision numbers were
-<<<<<<< HEAD
-  bumped.)  SINGLETON_HANDLER_A and SINGLETON_HANDLER_B will be passed
-  to tree.compare_trees - see that function's doc string for more
-  details.  If CHECK_PROPS is set, then disk comparison will examine
-  props.  Returns if successful, raises on failure."""
-
-  # Verify actual output against expected output.
-  if output_tree:
-    tree.compare_trees (actual_output, output_tree)
-
-  # Create a tree by scanning the working copy, and verify it
-  if disk_tree:
-    actual_disk = tree.build_tree_from_wc (wc_dir_name, check_props)
-    tree.compare_trees (actual_disk, disk_tree,
-                        singleton_handler_a, a_baton,
-                        singleton_handler_b, b_baton)
-=======
   bumped.)
 
   Return if successful, raise on failure.
@@ -681,36 +622,12 @@
       print("ACTUAL DISK TREE:")
       tree.dump_tree_script(actual_disk)
       raise
->>>>>>> 6215c21a
 
   # Verify via 'status' command too, if possible.
   if status_tree:
     run_and_verify_status(wc_dir_name, status_tree)
 
 
-<<<<<<< HEAD
-def verify_disk(wc_dir_name,
-                disk_tree,
-                singleton_handler_a = None,
-                a_baton = None,
-                singleton_handler_b = None,
-                b_baton = None,
-                check_props = False):
-
-  """Verify WC_DIR_NAME against DISK_TREE.  SINGLETON_HANDLER_A,
-  A_BATON, SINGLETON_HANDLER_B, and B_BATON will be passed to
-  tree.compare_trees, which see for details.  If CHECK_PROPS is set,
-  the comparison will examin props.  Returns if successful, raises on
-  failure."""
-  if isinstance(disk_tree, wc.State):
-    disk_tree = disk_tree.old_tree()
-  verify_update (None, wc_dir_name, None, disk_tree, None,
-                 singleton_handler_a, a_baton,
-                 singleton_handler_b, b_baton,
-                 check_props)
-                 
-  
-=======
 def verify_disk(wc_dir_name, disk_tree, check_props=False):
   """Verify WC_DIR_NAME against DISK_TREE.  If CHECK_PROPS is set,
   the comparison will examin props.  Returns if successful, raises on
@@ -719,7 +636,6 @@
                 check_props=check_props)
 
 
->>>>>>> 6215c21a
 
 def run_and_verify_update(wc_dir_name,
                           output_tree, disk_tree, status_tree,
@@ -1175,55 +1091,6 @@
                        ', '.join([str(x) for x in extra_out])))
 
 
-def run_and_verify_mergeinfo(error_re_string = None,
-                             expected_output = {},
-                             *args):
-  """Run 'svn mergeinfo ARGS', and compare the result against
-  EXPECTED_OUTPUT, a dict of dict of tuples:
-    { path : { source path : (merged ranges, eligible ranges) } }
-  Raise an exception if an unexpected output is encountered."""
-
-  mergeinfo_command = ["mergeinfo"]
-  mergeinfo_command.extend(args)
-  out, err = main.run_svn(error_re_string, *mergeinfo_command)
-
-  if error_re_string:
-    if not error_re_string.startswith(".*"):
-      error_re_string = ".*(" + error_re_string + ")"
-    expected_err = verify.RegexOutput(error_re_string, match_all=False)
-    verify.verify_outputs(None, None, err, None, expected_err)
-    return
-
-  parser = parsers.MergeinfoReportParser()
-  parser.parse(out)
-
-  if len(expected_output.keys()) != len(parser.report.keys()):
-    raise verify.SVNUnexpectedStdout("Unexpected number of target paths")
-
-  for actual_path in parser.report.keys():
-    actual_src_paths = parser.report[actual_path]
-    expected_src_paths = expected_output[actual_path]
-
-    if len(actual_src_paths.keys()) != len(expected_src_paths.keys()):
-      raise verify.SVNUnexpectedStdout("Unexpected number of source paths "
-                                       "for target path '%s'" % actual_path)
-
-    for src_path in actual_src_paths.keys():
-      (actual_merged, actual_eligible) = actual_src_paths[src_path]
-      (expected_merged, expected_eligible) = expected_src_paths[src_path]
-      
-      if actual_merged != expected_merged:
-        raise Exception("Unexpected merged ranges for target path '%s' and "
-                        "source path '%s': Expected '%s', got '%s'" %
-                        (actual_path, src_path, expected_merged,
-                         actual_merged))
-      if actual_eligible != expected_eligible:
-        raise Exception("Unexpected eligible ranges for target path '%s' and "
-                        "source path '%s': Expected '%s', got '%s'" %
-                        (actual_path, src_path, expected_eligible,
-                         actual_eligible))
-
-
 def run_and_verify_switch(wc_dir_name,
                           wc_target,
                           switch_url,
@@ -1258,13 +1125,8 @@
   Return if successful, raise on failure."""
 
   # Update and make a tree of the output.
-<<<<<<< HEAD
-  output, errput = main.run_svn (error_re_string, 'switch',
-                                 switch_url, wc_target, *args)
-=======
   exit_code, output, errput = main.run_svn(error_re_string, 'switch',
                                            switch_url, wc_target, *args)
->>>>>>> 6215c21a
 
   if error_re_string:
     if not error_re_string.startswith(".*"):
@@ -1338,15 +1200,9 @@
     status_tree = status_tree.old_tree()
 
   # Commit.
-<<<<<<< HEAD
-  output, errput = main.run_svn(error_re_string, 'ci',
-                                '-m', 'log msg',
-                                *args)
-=======
   exit_code, output, errput = main.run_svn(error_re_string, 'ci',
                                            '-m', 'log msg',
                                            *args)
->>>>>>> 6215c21a
 
   if error_re_string:
     if not error_re_string.startswith(".*"):
@@ -1395,13 +1251,8 @@
   else:
     output_state = None
 
-<<<<<<< HEAD
-  output, errput = main.run_svn (None, 'status', '-v', '-u', '-q',
-                                 wc_dir_name)
-=======
   exit_code, output, errput = main.run_svn(None, 'status', '-v', '-u', '-q',
                                            wc_dir_name)
->>>>>>> 6215c21a
 
   actual = tree.build_tree_from_status(output)
 
@@ -1489,41 +1340,6 @@
   items = expected_items
   kinds = expected_kinds
 
-<<<<<<< HEAD
-def run_and_verify_diff_summarize_xml(error_re_string = [],
-                                      expected_prefix = None,
-                                      expected_paths = [],
-                                      expected_items = [],
-                                      expected_props = [],
-                                      expected_kinds = [],
-                                      *args):
-  """Run 'diff --summarize --xml' with the arguments *ARGS, which should
-  contain all arguments beyond for your 'diff --summarize --xml' omitting
-  said arguments.  EXPECTED_PREFIX will store a "common" path prefix
-  expected to be at the beginning of each summarized path.  If
-  EXPECTED_PREFIX is None, then EXPECTED_PATHS will need to be exactly
-  as 'svn diff --summarize --xml' will output.  If ERROR_RE_STRING, the
-  command must exit with error, and the error message must match regular
-  expression ERROR_RE_STRING.
-
-  Else if ERROR_RE_STRING is None, the subcommand output will be parsed
-  into an XML document and will then be verified by comparing the parsed
-  output to the contents in the EXPECTED_PATHS, EXPECTED_ITEMS,
-  EXPECTED_PROPS and EXPECTED_KINDS. Returns on success, raises
-  on failure."""
-
-  output, errput = run_and_verify_svn(None, None, error_re_string, 'diff',
-                                      '--summarize', '--xml', *args)
-
-  # Return if errors are present since they were expected
-  if len(errput) > 0:
-    return
-
-  doc = parseString(''.join(output))
-  paths = doc.getElementsByTagName("path")
-  items = expected_items
-  kinds = expected_kinds
-
   for path in paths:
     modified_path = path.childNodes[0].data
 
@@ -1540,7 +1356,7 @@
       modified_path = modified_path.replace(os.sep, "/")
 
     if modified_path not in expected_paths:
-      print "ERROR: %s not expected in the changed paths." % modified_path
+      print("ERROR: %s not expected in the changed paths." % modified_path)
       raise Failure
 
     index = expected_paths.index(modified_path)
@@ -1550,46 +1366,6 @@
     actual_item = path.getAttribute('item')
     actual_kind = path.getAttribute('kind')
     actual_prop = path.getAttribute('props')
-  
-    if expected_item != actual_item:
-      print "ERROR: expected:", expected_item, "actual:", actual_item
-      raise Failure
-
-    if expected_kind != actual_kind:
-      print "ERROR: expected:", expected_kind, "actual:", actual_kind
-      raise Failure
-
-    if expected_prop != actual_prop:
-      print "ERROR: expected:", expected_prop, "actual:", actual_prop
-      raise Failure
-=======
-  for path in paths:
-    modified_path = path.childNodes[0].data
->>>>>>> 6215c21a
-
-    if (expected_prefix is not None
-        and modified_path.find(expected_prefix) == 0):
-      modified_path = modified_path.replace(expected_prefix, '')[1:].strip()
-
-    # Workaround single-object diff
-    if len(modified_path) == 0:
-      modified_path = path.childNodes[0].data.split(os.sep)[-1]
-
-    # From here on, we use '/' as path separator.
-    if os.sep != "/":
-      modified_path = modified_path.replace(os.sep, "/")
-
-    if modified_path not in expected_paths:
-      print("ERROR: %s not expected in the changed paths." % modified_path)
-      raise Failure
-
-    index = expected_paths.index(modified_path)
-    expected_item = items[index]
-    expected_kind = kinds[index]
-    expected_prop = expected_props[index]
-    actual_item = path.getAttribute('item')
-    actual_kind = path.getAttribute('kind')
-    actual_prop = path.getAttribute('props')
 
     if expected_item != actual_item:
       print("ERROR: expected: %s actual: %s" % (expected_item, actual_item))
@@ -1613,13 +1389,8 @@
   if isinstance(output_tree, wc.State):
     output_tree = output_tree.old_tree()
 
-<<<<<<< HEAD
-  output, errput = main.run_svn (None, 'diff', '--summarize',
-                                 *args)
-=======
   exit_code, output, errput = main.run_svn(None, 'diff', '--summarize',
                                            *args)
->>>>>>> 6215c21a
 
   actual = tree.build_tree_from_diff_summarize(output)
 
@@ -1699,11 +1470,7 @@
 def make_repo_and_wc(sbox, create_wc = True, read_only = False):
   """Create a fresh repository and checkout a wc from it.
 
-<<<<<<< HEAD
-  If read_only is False, a dedicated repository will be created, named 
-=======
   If read_only is False, a dedicated repository will be created, named
->>>>>>> 6215c21a
   TEST_NAME. The repository will live in the global dir 'general_repo_dir'.
   If read_only is True the pristine repository will be used.
 
@@ -1711,11 +1478,7 @@
   the repository, named TEST_NAME. The wc directory will live in the global
   dir 'general_wc_dir'.
 
-<<<<<<< HEAD
-  Both variables 'general_repo_dir' and 'general_wc_dir' are defined at the 
-=======
   Both variables 'general_repo_dir' and 'general_wc_dir' are defined at the
->>>>>>> 6215c21a
   top of this test suite.)  Returns on success, raises on failure."""
 
   # Create (or copy afresh) a new repos with a greek tree in it.
@@ -1912,13 +1675,8 @@
                         None, file_path)
 
   # Backdate the file.
-<<<<<<< HEAD
-  output, errput = main.run_svn(None, "up", "-r", str(prev_rev),
-                                 file_path)
-=======
   exit_code, output, errput = main.run_svn(None, "up", "-r", str(prev_rev),
                                            file_path)
->>>>>>> 6215c21a
   if expected_status:
     expected_status.tweak(state_path, wc_rev=prev_rev)
 
@@ -1936,14 +1694,9 @@
                                       expected_disk, expected_status,
                                       conflicting_contents, contents,
                                       merged_rev)
-<<<<<<< HEAD
-  output, errput = main.run_svn(None, "up", "-r", str(merged_rev),
-                                sbox.repo_url + "/" + state_path, file_path)
-=======
   exit_code, output, errput = main.run_svn(None, "up", "-r", str(merged_rev),
                                            sbox.repo_url + "/" + state_path,
                                            file_path)
->>>>>>> 6215c21a
   if expected_status:
     expected_status.tweak(state_path, wc_rev=merged_rev)
 
