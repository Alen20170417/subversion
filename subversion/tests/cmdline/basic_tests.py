#!/usr/bin/env python
#
#  basic_tests.py:  testing working-copy interactions with ra_local
#
#  Subversion is a tool for revision control.
#  See http://subversion.apache.org for more information.
#
# ====================================================================
#    Licensed to the Apache Software Foundation (ASF) under one
#    or more contributor license agreements.  See the NOTICE file
#    distributed with this work for additional information
#    regarding copyright ownership.  The ASF licenses this file
#    to you under the Apache License, Version 2.0 (the
#    "License"); you may not use this file except in compliance
#    with the License.  You may obtain a copy of the License at
#
#      http://www.apache.org/licenses/LICENSE-2.0
#
#    Unless required by applicable law or agreed to in writing,
#    software distributed under the License is distributed on an
#    "AS IS" BASIS, WITHOUT WARRANTIES OR CONDITIONS OF ANY
#    KIND, either express or implied.  See the License for the
#    specific language governing permissions and limitations
#    under the License.
######################################################################

# General modules
import shutil, stat, re, os, logging

logger = logging.getLogger()

# Our testing module
import svntest
from svntest import wc

# (abbreviation)
Skip = svntest.testcase.Skip_deco
SkipUnless = svntest.testcase.SkipUnless_deco
XFail = svntest.testcase.XFail_deco
Issues = svntest.testcase.Issues_deco
Issue = svntest.testcase.Issue_deco
Wimp = svntest.testcase.Wimp_deco
Item = wc.StateItem

# Generic UUID-matching regular expression
uuid_regex = re.compile(r"[a-fA-F0-9]{8}(-[a-fA-F0-9]{4}){3}-[a-fA-F0-9]{12}")

######################################################################
# Tests
#
#   Each test must return on success or raise on failure.

#----------------------------------------------------------------------

def basic_checkout(sbox):
  "basic checkout of a wc"

  sbox.build(read_only = True)
  wc_dir = sbox.wc_dir

  # Checkout of a different URL into a working copy fails
  A_url = sbox.repo_url + '/A'
  svntest.actions.run_and_verify_svn("No error where some expected",
                                      None, svntest.verify.AnyOutput,
                                     # "Obstructed update",
                                     'co', A_url,
                                     wc_dir)

  # Make some changes to the working copy
  mu_path = sbox.ospath('A/mu')
  svntest.main.file_append(mu_path, 'appended mu text')
  lambda_path = sbox.ospath('A/B/lambda')
  os.remove(lambda_path)
  G_path = sbox.ospath('A/D/G')

  svntest.actions.run_and_verify_svn(None, None, [], 'rm', G_path)

  expected_output = svntest.actions.get_virginal_state(wc_dir, 1)
  expected_output.tweak('A/mu', status='M ')
  expected_output.tweak('A/B/lambda', status='! ')
  expected_output.tweak('A/D/G',
                        'A/D/G/pi',
                        'A/D/G/rho',
                        'A/D/G/tau', status='D ')

  svntest.actions.run_and_verify_status(wc_dir, expected_output)

  # Repeat checkout of original URL into working copy with modifications
  url = sbox.repo_url

  svntest.actions.run_and_verify_svn("Repeat checkout failed", None, [],
                                     'co', url,
                                     wc_dir)

  # lambda is restored, modifications remain, deletes remain scheduled
  # for deletion although files are restored to the filesystem
  expected_output.tweak('A/B/lambda', status='  ')
  svntest.actions.run_and_verify_status(wc_dir, expected_output)

#----------------------------------------------------------------------

def basic_status(sbox):
  "basic status command"

  sbox.build(read_only = True)
  wc_dir = sbox.wc_dir

  # Created expected output tree for 'svn status'
  output = svntest.actions.get_virginal_state(wc_dir, 1)

  svntest.actions.run_and_verify_status(wc_dir, output)

  os.chdir(sbox.ospath('A'))
  output = svntest.actions.get_virginal_state("..", 1)
  svntest.actions.run_and_verify_status("..", output)

#----------------------------------------------------------------------

def basic_commit(sbox):
  "basic commit command"

  sbox.build()
  wc_dir = sbox.wc_dir

  # Make a couple of local mods to files
  mu_path = sbox.ospath('A/mu')
  rho_path = sbox.ospath('A/D/G/rho')
  svntest.main.file_append(mu_path, 'appended mu text')
  svntest.main.file_append(rho_path, 'new appended text for rho')

  # Created expected output tree for 'svn ci'
  expected_output = wc.State(wc_dir, {
    'A/mu' : Item(verb='Sending'),
    'A/D/G/rho' : Item(verb='Sending'),
    })

  # Create expected status tree; all local revisions should be at 1,
  # but mu and rho should be at revision 2.
  expected_status = svntest.actions.get_virginal_state(wc_dir, 1)
  expected_status.tweak('A/mu', 'A/D/G/rho', wc_rev=2)

  svntest.actions.run_and_verify_commit(wc_dir,
                                        expected_output,
                                        expected_status,
                                        None,
                                        wc_dir)


#----------------------------------------------------------------------

def basic_update(sbox):
  "basic update command"

  sbox.build()
  wc_dir = sbox.wc_dir

  # Make a backup copy of the working copy
  wc_backup = sbox.add_wc_path('backup')
  svntest.actions.duplicate_dir(wc_dir, wc_backup)

  # Make a couple of local mods to files
  mu_path = sbox.ospath('A/mu')
  rho_path = sbox.ospath('A/D/G/rho')
  svntest.main.file_append(mu_path, 'appended mu text')
  svntest.main.file_append(rho_path, 'new appended text for rho')

  # Created expected output tree for 'svn ci'
  expected_output = wc.State(wc_dir, {
    'A/mu' : Item(verb='Sending'),
    'A/D/G/rho' : Item(verb='Sending'),
    })

  # Create expected status tree; all local revisions should be at 1,
  # but mu and rho should be at revision 2.
  expected_status = svntest.actions.get_virginal_state(wc_dir, 1)
  expected_status.tweak('A/mu', 'A/D/G/rho', wc_rev=2)

  # Commit.
  svntest.actions.run_and_verify_commit(wc_dir, expected_output,
                                        expected_status, None, wc_dir)

  # Create expected output tree for an update of the wc_backup.
  expected_output = wc.State(wc_backup, {
    'A/mu' : Item(status='U '),
    'A/D/G/rho' : Item(status='U '),
    })

  # Create expected disk tree for the update.
  expected_disk = svntest.main.greek_state.copy()
  expected_disk.tweak('A/mu',
                      contents=expected_disk.desc['A/mu'].contents
                      + 'appended mu text')
  expected_disk.tweak('A/D/G/rho',
                      contents=expected_disk.desc['A/D/G/rho'].contents
                      + 'new appended text for rho')

  # Create expected status tree for the update.
  expected_status = svntest.actions.get_virginal_state(wc_backup, 2)

  # Do the update and check the results in three ways.
  svntest.actions.run_and_verify_update(wc_backup,
                                        expected_output,
                                        expected_disk,
                                        expected_status)

  # Unversioned paths, those that are not immediate children of a versioned
  # path, are skipped and do not raise an error
  xx_path = sbox.ospath('xx/xx')
  exit_code, out, err = svntest.actions.run_and_verify_svn(
    "update xx/xx",
    ["Skipped '"+xx_path+"'\n",
    "Summary of conflicts:\n",
    "  Skipped paths: 1\n"], [], 'update', xx_path)
  exit_code, out, err = svntest.actions.run_and_verify_svn(
    "update xx/xx", [], [],
    'update', '--quiet', xx_path)

<<<<<<< HEAD
  # URL's are also skipped.
  urls = ('http://localhost/a/b/c', 'http://localhost', 'svn://localhost')
  for url in urls:
    exit_code, out, err = svntest.actions.run_and_verify_svn(
      "update " + url,
      ["Skipped '"+url+"'\n",
      "Summary of conflicts:\n",
      "  Skipped paths: 1\n"], [],
      'update', url)

=======
>>>>>>> 4cf18c3e
#----------------------------------------------------------------------
def basic_mkdir_url(sbox):
  "basic mkdir URL"

  sbox.build()

  Y_url = sbox.repo_url + '/Y'
  Y_Z_url = sbox.repo_url + '/Y/Z'

  svntest.actions.run_and_verify_svn("mkdir URL URL/subdir",
                                     ["\n", "Committed revision 2.\n"], [],
                                     'mkdir', '-m', 'log_msg', Y_url, Y_Z_url)

  expected_output = wc.State(sbox.wc_dir, {
    'Y'   : Item(status='A '),
    'Y/Z' : Item(status='A '),
    })
  expected_disk = svntest.main.greek_state.copy()
  expected_disk.add({
    'Y'   : Item(),
    'Y/Z' : Item()
    })
  expected_status = svntest.actions.get_virginal_state(sbox.wc_dir, 2)
  expected_status.add({
    'Y'   : Item(status='  ', wc_rev=2),
    'Y/Z' : Item(status='  ', wc_rev=2)
    })

  svntest.actions.run_and_verify_update(sbox.wc_dir,
                                        expected_output,
                                        expected_disk,
                                        expected_status)


#----------------------------------------------------------------------
def basic_mkdir_url_with_parents(sbox):
  "basic mkdir URL, including parent directories"

  sbox.build()

  X_url = sbox.repo_url + '/X'
  X_Y_Z_url = sbox.repo_url + '/X/Y/Z'
  X_Y_Z2_url = sbox.repo_url + '/X/Y/Z2'
  X_T_C_url = sbox.repo_url + '/X/T/C'
  U_url = sbox.repo_url + '/U'
  U_V_url = sbox.repo_url + '/U/V'
  U_V_W_url = sbox.repo_url + '/U/V/W'
  svntest.actions.run_and_verify_svn("erroneous mkdir sans --parents",
                                     [],
                                     ".*Try 'svn mkdir --parents' instead.*",
                                     'mkdir', '-m', 'log_msg',
                                     X_Y_Z_url, X_Y_Z2_url, X_T_C_url, U_V_W_url)

  svntest.actions.run_and_verify_svn("mkdir",
                                     ["\n", "Committed revision 2.\n"], [],
                                     'mkdir', '-m', 'log_msg',
                                     X_url, U_url)

  svntest.actions.run_and_verify_svn("mkdir --parents",
                                     ["\n", "Committed revision 3.\n"], [],
                                     'mkdir', '-m', 'log_msg', '--parents',
                                     X_Y_Z_url, X_Y_Z2_url, X_T_C_url, U_V_W_url)

  expected_output = wc.State(sbox.wc_dir, {
    'X'      : Item(status='A '),
    'X/Y'    : Item(status='A '),
    'X/Y/Z'  : Item(status='A '),
    'X/Y/Z2' : Item(status='A '),
    'X/T'    : Item(status='A '),
    'X/T/C'  : Item(status='A '),
    'U'      : Item(status='A '),
    'U/V'    : Item(status='A '),
    'U/V/W'  : Item(status='A '),
    })
  expected_disk = svntest.main.greek_state.copy()
  expected_disk.add({
    'X'      : Item(),
    'X/Y'    : Item(),
    'X/Y/Z'  : Item(),
    'X/Y/Z2' : Item(),
    'X/T'    : Item(),
    'X/T/C'  : Item(),
    'U'      : Item(),
    'U/V'    : Item(),
    'U/V/W'  : Item(),
    })
  expected_status = svntest.actions.get_virginal_state(sbox.wc_dir, 3)
  expected_status.add({
    'X'      : Item(status='  ', wc_rev=3),
    'X/Y'    : Item(status='  ', wc_rev=3),
    'X/Y/Z'  : Item(status='  ', wc_rev=3),
    'X/Y/Z2' : Item(status='  ', wc_rev=3),
    'X/T'    : Item(status='  ', wc_rev=3),
    'X/T/C'  : Item(status='  ', wc_rev=3),
    'U'      : Item(status='  ', wc_rev=3),
    'U/V'    : Item(status='  ', wc_rev=3),
    'U/V/W'  : Item(status='  ', wc_rev=3),
    })
  svntest.actions.run_and_verify_update(sbox.wc_dir,
                                        expected_output,
                                        expected_disk,
                                        expected_status)


#----------------------------------------------------------------------
def basic_mkdir_wc_with_parents(sbox):
  "basic mkdir, including parent directories"

  sbox.build()
  wc_dir = sbox.wc_dir

  Y_Z_path = sbox.ospath('Y/Z')

  svntest.actions.run_and_verify_svn("erroneous mkdir dir/subdir", [],
                                     ".*Try 'svn mkdir --parents' instead.*",
                                     'mkdir', Y_Z_path)

  svntest.actions.run_and_verify_svn("mkdir dir/subdir", None, [],
                                     'mkdir', '--parents', Y_Z_path)

  # Verify the WC status, because there was a regression in which parts of
  # the WC were left locked.
  expected_status = svntest.actions.get_virginal_state(sbox.wc_dir, 1)
  expected_status.add({
    'Y'      : Item(status='A ', wc_rev=0),
    'Y/Z'    : Item(status='A ', wc_rev=0),
    })
  svntest.actions.run_and_verify_status(wc_dir, expected_status)


#----------------------------------------------------------------------
def basic_commit_corruption(sbox):
  "basic corruption detection on commit"

  ## I always wanted a test named "basic_corruption". :-)
  ## Here's how it works:
  ##
  ##    1. Make a working copy at rev 1, duplicate it.  Now we have
  ##        two working copies at rev 1.  Call them first and second.
  ##    2. Make a local mod to `first/A/mu'.
  ##    3. Intentionally corrupt `first/A/.svn/text-base/mu.svn-base'.
  ##    4. Try to commit, expect a failure.
  ##    5. Repair the text-base, commit again, expect success.
  ##
  ## Here we go...

  sbox.build()
  wc_dir = sbox.wc_dir

  # Make a local mod to mu
  mu_path = sbox.ospath('A/mu')
  svntest.main.file_append(mu_path, 'appended mu text')

  # Created expected output tree for 'svn ci'
  expected_output = wc.State(wc_dir, {
    'A/mu' : Item(verb='Sending'),
    })

  # Create expected status tree; all local revisions should be at 1,
  # but mu should be at revision 2.
  expected_status = svntest.actions.get_virginal_state(wc_dir, 1)
  expected_status.tweak('A/mu', wc_rev=2)

  # Modify mu's text-base, so we get a checksum failure the first time
  # we try to commit.
  mu_tb_path = svntest.wc.text_base_path(mu_path)
  tb_dir_path = os.path.dirname(mu_tb_path)
  mu_saved_tb_path = mu_tb_path + "-saved"
  tb_dir_saved_mode = os.stat(tb_dir_path)[stat.ST_MODE]
  mu_tb_saved_mode = os.stat(mu_tb_path)[stat.ST_MODE]
  os.chmod(tb_dir_path, 0777)  ### What's a more portable way to do this?
  os.chmod(mu_tb_path, 0666)   ### Would rather not use hardcoded numbers.
  shutil.copyfile(mu_tb_path, mu_saved_tb_path)
  svntest.main.file_append(mu_tb_path, 'Aaagggkkk, corruption!')
  os.chmod(tb_dir_path, tb_dir_saved_mode)
  os.chmod(mu_tb_path, mu_tb_saved_mode)

  # This commit should fail due to text base corruption.
  svntest.actions.run_and_verify_commit(wc_dir, expected_output,
                                        expected_status,
                                        "svn: E200014: Checksum",
                                        wc_dir)

  # Restore the uncorrupted text base.
  os.chmod(tb_dir_path, 0777)
  os.chmod(mu_tb_path, 0666)
  os.remove(mu_tb_path)
  os.rename(mu_saved_tb_path, mu_tb_path)
  os.chmod(tb_dir_path, tb_dir_saved_mode)
  os.chmod(mu_tb_path, mu_tb_saved_mode)

  # This commit should succeed.
  svntest.actions.run_and_verify_commit(wc_dir, expected_output,
                                        expected_status, None, wc_dir)

#----------------------------------------------------------------------
def basic_update_corruption(sbox):
  "basic corruption detection on update"

  ## I always wanted a test named "basic_corruption". :-)
  ## Here's how it works:
  ##
  ##    1. Make a working copy at rev 1, duplicate it.  Now we have
  ##        two working copies at rev 1.  Call them first and second.
  ##    2. Make a local mod to `first/A/mu'.
  ##    3. Repair the text-base, commit again, expect success.
  ##    4. Intentionally corrupt `second/A/.svn/text-base/mu.svn-base'.
  ##    5. Try to update `second', expect failure.
  ##    6. Repair the text-base, update again, expect success.
  ##
  ## Here we go...

  sbox.build()
  wc_dir = sbox.wc_dir

  # Make the "other" working copy
  other_wc = sbox.add_wc_path('other')
  svntest.actions.duplicate_dir(wc_dir, other_wc)

  # Make a local mod to mu
  mu_path = sbox.ospath('A/mu')
  svntest.main.file_append(mu_path, 'appended mu text')

  # Created expected output tree for 'svn ci'
  expected_output = wc.State(wc_dir, {
    'A/mu' : Item(verb='Sending'),
    })

  # Create expected status tree; all local revisions should be at 1,
  # but mu should be at revision 2.
  expected_status = svntest.actions.get_virginal_state(wc_dir, 1)
  expected_status.tweak('A/mu', wc_rev=2)

  # This commit should succeed.
  svntest.actions.run_and_verify_commit(wc_dir, expected_output,
                                        expected_status, None, wc_dir)

  # Create expected output tree for an update of the other_wc.
  expected_output = wc.State(other_wc, {
    'A/mu' : Item(status='U '),
    })

  # Create expected disk tree for the update.
  expected_disk = svntest.main.greek_state.copy()
  expected_disk.tweak('A/mu',
                      contents=expected_disk.desc['A/mu'].contents
                      + 'appended mu text')

  # Create expected status tree for the update.
  expected_status = svntest.actions.get_virginal_state(other_wc, 2)

  # Modify mu's text-base, so we get a checksum failure the first time
  # we try to update.
  other_mu_path = os.path.join(other_wc, 'A', 'mu')
  mu_tb_path = svntest.wc.text_base_path(other_mu_path)
  tb_dir_path = os.path.dirname(mu_tb_path)
  mu_saved_tb_path = mu_tb_path + "-saved"
  tb_dir_saved_mode = os.stat(tb_dir_path)[stat.ST_MODE]
  mu_tb_saved_mode = os.stat(mu_tb_path)[stat.ST_MODE]
  os.chmod(tb_dir_path, 0777)
  os.chmod(mu_tb_path, 0666)
  shutil.copyfile(mu_tb_path, mu_saved_tb_path)
  svntest.main.file_append(mu_tb_path, 'Aiyeeeee, corruption!\nHelp!\n')
  os.chmod(tb_dir_path, tb_dir_saved_mode)
  os.chmod(mu_tb_path, mu_tb_saved_mode)

  # Do the update and check the results in three ways.
  svntest.actions.run_and_verify_update(other_wc,
                                        expected_output,
                                        expected_disk,
                                        expected_status,
                                        "svn: E155017: Checksum", other_wc)

  # Restore the uncorrupted text base.
  os.chmod(tb_dir_path, 0777)
  os.chmod(mu_tb_path, 0666)
  os.remove(mu_tb_path)
  os.rename(mu_saved_tb_path, mu_tb_path)
  os.chmod(tb_dir_path, tb_dir_saved_mode)
  os.chmod(mu_tb_path, mu_tb_saved_mode)

  # This update should succeed.  (Actually, I'm kind of astonished
  # that this works without even an intervening "svn cleanup".)
  svntest.actions.run_and_verify_update(other_wc,
                                        expected_output,
                                        expected_disk,
                                        expected_status)

#----------------------------------------------------------------------
def basic_merging_update(sbox):
  "receiving text merges as part of an update"

  sbox.build()
  wc_dir = sbox.wc_dir

  # First change the greek tree to make two files 10 lines long
  mu_path = sbox.ospath('A/mu')
  rho_path = sbox.ospath('A/D/G/rho')
  mu_text = ""
  rho_text = ""
  for x in range(2,11):
    mu_text = mu_text + '\nThis is line ' + repr(x) + ' in mu'
    rho_text = rho_text + '\nThis is line ' + repr(x) + ' in rho'
  svntest.main.file_append(mu_path, mu_text)
  svntest.main.file_append(rho_path, rho_text)

  # Create expected output tree for initial commit
  expected_output = wc.State(wc_dir, {
    'A/mu' : Item(verb='Sending'),
    'A/D/G/rho' : Item(verb='Sending'),
    })

  # Create expected status tree; all local revisions should be at 1,
  # but mu and rho should be at revision 2.
  expected_status = svntest.actions.get_virginal_state(wc_dir, 1)
  expected_status.tweak('A/mu', 'A/D/G/rho', wc_rev=2)

  # Initial commit.
  svntest.actions.run_and_verify_commit(wc_dir,
                                        expected_output,
                                        expected_status,
                                        None,
                                        wc_dir)

  # Make a backup copy of the working copy
  wc_backup = sbox.add_wc_path('backup')
  svntest.actions.duplicate_dir(wc_dir, wc_backup)

  # Make a couple of local mods to files
  svntest.main.file_append(mu_path, ' Appended to line 10 of mu')
  svntest.main.file_append(rho_path, ' Appended to line 10 of rho')

  # Created expected output tree for 'svn ci'
  expected_output = wc.State(wc_dir, {
    'A/mu' : Item(verb='Sending'),
    'A/D/G/rho' : Item(verb='Sending'),
    })

  # Create expected status tree; all local revisions should be at 1,
  # but mu and rho should be at revision 3.
  expected_status = svntest.actions.get_virginal_state(wc_dir, 1)
  expected_status.tweak('A/mu', 'A/D/G/rho', wc_rev=3)

  # Commit.
  svntest.actions.run_and_verify_commit(wc_dir,
                                        expected_output,
                                        expected_status,
                                        None,
                                        wc_dir)

  # Make local mods to wc_backup by recreating mu and rho
  mu_path_backup = os.path.join(wc_backup, 'A', 'mu')
  rho_path_backup = os.path.join(wc_backup, 'A', 'D', 'G', 'rho')

  # open in 'truncate to zero then write" mode
  backup_mu_text = 'This is the new line 1 in the backup copy of mu'
  for x in range(2,11):
    backup_mu_text = backup_mu_text + '\nThis is line ' + repr(x) + ' in mu'
  svntest.main.file_write(mu_path_backup, backup_mu_text, 'w+')

  backup_rho_text = 'This is the new line 1 in the backup copy of rho'
  for x in range(2,11):
    backup_rho_text = backup_rho_text + '\nThis is line ' + repr(x) + ' in rho'
  svntest.main.file_write(rho_path_backup, backup_rho_text, 'w+')

  # Create expected output tree for an update of the wc_backup.
  expected_output = wc.State(wc_backup, {
    'A/mu' : Item(status='G '),
    'A/D/G/rho' : Item(status='G '),
    })

  # Create expected disk tree for the update.
  expected_disk = svntest.main.greek_state.copy()
  expected_disk.tweak('A/mu',
                      contents=backup_mu_text + ' Appended to line 10 of mu')
  expected_disk.tweak('A/D/G/rho',
                      contents=backup_rho_text + ' Appended to line 10 of rho')

  # Create expected status tree for the update.
  expected_status = svntest.actions.get_virginal_state(wc_backup, 3)
  expected_status.tweak('A/mu', 'A/D/G/rho', status='M ')

  # Do the update and check the results in three ways.
  svntest.actions.run_and_verify_update(wc_backup,
                                        expected_output,
                                        expected_disk,
                                        expected_status)

#----------------------------------------------------------------------


def basic_conflict(sbox):
  "basic conflict creation and resolution"

  sbox.build()
  wc_dir = sbox.wc_dir

  # Make a backup copy of the working copy
  wc_backup = sbox.add_wc_path('backup')
  svntest.actions.duplicate_dir(wc_dir, wc_backup)

  # Make a couple of local mods to files which will be committed
  mu_path = sbox.ospath('A/mu')
  rho_path = sbox.ospath('A/D/G/rho')
  svntest.main.file_append(mu_path, 'Original appended text for mu\n')
  svntest.main.file_append(rho_path, 'Original appended text for rho\n')

  # Make a couple of local mods to files which will be conflicted
  mu_path_backup = os.path.join(wc_backup, 'A', 'mu')
  rho_path_backup = os.path.join(wc_backup, 'A', 'D', 'G', 'rho')
  svntest.main.file_append(mu_path_backup,
                             'Conflicting appended text for mu\n')
  svntest.main.file_append(rho_path_backup,
                             'Conflicting appended text for rho\n')

  # Created expected output tree for 'svn ci'
  expected_output = wc.State(wc_dir, {
    'A/mu' : Item(verb='Sending'),
    'A/D/G/rho' : Item(verb='Sending'),
    })

  # Create expected status tree; all local revisions should be at 1,
  # but mu and rho should be at revision 2.
  expected_status = svntest.actions.get_virginal_state(wc_dir, 1)
  expected_status.tweak('A/mu', 'A/D/G/rho', wc_rev=2)

  # Commit.
  svntest.actions.run_and_verify_commit(wc_dir, expected_output,
                                        expected_status, None, wc_dir)

  # Create expected output tree for an update of the wc_backup.
  expected_output = wc.State(wc_backup, {
    'A/mu' : Item(status='C '),
    'A/D/G/rho' : Item(status='C '),
    })

  # Create expected disk tree for the update.
  expected_disk = svntest.main.greek_state.copy()
  expected_disk.tweak('A/mu',
                      contents="\n".join(["This is the file 'mu'.",
                                          "<<<<<<< .mine",
                                          "Conflicting appended text for mu",
                                          "=======",
                                          "Original appended text for mu",
                                          ">>>>>>> .r2",
                                          ""]))
  expected_disk.tweak('A/D/G/rho',
                      contents="\n".join(["This is the file 'rho'.",
                                          "<<<<<<< .mine",
                                          "Conflicting appended text for rho",
                                          "=======",
                                          "Original appended text for rho",
                                          ">>>>>>> .r2",
                                          ""]))

  # Create expected status tree for the update.
  expected_status = svntest.actions.get_virginal_state(wc_backup, '2')
  expected_status.tweak('A/mu', 'A/D/G/rho', status='C ')

  # "Extra" files that we expect to result from the conflicts.
  # These are expressed as list of regexps.  What a cool system!  :-)
  extra_files = ['mu.*\.r1', 'mu.*\.r2', 'mu.*\.mine',
                 'rho.*\.r1', 'rho.*\.r2', 'rho.*\.mine',]

  # Do the update and check the results in three ways.
  # All "extra" files are passed to detect_conflict_files().
  svntest.actions.run_and_verify_update(wc_backup,
                                        expected_output,
                                        expected_disk,
                                        expected_status,
                                        None,
                                        svntest.tree.detect_conflict_files,
                                        extra_files)

  # verify that the extra_files list is now empty.
  if len(extra_files) != 0:
    # Because we want to be a well-behaved test, we silently raise if
    # the test fails.  However, these two print statements would
    # probably reveal the cause for the failure, if they were
    # uncommented:
    #
    # logger.warn("Not all extra reject files have been accounted for:")
    # logger.warn(extra_files)
    ### we should raise a less generic error here. which?
    raise svntest.Failure

  # So now mu and rho are both in a "conflicted" state.  Run 'svn
  # resolved' on them.

  svntest.actions.run_and_verify_resolved([mu_path_backup, rho_path_backup])

  # See if they've changed back to plain old 'M' state.
  expected_status.tweak('A/mu', 'A/D/G/rho', status='M ')

  # There should be *no* extra backup files lying around the working
  # copy after resolving the conflict; thus we're not passing a custom
  # singleton handler.
  svntest.actions.run_and_verify_status(wc_backup, expected_status)


#----------------------------------------------------------------------

def basic_cleanup(sbox):
  "basic cleanup command"

  sbox.build(read_only = True)
  wc_dir = sbox.wc_dir

  # Lock some directories.
  B_path = sbox.ospath('A/B')
  G_path = sbox.ospath('A/D/G')
  C_path = sbox.ospath('A/C')
  svntest.actions.lock_admin_dir(B_path)
  svntest.actions.lock_admin_dir(G_path)
  svntest.actions.lock_admin_dir(C_path)

  # Verify locked status.
  expected_output = svntest.actions.get_virginal_state(wc_dir, 1)
  expected_output.tweak('A/B', 'A/D/G', 'A/C', locked='L')

  svntest.actions.run_and_verify_status(wc_dir, expected_output)

  # corrupted/non-existing temporary directory should be restored while
  # we are not at single-db (where this tmp dir will be gone)
  tmp_path = os.path.join(B_path, svntest.main.get_admin_name(), 'tmp')
  if os.path.exists(tmp_path):
    svntest.main.safe_rmtree(tmp_path)

  # Run cleanup (### todo: cleanup doesn't currently print anything)
  svntest.actions.run_and_verify_svn("Cleanup command", None, [],
                                     'cleanup', wc_dir)

  # Verify unlocked status.
  expected_output = svntest.actions.get_virginal_state(wc_dir, 1)

  svntest.actions.run_and_verify_status(wc_dir, expected_output)


#----------------------------------------------------------------------

def basic_revert(sbox):
  "basic revert command"

  sbox.build()
  wc_dir = sbox.wc_dir

  # Modify some files and props.
  beta_path = sbox.ospath('A/B/E/beta')
  gamma_path = sbox.ospath('A/D/gamma')
  iota_path = sbox.ospath('iota')
  rho_path = sbox.ospath('A/D/G/rho')
  zeta_path = sbox.ospath('A/D/H/zeta')
  svntest.main.file_append(beta_path, "Added some text to 'beta'.\n")
  svntest.main.file_append(iota_path, "Added some text to 'iota'.\n")
  svntest.main.file_append(rho_path, "Added some text to 'rho'.\n")
  svntest.main.file_append(zeta_path, "Added some text to 'zeta'.\n")

  svntest.actions.run_and_verify_svn("Add command", None, [],
                                     'add', zeta_path)
  svntest.actions.run_and_verify_svn("Add prop command", None, [],
                                     'ps', 'random-prop', 'propvalue',
                                     gamma_path)
  svntest.actions.run_and_verify_svn("Add prop command", None, [],
                                     'ps', 'random-prop', 'propvalue',
                                     iota_path)

  # Verify modified status.
  expected_output = svntest.actions.get_virginal_state(wc_dir, 1)
  expected_output.tweak('A/B/E/beta', 'A/D/G/rho', status='M ')
  expected_output.tweak('iota', status='MM')
  expected_output.tweak('A/D/gamma', status=' M')
  expected_output.add({
    'A/D/H/zeta' : Item(status='A ', wc_rev=0),
    })

  svntest.actions.run_and_verify_status(wc_dir, expected_output)

  # Run revert (### todo: revert doesn't currently print anything)
  svntest.actions.run_and_verify_svn("Revert command", None, [],
                                     'revert', beta_path)

  svntest.actions.run_and_verify_svn("Revert command", None, [],
                                     'revert', gamma_path)

  svntest.actions.run_and_verify_svn("Revert command", None, [],
                                     'revert', iota_path)

  svntest.actions.run_and_verify_svn("Revert command", None, [],
                                     'revert', rho_path)

  svntest.actions.run_and_verify_svn("Revert command", None, [],
                                     'revert', zeta_path)

  # Verify unmodified status.
  expected_output = svntest.actions.get_virginal_state(wc_dir, 1)

  svntest.actions.run_and_verify_status(wc_dir, expected_output)

  # Now, really make sure the contents are back to their original state.
  fp = open(beta_path, 'r')
  lines = fp.readlines()
  if not ((len (lines) == 1) and (lines[0] == "This is the file 'beta'.\n")):
    logger.warn("Revert failed to restore original text.")
    raise svntest.Failure
  fp = open(iota_path, 'r')
  lines = fp.readlines()
  if not ((len (lines) == 1) and (lines[0] == "This is the file 'iota'.\n")):
    logger.warn("Revert failed to restore original text.")
    raise svntest.Failure
  fp = open(rho_path, 'r')
  lines = fp.readlines()
  if not ((len (lines) == 1) and (lines[0] == "This is the file 'rho'.\n")):
    logger.warn("Revert failed to restore original text.")
    raise svntest.Failure
  fp = open(zeta_path, 'r')
  lines = fp.readlines()
  if not ((len (lines) == 1) and (lines[0] == "Added some text to 'zeta'.\n")):
    ### we should raise a less generic error here. which?
    raise svntest.Failure

  # Finally, check that reverted file is not readonly
  os.remove(beta_path)
  svntest.actions.run_and_verify_svn(None, None, [], 'revert', beta_path)
  if not (open(beta_path, 'r+')):
    raise svntest.Failure

  # Check that a directory scheduled to be added, but physically
  # removed, can be reverted.
  X_path = sbox.ospath('X')

  svntest.actions.run_and_verify_svn(None, None, [], 'mkdir', X_path)

  expected_status = svntest.actions.get_virginal_state(wc_dir, 1)
  expected_status.add({
    'X' : Item(status='A ', wc_rev=0),
    })
  svntest.actions.run_and_verify_status(wc_dir, expected_status)
  svntest.main.safe_rmtree(X_path)

  svntest.actions.run_and_verify_svn(None, None, [], 'revert', X_path)

  expected_status.remove('X')
  svntest.actions.run_and_verify_status(wc_dir, expected_status)

  # Check that a directory scheduled for deletion, but physically
  # removed, can be reverted.
  E_path = sbox.ospath('A/B/E')
  expected_status = svntest.actions.get_virginal_state(wc_dir, 1)

  ### Most of the rest of this test is ineffective, due to the
  ### problems described in issue #1611.
  svntest.actions.run_and_verify_svn(None, None, [], 'rm', E_path)
  svntest.main.safe_rmtree(E_path)
  expected_status.tweak('A/B/E', status='D ')
  expected_status.tweak('A/B/E', wc_rev='?')
  ### FIXME: A weakness in the test framework, described in detail
  ### in issue #1611, prevents us from checking via status.  Grr.
  #
  # svntest.actions.run_and_verify_status(wc_dir, expected_status,
  #                                       None, None, None, None)
  #
  #
  ### If you were to uncomment the above, you'd get an error like so:
  #
  # =============================================================
  # Expected E and actual E are different!
  # =============================================================
  # EXPECTED NODE TO BE:
  # =============================================================
  #  * Node name:   E
  #     Path:       working_copies/basic_tests-10/A/B/E
  #     Contents:   None
  #     Properties: {}
  #     Attributes: {'status': 'D ', 'wc_rev': '?'}
  #     Children:   2
  # =============================================================
  # ACTUAL NODE FOUND:
  # =============================================================
  #  * Node name:   E
  #     Path:       working_copies/basic_tests-10/A/B/E
  #     Contents:   None
  #     Properties: {}
  #     Attributes: {'status': 'D ', 'wc_rev': '?'}
  #     Children: is a file.
  # Unequal Types: one Node is a file, the other is a directory

  # This will actually print
  #
  #    "Failed to revert 'working_copies/basic_tests-10/A/B/E' -- \
  #    try updating instead."
  #
  # ...but due to test suite lossage, it'll still look like success.
  svntest.actions.run_and_verify_svn(None, None, [], 'revert', E_path)

  ### FIXME: Again, the problem described in issue #1611 bites us here.
  #
  # expected_status.tweak('A/B/E', status='  ')
  # svntest.actions.run_and_verify_status(wc_dir, expected_status,
  #                                       None, None, None, None)


#----------------------------------------------------------------------

def basic_switch(sbox):
  "basic switch command"

  sbox.build(read_only = True)
  wc_dir = sbox.wc_dir

  ### Switch the file `iota' to `A/D/gamma'.

  # Construct some paths for convenience
  iota_path = sbox.ospath('iota')
  gamma_url = sbox.repo_url + '/A/D/gamma'

  # Create expected output tree
  expected_output = wc.State(wc_dir, {
    'iota' : Item(status='U '),
    })

  # Create expected disk tree (iota will have gamma's contents)
  expected_disk = svntest.main.greek_state.copy()
  expected_disk.tweak('iota',
                      contents=expected_disk.desc['A/D/gamma'].contents)

  # Create expected status tree
  expected_status = svntest.actions.get_virginal_state(wc_dir, 1)
  expected_status.tweak('iota', switched='S')

  # First, try the switch without the --ignore-ancestry flag,
  # expecting failure.
  expected_error = "svn: E195012: .*no common ancestry.*"
  svntest.actions.run_and_verify_svn(None, None, expected_error,
                                     'switch', gamma_url, iota_path)

  # Now ignore ancestry so we can ge through this switch.
  svntest.actions.run_and_verify_switch(wc_dir, iota_path, gamma_url,
                                        expected_output,
                                        expected_disk,
                                        expected_status,
                                        None, None, None, None, None,
                                        False, '--ignore-ancestry')

  ### Switch the directory `A/D/H' to `A/D/G'.

  # Construct some paths for convenience
  ADH_path = sbox.ospath('A/D/H')
  chi_path = os.path.join(ADH_path, 'chi')
  omega_path = os.path.join(ADH_path, 'omega')
  psi_path = os.path.join(ADH_path, 'psi')
  pi_path = os.path.join(ADH_path, 'pi')
  tau_path = os.path.join(ADH_path, 'tau')
  rho_path = os.path.join(ADH_path, 'rho')
  ADG_url = sbox.repo_url + '/A/D/G'

  # Create expected output tree
  expected_output = wc.State(wc_dir, {
    'A/D/H/chi' : Item(status='D '),
    'A/D/H/omega' : Item(status='D '),
    'A/D/H/psi' : Item(status='D '),
    'A/D/H/pi' : Item(status='A '),
    'A/D/H/rho' : Item(status='A '),
    'A/D/H/tau' : Item(status='A '),
    })

  # Create expected disk tree (iota will have gamma's contents,
  # A/D/H/* will look like A/D/G/*)
  expected_disk = svntest.main.greek_state.copy()
  expected_disk.tweak('iota',
                      contents=expected_disk.desc['A/D/gamma'].contents)
  expected_disk.remove('A/D/H/chi', 'A/D/H/omega', 'A/D/H/psi')
  expected_disk.add({
    'A/D/H/pi' : Item("This is the file 'pi'.\n"),
    'A/D/H/rho' : Item("This is the file 'rho'.\n"),
    'A/D/H/tau' : Item("This is the file 'tau'.\n"),
    })

  # Create expected status
  expected_status = svntest.actions.get_virginal_state(wc_dir, 1)
  expected_status.remove('A/D/H/chi',
                         'A/D/H/omega',
                         'A/D/H/psi')
  expected_status.add({
    'A/D/H/pi'  : Item(status='  ', wc_rev=1),
    'A/D/H/rho' : Item(status='  ', wc_rev=1),
    'A/D/H/tau' : Item(status='  ', wc_rev=1),
    })
  expected_status.tweak('iota', 'A/D/H', switched='S')

  # First, try the switch without the --ignore-ancestry flag,
  # expecting failure.
  expected_error = "svn: E195012: .*no common ancestry.*"
  svntest.actions.run_and_verify_svn(None, None, expected_error,
                                     'switch', ADG_url, ADH_path)

  # Do the switch and check the results in three ways.
  svntest.actions.run_and_verify_switch(wc_dir, ADH_path, ADG_url,
                                        expected_output,
                                        expected_disk,
                                        expected_status,
                                        None, None, None, None, None,
                                        False, '--ignore-ancestry')

#----------------------------------------------------------------------

def verify_file_deleted(message, path):
  try:
    open(path, 'r')
  except IOError:
    return
  if message is not None:
    logger.warn(message)
  ###TODO We should raise a less generic error here. which?
  raise svntest.Failure

def verify_dir_deleted(path):
  if not os.path.isdir(path):
    return 0

  return 1

@Issue(687,4074)
def basic_delete(sbox):
  "basic delete command"

  sbox.build()
  wc_dir = sbox.wc_dir

  # modify text of chi
  chi_parent_path = sbox.ospath('A/D/H')
  chi_path = os.path.join(chi_parent_path, 'chi')
  svntest.main.file_append(chi_path, 'added to chi')

  # modify props of rho (file)
  rho_parent_path = sbox.ospath('A/D/G')
  rho_path = os.path.join(rho_parent_path, 'rho')
  svntest.main.run_svn(None, 'ps', 'abc', 'def', rho_path)

  # modify props of F (dir)
  F_parent_path = sbox.ospath('A/B')
  F_path = os.path.join(F_parent_path, 'F')
  svntest.main.run_svn(None, 'ps', 'abc', 'def', F_path)

  # unversioned file
  sigma_parent_path = sbox.ospath('A/C')
  sigma_path = os.path.join(sigma_parent_path, 'sigma')
  svntest.main.file_append(sigma_path, 'unversioned sigma')

  # unversioned directory
  Q_parent_path = sigma_parent_path
  Q_path = os.path.join(Q_parent_path, 'Q')
  os.mkdir(Q_path)

  # added directory hierarchies
  X_parent_path =  sbox.ospath('A/B')
  X_path = os.path.join(X_parent_path, 'X')
  svntest.main.run_svn(None, 'mkdir', X_path)
  X_child_path = os.path.join(X_path, 'xi')
  svntest.main.file_append(X_child_path, 'added xi')
  svntest.main.run_svn(None, 'add', X_child_path)
  Y_parent_path = sbox.ospath('A/D')
  Y_path = os.path.join(Y_parent_path, 'Y')
  svntest.main.run_svn(None, 'mkdir', Y_path)

  # check status
  expected_output = svntest.actions.get_virginal_state(wc_dir, 1)
  expected_output.tweak('A/D/H/chi', status='M ')
  expected_output.tweak('A/D/G/rho', 'A/B/F', status=' M')
#  expected_output.tweak('A/C/sigma', status='? ')
  expected_output.add({
    'A/B/X' : Item(status='A ', wc_rev=0),
    'A/B/X/xi' : Item(status='A ', wc_rev=0),
    'A/D/Y' : Item(status='A ', wc_rev=0),
    })

  svntest.actions.run_and_verify_status(wc_dir, expected_output)

  # 'svn rm' that should fail
  svntest.actions.run_and_verify_svn(None, None, svntest.verify.AnyOutput,
                                     'rm', chi_path)

  svntest.actions.run_and_verify_svn(None, None, svntest.verify.AnyOutput,
                                     'rm', chi_parent_path)

  svntest.actions.run_and_verify_svn(None, None, svntest.verify.AnyOutput,
                                     'rm', rho_path)

  svntest.actions.run_and_verify_svn(None, None, svntest.verify.AnyOutput,
                                     'rm', rho_parent_path)

  svntest.actions.run_and_verify_svn(None, None, svntest.verify.AnyOutput,
                                     'rm', F_path)

  svntest.actions.run_and_verify_svn(None, None, svntest.verify.AnyOutput,
                                     'rm', F_parent_path)

  svntest.actions.run_and_verify_svn(None, None, svntest.verify.AnyOutput,
                                     'rm', sigma_path)

  svntest.actions.run_and_verify_svn(None, None, svntest.verify.AnyOutput,
                                     'rm', sigma_parent_path)

  svntest.actions.run_and_verify_svn(None, None, svntest.verify.AnyOutput,
                                     'rm', X_path)

  # check status has not changed
  svntest.actions.run_and_verify_status(wc_dir, expected_output)

  # 'svn rm' that should work
  E_path =  sbox.ospath('A/B/E')
  svntest.actions.run_and_verify_svn(None, None, [], 'rm', E_path)

  # 'svn rm --force' that should work
  svntest.actions.run_and_verify_svn(None, None, [], 'rm', '--force',
                                     chi_parent_path)

  svntest.actions.run_and_verify_svn(None, None, [],
                                     'rm', '--force', rho_parent_path)

  svntest.actions.run_and_verify_svn(None, None, [],
                                     'rm', '--force', F_path)

  svntest.actions.run_and_verify_svn(None, None, [],
                                     'rm', '--force', sigma_parent_path)

  svntest.actions.run_and_verify_svn(None, None, [],
                                     'rm', '--force', X_path)

  # Deleting already removed from wc versioned item with --force
  iota_path = sbox.ospath('iota')
  os.remove(iota_path)
  svntest.actions.run_and_verify_svn(None, None, [],
                                     'rm', '--force', iota_path)

  # and without --force
  gamma_path = sbox.ospath('A/D/gamma')
  os.remove(gamma_path)
  svntest.actions.run_and_verify_svn(None, None, [], 'rm', gamma_path)

  # Deleting already scheduled for deletion doesn't require --force
  svntest.actions.run_and_verify_svn(None, None, [], 'rm', gamma_path)

  svntest.actions.run_and_verify_svn(None, None, [], 'rm', E_path)

  # check status
  expected_status = svntest.actions.get_virginal_state(wc_dir, 1)
  expected_status.tweak('A/D/H',
                        'A/D/H/chi',
                        'A/D/H/omega',
                        'A/D/H/psi',
                        'A/D/G',
                        'A/D/G/rho',
                        'A/D/G/pi',
                        'A/D/G/tau',
                        'A/B/E',
                        'A/B/E/alpha',
                        'A/B/E/beta',
                        'A/B/F',
                        'A/C',
                        'iota',
                        'A/D/gamma', status='D ')
  expected_status.add({
    'A/D/Y' : Item(status='A ', wc_rev=0),
    })

  svntest.actions.run_and_verify_status(wc_dir, expected_status)

  # issue 687 delete directory with uncommitted directory child
  svntest.actions.run_and_verify_svn(None, None, [],
                                     'rm', '--force', Y_parent_path)

  expected_status.tweak('A/D', status='D ')
  expected_status.remove('A/D/Y')
  svntest.actions.run_and_verify_status(wc_dir, expected_status)

  # check files have been removed
  verify_file_deleted("Failed to remove text modified file", rho_path)
  verify_file_deleted("Failed to remove prop modified file", chi_path)
  verify_file_deleted("Failed to remove unversioned file", sigma_path)
  verify_file_deleted("Failed to remove unmodified file",
                      os.path.join(E_path, 'alpha'))

  # check versioned dir is not removed
  if not verify_dir_deleted(F_path):
    # If we are not running in single-db, this is an error
    if os.path.isdir(os.path.join(F_path, '../' + svntest.main.get_admin_name())):
      raise svntest.Failure("Removed administrative area")

  # check unversioned and added dirs has been removed
  if verify_dir_deleted(Q_path):
    logger.warn("Failed to remove unversioned dir")
    ### we should raise a less generic error here. which?
    raise svntest.Failure
  if verify_dir_deleted(X_path):
    logger.warn("Failed to remove added dir")
    ### we should raise a less generic error here. which?
    raise svntest.Failure

  # Deleting unversioned file explicitly
  foo_path = sbox.ospath('foo')
  svntest.main.file_append(foo_path, 'unversioned foo')
  svntest.actions.run_and_verify_svn(None, None, [],
                                     'rm', '--force', foo_path)
  verify_file_deleted("Failed to remove unversioned file foo", foo_path)

  # At one stage deleting a URL dumped core
  iota_URL = sbox.repo_url + '/iota'

  svntest.actions.run_and_verify_svn(None,
                                     ["\n", "Committed revision 2.\n"], [],
                                     'rm', '-m', 'delete iota URL',
                                     iota_URL)

  # Issue 4074, deleting a root url SEGV.
  expected_error = 'svn: E170000: .*not within a repository'
  svntest.actions.run_and_verify_svn(None, [], expected_error,
                                     'rm', sbox.repo_url,
                                     '--message', 'delete root')

#----------------------------------------------------------------------

def basic_checkout_deleted(sbox):
  "checkout a path no longer in HEAD"

  sbox.build()
  wc_dir = sbox.wc_dir

  # Delete A/D and commit.
  D_path = sbox.ospath('A/D')
  svntest.actions.run_and_verify_svn("error scheduling A/D for deletion",
                                     None, [], 'rm', '--force', D_path)

  expected_output = wc.State(wc_dir, {
    'A/D' : Item(verb='Deleting'),
    })

  expected_status = svntest.actions.get_virginal_state(wc_dir, 1)
  expected_status.remove('A/D', 'A/D/G', 'A/D/G/rho', 'A/D/G/pi', 'A/D/G/tau',
                         'A/D/H', 'A/D/H/chi', 'A/D/H/psi', 'A/D/H/omega',
                         'A/D/gamma')

  svntest.actions.run_and_verify_commit(wc_dir,
                                        expected_output, expected_status,
                                        None, wc_dir)

  # Now try to checkout revision 1 of A/D.
  url = sbox.repo_url + '/A/D'
  wc2 = sbox.ospath('new_D')
  svntest.actions.run_and_verify_svn("error checking out r1 of A/D",
                                     None, [], 'co', '-r', '1',
                                     url + "@1", wc2)

#----------------------------------------------------------------------

# Issue 846, changing a deleted file to an added directory was not
# supported before WC-NG. But we can handle it.
@Issue(846)
def basic_node_kind_change(sbox):
  "attempt to change node kind"

  sbox.build()
  wc_dir = sbox.wc_dir

  # Schedule a file for deletion
  gamma_path = sbox.ospath('A/D/gamma')
  svntest.main.run_svn(None, 'rm', gamma_path)

  # Status shows deleted file
  expected_status = svntest.actions.get_virginal_state(wc_dir, 1)
  expected_status.tweak('A/D/gamma', status='D ')
  svntest.actions.run_and_verify_status(wc_dir, expected_status)

  # Try and fail to create a directory (file scheduled for deletion)
  svntest.actions.run_and_verify_svn(None, None, [], 'mkdir', gamma_path)

  # Status is replaced
  expected_status.tweak('A/D/gamma', status='R ')
  svntest.actions.run_and_verify_status(wc_dir, expected_status)

  # Commit file deletion
  expected_output = wc.State(wc_dir, {
    'A/D/gamma' : Item(verb='Replacing'),
    })
  expected_status = svntest.actions.get_virginal_state(wc_dir, 1)
  expected_status.tweak('A/D/gamma', status='  ', wc_rev='2')
  svntest.actions.run_and_verify_commit(wc_dir,
                                        expected_output, expected_status,
                                        None, wc_dir)

  # Try and fail to create a directory (file deleted)
  svntest.actions.run_and_verify_svn(None,
                                     None, svntest.verify.AnyOutput,
                                     'mkdir', gamma_path)

  # Status is unchanged
  svntest.actions.run_and_verify_status(wc_dir, expected_status)

  # Update to finally get rid of file
  svntest.actions.run_and_verify_svn(None, None, [], 'up', wc_dir)

  # mkdir should succeed
  svntest.actions.run_and_verify_svn(None, None, [], 'rm', gamma_path)
  svntest.actions.run_and_verify_svn(None, None, [], 'mkdir', gamma_path)

  expected_status.tweak(wc_rev=2)
  expected_status.add({
    'A/D/gamma' : Item(status='R ', wc_rev=2),
    })
  svntest.actions.run_and_verify_status(wc_dir, expected_status)

#----------------------------------------------------------------------

def basic_import(sbox):
  "basic import of single new file"

  sbox.build()
  wc_dir = sbox.wc_dir

  # create a new directory with files of various permissions
  new_path = sbox.ospath('new_file')

  svntest.main.file_append(new_path, "some text")

  # import new files into repository
  url = sbox.repo_url + "/dirA/dirB/new_file"
  exit_code, output, errput = svntest.actions.run_and_verify_svn(
    'Cannot change node kind', None, [], 'import',
    '-m', 'Log message for new import', new_path, url)

  lastline = output.pop().strip()
  cm = re.compile("(Committed|Imported) revision [0-9]+.")
  match = cm.search(lastline)
  if not match:
    ### we should raise a less generic error here. which?
    raise svntest.Failure

  # remove (uncontrolled) local file
  os.remove(new_path)

  # Create expected disk tree for the update (disregarding props)
  expected_disk = svntest.main.greek_state.copy()
  expected_disk.add({
    'dirA/dirB/new_file' : Item('some text'),
    })

  # Create expected status tree for the update (disregarding props).
  # Newly imported file should be at revision 2.
  expected_status = svntest.actions.get_virginal_state(wc_dir, 2)
  expected_status.add({
    'dirA'                : Item(status='  ', wc_rev=2),
    'dirA/dirB'           : Item(status='  ', wc_rev=2),
    'dirA/dirB/new_file'  : Item(status='  ', wc_rev=2),
    })

  # Create expected output tree for the update.
  expected_output = svntest.wc.State(wc_dir, {
    'dirA'               : Item(status='A '),
    'dirA/dirB'          : Item(status='A '),
    'dirA/dirB/new_file' : Item(status='A '),
  })

  # do update and check three ways
  svntest.actions.run_and_verify_update(wc_dir,
                                        expected_output,
                                        expected_disk,
                                        expected_status,
                                        None, None, None,
                                        None, None, 1)

#----------------------------------------------------------------------

def basic_cat(sbox):
  "basic cat of files"

  sbox.build(read_only = True)
  wc_dir = sbox.wc_dir

  mu_path = sbox.ospath('A/mu')

  # Get repository text even if wc is modified
  svntest.main.file_append(mu_path, "some text")
  svntest.actions.run_and_verify_svn(None, ["This is the file 'mu'.\n"],
                                     [], 'cat',
                                     ###TODO is user/pass really necessary?
                                     mu_path)


#----------------------------------------------------------------------

def basic_ls(sbox):
  'basic ls'

  sbox.build(read_only = True)
  wc_dir = sbox.wc_dir

  # Even on Windows, the output will use forward slashes, so that's
  # what we expect below.

  cwd = os.getcwd()
  os.chdir(wc_dir)
  svntest.actions.run_and_verify_svn("ls implicit current directory",
                                     ["A/\n", "iota\n"],
                                     [], 'ls')
  os.chdir(cwd)

  svntest.actions.run_and_verify_svn('ls the root of working copy',
                                     ['A/\n', 'iota\n'],
                                     [], 'ls',
                                     wc_dir)

  svntest.actions.run_and_verify_svn('ls a working copy directory',
                                     ['B/\n', 'C/\n', 'D/\n', 'mu\n'],
                                     [], 'ls',
                                     sbox.ospath('A'))

  svntest.actions.run_and_verify_svn('ls working copy directory with -r BASE',
                                     ['B/\n', 'C/\n', 'D/\n', 'mu\n'],
                                     [], 'ls', '-r', 'BASE',
                                     sbox.ospath('A'))

  svntest.actions.run_and_verify_svn('ls a single file',
                                     ['mu\n'],
                                     [], 'ls',
                                     sbox.ospath('A/mu'))

  svntest.actions.run_and_verify_svn('recursive ls',
                                     ['E/\n', 'E/alpha\n', 'E/beta\n', 'F/\n',
                                      'lambda\n' ], [], 'ls', '-R',
                                     sbox.ospath('A/B'))


#----------------------------------------------------------------------
def nonexistent_repository(sbox):
  "'svn log file:///nonexistent_path' should fail"

  # The bug was that
  #
  #   $ svn log file:///nonexistent_path
  #
  # would go into an infinite loop, instead of failing immediately as
  # it should.  The loop was because svn_ra_local__split_URL() used
  # svn_path_split() to lop off components and look for a repository
  # in each shorter path in turn, depending on svn_path_is_empty()
  # to test if it had reached the end.  Somewhere along the line we
  # changed the path functions (perhaps revision 3113?), and
  # svn_path_split() stopped cooperating with svn_path_is_empty() in
  # this particular context -- svn_path_split() would reach "/",
  # svn_path_is_empty() would correctly claim that "/" is not empty,
  # the next svn_path_split() would return "/" again, and so on,
  # forever.
  #
  # This bug was fixed in revision 3150, by checking for "/"
  # explicitly in svn_ra_local__split_URL().  By the time you read
  # this, that may or may not be the settled fix, however, so check
  # the logs to see if anything happened later.
  #
  # Anyway: this test _always_ operates on a file:/// path.  Note that
  # if someone runs this test on a system with "/nonexistent_path" in
  # the root directory, the test could fail, and that's just too bad :-).

  exit_code, output, errput = svntest.actions.run_and_verify_svn(
    None, None, svntest.verify.AnyOutput,
    'log', 'file:///nonexistent_path')

  for line in errput:
    if re.match(".*Unable to open an ra_local session to URL.*", line):
      return

  # Else never matched the expected error output, so the test failed.
  raise svntest.main.SVNUnmatchedError


#----------------------------------------------------------------------
# Issue 1064. This test is only useful if running over a non-local RA
# with authentication enabled, otherwise it will pass trivially.
@Issue(1064)
def basic_auth_cache(sbox):
  "basic auth caching"

  sbox.build(create_wc = False, read_only = True)
  wc_dir         = sbox.wc_dir

  repo_dir       = sbox.repo_dir
  repo_url       = sbox.repo_url

  # Create a working copy without auth tokens
  svntest.main.safe_rmtree(wc_dir)


  svntest.actions.run_and_verify_svn(None, None, [],
                                     'checkout',
                                     repo_url, wc_dir)

  # Failed with "not locked" error on missing directory
  svntest.main.safe_rmtree(sbox.ospath('A/B/E'))
  svntest.actions.run_and_verify_svn(None, None, [],
                                     'status', '-u',
                                     sbox.ospath('A/B'))

  # Failed with "already locked" error on new dir
  svntest.actions.run_and_verify_svn(None, None, [],
                                     'copy',
                                     repo_url + '/A/B/E',
                                     sbox.ospath('A/D/G'))


#----------------------------------------------------------------------
def basic_add_ignores(sbox):
  'ignored files in added dirs should not be added'

  # The bug was that
  #
  #   $ svn add dir
  #
  # where dir contains some items that match the ignore list and some
  # do not would add all items, ignored or not.

  sbox.build(read_only = True)
  wc_dir = sbox.wc_dir

  dir_path = sbox.ospath('dir')
  foo_c_path = os.path.join(dir_path, 'foo.c')
  foo_o_path = os.path.join(dir_path, 'foo.o')

  os.mkdir(dir_path, 0755)
  open(foo_c_path, 'w')
  open(foo_o_path, 'w')

  exit_code, output, err = svntest.actions.run_and_verify_svn(
    "No output where some expected", svntest.verify.AnyOutput, [],
    'add', dir_path)

  for line in output:
    # If we see foo.o in the add output, fail the test.
    if re.match(r'^A\s+.*foo.o$', line):
      raise svntest.verify.SVNUnexpectedOutput

  # Else never matched the unwanted output, so the test passed.


#----------------------------------------------------------------------
@Issue(2243)
def basic_add_local_ignores(sbox):
  'ignore files matching local ignores in added dirs'

  #Issue #2243
  #svn add command not keying off svn:ignore value
  sbox.build(read_only = True)
  wc_dir = sbox.wc_dir

  dir_path = sbox.ospath('dir')
  file_path = os.path.join(dir_path, 'app.lock')

  svntest.actions.run_and_verify_svn(None, svntest.verify.AnyOutput, [],
                                     'mkdir', dir_path)
  svntest.main.run_svn(None, 'propset', 'svn:ignore', '*.lock', dir_path)
  open(file_path, 'w')
  svntest.actions.run_and_verify_svn(None, [], [],
                                     'add', '--force', dir_path)

#----------------------------------------------------------------------
def basic_add_no_ignores(sbox):
  'add ignored files in added dirs'

  # add ignored files using the '--no-ignore' option
  sbox.build(read_only = True)
  wc_dir = sbox.wc_dir

  dir_path = sbox.ospath('dir')
  foo_c_path = os.path.join(dir_path, 'foo.c')
  # add a few files that match the default ignore patterns
  foo_o_path = os.path.join(dir_path, 'foo.o')
  foo_lo_path = os.path.join(dir_path, 'foo.lo')
  foo_rej_path = os.path.join(dir_path, 'foo.rej')

  os.mkdir(dir_path, 0755)
  open(foo_c_path, 'w')
  open(foo_o_path, 'w')
  open(foo_lo_path, 'w')
  open(foo_rej_path, 'w')

  exit_code, output, err = svntest.actions.run_and_verify_svn(
    "No output where some expected", svntest.verify.AnyOutput, [],
    'add', '--no-ignore', dir_path)

  for line in output:
    # If we don't see ignores in the add output, fail the test.
    if not re.match(r'^A\s+.*(foo.(o|rej|lo|c)|dir)$', line):
      raise svntest.verify.SVNUnexpectedOutput

#----------------------------------------------------------------------
def basic_add_parents(sbox):
  'test add --parents'

  sbox.build()
  wc_dir = sbox.wc_dir

  X_path = sbox.ospath('X')
  Y_path = os.path.join(X_path, 'Y')
  Z_path = os.path.join(Y_path, 'Z')
  zeta_path = os.path.join(Z_path, 'zeta')
  omicron_path = os.path.join(Y_path, 'omicron')

  # Create some unversioned directories
  os.mkdir(X_path, 0755)
  os.mkdir(Y_path, 0755)
  os.mkdir(Z_path, 0755)

  # Create new files
  z = open(zeta_path, 'w')
  z.write("This is the file 'zeta'.\n")
  z.close()
  o = open(omicron_path, 'w')
  o.write("This is the file 'omicron'.\n")
  o.close()

  # Add the file, with it's parents
  svntest.actions.run_and_verify_svn(None, None, [], 'add', '--parents',
                                     zeta_path)

  # Build expected state
  expected_output = wc.State(wc_dir, {
      'X'            : Item(verb='Adding'),
      'X/Y'          : Item(verb='Adding'),
      'X/Y/Z'        : Item(verb='Adding'),
      'X/Y/Z/zeta'   : Item(verb='Adding'),
    })

  expected_status = svntest.actions.get_virginal_state(wc_dir, 1)
  expected_status.add({
    'X'           : Item(status='  ', wc_rev=2),
    'X/Y'         : Item(status='  ', wc_rev=2),
    'X/Y/Z'       : Item(status='  ', wc_rev=2),
    'X/Y/Z/zeta'  : Item(status='  ', wc_rev=2),
    })

  # Commit and verify
  svntest.actions.run_and_verify_commit(wc_dir,
                                        expected_output,
                                        expected_status,
                                        None,
                                        wc_dir)

  svntest.actions.run_and_verify_svn(None, None, [],
                                     'rm', X_path, '--keep-local')

  svntest.actions.run_and_verify_svn(None, None, [],
                                     'add', '--parents', zeta_path)

#----------------------------------------------------------------------
def uri_syntax(sbox):
  'make sure URI syntaxes are parsed correctly'

  sbox.build(create_wc = False, read_only = True)
  local_dir = sbox.wc_dir

  # Revision 6638 made 'svn co http://host' seg fault, this tests the fix.
  url = sbox.repo_url
  scheme = url[:url.find(":")]
  url = scheme + "://some_nonexistent_host_with_no_trailing_slash"
  svntest.actions.run_and_verify_svn("No error where one expected",
                                     None, svntest.verify.AnyOutput,
                                     'co', url, local_dir)

  # Different RA layers give different errors for failed checkouts;
  # for us, it's only important to know that it _did_ error (as
  # opposed to segfaulting), so we don't examine the error text.

#----------------------------------------------------------------------
def basic_checkout_file(sbox):
  "trying to check out a file should fail"

  sbox.build(read_only = True)

  iota_url = sbox.repo_url + '/iota'

  exit_code, output, errput = svntest.main.run_svn(1, 'co', iota_url)

  for line in errput:
    if line.find("refers to a file") != -1:
      break
  else:
    raise svntest.Failure

#----------------------------------------------------------------------
def basic_info(sbox):
  "basic info command"

  def check_paths(lines, expected_paths):
    "check that paths found on input lines beginning 'Path: ' are as expected"
    paths = []
    for line in lines:
      if line.startswith('Path: '):
        paths.append(line[6:].rstrip())
    if paths != expected_paths:
      logger.warn("Reported paths: %s" % paths)
      logger.warn("Expected paths: %s" % expected_paths)
      raise svntest.Failure

  sbox.build(read_only = True)

  os.chdir(sbox.wc_dir)

  # Check that "info" works with 0, 1 and more than 1 explicit targets.
  exit_code, output, errput = svntest.main.run_svn(None, 'info')
  check_paths(output, ['.'])
  exit_code, output, errput = svntest.main.run_svn(None, 'info', 'iota')
  check_paths(output, ['iota'])
  exit_code, output, errput = svntest.main.run_svn(None, 'info', 'iota', '.')
  check_paths(output, ['iota', '.'])

def repos_root(sbox):
  "check that repos root gets set on checkout"

  def check_repos_root(lines):
    for line in lines:
      if line == "Repository Root: " + sbox.repo_url + "\n":
        break
    else:
      logger.warn("Bad or missing repository root")
      raise svntest.Failure

  sbox.build(read_only = True)

  exit_code, output, errput = svntest.main.run_svn(None, "info",
                                                   sbox.wc_dir)
  check_repos_root(output)

  exit_code, output, errput = svntest.main.run_svn(None, "info",
                                                   os.path.join(sbox.wc_dir,
                                                                "A"))
  check_repos_root(output)

  exit_code, output, errput = svntest.main.run_svn(None, "info",
                                                   os.path.join(sbox.wc_dir,
                                                                "A", "B",
                                                                "lambda"))
  check_repos_root(output)

def basic_peg_revision(sbox):
  "checks peg revision on filename with @ sign"

  sbox.build()
  wc_dir = sbox.wc_dir
  repos_dir = sbox.repo_url
  filename = 'abc@abc'
  wc_file = os.path.join(wc_dir,  filename)
  url = repos_dir + '/' + filename

  svntest.main.file_append(wc_file, 'xyz\n')
  # We need to escape the @ in the middle of abc@abc by appending another @
  svntest.main.run_svn(None, 'add', wc_file + '@')
  svntest.main.run_svn(None,
                       'ci', '-m', 'secret log msg', wc_file + '@')

  # Without the trailing "@", expect failure.
  exit_code, output, errlines = svntest.actions.run_and_verify_svn(
    None, None, ".*Syntax error parsing peg revision 'abc'", 'cat', wc_file)
  exit_code, output, errlines = svntest.actions.run_and_verify_svn(
    None, None, ".*Syntax error parsing peg revision 'abc'", 'cat', url)

  # With the trailing "@", expect success.
  exit_code, output, errlines = svntest.actions.run_and_verify_svn(
    None, ["xyz\n"], [], 'cat', wc_file + '@')
  exit_code, output, errlines = svntest.actions.run_and_verify_svn(
    None, ["xyz\n"], [], 'cat', url + '@')

  # Test with leading @ character in filename.
  filename = '@abc'
  wc_file = os.path.join(wc_dir,  filename)
  url = repos_dir + '/' + filename

  svntest.main.file_append(wc_file, 'xyz\n')
  exit_code, output, errlines = svntest.actions.run_and_verify_svn(
    None, None, [], 'add', wc_file + '@')
  exit_code, output, errlines = svntest.actions.run_and_verify_svn(
    None, None, [], 'ci', '-m', 'secret log msg',  wc_file + '@')

  # With a leading "@" which isn't escaped, expect failure.
  # Note that we just test with filename starting with '@', because
  # wc_file + '@' + filename is a different situation where svn
  # will try to parse filename as a peg revision.
  exit_code, output, errlines = svntest.actions.run_and_verify_svn(
    None, None, ".*'%s' is just a peg revision.*" % filename,
    'cat', filename)

  # With a leading "@" which is escaped, expect success.
  exit_code, output, errlines = svntest.actions.run_and_verify_svn(
    None, ["xyz\n"], [], 'cat', wc_file + '@')
  exit_code, output, errlines = svntest.actions.run_and_verify_svn(
    None, ["xyz\n"], [], 'cat', repos_dir + '/' + filename + '@')

def info_nonhead(sbox):
  "info on file not existing in HEAD"
  sbox.build()

  wc_dir = sbox.wc_dir
  repo_url = sbox.repo_url
  fname = sbox.ospath('iota')
  furl = repo_url + "/iota"

  # Remove iota and commit.
  svntest.actions.run_and_verify_svn(None, None, [],
                                     "delete", fname)
  expected_output = svntest.wc.State(wc_dir, {
    'iota' : Item(verb='Deleting'),
    })
  expected_status = svntest.actions.get_virginal_state(wc_dir, 1)
  expected_status.remove("iota")
  svntest.actions.run_and_verify_commit(wc_dir,
                                        expected_output,
                                        expected_status,
                                        None,
                                        wc_dir)
  # Get info for old iota at r1.
  expected_infos = [
      { 'URL' : '.*' },
    ]
  svntest.actions.run_and_verify_info(expected_infos, furl + '@1', '-r1')


#----------------------------------------------------------------------
# Issue #2442.
@Issue(2442)
def ls_nonhead(sbox):
  "ls a path no longer in HEAD"

  sbox.build()
  wc_dir = sbox.wc_dir

  # Delete A/D/rho and commit.
  G_path = sbox.ospath('A/D/G')
  svntest.actions.run_and_verify_svn("error scheduling A/D/G for deletion",
                                     None, [], 'rm', G_path)

  expected_output = wc.State(wc_dir, {
    'A/D/G' : Item(verb='Deleting'),
    })

  expected_status = svntest.actions.get_virginal_state(wc_dir, 1)
  expected_status.remove('A/D/G', 'A/D/G/rho', 'A/D/G/pi', 'A/D/G/tau',)

  svntest.actions.run_and_verify_commit(wc_dir,
                                        expected_output, expected_status,
                                        None, wc_dir)

  # Check that we can list a file in A/D/G at revision 1.
  rho_url = sbox.repo_url + "/A/D/G/rho"
  svntest.actions.run_and_verify_svn(None, '.* rho\n', [],
                                     'ls', '--verbose', rho_url + '@1')


#----------------------------------------------------------------------
# Issue #2315.
@Issue(2315)
def cat_added_PREV(sbox):
  "cat added file using -rPREV"

  sbox.build(read_only = True)
  wc_dir = sbox.wc_dir
  f_path = sbox.ospath('f')

  # Create and add a file.
  svntest.main.file_append(f_path, 'new text')
  svntest.actions.run_and_verify_svn("adding file",
                                     None, [], 'add', f_path)

  # Cat'ing the previous version should fail.
  svntest.actions.run_and_verify_svn("cat PREV version of file",
                                     None, ".*has no committed revision.*",
                                     'cat', '-rPREV', f_path)

# Issue #2612.
@Issue(2612)
def ls_space_in_repo_name(sbox):
  'basic ls of repos with space in name'

  sbox.build(name = "repo with spaces")
  wc_dir = sbox.wc_dir

  svntest.actions.run_and_verify_svn('ls the root of the repository',
                                     ['A/\n', 'iota\n'],
                                     [], 'ls',
                                     sbox.repo_url)


def delete_keep_local(sbox):
  'delete file and directory with --keep-local'

  sbox.build()
  wc_dir = sbox.wc_dir
  iota_path = sbox.ospath('iota')
  C_path = sbox.ospath('A/C')

  # Remove file iota
  svntest.actions.run_and_verify_svn(None, None, [], 'rm', '--keep-local',
                                     iota_path)

  # Remove directory 'A/C'
  svntest.actions.run_and_verify_svn(None, None, [], 'rm', '--keep-local',
                                     C_path)

  # Commit changes
  expected_output = wc.State(wc_dir, {
    'iota' : Item(verb='Deleting'),
    'A/C' : Item(verb='Deleting'),
    })

  expected_status = svntest.actions.get_virginal_state(wc_dir, 1)
  expected_status.remove('iota')
  expected_status.remove('A/C')

  svntest.actions.run_and_verify_commit(wc_dir,
                                        expected_output,
                                        expected_status,
                                        None,
                                        wc_dir)

  # Update working copy to check disk state still greek tree
  expected_disk = svntest.main.greek_state.copy()
  expected_output = svntest.wc.State(wc_dir, {})
  expected_status.tweak(wc_rev = 2);

  svntest.actions.run_and_verify_update(wc_dir,
                                        expected_output,
                                        expected_disk,
                                        expected_status)

def delete_keep_local_twice(sbox):
  'delete file and directory with --keep-local twice'

  sbox.build()
  wc_dir = sbox.wc_dir

<<<<<<< HEAD
  dir = os.path.join(wc_dir, 'dir')
=======
  dir = sbox.ospath('dir')
>>>>>>> 4cf18c3e

  svntest.actions.run_and_verify_svn(None, None, [], 'mkdir', dir)

  svntest.actions.run_and_verify_svn(None, None, [], 'rm', '--keep-local', dir)
  svntest.actions.run_and_verify_svn(None, None, [], 'rm', '--keep-local', dir)

  if not os.path.isdir(dir):
    logger.warn('Directory was really deleted')
    raise svntest.Failure

def windows_paths_in_repos(sbox):
  "use folders with names like 'c:hi'"

  sbox.build(create_wc = False)
  repo_url       = sbox.repo_url

  chi_url = sbox.repo_url + '/c:hi'

  # do some manipulations on a folder containing a windows drive name.
  svntest.actions.run_and_verify_svn(None, None, [],
                                     'mkdir', '-m', 'log_msg',
                                     chi_url)

  svntest.actions.run_and_verify_svn(None, None, [],
                                     'rm', '-m', 'log_msg',
                                     chi_url)

def basic_rm_urls_one_repo(sbox):
  "remotely remove directories from one repository"

  sbox.build()
  repo_url = sbox.repo_url
  wc_dir = sbox.wc_dir

  # Test 1: remotely delete one directory
  E_url = repo_url + '/A/B/E'

  svntest.actions.run_and_verify_svn(None, None, [],
                                     'rm', '-m', 'log_msg',
                                     E_url)

  # Create expected trees and update
  expected_output = svntest.wc.State(wc_dir, {
    'A/B/E' : Item(status='D '),
    })
  expected_disk = svntest.main.greek_state.copy()
  expected_disk.remove('A/B/E', 'A/B/E/alpha', 'A/B/E/beta')

  expected_status = svntest.actions.get_virginal_state(wc_dir, 2)
  expected_status.remove('A/B/E', 'A/B/E/alpha', 'A/B/E/beta')

  svntest.actions.run_and_verify_update(wc_dir,
                                        expected_output,
                                        expected_disk,
                                        expected_status)

  # Test 2: remotely delete two directories in the same repository
  F_url = repo_url + '/A/B/F'
  C_url = repo_url + '/A/C'

  svntest.actions.run_and_verify_svn(None, None, [],
                                     'rm', '-m', 'log_msg',
                                     F_url, C_url)

  # Create expected output tree for an update of wc_backup.
  expected_output = svntest.wc.State(wc_dir, {
    'A/B/F' : Item(status='D '),
    'A/C'   : Item(status='D '),
    })

  # Create expected disk tree for the update
  expected_disk.remove('A/B/F', 'A/C')

  # Create expected status tree for the update.
  expected_status.tweak(wc_rev = 3)
  expected_status.remove('A/B/F', 'A/C')

  # Do the update and check the results in three ways.
  svntest.actions.run_and_verify_update(wc_dir,
                                        expected_output,
                                        expected_disk,
                                        expected_status)

# Test for issue #1199
@Issue(1199)
def basic_rm_urls_multi_repos(sbox):
  "remotely remove directories from two repositories"

  sbox.build()
  repo_url = sbox.repo_url
  repo_dir = sbox.repo_dir
  wc_dir = sbox.wc_dir

  # create a second repository and working copy
  other_repo_dir, other_repo_url = sbox.add_repo_path("other")
  svntest.main.copy_repos(repo_dir, other_repo_dir, 1, 1)
  other_wc_dir = sbox.add_wc_path("other")
  svntest.actions.run_and_verify_svn("Unexpected error during co",
                                     svntest.verify.AnyOutput, [], "co",
                                     other_repo_url,
                                     other_wc_dir)

  # Remotely delete two x two directories in the two repositories
  F_url = repo_url + '/A/B/F'
  C_url = repo_url + '/A/C'
  F2_url = other_repo_url + '/A/B/F'
  C2_url = other_repo_url + '/A/C'

  svntest.actions.run_and_verify_svn(None, None, [], 'rm', '-m', 'log_msg',
                                     F_url, C_url, F2_url, C2_url)

  # Check that the two rm's to each of the repositories were handled in one
  # revision (per repo)
  expected_output = svntest.wc.State(wc_dir, {
    'A/B/F' : Item(status='D '),
    'A/C'   : Item(status='D '),
    })
  expected_disk = svntest.main.greek_state.copy()
  expected_disk.remove('A/B/F', 'A/C')
  expected_status = svntest.actions.get_virginal_state(wc_dir, 2)
  expected_status.remove('A/B/F', 'A/C')

  svntest.actions.run_and_verify_update(wc_dir,
                                        expected_output,
                                        expected_disk,
                                        expected_status)

  expected_status = svntest.actions.get_virginal_state(other_wc_dir, 2)
  expected_status.remove('A/B/F', 'A/C')
  expected_output = svntest.wc.State(other_wc_dir, {
    'A/B/F' : Item(status='D '),
    'A/C'   : Item(status='D '),
    })

  svntest.actions.run_and_verify_update(other_wc_dir,
                                        expected_output,
                                        expected_disk,
                                        expected_status)

#-----------------------------------------------------------------------
def automatic_conflict_resolution(sbox):
  "automatic conflict resolution"

  sbox.build()
  wc_dir = sbox.wc_dir

  # Make a backup copy of the working copy
  wc_backup = sbox.add_wc_path('backup')
  svntest.actions.duplicate_dir(wc_dir, wc_backup)

  # Make a couple of local mods to files which will be committed
  mu_path = sbox.ospath('A/mu')
  lambda_path = sbox.ospath('A/B/lambda')
  rho_path = sbox.ospath('A/D/G/rho')
  tau_path = sbox.ospath('A/D/G/tau')
  omega_path = sbox.ospath('A/D/H/omega')
  svntest.main.file_append(mu_path, 'Original appended text for mu\n')
  svntest.main.file_append(lambda_path, 'Original appended text for lambda\n')
  svntest.main.file_append(rho_path, 'Original appended text for rho\n')
  svntest.main.file_append(tau_path, 'Original appended text for tau\n')
  svntest.main.file_append(omega_path, 'Original appended text for omega\n')

  # Make a couple of local mods to files which will be conflicted
  mu_path_backup = os.path.join(wc_backup, 'A', 'mu')
  lambda_path_backup = os.path.join(wc_backup, 'A', 'B', 'lambda')
  rho_path_backup = os.path.join(wc_backup, 'A', 'D', 'G', 'rho')
  tau_path_backup = os.path.join(wc_backup, 'A', 'D', 'G', 'tau')
  omega_path_backup = os.path.join(wc_backup, 'A', 'D', 'H', 'omega')
  svntest.main.file_append(mu_path_backup,
                             'Conflicting appended text for mu\n')
  svntest.main.file_append(lambda_path_backup,
                             'Conflicting appended text for lambda\n')
  svntest.main.file_append(rho_path_backup,
                             'Conflicting appended text for rho\n')
  svntest.main.file_append(tau_path_backup,
                             'Conflicting appended text for tau\n')
  svntest.main.file_append(omega_path_backup,
                             'Conflicting appended text for omega\n')

  # Created expected output tree for 'svn ci'
  expected_output = wc.State(wc_dir, {
    'A/mu' : Item(verb='Sending'),
    'A/B/lambda' : Item(verb='Sending'),
    'A/D/G/rho' : Item(verb='Sending'),
    'A/D/G/tau' : Item(verb='Sending'),
    'A/D/H/omega' : Item(verb='Sending'),
    })

  # Create expected status tree; all local revisions should be at 1,
  # but lambda, mu and rho should be at revision 2.
  expected_status = svntest.actions.get_virginal_state(wc_dir, 1)
  expected_status.tweak('A/mu', 'A/B/lambda', 'A/D/G/rho', 'A/D/G/tau',
                        'A/D/H/omega', wc_rev=2)

  # Commit.
  svntest.actions.run_and_verify_commit(wc_dir, expected_output,
                                        expected_status, None, wc_dir)

  # Create expected output tree for an update of the wc_backup.
  expected_output = wc.State(wc_backup, {
    'A/mu' : Item(status='C '),
    'A/B/lambda' : Item(status='C '),
    'A/D/G/rho' : Item(status='C '),
    'A/D/G/tau' : Item(status='C '),
    'A/D/H/omega' : Item(status='C '),
    })

  # Create expected disk tree for the update.
  expected_disk = svntest.main.greek_state.copy()
  expected_disk.tweak('A/B/lambda',
                      contents="\n".join(["This is the file 'lambda'.",
                                          "<<<<<<< .mine",
                                          "Conflicting appended text for lambda",
                                          "=======",
                                          "Original appended text for lambda",
                                          ">>>>>>> .r2",
                                          ""]))
  expected_disk.tweak('A/mu',
                      contents="\n".join(["This is the file 'mu'.",
                                          "<<<<<<< .mine",
                                          "Conflicting appended text for mu",
                                          "=======",
                                          "Original appended text for mu",
                                          ">>>>>>> .r2",
                                          ""]))
  expected_disk.tweak('A/D/G/rho',
                      contents="\n".join(["This is the file 'rho'.",
                                          "<<<<<<< .mine",
                                          "Conflicting appended text for rho",
                                          "=======",
                                          "Original appended text for rho",
                                          ">>>>>>> .r2",
                                          ""]))
  expected_disk.tweak('A/D/G/tau',
                      contents="\n".join(["This is the file 'tau'.",
                                          "<<<<<<< .mine",
                                          "Conflicting appended text for tau",
                                          "=======",
                                          "Original appended text for tau",
                                          ">>>>>>> .r2",
                                          ""]))
  expected_disk.tweak('A/D/H/omega',
                      contents="\n".join(["This is the file 'omega'.",
                                          "<<<<<<< .mine",
                                          "Conflicting appended text for omega",
                                          "=======",
                                          "Original appended text for omega",
                                          ">>>>>>> .r2",
                                          ""]))

  # Create expected status tree for the update.
  expected_status = svntest.actions.get_virginal_state(wc_backup, '2')
  expected_status.tweak('A/mu', 'A/B/lambda', 'A/D/G/rho', 'A/D/G/tau',
                        'A/D/H/omega', status='C ')

  # "Extra" files that we expect to result from the conflicts.
  # These are expressed as list of regexps.  What a cool system!  :-)
  extra_files = ['mu.*\.r1', 'mu.*\.r2', 'mu.*\.mine',
                 'lambda.*\.r1', 'lambda.*\.r2', 'lambda.*\.mine',
                 'omega.*\.r1', 'omega.*\.r2', 'omega.*\.mine',
                 'rho.*\.r1', 'rho.*\.r2', 'rho.*\.mine',
                 'tau.*\.r1', 'tau.*\.r2', 'tau.*\.mine',
                 ]

  # Do the update and check the results in three ways.
  # All "extra" files are passed to detect_conflict_files().
  svntest.actions.run_and_verify_update(wc_backup,
                                        expected_output,
                                        expected_disk,
                                        expected_status,
                                        None,
                                        svntest.tree.detect_conflict_files,
                                        extra_files)

  # verify that the extra_files list is now empty.
  if len(extra_files) != 0:
    # Because we want to be a well-behaved test, we silently raise if
    # the test fails.  However, these two print statements would
    # probably reveal the cause for the failure, if they were
    # uncommented:
    #
    # logger.warn("Not all extra reject files have been accounted for:")
    # logger.warn(extra_files)
    ### we should raise a less generic error here. which?
    raise svntest.Failure

  # So now lambda, mu and rho are all in a "conflicted" state.  Run 'svn
  # resolve' with the respective "--accept[mine|orig|repo]" flag.

  # But first, check --accept actions resolved does not accept.
  svntest.actions.run_and_verify_svn(None,
                                     # stdout, stderr
                                     None,
                                     ".*invalid 'accept' ARG",
                                     'resolve', '--accept=postpone')
  svntest.actions.run_and_verify_svn(None,
                                     # stdout, stderr
                                     None,
                                     ".*invalid 'accept' ARG",
                                     'resolve', '--accept=edit')
  svntest.actions.run_and_verify_svn(None,
                                     # stdout, stderr
                                     None,
                                     ".*invalid 'accept' ARG",
                                     'resolve', '--accept=launch')
  # Run 'svn resolved --accept=NOPE.  Using omega for the test.
  svntest.actions.run_and_verify_svn("Resolve command", None,
                                     ".*NOPE' is not a valid --accept value",
                                     'resolve',
                                     '--accept=NOPE',
                                     omega_path_backup)

  # Resolve lambda, mu, and rho with different --accept options.
  svntest.actions.run_and_verify_svn("Resolve command", None, [],
                                     'resolve', '--accept=base',
                                     lambda_path_backup)
  svntest.actions.run_and_verify_svn("Resolve command", None, [],
                                     'resolve',
                                     '--accept=mine-full',
                                     mu_path_backup)
  svntest.actions.run_and_verify_svn("Resolve command", None, [],
                                     'resolve',
                                     '--accept=theirs-full',
                                     rho_path_backup)
  fp = open(tau_path_backup, 'w')
  fp.write("Resolution text for 'tau'.\n")
  fp.close()
  svntest.actions.run_and_verify_svn("Resolve command", None, [],
                                     'resolve',
                                     '--accept=working',
                                     tau_path_backup)

  # Set the expected disk contents for the test
  expected_disk = svntest.main.greek_state.copy()

  expected_disk.tweak('A/B/lambda', contents="This is the file 'lambda'.\n")
  expected_disk.tweak('A/mu', contents="This is the file 'mu'.\n"
                      "Conflicting appended text for mu\n")
  expected_disk.tweak('A/D/G/rho', contents="This is the file 'rho'.\n"
                      "Original appended text for rho\n")
  expected_disk.tweak('A/D/G/tau', contents="Resolution text for 'tau'.\n")
  expected_disk.tweak('A/D/H/omega',
                      contents="\n".join(["This is the file 'omega'.",
                                          "<<<<<<< .mine",
                                          "Conflicting appended text for omega",
                                          "=======",
                                          "Original appended text for omega",
                                          ">>>>>>> .r2",
                                          ""]))

  # Set the expected extra files for the test
  extra_files = ['omega.*\.r1', 'omega.*\.r2', 'omega.*\.mine',]

  # Set the expected status for the test
  expected_status = svntest.actions.get_virginal_state(wc_backup, 2)
  expected_status.tweak('A/mu', 'A/B/lambda', 'A/D/G/rho', 'A/D/G/tau',
                        'A/D/H/omega', wc_rev=2)

  expected_status.tweak('A/mu', status='M ')
  expected_status.tweak('A/B/lambda', status='M ')
  expected_status.tweak('A/D/G/rho', status='  ')
  expected_status.tweak('A/D/G/tau', status='M ')
  expected_status.tweak('A/D/H/omega', status='C ')

  # Set the expected output for the test
  expected_output = wc.State(wc_backup, {})

  # Do the update and check the results in three ways.
  svntest.actions.run_and_verify_update(wc_backup,
                                        expected_output,
                                        expected_disk,
                                        expected_status,
                                        None,
                                        svntest.tree.detect_conflict_files,
                                        extra_files)

def info_nonexisting_file(sbox):
  "get info on a file not in the repo"

  sbox.build(create_wc = False, read_only = True)
  idonotexist_url = sbox.repo_url + '/IdoNotExist'
  exit_code, output, errput = svntest.main.run_svn(1, 'info', idonotexist_url)

  # Check for the correct error message
  for line in errput:
    if re.match(".*" + idonotexist_url + ".*non-existent in revision 1.*",
                line):
      return

  # Else never matched the expected error output, so the test failed.
  raise svntest.main.SVNUnmatchedError


#----------------------------------------------------------------------
# Relative urls
#
# Use blame to test three specific cases for relative url support.
def basic_relative_url_using_current_dir(sbox):
  "basic relative url target using current dir"

  # We'll use blame to test relative url parsing
  sbox.build()

  # First, make a new revision of iota.
  iota = sbox.ospath('iota')
  svntest.main.file_append(iota, "New contents for iota\n")
  svntest.main.run_svn(None, 'ci',
                       '-m', '', iota)

  expected_output = [
    "     1    jrandom This is the file 'iota'.\n",
    "     2    jrandom New contents for iota\n",
    ]

  orig_dir = os.getcwd()
  os.chdir(sbox.wc_dir)

  exit_code, output, error = svntest.actions.run_and_verify_svn(None,
                                expected_output, [],
                                'blame', '^/iota')

  os.chdir(orig_dir)

def basic_relative_url_using_other_targets(sbox):
  "basic relative url target using other targets"

  sbox.build()

  # First, make a new revision of iota.
  iota = sbox.ospath('iota')
  svntest.main.file_append(iota, "New contents for iota\n")
  svntest.main.run_svn(None, 'ci',
                       '-m', '', iota)

  # Now, make a new revision of A/mu .
  mu = sbox.ospath('A/mu')
  mu_url = sbox.repo_url + '/A/mu'

  svntest.main.file_append(mu, "New contents for mu\n")
  svntest.main.run_svn(None, 'ci',
                       '-m', '', mu)


  expected_output = [
    "     1    jrandom This is the file 'iota'.\n",
    "     2    jrandom New contents for iota\n",
    "     1    jrandom This is the file 'mu'.\n",
    "     3    jrandom New contents for mu\n",
    ]

  exit_code, output, error = svntest.actions.run_and_verify_svn(None,
                                expected_output, [], 'blame',
                                '^/iota', mu_url)

def basic_relative_url_multi_repo(sbox):
  "basic relative url target with multiple repos"

  sbox.build()
  repo_url1 = sbox.repo_url
  repo_dir1 = sbox.repo_dir
  wc_dir1 = sbox.wc_dir

  repo_dir2, repo_url2 = sbox.add_repo_path("other")
  svntest.main.copy_repos(repo_dir1, repo_dir2, 1, 1)
  wc_dir2 = sbox.add_wc_path("other")
  svntest.actions.run_and_verify_svn("Unexpected error during co",
                                     svntest.verify.AnyOutput, [], "co",
                                     repo_url2,
                                     wc_dir2)

  # Don't bother with making new revisions, the command should not work.
  iota_url_repo1 = repo_url1 + '/iota'
  iota_url_repo2 = repo_url2 + '/iota'

  exit_code, output, error = svntest.actions.run_and_verify_svn(None, [],
                                svntest.verify.AnyOutput, 'blame',
                                '^/A/mu', iota_url_repo1, iota_url_repo2)

def basic_relative_url_non_canonical(sbox):
  "basic relative url non-canonical targets"

  sbox.build()

  iota_url = sbox.repo_url + '/iota'

  expected_output = [
    "B/\n",
    "C/\n",
    "D/\n",
    "mu\n",
    "iota\n"
    ]

  exit_code, output, error = svntest.actions.run_and_verify_svn(None,
                                expected_output, [], 'ls',
                                '^/A/', iota_url)

  exit_code, output, error = svntest.actions.run_and_verify_svn(None,
                                expected_output, [], 'ls',
                                '^//A/', iota_url)

def basic_relative_url_with_peg_revisions(sbox):
  "basic relative url targets with peg revisions"

  sbox.build()

  # First, make a new revision of iota.
  iota = sbox.ospath('iota')
  svntest.main.file_append(iota, "New contents for iota\n")
  svntest.main.run_svn(None, 'ci',
                       '-m', '', iota)

  iota_url = sbox.repo_url + '/iota'

  # Now, make a new revision of A/mu .
  mu = sbox.ospath('A/mu')
  mu_url = sbox.repo_url + '/A/mu'

  svntest.main.file_append(mu, "New contents for mu\n")
  svntest.main.run_svn(None, 'ci', '-m', '', mu)

  # Delete the file from the current revision
  svntest.main.run_svn(None, 'rm', '-m', '', mu_url)

  expected_output = [
    "B/\n",
    "C/\n",
    "D/\n",
    "mu\n",
    "iota\n"
    ]

  # Canonical version with peg revision
  exit_code, output, error = svntest.actions.run_and_verify_svn(None,
                                expected_output, [], 'ls', '-r3',
                                '^/A/@3', iota_url)

  # Non-canonical version with peg revision
  exit_code, output, error = svntest.actions.run_and_verify_svn(None,
                                expected_output, [], 'ls', '-r3',
                                '^//A/@3', iota_url)


# Issue 2242, auth cache picking up password from wrong username entry
@Issue(2242)
def basic_auth_test(sbox):
  "basic auth test"

  sbox.build(read_only = True)
  wc_dir = sbox.wc_dir

  # Set up a custom config directory
  tmp_dir = os.path.abspath(svntest.main.temp_dir)
  config_dir = os.path.join(tmp_dir, 'auth-test-config')
  svntest.main.create_config_dir(config_dir, None)

  # Checkout with jrandom
  exit_code, output, errput = svntest.main.run_command(
    svntest.main.svn_binary, None, 1, 'co', sbox.repo_url, wc_dir,
    '--username', 'jrandom', '--password', 'rayjandom',
    '--config-dir', config_dir)

  exit_code, output, errput = svntest.main.run_command(
    svntest.main.svn_binary, None, 1, 'co', sbox.repo_url, wc_dir,
    '--username', 'jrandom', '--non-interactive', '--config-dir', config_dir)

  # Checkout with jconstant
  exit_code, output, errput = svntest.main.run_command(
    svntest.main.svn_binary, None, 1, 'co', sbox.repo_url, wc_dir,
    '--username', 'jconstant', '--password', 'rayjandom',
    '--config-dir', config_dir)

  exit_code, output, errput = svntest.main.run_command(
    svntest.main.svn_binary, None, 1, 'co', sbox.repo_url, wc_dir,
    '--username', 'jconstant', '--non-interactive',
    '--config-dir', config_dir)

  # Checkout with jrandom which should fail since we do not provide
  # a password and the above cached password belongs to jconstant
  expected_err = ["authorization failed: Could not authenticate to server:"]
  exit_code, output, errput = svntest.main.run_command(
    svntest.main.svn_binary, expected_err, 1, 'co', sbox.repo_url, wc_dir,
    '--username', 'jrandom', '--non-interactive', '--config-dir', config_dir)

def basic_add_svn_format_file(sbox):
  'test add --parents .svn/format'

  sbox.build()
  wc_dir = sbox.wc_dir

  entries_path = os.path.join(wc_dir, svntest.main.get_admin_name(), 'format')

  output = svntest.actions.get_virginal_state(wc_dir, 1)

  # The .svn directory and the format file should not be added as this
  # breaks the administrative area handling, so we expect some error here
  svntest.actions.run_and_verify_svn(None, None,
                                     ".*reserved name.*",
                                     'add', '--parents', entries_path)

  svntest.actions.run_and_verify_status(wc_dir, output)

# Issue 2586, Unhelpful error message: Unrecognized URL scheme for ''
# See also input_validation_tests.py:invalid_mkdir_targets(), which tests
# the same thing the other way around.
@Issue(2586)
def basic_mkdir_mix_targets(sbox):
  "mkdir mix url and local path should error"

  sbox.build()
  Y_url = sbox.repo_url + '/Y'
  expected_error = "svn: E200009: Cannot mix repository and working copy targets"

  svntest.actions.run_and_verify_svn(None, None, expected_error,
                                     'mkdir', '-m', 'log_msg', Y_url, 'subdir')

def delete_from_url_with_spaces(sbox):
  "delete a directory with ' ' using its url"

  sbox.build()
  sbox.simple_mkdir('Dir With Spaces')
  sbox.simple_mkdir('Dir With')
  sbox.simple_mkdir('Dir With/Spaces')

  svntest.actions.run_and_verify_svn(None, None, [],
                                      'ci', sbox.wc_dir, '-m', 'Added dir')

  # This fails on 1.6.11 with an escaping error.
  svntest.actions.run_and_verify_svn(None, None, [],
                                      'rm', sbox.repo_url + '/Dir%20With%20Spaces',
                                      '-m', 'Deleted')

  svntest.actions.run_and_verify_svn(None, None, [],
                                      'rm', sbox.repo_url + '/Dir%20With/Spaces',
                                      '-m', 'Deleted')

@SkipUnless(svntest.main.is_ra_type_dav)
def meta_correct_library_being_used(sbox):
  "verify that neon/serf are compiled if tested"
  expected_re = (r'^\* ra_%s :' % svntest.main.options.http_library)
  expected_output = svntest.verify.RegexOutput(expected_re, match_all=False)
  svntest.actions.run_and_verify_svn("is $http_library available",
                                     expected_output, [], '--version')

def delete_and_add_same_file(sbox):
  "commit deletes a file and adds one with same text"
  sbox.build()

  wc_dir = sbox.wc_dir

  iota = sbox.ospath('iota')
  iota2 = sbox.ospath('iota2')

  shutil.copyfile(iota, iota2)

  svntest.main.run_svn(None, 'rm', iota)
  svntest.main.run_svn(None, 'add', iota2)

  expected_output = wc.State(wc_dir, {
    'iota' : Item(verb='Deleting'),
    'iota2' : Item(verb='Adding'),
    })

  expected_status = svntest.actions.get_virginal_state(wc_dir, 1)
  expected_status.remove('iota')
  expected_status.add({ 'iota2':  Item(status='  ', wc_rev='2')})

  # At one time the commit post-processing used to fail with "Pristine text
  # not found".
  svntest.actions.run_and_verify_commit(wc_dir,
                                        expected_output,
                                        expected_status,
                                        None,
                                        wc_dir)

def delete_child_parent_update(sbox):
  "rm child, commit, rm parent"

  sbox.build()
  wc_dir = sbox.wc_dir

  svntest.main.run_svn(wc_dir, 'rm', sbox.ospath('A/B/E/alpha'))

  expected_output = wc.State(wc_dir, {
    'A/B/E/alpha' : Item(verb='Deleting'),
    })

  expected_status = svntest.actions.get_virginal_state(wc_dir, 1)
  expected_status.remove('A/B/E/alpha')

  svntest.actions.run_and_verify_commit(wc_dir,
                                        expected_output,
                                        expected_status,
                                        None,
                                        wc_dir)

  svntest.main.run_svn(wc_dir, 'rm', sbox.ospath('A/B/E'))
  expected_status.tweak('A/B/E', 'A/B/E/beta', status='D ')

  svntest.actions.run_and_verify_status(wc_dir, expected_status)

  expected_disk = svntest.main.greek_state.copy()
  expected_disk.remove('A/B/E/alpha', 'A/B/E/beta', 'A/B/E')

  # This produced a tree-conflict until we fixed issue #3533
  expected_status.tweak(wc_rev=2)
  svntest.actions.run_and_verify_update(wc_dir,
                                        [],
                                        expected_disk,
                                        expected_status)



#----------------------------------------------------------------------

def basic_relocate(sbox):
  "basic relocate of a wc"
  sbox.build(read_only = True)

  wc_dir = sbox.wc_dir
  repo_dir = sbox.repo_dir
  repo_url = sbox.repo_url
  other_repo_dir, other_repo_url = sbox.add_repo_path('other')
  svntest.main.copy_repos(repo_dir, other_repo_dir, 1, 0)

  def _verify_url(wc_path, url):
    name = os.path.basename(wc_path)
    expected = {'Path' : re.escape(wc_path),
                'URL' : url,
                'Repository Root' : '.*',
                'Revision' : '.*',
                'Node Kind' : 'directory',
                'Repository UUID' : uuid_regex,
              }
    svntest.actions.run_and_verify_info([expected], wc_path)

  # No-op relocation of just the scheme.
  scheme = repo_url[:repo_url.index('://')+3]
  svntest.actions.run_and_verify_svn(None, None, [], 'switch', '--relocate',
                                     scheme, scheme, wc_dir)
  _verify_url(wc_dir, repo_url)

  # No-op relocation of a bit more of the URL.
  substring = repo_url[:repo_url.index('://')+7]
  svntest.actions.run_and_verify_svn(None, None, [], 'switch', '--relocate',
                                     substring, substring, wc_dir)
  _verify_url(wc_dir, repo_url)

  # Real relocation to OTHER_REPO_URL.
  svntest.actions.run_and_verify_svn(None, None, [], 'switch', '--relocate',
                                     repo_url, other_repo_url, wc_dir)
  _verify_url(wc_dir, other_repo_url)

  # ... and back again, using the newer 'svn relocate' subcommand.
  svntest.actions.run_and_verify_svn(None, None, [], 'relocate',
                                     other_repo_url, repo_url, wc_dir)
  _verify_url(wc_dir, repo_url)

  # To OTHER_REPO_URL again, this time with the single-URL form of
  # 'svn relocate'.
  svntest.actions.run_and_verify_svn(None, None, [], 'relocate',
                                     other_repo_url, wc_dir)
  _verify_url(wc_dir, other_repo_url)

  ### TODO: When testing ra_dav or ra_svn, do relocations between
  ### those and ra_local URLs.

#----------------------------------------------------------------------

def delete_urls_with_spaces(sbox):
  "delete multiple targets with spaces"
  sbox.build(create_wc = False)

  # Create three directories with a space in their name
  svntest.actions.run_and_verify_svn(None, None, [], 'mkdir',
                                     sbox.repo_url + '/A spaced',
                                     sbox.repo_url + '/B spaced',
                                     sbox.repo_url + '/C spaced',
                                     '-m', 'Created dirs')

  # Try to delete the first
  svntest.actions.run_and_verify_svn(None, None, [], 'rm',
                                     sbox.repo_url + '/A spaced',
                                     '-m', 'Deleted A')

  # And then two at once
  svntest.actions.run_and_verify_svn(None, None, [], 'rm',
                                     sbox.repo_url + '/B spaced',
                                     sbox.repo_url + '/C spaced',
                                     '-m', 'Deleted B and C')

def ls_url_special_characters(sbox):
  """special characters in svn ls URL"""
  sbox.build(create_wc = False)

  special_urls = [sbox.repo_url + '/A' + '/%2E',
                  sbox.repo_url + '%2F' + 'A']

  for url in special_urls:
    svntest.actions.run_and_verify_svn('ls URL with special characters',
                                       ['B/\n', 'C/\n', 'D/\n', 'mu\n'],
                                       [], 'ls',
                                       url)

def ls_multiple_and_non_existent_targets(sbox):
  "ls multiple and non-existent targets"

  sbox.build(read_only = True)
  wc_dir = sbox.wc_dir

  def non_existent_wc_target():
    "non-existent wc target"
    non_existent_path = sbox.ospath('non-existent')

    expected_err = ".*W155010.*"
    svntest.actions.run_and_verify_svn2(None, None, expected_err,
                                        1, 'ls', non_existent_path)

  def non_existent_url_target():
    "non-existent url target"
    non_existent_url = sbox.repo_url + '/non-existent'
    expected_err = ".*W160013.*"

    svntest.actions.run_and_verify_svn2(None, None, expected_err,
                                        1, 'ls', non_existent_url)
  def multiple_wc_targets():
    "multiple wc targets"

    alpha = sbox.ospath('A/B/E/alpha')
    beta = sbox.ospath('A/B/E/beta')
    non_existent_path = sbox.ospath('non-existent')

    # All targets are existing
    svntest.actions.run_and_verify_svn2(None, None, [],
                                        0, 'ls', alpha, beta)

    # One non-existing target
    expected_err = ".*W155010.*\n.*E200009.*"
    expected_err_re = re.compile(expected_err, re.DOTALL)

    exit_code, output, error = svntest.main.run_svn(1, 'ls', alpha,
                                                    non_existent_path, beta)

    # Verify error
    if not expected_err_re.match("".join(error)):
      raise svntest.Failure('ls failed: expected error "%s", but received '
                            '"%s"' % (expected_err, "".join(error)))

  def multiple_url_targets():
    "multiple url targets"

    alpha = sbox.repo_url +  '/A/B/E/alpha'
    beta = sbox.repo_url +  '/A/B/E/beta'
    non_existent_url = sbox.repo_url +  '/non-existent'

    # All targets are existing
    svntest.actions.run_and_verify_svn2(None, None, [],
                                        0, 'ls', alpha, beta)

    # One non-existing target
    expected_err = ".*W160013.*\n.*E200009.*"
    expected_err_re = re.compile(expected_err, re.DOTALL)

    exit_code, output, error = svntest.main.run_svn(1, 'ls', alpha,
                                                    non_existent_url, beta)

    # Verify error
    if not expected_err_re.match("".join(error)):
      raise svntest.Failure('ls failed: expected error "%s", but received '
                            '"%s"' % (expected_err, "".join(error)))
  # Test one by one
  non_existent_wc_target()
  non_existent_url_target()
  multiple_wc_targets()
  multiple_url_targets()

def add_multiple_targets(sbox):
  "add multiple targets"

  sbox.build(read_only = True)
  wc_dir = sbox.wc_dir

  file1 = sbox.ospath('file1')
  file2 = sbox.ospath('file2')
  non_existent_path = sbox.ospath('non-existent')

  svntest.main.file_write(file1, "file1 contents", 'w+')
  svntest.main.file_write(file2, "file2 contents", 'w+')

  # One non-existing target
  expected_err = ".*W155010.*\n.*E200009.*"
  expected_err_re = re.compile(expected_err, re.DOTALL)

  # Build expected state
  expected_output = wc.State(wc_dir, {
      'file1' : Item(verb='Adding'),
      'file2' : Item(verb='Adding'),
    })

  exit_code, output, error = svntest.main.run_svn(1, 'add', file1,
                                                  non_existent_path, file2)

  # Verify error
  if not expected_err_re.match("".join(error)):
    raise svntest.Failure('add failed: expected error "%s", but received '
                          '"%s"' % (expected_err, "".join(error)))

  # Verify status
  expected_status = svntest.verify.UnorderedOutput(
        ['A       ' + file1 + '\n',
         'A       ' + file2 + '\n'])
  svntest.actions.run_and_verify_svn(None, expected_status, [],
                                     'status', wc_dir)


def quiet_commits(sbox):
  "commits with --quiet"

  sbox.build()

  svntest.main.file_append(sbox.ospath('A/mu'), 'xxx')

  svntest.actions.run_and_verify_svn(None, [], [],
                                     'commit', sbox.wc_dir,
                                     '--message', 'commit', '--quiet')

  svntest.actions.run_and_verify_svn(None, [], [],
                                     'mkdir', sbox.repo_url + '/X',
                                     '--message', 'mkdir URL', '--quiet')

  svntest.actions.run_and_verify_svn(None, [], [],
                                     'import', sbox.ospath('A/mu'),
                                     sbox.repo_url + '/f',
                                     '--message', 'import', '--quiet')

  svntest.actions.run_and_verify_svn(None, [], [],
                                     'rm', sbox.repo_url + '/f',
                                     '--message', 'rm URL', '--quiet')

  svntest.actions.run_and_verify_svn(None, [], [],
                                     'copy', sbox.repo_url + '/X',
                                     sbox.repo_url + '/Y',
                                     '--message', 'cp URL URL', '--quiet')

  svntest.actions.run_and_verify_svn(None, [], [],
                                     'move', sbox.repo_url + '/Y',
                                     sbox.repo_url + '/Z',
                                     '--message', 'mv URL URL', '--quiet')

  # Not fully testing each command, just that they all commit and
  # produce no output.
  expected_output = wc.State(sbox.wc_dir, {
    'X' : Item(status='A '),
    'Z' : Item(status='A '),
    })
  expected_status = svntest.actions.get_virginal_state(sbox.wc_dir, 7)
  expected_status.add({
      'X'   : Item(status='  ', wc_rev=7),
      'Z'   : Item(status='  ', wc_rev=7),
      })
  expected_disk = svntest.main.greek_state.copy()
  expected_disk.tweak('A/mu',
                      contents=expected_disk.desc['A/mu'].contents
                      + 'xxx')
  expected_disk.add({
    'X' : Item(),
    'Z' : Item()
    })
  svntest.actions.run_and_verify_update(sbox.wc_dir,
                                        expected_output,
                                        expected_disk,
                                        expected_status)

# Regression test for issue #4023: on Windows, 'svn rm' incorrectly deletes
# on-disk file if it is case-clashing with intended (non-on-disk) target.
@Issue(4023)
@XFail(svntest.main.is_fs_case_insensitive)
def rm_missing_with_case_clashing_ondisk_item(sbox):
  """rm missing item with case-clashing ondisk item"""

  sbox.build(read_only = True)
  wc_dir = sbox.wc_dir

  iota_path = sbox.ospath('iota')
  IOTA_path = sbox.ospath('IOTA')

  # Out-of-svn move, to make iota missing, while IOTA appears as unversioned.
  os.rename(iota_path, IOTA_path)

  expected_status = svntest.actions.get_virginal_state(wc_dir, 1)
  expected_status.add({
    'iota'              : Item(status='! ', wc_rev='1'),
    'IOTA'              : Item(status='? '),
    })
  svntest.actions.run_and_verify_unquiet_status(wc_dir, expected_status)

  # 'svn rm' iota, should leave IOTA alone.
  svntest.actions.run_and_verify_svn(None, None, [],
                                     'rm', iota_path)

  # Test status: the unversioned IOTA should still be there.
  expected_status = svntest.actions.get_virginal_state(wc_dir, 1)
  expected_status.add({
    'iota'              : Item(status='D ', wc_rev='1'),
    'IOTA'              : Item(status='? '),
    })
  svntest.actions.run_and_verify_unquiet_status(wc_dir, expected_status)


def delete_conflicts_one_of_many(sbox):
  """delete multiple targets one conflict"""

  sbox.build()
  wc_dir = sbox.wc_dir

  svntest.main.file_append(sbox.ospath('A/D/G/rho'), 'new rho')
  sbox.simple_commit()
  svntest.main.file_append(sbox.ospath('A/D/G/rho'), 'conflict rho')
  svntest.actions.run_and_verify_svn(None, None, [],
                                     'update', '-r1', '--accept', 'postpone',
                                     wc_dir)

  if not os.path.exists(sbox.ospath('A/D/G/rho.mine')):
    raise svntest.Failure("conflict file rho.mine missing")

  svntest.actions.run_and_verify_svn(None, None, [],
                                     'rm', '--force',
                                     sbox.ospath('A/D/G/rho'),
                                     sbox.ospath('A/D/G/tau'))

  verify_file_deleted("failed to remove conflict file",
                      sbox.ospath('A/D/G/rho.mine'))

########################################################################
# Run the tests

# list all tests here, starting with None:
test_list = [ None,
              basic_checkout,
              basic_status,
              basic_commit,
              basic_update,
              basic_mkdir_url,
              basic_mkdir_url_with_parents,
              basic_mkdir_wc_with_parents,
              basic_commit_corruption,
              basic_update_corruption,
              basic_merging_update,
              basic_conflict,
              basic_cleanup,
              basic_revert,
              basic_switch,
              basic_delete,
              basic_checkout_deleted,
              basic_node_kind_change,
              basic_import,
              basic_cat,
              basic_ls,
              nonexistent_repository,
              basic_auth_cache,
              basic_add_ignores,
              basic_add_parents,
              uri_syntax,
              basic_checkout_file,
              basic_info,
              basic_add_local_ignores,
              basic_add_no_ignores,
              repos_root,
              basic_peg_revision,
              info_nonhead,
              ls_nonhead,
              cat_added_PREV,
              ls_space_in_repo_name,
              delete_keep_local,
              delete_keep_local_twice,
              windows_paths_in_repos,
              basic_rm_urls_one_repo,
              basic_rm_urls_multi_repos,
              automatic_conflict_resolution,
              info_nonexisting_file,
              basic_relative_url_using_current_dir,
              basic_relative_url_using_other_targets,
              basic_relative_url_multi_repo,
              basic_relative_url_non_canonical,
              basic_relative_url_with_peg_revisions,
              basic_auth_test,
              basic_add_svn_format_file,
              basic_mkdir_mix_targets,
              delete_from_url_with_spaces,
              meta_correct_library_being_used,
              delete_and_add_same_file,
              delete_child_parent_update,
              basic_relocate,
              delete_urls_with_spaces,
              ls_url_special_characters,
              ls_multiple_and_non_existent_targets,
              add_multiple_targets,
              quiet_commits,
              rm_missing_with_case_clashing_ondisk_item,
              delete_conflicts_one_of_many,
             ]

if __name__ == '__main__':
  svntest.main.run_tests(test_list)
  # NOTREACHED


### End of file.<|MERGE_RESOLUTION|>--- conflicted
+++ resolved
@@ -215,19 +215,6 @@
     "update xx/xx", [], [],
     'update', '--quiet', xx_path)
 
-<<<<<<< HEAD
-  # URL's are also skipped.
-  urls = ('http://localhost/a/b/c', 'http://localhost', 'svn://localhost')
-  for url in urls:
-    exit_code, out, err = svntest.actions.run_and_verify_svn(
-      "update " + url,
-      ["Skipped '"+url+"'\n",
-      "Summary of conflicts:\n",
-      "  Skipped paths: 1\n"], [],
-      'update', url)
-
-=======
->>>>>>> 4cf18c3e
 #----------------------------------------------------------------------
 def basic_mkdir_url(sbox):
   "basic mkdir URL"
@@ -1962,11 +1949,7 @@
   sbox.build()
   wc_dir = sbox.wc_dir
 
-<<<<<<< HEAD
-  dir = os.path.join(wc_dir, 'dir')
-=======
   dir = sbox.ospath('dir')
->>>>>>> 4cf18c3e
 
   svntest.actions.run_and_verify_svn(None, None, [], 'mkdir', dir)
 
