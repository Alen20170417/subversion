#!/usr/bin/env python
#
#  tree_conflict_tests.py:  testing tree-conflict cases.
#
#  Subversion is a tool for revision control.
#  See http://subversion.apache.org for more information.
#
# ====================================================================
#    Licensed to the Apache Software Foundation (ASF) under one
#    or more contributor license agreements.  See the NOTICE file
#    distributed with this work for additional information
#    regarding copyright ownership.  The ASF licenses this file
#    to you under the Apache License, Version 2.0 (the
#    "License"); you may not use this file except in compliance
#    with the License.  You may obtain a copy of the License at
#
#      http://www.apache.org/licenses/LICENSE-2.0
#
#    Unless required by applicable law or agreed to in writing,
#    software distributed under the License is distributed on an
#    "AS IS" BASIS, WITHOUT WARRANTIES OR CONDITIONS OF ANY
#    KIND, either express or implied.  See the License for the
#    specific language governing permissions and limitations
#    under the License.
######################################################################

# General modules
import sys, re, os, traceback

# Our testing module
import svntest
from svntest import main, wc, verify
from svntest.actions import run_and_verify_svn
from svntest.actions import run_and_verify_commit
from svntest.actions import run_and_verify_resolved
from svntest.actions import run_and_verify_update
from svntest.actions import run_and_verify_status
from svntest.actions import get_virginal_state

# (abbreviation)
Skip = svntest.testcase.Skip
SkipUnless = svntest.testcase.SkipUnless
XFail = svntest.testcase.XFail
Item = svntest.wc.StateItem
AnyOutput = svntest.verify.AnyOutput

# If verbose mode is enabled, print the LINE and a newline.
def verbose_print(line):
  if main.verbose_mode:
    print(line)

# If verbose mode is enabled, print the (assumed newline-terminated) LINES.
def verbose_printlines(lines):
  if main.verbose_mode:
    for line in lines:
      sys.stdout.write(line)

######################################################################
# Tests
#
#   Each test must return on success or raise on failure.


#----------------------------------------------------------------------

# The tests in this file are for cases where a tree conflict is to be raised.
# (They do not check that conflicts are not raised in other cases.)

# Note: Delete, Replace and Move are presently tested together but probably
# will eventually need to be tested separately.

# A tree conflict being raised means:
#   - the conflict is reported initially
#   - the conflict is persistently visible
#   - the conflict blocks commits until resolved
#   - the conflict blocks (some?) further merges
# Desired:
#   - interactive conflict resolution

# A "tree conflict on file P/F" means:
#   - the operation reports action code "C" on path P/F
#   - "svn status" reports status code "C" on path P/F
#   - "svn info" reports details of the conflict on path P/F
#   - "svn commit" fails if the user-requested targets include path P/F
#   - "svn merge/update/switch" fails if it tries to modify P/F in any way

# A "tree conflict on dir P/D" means:
#   - the operation reports action code "C" on path P/D
#   - "svn status" reports status code "C" on path P/D
#   - "svn info" reports details of the conflict on P/D
#   - "svn commit" fails if it includes any part of the P/D sub-tree
#   - "svn merge/up/sw" fails if it modifies any part of the P/D sub-tree

#----------------------------------------------------------------------

# Two sets of paths. The paths to be used for the destination of a copy
# or move must differ between the incoming change and the local mods,
# otherwise scenarios involving a move onto a move would conflict on the
# destination node as well as on the source, and we only want to be testing
# one thing at a time in most tests.
def incoming_paths(root_dir, parent_dir):
  """Create a set of paths in which the victims of tree conflicts are
     children of PARENT_DIR. ROOT_DIR should be a shallower directory
     in which items "F1" and "D1" can pre-exist and be shared across
     multiple parent dirs."""
  return {
    'F1' : os.path.join(root_dir,   "F1"),
    'F'  : os.path.join(parent_dir, "F"),
    'F2' : os.path.join(parent_dir, "F2-in"),
    'D1' : os.path.join(root_dir,   "D1"),
    'D'  : os.path.join(parent_dir, "D"),
    'D2' : os.path.join(parent_dir, "D2-in"),
  }
def localmod_paths(root_dir, parent_dir):
  """Create a set of paths in which the victims of tree conflicts are
     children of PARENT_DIR. ROOT_DIR should be a shallower directory
     in which items "F1" and "D1" can pre-exist and be shared across
     multiple parent dirs."""
  return {
    'F1' : os.path.join(root_dir,   "F1"),
    'F'  : os.path.join(parent_dir, "F"),
    'F2' : os.path.join(parent_dir, "F2-local"),
    'D1' : os.path.join(root_dir,   "D1"),
    'D'  : os.path.join(parent_dir, "D"),
    'D2' : os.path.join(parent_dir, "D2-local"),
  }

# Perform the action MODACTION on the WC items given by PATHS. The
# available actions can be seen within this function.
def modify(modaction, paths):
  F1 = paths['F1']  # existing file to copy from
  F  = paths['F']   # target file
  F2 = paths['F2']  # non-existing file to copy/move to
  D1 = paths['D1']  # existing dir to copy from
  D  = paths['D']   # target dir
  D2 = paths['D2']  # non-existing dir to copy/move to

  # print "  Mod: '" + modaction + "' '" + P + "'"

  if modaction == 'ft':    # file text-mod
    assert os.path.exists(F)
    main.file_append(F, "This is a text-mod of file F.\n")
  elif modaction == 'fP':  # file Prop-mod
    assert os.path.exists(F)
    main.run_svn(None, 'pset', 'fprop1', 'A prop set on file F.', F)
  elif modaction == 'dP':  # dir Prop-mod
    assert os.path.exists(D)
    main.run_svn(None, 'pset', 'dprop1', 'A prop set on dir D.', D)
  elif modaction == 'fD':  # file Delete
    assert os.path.exists(F)
    main.run_svn(None, 'del', F)
  elif modaction == 'dD':  # dir Delete
    assert os.path.exists(D)
    main.run_svn(None, 'del', D)
  elif modaction == 'fA':  # file Add (new)
    assert os.path.exists(F)
    main.run_svn(None, 'add', F)
    main.run_svn(None, 'pset', 'fprop2', 'A prop of added file F.', F)
  elif modaction == 'dA':  # dir Add (new)
    assert os.path.exists(D)
    main.run_svn(None, 'add', D)
    main.run_svn(None, 'pset', 'dprop2', 'A prop of added dir D.', D)
  elif modaction == 'fC':  # file Copy (from F1)
    main.run_svn(None, 'copy', F1, F)
  elif modaction == 'dC':  # dir Copy (from D1)
    main.run_svn(None, 'copy', D1, D)
  elif modaction == 'fM':  # file Move (to F2)
    main.run_svn(None, 'rename', F, F2)
  elif modaction == 'dM':  # dir Move (to D2)
    main.run_svn(None, 'rename', D, D2)
  elif modaction == 'fa':  # file add (new) on disk
    assert not os.path.exists(F)
    main.file_write(F, "This is file F.\n")
  elif modaction == 'da':  # dir add (new) on disk
    assert not os.path.exists(D)
    os.mkdir(D)
  elif modaction == 'fd':  # file delete from disk
    assert os.path.exists(F)
    os.remove(F)
  elif modaction == 'dd':  # dir delete from disk
    assert os.path.exists(D)
    os.remove(D)
  else:
    raise Exception("unknown modaction: '" + modaction + "'")

#----------------------------------------------------------------------

# Lists of change scenarios
#
# Each scenario expresses a change in terms of the client commands
# (including "move") that create that change. The change may exist in a
# repository, or may be applied to a WC by an "update" or "switch" or
# "merge", or may exist in a WC as a local modification.
#
# In addition, each scenario may include some local-modification actions
# that, if performed on the WC after this change, will make the disk state
# incompatible with the version-controlled state - e.g. by deleting a file
# that metadata says is present or vice-versa.

# File names:
#   F1 = any existing file
#   F  = the file-path being acted on
#   F2 = any non-existent file-path
#   D1 = any existing dir
#   D  = the dir-path being acted on
#   D2 = any non-existent dir-path
#   P  = the parent dir of F and of D

# Format of a change scenario:
# (
#   list of actions to create the file/directory to be changed later,
#   list of actions to make the change
# )

# Action lists to initialise the repository with a file or directory absent
# or present, to provide the starting point from which we perform the changes
# that are to be tested.
absent_f = []
absent_d = []
create_f = ['fa','fA']
create_d = ['da','dA']

# Scenarios that start with no existing versioned item
#
# CREATE:
# file-add(F) = add-new(F)        or copy(F1,F)(and modify?)
# dir-add(D)  = add-new(D)(deep?) or copy(D1,D)(and modify?)

f_adds = [
  #( absent_f, ['fa','fA'] ), ### local add-without-history: not a tree conflict
  ( absent_f, ['fC'] ),
  ( absent_f, ['fC','ft'] ), ### Fails because update seems to assume that the
                             ### local file is unmodified (same as issue 1736?).
  #( absent_f, ['fC','fP'] ),  # don't test all combinations, just because it's slow
]
d_adds = [
  #( absent_d, ['da','dA'] ), ### local add-without-history: not a tree conflict
  ( absent_d, ['dC'] ),
  #( absent_d, ['dC','dP'] ),  # not yet
]

# Scenarios that start with an existing versioned item
#
# GO-AWAY: node is no longer at the path where it was.
# file-del(F) = del(F) or move(F,F2)
# dir-del(D)  = del(D) or move(D,D2)
#
# REPLACE: node is no longer at the path where it was, but another node is.
# file-rpl(F) = file-del(F) + file-add(F)
# dir-rpl(D)  = dir-del(D) + dir-add(D)
# Note: Schedule replace-by-different-node-type is unsupported in WC.
#
# MODIFY:
# file-mod(F) = text-mod(F) and/or prop-mod(F)
# dir-mod(D)  = prop-mod(D) and/or file-mod(child-F) and/or dir-mod(child-D)

f_dels = [
  ( create_f, ['fD'] ),
  ( create_f, ['fM'] ),
]
d_dels = [
  ( create_d, ['dD'] ),
  ( create_d, ['dM'] ),
]

f_rpls = [
  #( create_f, ['fD','fa','fA'] ),  # replacement - not yet
  #( create_f, ['fM','fa','fC'] ),  # don't test all combinations, just because it's slow
]
d_rpls = [
  #( create_d, ['dD','dA'] ),  # replacement - not yet
  #( create_d, ['dM','dC'] ),  # don't test all combinations, just because it's slow
  # Note that directory replacement differs from file replacement: the
  # schedule-delete dir is still on disk and is re-used for the re-addition.
]
f_rpl_d = [
  # File replaced by directory: not yet testable
]
d_rpl_f = [
  # Directory replaced by file: not yet testable
]

f_mods = [
  ( create_f, ['ft'] ),
  ( create_f, ['fP'] ),
  #( create_f, ['ft','fP'] ),  # don't test all combinations, just because it's slow
]
d_mods = [
  ( create_d, ['dP'] ),
  # These test actions for operating on a child of the directory are not yet implemented:
  #( create_d, ['f_fA'] ),
  #( create_d, ['f_ft'] ),
  #( create_d, ['f_fP'] ),
  #( create_d, ['f_fD'] ),
  #( create_d, ['d_dP'] ),
  #( create_d, ['d_f_fA'] ),
]

#----------------------------------------------------------------------

# Set up all of the given SCENARIOS in their respective unique paths.
# This means committing their initialisation actions in r2, and then
# committing their change actions in r3 (assuming the repos was at r1).
# (See also the somewhat related svntest.actions.build_greek_tree_conflicts()
# and tree-conflicts tests using deep_trees in various other .py files.)
# SCENARIOS is a list of scenario tuples: (init_actions, change_actions).
# WC_DIR is a local path of an existing WC.
# BR_DIR is a nonexistent path within WC_DIR.
# BR_DIR and any necessary parent directories will be created, and then the
# scenario will be set up within it, and committed to the repository.
def set_up_repos(wc_dir, br_dir, scenarios):

  if not os.path.exists(br_dir):
    main.run_svn(None, "mkdir", "--parents", br_dir)

  # create the file F1 and dir D1 which the tests regard as pre-existing
  paths = incoming_paths(wc_dir, wc_dir)  # second arg is bogus but unimportant
  F1 = paths['F1']  # existing file to copy from
  main.file_write(F1, "This is initially file F1.\n")
  main.run_svn(None, 'add', F1)
  D1 = paths['D1']  # existing dir to copy from
  main.run_svn(None, 'mkdir', D1)

  # create the initial parent dirs, and each file or dir unless to-be-added
  for init_mods, action_mods in scenarios:
    path = "_".join(action_mods)
    P = os.path.join(br_dir, path)  # parent of items to be tested
    main.run_svn(None, 'mkdir', '--parents', P)
    for modaction in init_mods:
      modify(modaction, incoming_paths(wc_dir, P))
  run_and_verify_svn(None, AnyOutput, [],
                     'commit', '-m', 'Initial set-up.', wc_dir)
  # Capture the revision number
  init_rev = 2  ### hard-coded

  # modify all files and dirs in their various ways
  for _path, action_mods in scenarios:
    path = "_".join(action_mods)
    P = os.path.join(br_dir, path)  # parent
    for modaction in action_mods:
      modify(modaction, incoming_paths(wc_dir, P))

  # commit all the modifications
  run_and_verify_svn(None, AnyOutput, [],
                     'commit', '-m', 'Action.', wc_dir)
  # Capture the revision number
  changed_rev = 3  ### hard-coded

  return (init_rev, changed_rev)

#----------------------------------------------------------------------

# Apply each of the changes in INCOMING_SCENARIOS to each of the local
# modifications in LOCALMOD_SCENARIOS.
# Ensure that the result in each case includes a tree conflict on the parent.
# OPERATION = 'update' or 'switch' or 'merge'
# If COMMIT_LOCAL_MODS is true, the LOCALMOD_SCENARIOS will be committed to
# the target branch before applying the INCOMING_SCENARIOS.
def ensure_tree_conflict(sbox, operation,
                         incoming_scenarios, localmod_scenarios,
                         commit_local_mods):
  sbox.build()
  wc_dir = sbox.wc_dir

  def url_of(repo_relative_path):
    return sbox.repo_url + '/' + repo_relative_path

  verbose_print("")
  verbose_print("=== Starting a set of '" + operation + "' tests.")

  # Path to source branch, relative to wc_dir.
  # Source is where the "incoming" mods are made.
  source_br = "branch1"

  verbose_print("--- Creating changes in repos")
  source_wc_dir = os.path.join(wc_dir, source_br)
  source_left_rev, source_right_rev = set_up_repos(wc_dir, source_wc_dir,
                                                   incoming_scenarios)
  head_rev = source_right_rev  ### assumption

  # Local mods are the outer loop because cleaning up the WC is slow
  # ('svn revert' isn't sufficient because it leaves unversioned files)
  for _loc_init_mods, loc_action in localmod_scenarios:
    # Determine the branch (directory) in which local mods will be made.
    if operation == 'update':
      # Path to target branch (where conflicts are raised), relative to wc_dir.
      target_br = source_br
      target_start_rev = source_left_rev
    else:  # switch/merge
      # Make, and work in, a "branch2" that is a copy of "branch1".
      target_br = "branch2"
      run_and_verify_svn(None, AnyOutput, [],
                         'copy', '-r', str(source_left_rev), url_of(source_br),
                         url_of(target_br),
                         '-m', 'Create target branch.')
      head_rev += 1
      target_start_rev = head_rev

    main.run_svn(None, 'checkout', '-r', str(target_start_rev), sbox.repo_url,
                 wc_dir)

    saved_cwd = os.getcwd()
    os.chdir(wc_dir)

    for _inc_init_mods, inc_action in incoming_scenarios:
      scen_name = "_".join(inc_action)
      source_url = url_of(source_br + '/' + scen_name)
      target_path = os.path.join(target_br, scen_name)

      verbose_print("=== " + str(inc_action) + " onto " + str(loc_action))

      verbose_print("--- Making local mods")
      for modaction in loc_action:
        modify(modaction, localmod_paths(".", target_path))
      if commit_local_mods:
        run_and_verify_svn(None, AnyOutput, [],
                           'commit', target_path,
                           '-m', 'Mods in target branch.')
        head_rev += 1

      # What do we want to test for? (This selection could in future be
      # passed in to this function as a parameter.)
      test_what = [
        'commit-ood',
        'action',  # required for any of the following ones to work
        'notify',
        'commit-c',
        'status-c',
        'resolve',  # required for any of the following ones to work
        'status-nc',
        #'commit-ok',
        ]

      if 'commit-ood' in test_what:
        # For update, verify the pre-condition that WC is out of date.
        # For switch/merge, there is no such precondition.
        if operation == 'update':
          verbose_print("--- Trying to commit (expecting 'out-of-date' error)")
          run_and_verify_commit(".", None, None, "Commit failed",
                                target_path)

      if modaction.startswith('f'):
        victim = os.path.join(target_path, 'F')
      else:
        victim = os.path.join(target_path, 'D')

      # Perform the operation that tries to apply incoming changes to the WC.
      # The command is expected to do something (and give some output),
      # and it should raise a conflict but not an error.
      if 'action' in test_what:
        # Determine what notification to expect
        if 'notify' in test_what:
          expected_stdout = svntest.verify.ExpectedOutput("   C " + victim
                                                          + "\n",
                                                          match_all=False)
        else:
          expected_stdout = svntest.verify.AnyOutput
        # Do the main action
        if operation == 'update':
          verbose_print("--- Updating")
          run_and_verify_svn(None, expected_stdout, [],
                             'update', target_path)
        elif operation == 'switch':
          verbose_print("--- Switching")
          run_and_verify_svn(None, expected_stdout, [],
                             'switch', source_url, target_path)
        elif operation == 'merge':
          verbose_print("--- Merging")
          run_and_verify_svn(None, expected_stdout, [],
                             'merge', '--ignore-ancestry',
                             '-r', str(source_left_rev) + ':' + str(source_right_rev),
                             source_url, target_path)
        else:
          raise Exception("unknown operation: '" + operation + "'")

      if 'commit-c' in test_what:
        verbose_print("--- Trying to commit (expecting 'conflict' error)")
        ### run_and_verify_commit() requires an "output_tree" argument, but
        # here we get away with passing None because we know an implementation
        # detail: namely that it's not going to look at that argument if it
        # gets the stderr that we're expecting.
        run_and_verify_commit(".", None, None, ".*conflict.*", victim)

      if 'status-c' in test_what:
        verbose_print("--- Checking that 'status' reports the conflict")
        expected_stdout = svntest.verify.RegexOutput("^......C.* " +
                                                     re.escape(victim) + "$",
                                                     match_all=False)
        run_and_verify_svn(None, expected_stdout, [],
                           'status', victim)

      if 'resolve' in test_what:
        verbose_print("--- Resolving the conflict")
        # Make sure resolving the parent does nothing.
        run_and_verify_resolved([], os.path.dirname(victim))
        # The real resolved call.
        run_and_verify_resolved([victim])

      if 'status-nc' in test_what:
        verbose_print("--- Checking that 'status' does not report a conflict")
        exitcode, stdout, stderr = run_and_verify_svn(None, None, [],
                                                  'status', victim)
        for line in stdout:
          if line[6] == 'C': # and line.endswith(victim + '\n'):
            raise svntest.Failure("unexpected status C") # on path '" + victim + "'")

      if 'commit-ok' in test_what:
        verbose_print("--- Committing (should now succeed)")
        run_and_verify_svn(None, None, [],
                           'commit', '-m', '', target_path)
        target_start_rev += 1

      verbose_print("")

    os.chdir(saved_cwd)

    # Clean up the target branch and WC
    main.run_svn(None, 'revert', '-R', wc_dir)
    main.safe_rmtree(wc_dir)
    if operation != 'update':
      run_and_verify_svn(None, AnyOutput, [],
                         'delete', url_of(target_br),
                         '-m', 'Delete target branch.')
      head_rev += 1

#----------------------------------------------------------------------

# The main entry points for testing a set of scenarios.

# Test 'update' and/or 'switch'
# See test_wc_merge() for arguments.
def test_tc_up_sw(sbox, incoming_scen, wc_scen):
  sbox2 = sbox.clone_dependent()
  ensure_tree_conflict(sbox, 'update', incoming_scen, wc_scen, False)
  ensure_tree_conflict(sbox2, 'switch', incoming_scen, wc_scen, False)

# Test 'merge'
# INCOMING_SCEN is a list of scenarios describing the incoming changes to apply.
# BR_SCEN  is a list of scenarios describing how the local branch has
#   been modified relative to the merge-left source.
# WC_SCEN is a list of scenarios describing the local WC mods.
# One of BR_SCEN or WC_SCEN must be given but not both.
def test_tc_merge(sbox, incoming_scen, br_scen=None, wc_scen=None):
  if br_scen:
    ensure_tree_conflict(sbox, 'merge', incoming_scen, br_scen, True)
  else:
    ensure_tree_conflict(sbox, 'merge', incoming_scen, wc_scen, False)

#----------------------------------------------------------------------

# Tests for update/switch affecting a file, where the incoming change
# conflicts with a scheduled change in the WC.
#
# WC state: as scheduled (no obstruction)

def up_sw_file_mod_onto_del(sbox):
  "up/sw file: modify onto del/rpl/mv"
  test_tc_up_sw(sbox, f_mods, f_dels + f_rpls)
  # Note: See UC1 in notes/tree-conflicts/use-cases.txt.

def up_sw_file_del_onto_mod(sbox):
  "up/sw file: del/rpl/mv onto modify"
  # Results: tree-conflict on F
  #          no other change to WC (except possibly other half of move)
  #          ### OR (see Nico's email <>):
  #          schedule-delete but leave F on disk (can only apply with
  #            text-mod; prop-mod can't be preserved in this way)
  test_tc_up_sw(sbox, f_dels + f_rpls, f_mods)
  # Note: See UC2 in notes/tree-conflicts/use-cases.txt.

def up_sw_file_del_onto_del(sbox):
  "up/sw file: del/rpl/mv onto del/rpl/mv"
  test_tc_up_sw(sbox, f_dels + f_rpls, f_dels + f_rpls)
  # Note: See UC3 in notes/tree-conflicts/use-cases.txt.

def up_sw_file_add_onto_add(sbox):
  "up/sw file: add onto add"
  test_tc_up_sw(sbox, f_adds, f_adds)

#----------------------------------------------------------------------

# Tests for update/switch affecting a dir, where the incoming change
# conflicts with a scheduled change in the WC.

def up_sw_dir_mod_onto_del(sbox):
  "up/sw dir: modify onto del/rpl/mv"
  # WC state: any (D necessarily exists; children may have any state)
  test_tc_up_sw(sbox, d_mods, d_dels + d_rpls)

def up_sw_dir_del_onto_mod(sbox):
  "up/sw dir: del/rpl/mv onto modify"
  # WC state: any (D necessarily exists; children may have any state)
  test_tc_up_sw(sbox, d_dels + d_rpls, d_mods)

def up_sw_dir_del_onto_del(sbox):
  "up/sw dir: del/rpl/mv onto del/rpl/mv"
  # WC state: any (D necessarily exists; children may have any state)
  test_tc_up_sw(sbox, d_dels + d_rpls, d_dels + d_rpls)

# This is currently set as XFail over ra_dav because it hits
# issue #3314 'DAV can overwrite directories during copy'
#
#   TRUNK@35827.DBG>svn st -v branch1
#                   2        2 jrandom      branch1
#                   2        2 jrandom      branch1\dC
#   A  +            -        2 jrandom      branch1\dC\D
#
#   TRUNK@35827.DBG>svn log -r2:HEAD branch1 -v
#   ------------------------------------------------------------------------
#   r2 | jrandom | 2009-02-12 09:26:52 -0500 (Thu, 12 Feb 2009) | 1 line
#   Changed paths:
#      A /D1
#      A /F1
#      A /branch1
#      A /branch1/dC
#
#   Initial set-up.
#   ------------------------------------------------------------------------
#   r3 | jrandom | 2009-02-12 09:26:52 -0500 (Thu, 12 Feb 2009) | 1 line
#   Changed paths:
#      A /branch1/dC/D (from /D1:2)
#
#   Action.
#   ------------------------------------------------------------------------
#
#   TRUNK@35827.DBG>svn ci -m "Should be ood" branch1
#   Adding         branch1\dC\D
#
#   Committed revision 4.
def up_sw_dir_add_onto_add(sbox):
  "up/sw dir: add onto add"
  # WC state: as scheduled (no obstruction)
  test_tc_up_sw(sbox, d_adds, d_adds)

#----------------------------------------------------------------------

# Tests for merge affecting a file, where the incoming change
# conflicts with the target.

def merge_file_mod_onto_not_file(sbox):
  "merge file: modify onto not-file"
  sbox2 = sbox.clone_dependent()
  test_tc_merge(sbox, f_mods, br_scen = f_dels + f_rpl_d)
  test_tc_merge(sbox2, f_mods, wc_scen = f_dels)
  # Note: See UC4 in notes/tree-conflicts/use-cases.txt.

def merge_file_del_onto_not_same(sbox):
  "merge file: del/rpl/mv onto not-same"
  sbox2 = sbox.clone_dependent()
  test_tc_merge(sbox, f_dels + f_rpls, br_scen = f_mods)
  test_tc_merge(sbox2, f_dels + f_rpls, wc_scen = f_mods)
  # Note: See UC5 in notes/tree-conflicts/use-cases.txt.

def merge_file_del_onto_not_file(sbox):
  "merge file: del/rpl/mv onto not-file"
  sbox2 = sbox.clone_dependent()
  test_tc_merge(sbox, f_dels + f_rpls, br_scen = f_dels + f_rpl_d)
  test_tc_merge(sbox2, f_dels + f_rpls, wc_scen = f_dels)
  # Note: See UC6 in notes/tree-conflicts/use-cases.txt.

def merge_file_add_onto_not_none(sbox):
  "merge file: add onto not-none"
  sbox2 = sbox.clone_dependent()
  test_tc_merge(sbox, f_adds, br_scen = f_adds)  ### + d_adds (at path "F")
  test_tc_merge(sbox2, f_adds, wc_scen = f_adds)  ### + d_adds (at path "F")

#----------------------------------------------------------------------

# Tests for merge affecting a dir, where the incoming change
# conflicts with the target branch.

def merge_dir_mod_onto_not_dir(sbox):
  "merge dir: modify onto not-dir"
  sbox2 = sbox.clone_dependent()
  test_tc_merge(sbox, d_mods, br_scen = d_dels + d_rpl_f)
  test_tc_merge(sbox2, d_mods, wc_scen = d_dels)

def merge_dir_del_onto_not_same(sbox):
  "merge dir: del/rpl/mv onto not-same"
  sbox2 = sbox.clone_dependent()
  test_tc_merge(sbox, d_dels + d_rpls, br_scen = d_mods)
  test_tc_merge(sbox2, d_dels + d_rpls, wc_scen = d_mods)

def merge_dir_del_onto_not_dir(sbox):
  "merge dir: del/rpl/mv onto not-dir"
  sbox2 = sbox.clone_dependent()
  test_tc_merge(sbox, d_dels + d_rpls, br_scen = d_dels + d_rpl_f)
  test_tc_merge(sbox2, d_dels + d_rpls, wc_scen = d_dels)

def merge_dir_add_onto_not_none(sbox):
  "merge dir: add onto not-none"
  sbox2 = sbox.clone_dependent()
  test_tc_merge(sbox, d_adds, br_scen = d_adds)  ### + f_adds (at path "D")
  test_tc_merge(sbox2, d_adds, wc_scen = d_adds)  ### + f_adds (at path "D")
<<<<<<< HEAD

#----------------------------------------------------------------------

def keep_local_del_tc_inside(sbox):
  "--keep-local del on dir with TCs inside"
  #          A/C       <-  delete with --keep-local
  # A  +  C  A/C/dir
  # A  +  C  A/C/file

  sbox.build()
  wc_dir = sbox.wc_dir

  C   = os.path.join(wc_dir, "A", "C")
  dir = os.path.join(wc_dir, "A", "C", "dir")
  file = os.path.join(wc_dir, "A", "C", "file")

  # Add dir
  main.run_svn(None, 'mkdir', dir)

  # Add file
  content = "This is the file 'file'.\n"
  main.file_append(file, content)
  main.run_svn(None, 'add', file)

  main.run_svn(None, 'commit', '-m', 'Add dir and file', wc_dir)

  # Remove dir and file in r3.
  main.run_svn(None, 'delete', dir, file)
  main.run_svn(None, 'commit', '-m', 'Remove dir and file', wc_dir)

  # Warp back to -r2, dir and file coming back.
  main.run_svn(None, 'update', '-r2', wc_dir)

  # Set a meaningless prop on each dir and file
  run_and_verify_svn(None,
                     ["property 'propname' set on '" + dir + "'\n"],
                     [], 'ps', 'propname', 'propval', dir)
  run_and_verify_svn(None,
                     ["property 'propname' set on '" + file + "'\n"],
                     [], 'ps', 'propname', 'propval', file)

  # Update WC to HEAD, tree conflicts result dir and file
  # because there are local mods on the props.
  expected_output = wc.State(wc_dir, {
    'A/C/dir' : Item(status='  ', treeconflict='C'),
    'A/C/file' : Item(status='  ', treeconflict='C'),
    })

  expected_disk = main.greek_state.copy()
  expected_disk.add({
    'A/C/dir' : Item(props={'propname' : 'propval'}),
    'A/C/file' : Item(contents=content, props={'propname' : 'propval'}),
    })

  expected_status = get_virginal_state(wc_dir, 2)
  expected_status.tweak(wc_rev='3')
  expected_status.add({
    'A/C/dir' : Item(status='A ', wc_rev='-', copied='+', treeconflict='C'),
    'A/C/file' : Item(status='A ', wc_rev='-', copied='+', treeconflict='C'),
    })
  run_and_verify_update(wc_dir,
                        expected_output, expected_disk, expected_status,
                        None, None, None, None, None, 1,
                        wc_dir)

  # Delete A/C with --keep-local, in effect disarming the tree-conflicts.
  run_and_verify_svn(None,
                     verify.UnorderedOutput(['D         ' + C + '\n',
                                             'D         ' + dir + '\n',
                                             'D         ' + file + '\n']),
                     [], 'delete', C, '--keep-local')

  # Verify deletion status
  # Note: the tree conflicts are still in the status.
  expected_status.tweak('A/C', status='D ')
  expected_status.tweak('A/C/dir', status='? ', copied=None, wc_rev=None)
  expected_status.tweak('A/C/file', status='? ', copied=None, wc_rev=None)

  run_and_verify_status(wc_dir, expected_status)

  # Commit, remove the "disarmed" tree-conflict.
  expected_output = wc.State(wc_dir, { 'A/C' : Item(verb='Deleting') })

  expected_status.remove('A/C', 'A/C/dir', 'A/C/file')

  run_and_verify_commit(wc_dir,
                        expected_output, expected_status, None,
                        wc_dir)

#----------------------------------------------------------------------

def force_del_tc_inside(sbox):
  "--force del on dir with TCs inside"
  ### This test is currently marked XFail because we don't remove tree
  ### conflicts upon "delete --force" yet. They linger and block
  ### the commit.
  ### This should be handled the same as with --keep-local, but
  ### the code does not have the proper antennae for that yet.
  ### Fixing that separately.

  #          A/C       <-  delete with --force
  # A  +  C  A/C/dir
  # A  +  C  A/C/file

  sbox.build()
  wc_dir = sbox.wc_dir

  C   = os.path.join(wc_dir, "A", "C")
  dir = os.path.join(wc_dir, "A", "C", "dir")
  file = os.path.join(wc_dir, "A", "C", "file")

  # Add dir
  main.run_svn(None, 'mkdir', dir)

  # Add file
  content = "This is the file 'file'.\n"
  main.file_append(file, content)
  main.run_svn(None, 'add', file)

  main.run_svn(None, 'commit', '-m', 'Add dir and file', wc_dir)

  # Remove dir and file in r3.
  main.run_svn(None, 'delete', dir, file)
  main.run_svn(None, 'commit', '-m', 'Remove dir and file', wc_dir)

  # Warp back to -r2, dir and file coming back.
  main.run_svn(None, 'update', '-r2', wc_dir)

  # Set a meaningless prop on each dir and file
  run_and_verify_svn(None,
                     ["property 'propname' set on '" + dir + "'\n"],
                     [], 'ps', 'propname', 'propval', dir)
  run_and_verify_svn(None,
                     ["property 'propname' set on '" + file + "'\n"],
                     [], 'ps', 'propname', 'propval', file)

  # Update WC to HEAD, tree conflicts result dir and file
  # because there are local mods on the props.
  expected_output = wc.State(wc_dir, {
    'A/C/dir' : Item(status='  ', treeconflict='C'),
    'A/C/file' : Item(status='  ', treeconflict='C'),
    })

  expected_disk = main.greek_state.copy()
  expected_disk.add({
    'A/C/dir' : Item(props={'propname' : 'propval'}),
    'A/C/file' : Item(contents=content, props={'propname' : 'propval'}),
    })

  expected_status = get_virginal_state(wc_dir, 2)
  expected_status.tweak(wc_rev='3')
  expected_status.add({
    'A/C/dir' : Item(status='A ', wc_rev='-', copied='+', treeconflict='C'),
    'A/C/file' : Item(status='A ', wc_rev='-', copied='+', treeconflict='C'),
    })
  run_and_verify_update(wc_dir,
                        expected_output, expected_disk, expected_status,
                        None, None, None, None, None, 1,
                        wc_dir)

  # Delete A/C with --force, in effect disarming the tree-conflicts.
  run_and_verify_svn(None,
                     verify.UnorderedOutput(['D         ' + C + '\n',
                                             'D         ' + dir + '\n',
                                             'D         ' + file + '\n']),
                     [], 'delete', C, '--force')

  # Verify deletion status
  # Note: the tree conflicts are still in the status.
  expected_status.tweak('A/C', status='D ')
  expected_status.tweak('A/C/dir', 'A/C/file', status='! ', copied=None,
                        wc_rev=None)

  run_and_verify_status(wc_dir, expected_status)

  # Commit, remove the "disarmed" tree-conflict.
  expected_output = wc.State(wc_dir, { 'A/C' : Item(verb='Deleting') })

  expected_status.remove('A/C', 'A/C/dir', 'A/C/file')

  run_and_verify_commit(wc_dir,
                        expected_output, expected_status, None,
                        wc_dir)

#----------------------------------------------------------------------

def keep_local_del_tc_is_target(sbox):
  "--keep-local del on tree-conflicted targets"
  #          A/C
  # A  +  C  A/C/dir   <-  delete with --keep-local
  # A  +  C  A/C/file  <-  delete with --keep-local
  ### This test currently XFails because the tree-conflicts on dir and
  ### file remain in the WC but were supposed to be unversioned by a commit
  ### (because of a delete --keep-local).

  sbox.build()
  wc_dir = sbox.wc_dir

  C   = os.path.join(wc_dir, "A", "C")
  dir = os.path.join(wc_dir, "A", "C", "dir")
  file = os.path.join(wc_dir, "A", "C", "file")

  # Add dir
  main.run_svn(None, 'mkdir', dir)

  # Add file
  content = "This is the file 'file'.\n"
  main.file_append(file, content)
  main.run_svn(None, 'add', file)

  main.run_svn(None, 'commit', '-m', 'Add dir and file', wc_dir)

  # Remove dir and file in r3.
  main.run_svn(None, 'delete', dir, file)
  main.run_svn(None, 'commit', '-m', 'Remove dir and file', wc_dir)

  # Warp back to -r2, dir and file coming back.
  main.run_svn(None, 'update', '-r2', wc_dir)

  # Set a meaningless prop on each dir and file
  run_and_verify_svn(None,
                     ["property 'propname' set on '" + dir + "'\n"],
                     [], 'ps', 'propname', 'propval', dir)
  run_and_verify_svn(None,
                     ["property 'propname' set on '" + file + "'\n"],
                     [], 'ps', 'propname', 'propval', file)

  # Update WC to HEAD, tree conflicts result dir and file
  # because there are local mods on the props.
  expected_output = wc.State(wc_dir, {
    'A/C/dir' : Item(status='  ', treeconflict='C'),
    'A/C/file' : Item(status='  ', treeconflict='C'),
    })

  expected_disk = main.greek_state.copy()
  expected_disk.add({
    'A/C/dir' : Item(props={'propname' : 'propval'}),
    'A/C/file' : Item(contents=content, props={'propname' : 'propval'}),
    })

  expected_status = get_virginal_state(wc_dir, 2)
  expected_status.tweak(wc_rev='3')
  expected_status.add({
    'A/C/dir' : Item(status='A ', wc_rev='-', copied='+', treeconflict='C'),
    'A/C/file' : Item(status='A ', wc_rev='-', copied='+', treeconflict='C'),
    })
  run_and_verify_update(wc_dir,
                        expected_output, expected_disk, expected_status,
                        None, None, None, None, None, 1,
                        wc_dir)

  # Delete nodes with --keep-local, in effect disarming the tree-conflicts.
  run_and_verify_svn(None,
                     ['D         ' + dir + '\n',
                      'D         ' + file + '\n'],
                     [],
                     'delete', dir, file, '--keep-local')

  expected_status.tweak('A/C/dir', status='? ', copied=None, wc_rev=None)
  expected_status.tweak('A/C/file', status='? ', copied=None, wc_rev=None)
  run_and_verify_status(wc_dir, expected_status)

  # Commit, remove the "disarmed" tree-conflict.
  expected_output = wc.State(wc_dir, {})

  ### This is why this test currently XFails. We want the conflicts
  ### on the unversioned nodes to go away.
  expected_status.remove('A/C/dir', 'A/C/file')

  run_and_verify_commit(wc_dir,
                        expected_output, expected_status, None,
                        wc_dir)

#----------------------------------------------------------------------

def force_del_tc_is_target(sbox):
  "--force del on tree-conflicted targets"
  #          A/C
  # A  +  C  A/C/dir   <-  delete with --force
  # A  +  C  A/C/file  <-  delete with --force
  ### This test currently XFails because the tree-conflicts on dir and
  ### file remain in the WC but were supposed to be unversioned by a commit
  ### (because of a delete --force).

  sbox.build()
  wc_dir = sbox.wc_dir

  C   = os.path.join(wc_dir, "A", "C")
  dir = os.path.join(wc_dir, "A", "C", "dir")
  file = os.path.join(wc_dir, "A", "C", "file")

  # Add dir
  main.run_svn(None, 'mkdir', dir)

  # Add file
  content = "This is the file 'file'.\n"
  main.file_append(file, content)
  main.run_svn(None, 'add', file)

  main.run_svn(None, 'commit', '-m', 'Add dir and file', wc_dir)

  # Remove dir and file in r3.
  main.run_svn(None, 'delete', dir, file)
  main.run_svn(None, 'commit', '-m', 'Remove dir and file', wc_dir)

  # Warp back to -r2, dir and file coming back.
  main.run_svn(None, 'update', '-r2', wc_dir)

  # Set a meaningless prop on each dir and file
  run_and_verify_svn(None,
                     ["property 'propname' set on '" + dir + "'\n"],
                     [], 'ps', 'propname', 'propval', dir)
  run_and_verify_svn(None,
                     ["property 'propname' set on '" + file + "'\n"],
                     [], 'ps', 'propname', 'propval', file)

  # Update WC to HEAD, tree conflicts result dir and file
  # because there are local mods on the props.
  expected_output = wc.State(wc_dir, {
    'A/C/dir' : Item(status='  ', treeconflict='C'),
    'A/C/file' : Item(status='  ', treeconflict='C'),
    })

  expected_disk = main.greek_state.copy()
  expected_disk.add({
    'A/C/dir' : Item(props={'propname' : 'propval'}),
    'A/C/file' : Item(contents=content, props={'propname' : 'propval'}),
    })

  expected_status = get_virginal_state(wc_dir, 2)
  expected_status.tweak(wc_rev='3')
  expected_status.add({
    'A/C/dir' : Item(status='A ', wc_rev='-', copied='+', treeconflict='C'),
    'A/C/file' : Item(status='A ', wc_rev='-', copied='+', treeconflict='C'),
    })
  run_and_verify_update(wc_dir,
                        expected_output, expected_disk, expected_status,
                        None, None, None, None, None, 1,
                        wc_dir)

  # Delete nodes with --force, in effect disarming the tree-conflicts.
  run_and_verify_svn(None,
                     ['D         ' + dir + '\n',
                      'D         ' + file + '\n'],
                     [],
                     'delete', dir, file, '--force')

  expected_status.tweak('A/C/dir', status='! ', copied=None, wc_rev=None)
  expected_status.tweak('A/C/file', status='! ', copied=None, wc_rev=None)
  run_and_verify_status(wc_dir, expected_status)

  # Commit, remove the "disarmed" tree-conflict.
  expected_output = wc.State(wc_dir, {})

  ### This is why this test currently XFails. We want the conflicts
  ### in the unversioned nodes to go away.
  expected_status.remove('A/C/dir', 'A/C/file')

  run_and_verify_commit(wc_dir,
                        expected_output, expected_status, None,
                        wc_dir)

#----------------------------------------------------------------------

def query_absent_tree_conflicted_dir(sbox):
  "query an unversioned tree-conflicted dir"

  sbox.build()
  wc_dir = sbox.wc_dir

  # Some paths we'll care about
  C_path = os.path.join(wc_dir, "A", "C")
  C_C_path = os.path.join(wc_dir, "A", "C", "C")

  # Add a directory A/C/C as r2.
  main.run_svn(None, 'mkdir', C_C_path)
  main.run_svn(None, 'commit', '-m', 'Add directory A/C/C', wc_dir)

  # Remove that directory A/C/C as r3.
  main.run_svn(None, 'delete', C_C_path)
  main.run_svn(None, 'commit', '-m', 'Remove directory A/C/C', wc_dir)

  # Warp back to -r2 with the directory added.
  main.run_svn(None, 'update', '-r2', wc_dir)

  # Set a meaningless prop on A/C/C
  run_and_verify_svn(None,
                     ["property 'propname' set on '" + C_C_path + "'\n"],
                     [], 'ps', 'propname', 'propval', C_C_path)

  # Update WC to HEAD, a tree conflict results on A/C/C because of the
  # working prop on A/C/C.
  expected_output = wc.State(wc_dir, {
    'A/C/C' : Item(status='  ', treeconflict='C'),
    })
  expected_disk = main.greek_state.copy()
  expected_disk.add({'A/C/C' : Item(props={'propname' : 'propval'})})
  expected_status = get_virginal_state(wc_dir, 1)
  expected_status.tweak(wc_rev='3')
  expected_status.add({'A/C/C' : Item(status='A ',
                                      wc_rev='-',
                                      copied='+',
                                      treeconflict='C')})
  run_and_verify_update(wc_dir,
                        expected_output, expected_disk, expected_status,
                        None, None, None, None, None, 1,
                        wc_dir)

  # Delete A/C with --keep-local, in effect disarming the tree-conflict.
  run_and_verify_svn(None,
                     ['D         ' + C_C_path + '\n',
                      'D         ' + C_path + '\n'],
                     [],
                     'delete', C_path, '--keep-local')

  expected_status.tweak('A/C', status='D ')
  expected_status.tweak('A/C/C', status='? ', copied=None, wc_rev=None)
  run_and_verify_status(wc_dir, expected_status)

  # Try to access the absent tree-conflict as explicit target.
  # They should succeed without error. We don't care what they return.
  ### Currently, these fail like
  ## CMD: svn status -v -u -q
  ## [...]
  ## subversion/svn/status-cmd.c:248: (apr_err=155035)
  ## subversion/svn/util.c:953: (apr_err=155035)
  ## subversion/libsvn_client/status.c:270: (apr_err=155035)
  ## subversion/libsvn_wc/lock.c:607: (apr_err=155035)
  ## subversion/libsvn_wc/entries.c:1607: (apr_err=155035)
  ## subversion/libsvn_wc/wc_db.c:3288: (apr_err=155035)
  ## svn: Expected node '/.../tree_conflict_tests-20/A/C' to be added.

  # using status:
  run_and_verify_status(C_C_path, None)

  # using info:
  run_and_verify_svn(None, None, [], 'info', C_C_path)

#----------------------------------------------------------------------

def up_add_onto_add_revert(sbox):
  "issue #3608: reverting an add onto add conflict"

  sbox.build()
  wc_dir = sbox.wc_dir
  wc2_dir = sbox.add_wc_path('wc2')
  svntest.actions.run_and_verify_svn(None, None, [], 'checkout',
                                     sbox.repo_url, wc2_dir)

  file1 = os.path.join(wc_dir, 'newfile')
  file2 = os.path.join(wc2_dir, 'newfile')

  dir1 = os.path.join(wc_dir, 'NewDir')
  dir2 = os.path.join(wc2_dir, 'NewDir')

  main.run_svn(None, 'cp', os.path.join(wc_dir, 'iota'), file1)
  main.run_svn(None, 'cp', os.path.join(wc2_dir, 'iota'), file2)

  main.run_svn(None, 'cp', os.path.join(wc_dir, 'A/C'), dir1)
  main.run_svn(None, 'cp', os.path.join(wc2_dir, 'A/C'), dir2)

  main.run_svn(None, 'ci', wc_dir, '-m', 'Added file')

  expected_disk = main.greek_state.copy()
  expected_disk.add({
    'newfile'           : Item(contents="This is the file 'iota'.\n"),
    'NewDir'            : Item(),
    })

  expected_status = get_virginal_state(wc2_dir, 2)
  expected_status.add({
    'newfile' : Item(status='A ', copied='+', treeconflict='C', wc_rev='-'),
    'NewDir'  : Item(status='A ', copied='+', treeconflict='C', wc_rev='-'),
    })

  run_and_verify_update(wc2_dir,
                        None, expected_disk, expected_status,
                        None, None, None, None, None, 1,
                        wc2_dir)

  # Currently (r927086), this removes dir2 and file2 in a way that
  # they don't reappear after update.
  main.run_svn(None, 'revert', file2)
  main.run_svn(None, 'revert', dir2)

  expected_status = get_virginal_state(wc2_dir, 2)
  expected_status.add({
    'newfile' : Item(status='  ', wc_rev='2'),
    'NewDir'  : Item(status='  ', wc_rev='2'),
    })

  # Expected behavior is that after revert + update the tree matches
  # the repository
  run_and_verify_update(wc2_dir,
                        None, expected_disk, expected_status,
                        None, None, None, None, None, 1,
                        wc2_dir)

=======
>>>>>>> d3608daf


#######################################################################
# Run the tests


# list all tests here, starting with None:
test_list = [ None,
              up_sw_file_mod_onto_del,
              up_sw_file_del_onto_mod,
              up_sw_file_del_onto_del,
              up_sw_file_add_onto_add,
              up_sw_dir_mod_onto_del,
              up_sw_dir_del_onto_mod,
              up_sw_dir_del_onto_del,
              XFail(up_sw_dir_add_onto_add,
                    svntest.main.is_ra_type_dav),
              merge_file_mod_onto_not_file,
              merge_file_del_onto_not_same,
              merge_file_del_onto_not_file,
              merge_file_add_onto_not_none,
              merge_dir_mod_onto_not_dir,
              XFail(merge_dir_del_onto_not_same),
              merge_dir_del_onto_not_dir,
              merge_dir_add_onto_not_none,
              keep_local_del_tc_inside,
              XFail(force_del_tc_inside),
              XFail(keep_local_del_tc_is_target),
              XFail(force_del_tc_is_target),
              XFail(query_absent_tree_conflicted_dir),
              XFail(up_add_onto_add_revert),
             ]

if __name__ == '__main__':
  svntest.main.run_tests(test_list)
  # NOTREACHED


### End of file.<|MERGE_RESOLUTION|>--- conflicted
+++ resolved
@@ -3,25 +3,17 @@
 #  tree_conflict_tests.py:  testing tree-conflict cases.
 #
 #  Subversion is a tool for revision control.
-#  See http://subversion.apache.org for more information.
+#  See http://subversion.tigris.org for more information.
 #
 # ====================================================================
-#    Licensed to the Apache Software Foundation (ASF) under one
-#    or more contributor license agreements.  See the NOTICE file
-#    distributed with this work for additional information
-#    regarding copyright ownership.  The ASF licenses this file
-#    to you under the Apache License, Version 2.0 (the
-#    "License"); you may not use this file except in compliance
-#    with the License.  You may obtain a copy of the License at
-#
-#      http://www.apache.org/licenses/LICENSE-2.0
-#
-#    Unless required by applicable law or agreed to in writing,
-#    software distributed under the License is distributed on an
-#    "AS IS" BASIS, WITHOUT WARRANTIES OR CONDITIONS OF ANY
-#    KIND, either express or implied.  See the License for the
-#    specific language governing permissions and limitations
-#    under the License.
+# Copyright (c) 2000-2009 CollabNet.  All rights reserved.
+#
+# This software is licensed as described in the file COPYING, which
+# you should have received as part of this distribution.  The terms
+# are also available at http://subversion.tigris.org/license-1.html.
+# If newer versions of this license are posted there, you may use a
+# newer version instead, at your option.
+#
 ######################################################################
 
 # General modules
@@ -29,13 +21,10 @@
 
 # Our testing module
 import svntest
-from svntest import main, wc, verify
+from svntest import main,wc
 from svntest.actions import run_and_verify_svn
 from svntest.actions import run_and_verify_commit
 from svntest.actions import run_and_verify_resolved
-from svntest.actions import run_and_verify_update
-from svntest.actions import run_and_verify_status
-from svntest.actions import get_virginal_state
 
 # (abbreviation)
 Skip = svntest.testcase.Skip
@@ -692,507 +681,6 @@
   sbox2 = sbox.clone_dependent()
   test_tc_merge(sbox, d_adds, br_scen = d_adds)  ### + f_adds (at path "D")
   test_tc_merge(sbox2, d_adds, wc_scen = d_adds)  ### + f_adds (at path "D")
-<<<<<<< HEAD
-
-#----------------------------------------------------------------------
-
-def keep_local_del_tc_inside(sbox):
-  "--keep-local del on dir with TCs inside"
-  #          A/C       <-  delete with --keep-local
-  # A  +  C  A/C/dir
-  # A  +  C  A/C/file
-
-  sbox.build()
-  wc_dir = sbox.wc_dir
-
-  C   = os.path.join(wc_dir, "A", "C")
-  dir = os.path.join(wc_dir, "A", "C", "dir")
-  file = os.path.join(wc_dir, "A", "C", "file")
-
-  # Add dir
-  main.run_svn(None, 'mkdir', dir)
-
-  # Add file
-  content = "This is the file 'file'.\n"
-  main.file_append(file, content)
-  main.run_svn(None, 'add', file)
-
-  main.run_svn(None, 'commit', '-m', 'Add dir and file', wc_dir)
-
-  # Remove dir and file in r3.
-  main.run_svn(None, 'delete', dir, file)
-  main.run_svn(None, 'commit', '-m', 'Remove dir and file', wc_dir)
-
-  # Warp back to -r2, dir and file coming back.
-  main.run_svn(None, 'update', '-r2', wc_dir)
-
-  # Set a meaningless prop on each dir and file
-  run_and_verify_svn(None,
-                     ["property 'propname' set on '" + dir + "'\n"],
-                     [], 'ps', 'propname', 'propval', dir)
-  run_and_verify_svn(None,
-                     ["property 'propname' set on '" + file + "'\n"],
-                     [], 'ps', 'propname', 'propval', file)
-
-  # Update WC to HEAD, tree conflicts result dir and file
-  # because there are local mods on the props.
-  expected_output = wc.State(wc_dir, {
-    'A/C/dir' : Item(status='  ', treeconflict='C'),
-    'A/C/file' : Item(status='  ', treeconflict='C'),
-    })
-
-  expected_disk = main.greek_state.copy()
-  expected_disk.add({
-    'A/C/dir' : Item(props={'propname' : 'propval'}),
-    'A/C/file' : Item(contents=content, props={'propname' : 'propval'}),
-    })
-
-  expected_status = get_virginal_state(wc_dir, 2)
-  expected_status.tweak(wc_rev='3')
-  expected_status.add({
-    'A/C/dir' : Item(status='A ', wc_rev='-', copied='+', treeconflict='C'),
-    'A/C/file' : Item(status='A ', wc_rev='-', copied='+', treeconflict='C'),
-    })
-  run_and_verify_update(wc_dir,
-                        expected_output, expected_disk, expected_status,
-                        None, None, None, None, None, 1,
-                        wc_dir)
-
-  # Delete A/C with --keep-local, in effect disarming the tree-conflicts.
-  run_and_verify_svn(None,
-                     verify.UnorderedOutput(['D         ' + C + '\n',
-                                             'D         ' + dir + '\n',
-                                             'D         ' + file + '\n']),
-                     [], 'delete', C, '--keep-local')
-
-  # Verify deletion status
-  # Note: the tree conflicts are still in the status.
-  expected_status.tweak('A/C', status='D ')
-  expected_status.tweak('A/C/dir', status='? ', copied=None, wc_rev=None)
-  expected_status.tweak('A/C/file', status='? ', copied=None, wc_rev=None)
-
-  run_and_verify_status(wc_dir, expected_status)
-
-  # Commit, remove the "disarmed" tree-conflict.
-  expected_output = wc.State(wc_dir, { 'A/C' : Item(verb='Deleting') })
-
-  expected_status.remove('A/C', 'A/C/dir', 'A/C/file')
-
-  run_and_verify_commit(wc_dir,
-                        expected_output, expected_status, None,
-                        wc_dir)
-
-#----------------------------------------------------------------------
-
-def force_del_tc_inside(sbox):
-  "--force del on dir with TCs inside"
-  ### This test is currently marked XFail because we don't remove tree
-  ### conflicts upon "delete --force" yet. They linger and block
-  ### the commit.
-  ### This should be handled the same as with --keep-local, but
-  ### the code does not have the proper antennae for that yet.
-  ### Fixing that separately.
-
-  #          A/C       <-  delete with --force
-  # A  +  C  A/C/dir
-  # A  +  C  A/C/file
-
-  sbox.build()
-  wc_dir = sbox.wc_dir
-
-  C   = os.path.join(wc_dir, "A", "C")
-  dir = os.path.join(wc_dir, "A", "C", "dir")
-  file = os.path.join(wc_dir, "A", "C", "file")
-
-  # Add dir
-  main.run_svn(None, 'mkdir', dir)
-
-  # Add file
-  content = "This is the file 'file'.\n"
-  main.file_append(file, content)
-  main.run_svn(None, 'add', file)
-
-  main.run_svn(None, 'commit', '-m', 'Add dir and file', wc_dir)
-
-  # Remove dir and file in r3.
-  main.run_svn(None, 'delete', dir, file)
-  main.run_svn(None, 'commit', '-m', 'Remove dir and file', wc_dir)
-
-  # Warp back to -r2, dir and file coming back.
-  main.run_svn(None, 'update', '-r2', wc_dir)
-
-  # Set a meaningless prop on each dir and file
-  run_and_verify_svn(None,
-                     ["property 'propname' set on '" + dir + "'\n"],
-                     [], 'ps', 'propname', 'propval', dir)
-  run_and_verify_svn(None,
-                     ["property 'propname' set on '" + file + "'\n"],
-                     [], 'ps', 'propname', 'propval', file)
-
-  # Update WC to HEAD, tree conflicts result dir and file
-  # because there are local mods on the props.
-  expected_output = wc.State(wc_dir, {
-    'A/C/dir' : Item(status='  ', treeconflict='C'),
-    'A/C/file' : Item(status='  ', treeconflict='C'),
-    })
-
-  expected_disk = main.greek_state.copy()
-  expected_disk.add({
-    'A/C/dir' : Item(props={'propname' : 'propval'}),
-    'A/C/file' : Item(contents=content, props={'propname' : 'propval'}),
-    })
-
-  expected_status = get_virginal_state(wc_dir, 2)
-  expected_status.tweak(wc_rev='3')
-  expected_status.add({
-    'A/C/dir' : Item(status='A ', wc_rev='-', copied='+', treeconflict='C'),
-    'A/C/file' : Item(status='A ', wc_rev='-', copied='+', treeconflict='C'),
-    })
-  run_and_verify_update(wc_dir,
-                        expected_output, expected_disk, expected_status,
-                        None, None, None, None, None, 1,
-                        wc_dir)
-
-  # Delete A/C with --force, in effect disarming the tree-conflicts.
-  run_and_verify_svn(None,
-                     verify.UnorderedOutput(['D         ' + C + '\n',
-                                             'D         ' + dir + '\n',
-                                             'D         ' + file + '\n']),
-                     [], 'delete', C, '--force')
-
-  # Verify deletion status
-  # Note: the tree conflicts are still in the status.
-  expected_status.tweak('A/C', status='D ')
-  expected_status.tweak('A/C/dir', 'A/C/file', status='! ', copied=None,
-                        wc_rev=None)
-
-  run_and_verify_status(wc_dir, expected_status)
-
-  # Commit, remove the "disarmed" tree-conflict.
-  expected_output = wc.State(wc_dir, { 'A/C' : Item(verb='Deleting') })
-
-  expected_status.remove('A/C', 'A/C/dir', 'A/C/file')
-
-  run_and_verify_commit(wc_dir,
-                        expected_output, expected_status, None,
-                        wc_dir)
-
-#----------------------------------------------------------------------
-
-def keep_local_del_tc_is_target(sbox):
-  "--keep-local del on tree-conflicted targets"
-  #          A/C
-  # A  +  C  A/C/dir   <-  delete with --keep-local
-  # A  +  C  A/C/file  <-  delete with --keep-local
-  ### This test currently XFails because the tree-conflicts on dir and
-  ### file remain in the WC but were supposed to be unversioned by a commit
-  ### (because of a delete --keep-local).
-
-  sbox.build()
-  wc_dir = sbox.wc_dir
-
-  C   = os.path.join(wc_dir, "A", "C")
-  dir = os.path.join(wc_dir, "A", "C", "dir")
-  file = os.path.join(wc_dir, "A", "C", "file")
-
-  # Add dir
-  main.run_svn(None, 'mkdir', dir)
-
-  # Add file
-  content = "This is the file 'file'.\n"
-  main.file_append(file, content)
-  main.run_svn(None, 'add', file)
-
-  main.run_svn(None, 'commit', '-m', 'Add dir and file', wc_dir)
-
-  # Remove dir and file in r3.
-  main.run_svn(None, 'delete', dir, file)
-  main.run_svn(None, 'commit', '-m', 'Remove dir and file', wc_dir)
-
-  # Warp back to -r2, dir and file coming back.
-  main.run_svn(None, 'update', '-r2', wc_dir)
-
-  # Set a meaningless prop on each dir and file
-  run_and_verify_svn(None,
-                     ["property 'propname' set on '" + dir + "'\n"],
-                     [], 'ps', 'propname', 'propval', dir)
-  run_and_verify_svn(None,
-                     ["property 'propname' set on '" + file + "'\n"],
-                     [], 'ps', 'propname', 'propval', file)
-
-  # Update WC to HEAD, tree conflicts result dir and file
-  # because there are local mods on the props.
-  expected_output = wc.State(wc_dir, {
-    'A/C/dir' : Item(status='  ', treeconflict='C'),
-    'A/C/file' : Item(status='  ', treeconflict='C'),
-    })
-
-  expected_disk = main.greek_state.copy()
-  expected_disk.add({
-    'A/C/dir' : Item(props={'propname' : 'propval'}),
-    'A/C/file' : Item(contents=content, props={'propname' : 'propval'}),
-    })
-
-  expected_status = get_virginal_state(wc_dir, 2)
-  expected_status.tweak(wc_rev='3')
-  expected_status.add({
-    'A/C/dir' : Item(status='A ', wc_rev='-', copied='+', treeconflict='C'),
-    'A/C/file' : Item(status='A ', wc_rev='-', copied='+', treeconflict='C'),
-    })
-  run_and_verify_update(wc_dir,
-                        expected_output, expected_disk, expected_status,
-                        None, None, None, None, None, 1,
-                        wc_dir)
-
-  # Delete nodes with --keep-local, in effect disarming the tree-conflicts.
-  run_and_verify_svn(None,
-                     ['D         ' + dir + '\n',
-                      'D         ' + file + '\n'],
-                     [],
-                     'delete', dir, file, '--keep-local')
-
-  expected_status.tweak('A/C/dir', status='? ', copied=None, wc_rev=None)
-  expected_status.tweak('A/C/file', status='? ', copied=None, wc_rev=None)
-  run_and_verify_status(wc_dir, expected_status)
-
-  # Commit, remove the "disarmed" tree-conflict.
-  expected_output = wc.State(wc_dir, {})
-
-  ### This is why this test currently XFails. We want the conflicts
-  ### on the unversioned nodes to go away.
-  expected_status.remove('A/C/dir', 'A/C/file')
-
-  run_and_verify_commit(wc_dir,
-                        expected_output, expected_status, None,
-                        wc_dir)
-
-#----------------------------------------------------------------------
-
-def force_del_tc_is_target(sbox):
-  "--force del on tree-conflicted targets"
-  #          A/C
-  # A  +  C  A/C/dir   <-  delete with --force
-  # A  +  C  A/C/file  <-  delete with --force
-  ### This test currently XFails because the tree-conflicts on dir and
-  ### file remain in the WC but were supposed to be unversioned by a commit
-  ### (because of a delete --force).
-
-  sbox.build()
-  wc_dir = sbox.wc_dir
-
-  C   = os.path.join(wc_dir, "A", "C")
-  dir = os.path.join(wc_dir, "A", "C", "dir")
-  file = os.path.join(wc_dir, "A", "C", "file")
-
-  # Add dir
-  main.run_svn(None, 'mkdir', dir)
-
-  # Add file
-  content = "This is the file 'file'.\n"
-  main.file_append(file, content)
-  main.run_svn(None, 'add', file)
-
-  main.run_svn(None, 'commit', '-m', 'Add dir and file', wc_dir)
-
-  # Remove dir and file in r3.
-  main.run_svn(None, 'delete', dir, file)
-  main.run_svn(None, 'commit', '-m', 'Remove dir and file', wc_dir)
-
-  # Warp back to -r2, dir and file coming back.
-  main.run_svn(None, 'update', '-r2', wc_dir)
-
-  # Set a meaningless prop on each dir and file
-  run_and_verify_svn(None,
-                     ["property 'propname' set on '" + dir + "'\n"],
-                     [], 'ps', 'propname', 'propval', dir)
-  run_and_verify_svn(None,
-                     ["property 'propname' set on '" + file + "'\n"],
-                     [], 'ps', 'propname', 'propval', file)
-
-  # Update WC to HEAD, tree conflicts result dir and file
-  # because there are local mods on the props.
-  expected_output = wc.State(wc_dir, {
-    'A/C/dir' : Item(status='  ', treeconflict='C'),
-    'A/C/file' : Item(status='  ', treeconflict='C'),
-    })
-
-  expected_disk = main.greek_state.copy()
-  expected_disk.add({
-    'A/C/dir' : Item(props={'propname' : 'propval'}),
-    'A/C/file' : Item(contents=content, props={'propname' : 'propval'}),
-    })
-
-  expected_status = get_virginal_state(wc_dir, 2)
-  expected_status.tweak(wc_rev='3')
-  expected_status.add({
-    'A/C/dir' : Item(status='A ', wc_rev='-', copied='+', treeconflict='C'),
-    'A/C/file' : Item(status='A ', wc_rev='-', copied='+', treeconflict='C'),
-    })
-  run_and_verify_update(wc_dir,
-                        expected_output, expected_disk, expected_status,
-                        None, None, None, None, None, 1,
-                        wc_dir)
-
-  # Delete nodes with --force, in effect disarming the tree-conflicts.
-  run_and_verify_svn(None,
-                     ['D         ' + dir + '\n',
-                      'D         ' + file + '\n'],
-                     [],
-                     'delete', dir, file, '--force')
-
-  expected_status.tweak('A/C/dir', status='! ', copied=None, wc_rev=None)
-  expected_status.tweak('A/C/file', status='! ', copied=None, wc_rev=None)
-  run_and_verify_status(wc_dir, expected_status)
-
-  # Commit, remove the "disarmed" tree-conflict.
-  expected_output = wc.State(wc_dir, {})
-
-  ### This is why this test currently XFails. We want the conflicts
-  ### in the unversioned nodes to go away.
-  expected_status.remove('A/C/dir', 'A/C/file')
-
-  run_and_verify_commit(wc_dir,
-                        expected_output, expected_status, None,
-                        wc_dir)
-
-#----------------------------------------------------------------------
-
-def query_absent_tree_conflicted_dir(sbox):
-  "query an unversioned tree-conflicted dir"
-
-  sbox.build()
-  wc_dir = sbox.wc_dir
-
-  # Some paths we'll care about
-  C_path = os.path.join(wc_dir, "A", "C")
-  C_C_path = os.path.join(wc_dir, "A", "C", "C")
-
-  # Add a directory A/C/C as r2.
-  main.run_svn(None, 'mkdir', C_C_path)
-  main.run_svn(None, 'commit', '-m', 'Add directory A/C/C', wc_dir)
-
-  # Remove that directory A/C/C as r3.
-  main.run_svn(None, 'delete', C_C_path)
-  main.run_svn(None, 'commit', '-m', 'Remove directory A/C/C', wc_dir)
-
-  # Warp back to -r2 with the directory added.
-  main.run_svn(None, 'update', '-r2', wc_dir)
-
-  # Set a meaningless prop on A/C/C
-  run_and_verify_svn(None,
-                     ["property 'propname' set on '" + C_C_path + "'\n"],
-                     [], 'ps', 'propname', 'propval', C_C_path)
-
-  # Update WC to HEAD, a tree conflict results on A/C/C because of the
-  # working prop on A/C/C.
-  expected_output = wc.State(wc_dir, {
-    'A/C/C' : Item(status='  ', treeconflict='C'),
-    })
-  expected_disk = main.greek_state.copy()
-  expected_disk.add({'A/C/C' : Item(props={'propname' : 'propval'})})
-  expected_status = get_virginal_state(wc_dir, 1)
-  expected_status.tweak(wc_rev='3')
-  expected_status.add({'A/C/C' : Item(status='A ',
-                                      wc_rev='-',
-                                      copied='+',
-                                      treeconflict='C')})
-  run_and_verify_update(wc_dir,
-                        expected_output, expected_disk, expected_status,
-                        None, None, None, None, None, 1,
-                        wc_dir)
-
-  # Delete A/C with --keep-local, in effect disarming the tree-conflict.
-  run_and_verify_svn(None,
-                     ['D         ' + C_C_path + '\n',
-                      'D         ' + C_path + '\n'],
-                     [],
-                     'delete', C_path, '--keep-local')
-
-  expected_status.tweak('A/C', status='D ')
-  expected_status.tweak('A/C/C', status='? ', copied=None, wc_rev=None)
-  run_and_verify_status(wc_dir, expected_status)
-
-  # Try to access the absent tree-conflict as explicit target.
-  # They should succeed without error. We don't care what they return.
-  ### Currently, these fail like
-  ## CMD: svn status -v -u -q
-  ## [...]
-  ## subversion/svn/status-cmd.c:248: (apr_err=155035)
-  ## subversion/svn/util.c:953: (apr_err=155035)
-  ## subversion/libsvn_client/status.c:270: (apr_err=155035)
-  ## subversion/libsvn_wc/lock.c:607: (apr_err=155035)
-  ## subversion/libsvn_wc/entries.c:1607: (apr_err=155035)
-  ## subversion/libsvn_wc/wc_db.c:3288: (apr_err=155035)
-  ## svn: Expected node '/.../tree_conflict_tests-20/A/C' to be added.
-
-  # using status:
-  run_and_verify_status(C_C_path, None)
-
-  # using info:
-  run_and_verify_svn(None, None, [], 'info', C_C_path)
-
-#----------------------------------------------------------------------
-
-def up_add_onto_add_revert(sbox):
-  "issue #3608: reverting an add onto add conflict"
-
-  sbox.build()
-  wc_dir = sbox.wc_dir
-  wc2_dir = sbox.add_wc_path('wc2')
-  svntest.actions.run_and_verify_svn(None, None, [], 'checkout',
-                                     sbox.repo_url, wc2_dir)
-
-  file1 = os.path.join(wc_dir, 'newfile')
-  file2 = os.path.join(wc2_dir, 'newfile')
-
-  dir1 = os.path.join(wc_dir, 'NewDir')
-  dir2 = os.path.join(wc2_dir, 'NewDir')
-
-  main.run_svn(None, 'cp', os.path.join(wc_dir, 'iota'), file1)
-  main.run_svn(None, 'cp', os.path.join(wc2_dir, 'iota'), file2)
-
-  main.run_svn(None, 'cp', os.path.join(wc_dir, 'A/C'), dir1)
-  main.run_svn(None, 'cp', os.path.join(wc2_dir, 'A/C'), dir2)
-
-  main.run_svn(None, 'ci', wc_dir, '-m', 'Added file')
-
-  expected_disk = main.greek_state.copy()
-  expected_disk.add({
-    'newfile'           : Item(contents="This is the file 'iota'.\n"),
-    'NewDir'            : Item(),
-    })
-
-  expected_status = get_virginal_state(wc2_dir, 2)
-  expected_status.add({
-    'newfile' : Item(status='A ', copied='+', treeconflict='C', wc_rev='-'),
-    'NewDir'  : Item(status='A ', copied='+', treeconflict='C', wc_rev='-'),
-    })
-
-  run_and_verify_update(wc2_dir,
-                        None, expected_disk, expected_status,
-                        None, None, None, None, None, 1,
-                        wc2_dir)
-
-  # Currently (r927086), this removes dir2 and file2 in a way that
-  # they don't reappear after update.
-  main.run_svn(None, 'revert', file2)
-  main.run_svn(None, 'revert', dir2)
-
-  expected_status = get_virginal_state(wc2_dir, 2)
-  expected_status.add({
-    'newfile' : Item(status='  ', wc_rev='2'),
-    'NewDir'  : Item(status='  ', wc_rev='2'),
-    })
-
-  # Expected behavior is that after revert + update the tree matches
-  # the repository
-  run_and_verify_update(wc2_dir,
-                        None, expected_disk, expected_status,
-                        None, None, None, None, None, 1,
-                        wc2_dir)
-
-=======
->>>>>>> d3608daf
 
 
 #######################################################################
@@ -1218,12 +706,6 @@
               XFail(merge_dir_del_onto_not_same),
               merge_dir_del_onto_not_dir,
               merge_dir_add_onto_not_none,
-              keep_local_del_tc_inside,
-              XFail(force_del_tc_inside),
-              XFail(keep_local_del_tc_is_target),
-              XFail(force_del_tc_is_target),
-              XFail(query_absent_tree_conflicted_dir),
-              XFail(up_add_onto_add_revert),
              ]
 
 if __name__ == '__main__':
