#!/usr/bin/env python
#
#  svnadmin_tests.py:  testing the 'svnadmin' tool.
#
#  Subversion is a tool for revision control.
#  See http://subversion.tigris.org for more information.
#
# ====================================================================
#    Licensed to the Subversion Corporation (SVN Corp.) under one
#    or more contributor license agreements.  See the NOTICE file
#    distributed with this work for additional information
#    regarding copyright ownership.  The SVN Corp. licenses this file
#    to you under the Apache License, Version 2.0 (the
#    "License"); you may not use this file except in compliance
#    with the License.  You may obtain a copy of the License at
#
#      http://www.apache.org/licenses/LICENSE-2.0
#
#    Unless required by applicable law or agreed to in writing,
#    software distributed under the License is distributed on an
#    "AS IS" BASIS, WITHOUT WARRANTIES OR CONDITIONS OF ANY
#    KIND, either express or implied.  See the License for the
#    specific language governing permissions and limitations
#    under the License.
######################################################################

# General modules
import os
<<<<<<< HEAD
=======
import shutil
>>>>>>> 6215c21a
import sys

# Our testing module
import svntest
from svntest.verify import SVNExpectedStdout, SVNExpectedStderr
from svntest.verify import SVNUnexpectedStderr

# (abbreviation)
Skip = svntest.testcase.Skip
SkipUnless = svntest.testcase.SkipUnless
XFail = svntest.testcase.XFail
Item = svntest.wc.StateItem


#----------------------------------------------------------------------

# How we currently test 'svnadmin' --
#
#   'svnadmin create':   Create an empty repository, test that the
#                        root node has a proper created-revision,
#                        because there was once a bug where it
#                        didn't.
#
#                        Note also that "svnadmin create" is tested
#                        implicitly every time we run a python test
#                        script.  (An empty repository is always
#                        created and then imported into;  if this
#                        subcommand failed catastrophically, every
#                        test would fail and we would know instantly.)
#
#   'svnadmin createtxn'
#   'svnadmin rmtxn':    See below.
#
#   'svnadmin lstxns':   We don't care about the contents of transactions;
#                        we only care that they exist or not.
#                        Therefore, we can simply parse transaction headers.
#
#   'svnadmin dump':     A couple regression tests that ensure dump doesn't
#                        error out, and one to check that the --quiet option
#                        really does what it's meant to do. The actual
#                        contents of the dump aren't verified at all.
#
#  ### TODO:  someday maybe we could parse the contents of trees too.
#
######################################################################
# Helper routines


def get_txns(repo_dir):
  "Get the txn names using 'svnadmin lstxns'."

  exit_code, output_lines, error_lines = svntest.main.run_svnadmin('lstxns',
                                                                   repo_dir)
  txns = sorted([output_lines.strip(x) for x in output_lines])

  return txns

def load_and_verify_dumpstream(sbox, expected_stdout, expected_stderr,
                               revs, dump, *varargs):
  """Load the array of lines passed in 'dump' into the
  current tests' repository and verify the repository content
  using the array of wc.States passed in revs. VARARGS are optional
  arguments passed to the 'load' command"""

  if isinstance(dump, str):
    dump = [ dump ]

  exit_code, output, errput = svntest.main.run_command_stdin(
    svntest.main.svnadmin_binary, expected_stderr, 1, dump,
    'load', '--quiet', sbox.repo_dir, *varargs)

  if expected_stdout:
    if expected_stdout == svntest.verify.AnyOutput:
      if len(output) == 0:
        raise SVNExpectedStdout
    else:
      svntest.verify.compare_and_display_lines(
        "Standard output", "STDOUT:", expected_stdout, output)

  if expected_stderr:
    if expected_stderr == svntest.verify.AnyOutput:
      if len(errput) == 0:
        raise SVNExpectedStderr
    else:
      svntest.verify.compare_and_display_lines(
        "Standard error output", "STDERR:", expected_stderr, errput)
    # The expected error occurred, so don't try to verify the result
    return

  if revs:
    # verify revs as wc states
    for rev in range(len(revs)):
      svntest.actions.run_and_verify_svn("Updating to r%s" % (rev+1),
                                         svntest.verify.AnyOutput, [],
                                         "update", "-r%s" % (rev+1),
                                         sbox.wc_dir)

      wc_tree = svntest.tree.build_tree_from_wc(sbox.wc_dir)
      rev_tree = revs[rev].old_tree()

      try:
        svntest.tree.compare_trees("rev/disk", rev_tree, wc_tree)
      except svntest.tree.SVNTreeError:
        svntest.verify.display_trees(None, 'WC TREE', wc_tree, rev_tree)
        raise


######################################################################
# Tests


#----------------------------------------------------------------------

def test_create(sbox):
  "'svnadmin create'"


  repo_dir = sbox.repo_dir
  wc_dir = sbox.wc_dir

  svntest.main.safe_rmtree(repo_dir, 1)
  svntest.main.safe_rmtree(wc_dir)

  svntest.main.create_repos(repo_dir)

  svntest.actions.run_and_verify_svn("Creating rev 0 checkout",
                                     ["Checked out revision 0.\n"], [],
                                     "checkout",
                                     sbox.repo_url, wc_dir)


  svntest.actions.run_and_verify_svn(
    "Running status",
    [], [],
    "status", wc_dir)

  svntest.actions.run_and_verify_svn(
    "Running verbose status",
    ["                 0        0  ?           %s\n" % wc_dir], [],
    "status", "--verbose", wc_dir)

  # success


# dump stream tests need a dump file

def clean_dumpfile():
  return \
  [ "SVN-fs-dump-format-version: 2\n\n",
    "UUID: 668cc64a-31ed-0310-8ccb-b75d75bb44e3\n\n",
    "Revision-number: 0\n",
    "Prop-content-length: 56\n",
    "Content-length: 56\n\n",
    "K 8\nsvn:date\nV 27\n2005-01-08T21:48:13.838745Z\nPROPS-END\n\n\n",
    "Revision-number: 1\n",
    "Prop-content-length: 98\n",
    "Content-length: 98\n\n",
    "K 7\nsvn:log\nV 0\n\nK 10\nsvn:author\nV 4\nerik\n",
    "K 8\nsvn:date\nV 27\n2005-01-08T21:51:16.313791Z\nPROPS-END\n\n\n",
    "Node-path: A\n",
    "Node-kind: file\n",
    "Node-action: add\n",
    "Prop-content-length: 35\n",
    "Text-content-length: 5\n",
    "Text-content-md5: e1cbb0c3879af8347246f12c559a86b5\n",
    "Content-length: 40\n\n",
    "K 12\nsvn:keywords\nV 2\nId\nPROPS-END\ntext\n\n\n"]

dumpfile_revisions = \
  [ svntest.wc.State('', { 'A' : svntest.wc.StateItem(contents="text\n") }) ]

#----------------------------------------------------------------------
def extra_headers(sbox):
  "loading of dumpstream with extra headers"

  test_create(sbox)

  dumpfile = clean_dumpfile()

  dumpfile[3:3] = \
       [ "X-Comment-Header: Ignored header normally not in dump stream\n" ]

  load_and_verify_dumpstream(sbox,[],[], dumpfile_revisions, dumpfile,
                             '--ignore-uuid')

#----------------------------------------------------------------------
# Ensure loading continues after skipping a bit of unknown extra content.
def extra_blockcontent(sbox):
  "load success on oversized Content-length"

  test_create(sbox)

  dumpfile = clean_dumpfile()

  # Replace "Content-length" line with two lines
  dumpfile[8:9] = \
       [ "Extra-content-length: 10\n",
         "Content-length: 108\n\n" ]
  # Insert the extra content after "PROPS-END\n"
  dumpfile[11] = dumpfile[11][:-2] + "extra text\n\n\n"

  load_and_verify_dumpstream(sbox,[],[], dumpfile_revisions, dumpfile,
                             '--ignore-uuid')

#----------------------------------------------------------------------
def inconsistent_headers(sbox):
  "load failure on undersized Content-length"

  test_create(sbox)

  dumpfile = clean_dumpfile()

  dumpfile[-2] = "Content-length: 30\n\n"

  load_and_verify_dumpstream(sbox, [], svntest.verify.AnyOutput,
                             dumpfile_revisions, dumpfile)

#----------------------------------------------------------------------
# Test for issue #2729: Datestamp-less revisions in dump streams do
# not remain so after load
def empty_date(sbox):
  "preserve date-less revisions in load (issue #2729)"

  test_create(sbox)

  dumpfile = clean_dumpfile()

  # Replace portions of the revision data to drop the svn:date revprop.
  dumpfile[7:11] = \
       [ "Prop-content-length: 52\n",
         "Content-length: 52\n\n",
         "K 7\nsvn:log\nV 0\n\nK 10\nsvn:author\nV 4\nerik\nPROPS-END\n\n\n"
         ]

  load_and_verify_dumpstream(sbox,[],[], dumpfile_revisions, dumpfile,
                             '--ignore-uuid')

  # Verify that the revision still lacks the svn:date property.
  svntest.actions.run_and_verify_svn(None, [], [], "propget",
                                     "--revprop", "-r1", "svn:date",
                                     sbox.wc_dir)

#----------------------------------------------------------------------

def dump_copied_dir(sbox):
  "'svnadmin dump' on copied directory"

  sbox.build()
  wc_dir = sbox.wc_dir
  repo_dir = sbox.repo_dir

  old_C_path = os.path.join(wc_dir, 'A', 'C')
  new_C_path = os.path.join(wc_dir, 'A', 'B', 'C')
  svntest.main.run_svn(None, 'cp', old_C_path, new_C_path)
  svntest.main.run_svn(None, 'ci', wc_dir, '--quiet',
                       '-m', 'log msg')

  exit_code, output, errput = svntest.main.run_svnadmin("dump", repo_dir)
  if svntest.verify.compare_and_display_lines(
    "Output of 'svnadmin dump' is unexpected.",
    'STDERR', ["* Dumped revision 0.\n",
               "* Dumped revision 1.\n",
               "* Dumped revision 2.\n"], errput):
    raise svntest.Failure

#----------------------------------------------------------------------

def dump_move_dir_modify_child(sbox):
  "'svnadmin dump' on modified child of copied dir"

  sbox.build()
  wc_dir = sbox.wc_dir
  repo_dir = sbox.repo_dir

  B_path = os.path.join(wc_dir, 'A', 'B')
  Q_path = os.path.join(wc_dir, 'A', 'Q')
  svntest.main.run_svn(None, 'cp', B_path, Q_path)
  svntest.main.file_append(os.path.join(Q_path, 'lambda'), 'hello')
  svntest.main.run_svn(None, 'ci', wc_dir, '--quiet',
                       '-m', 'log msg')
  exit_code, output, errput = svntest.main.run_svnadmin("dump", repo_dir)
  svntest.verify.compare_and_display_lines(
    "Output of 'svnadmin dump' is unexpected.",
    'STDERR', ["* Dumped revision 0.\n",
               "* Dumped revision 1.\n",
               "* Dumped revision 2.\n"], errput)

  exit_code, output, errput = svntest.main.run_svnadmin("dump", "-r",
                                                        "0:HEAD", repo_dir)
  svntest.verify.compare_and_display_lines(
    "Output of 'svnadmin dump' is unexpected.",
    'STDERR', ["* Dumped revision 0.\n",
               "* Dumped revision 1.\n",
               "* Dumped revision 2.\n"], errput)

#----------------------------------------------------------------------

def dump_quiet(sbox):
  "'svnadmin dump --quiet'"

  sbox.build(create_wc = False)

  exit_code, output, errput = svntest.main.run_svnadmin("dump", sbox.repo_dir,
                                                        '--quiet')
  svntest.verify.compare_and_display_lines(
    "Output of 'svnadmin dump --quiet' is unexpected.",
    'STDERR', [], errput)

#----------------------------------------------------------------------

def hotcopy_dot(sbox):
  "'svnadmin hotcopy PATH .'"
  sbox.build()

  backup_dir, backup_url = sbox.add_repo_path('backup')
  os.mkdir(backup_dir)
  cwd = os.getcwd()

  os.chdir(backup_dir)
  svntest.actions.run_and_verify_svnadmin(
    None, None, [],
    "hotcopy", os.path.join(cwd, sbox.repo_dir), '.')

  os.chdir(cwd)

  exit_code, origout, origerr = svntest.main.run_svnadmin("dump",
                                                          sbox.repo_dir,
                                                          '--quiet')
  exit_code, backout, backerr = svntest.main.run_svnadmin("dump",
                                                          backup_dir,
                                                          '--quiet')
  if origerr or backerr or origout != backout:
    raise svntest.Failure

#----------------------------------------------------------------------

def hotcopy_format(sbox):
  "'svnadmin hotcopy' checking db/format file"
  sbox.build()

  backup_dir, backup_url = sbox.add_repo_path('backup')
  exit_code, output, errput = svntest.main.run_svnadmin("hotcopy",
                                                        sbox.repo_dir,
                                                        backup_dir)
  if errput:
    print("Error: hotcopy failed")
    raise svntest.Failure

  # verify that the db/format files are the same
  fp = open(os.path.join(sbox.repo_dir, "db", "format"))
  contents1 = fp.read()
  fp.close()

  fp2 = open(os.path.join(backup_dir, "db", "format"))
  contents2 = fp2.read()
  fp2.close()

  if contents1 != contents2:
    print("Error: db/format file contents do not match after hotcopy")
    raise svntest.Failure

#----------------------------------------------------------------------

def setrevprop(sbox):
  "'setlog' and 'setrevprop', bypassing hooks'"
  sbox.build()

  # Try a simple log property modification.
  iota_path = os.path.join(sbox.wc_dir, "iota")
  exit_code, output, errput = svntest.main.run_svnadmin("setlog",
                                                        sbox.repo_dir,
                                                        "-r0",
                                                        "--bypass-hooks",
                                                        iota_path)
  if errput:
    print("Error: 'setlog' failed")
    raise svntest.Failure

  # Verify that the revprop value matches what we set when retrieved
  # through the client.
  svntest.actions.run_and_verify_svn(None,
                                     [ "This is the file 'iota'.\n", "\n" ],
                                     [], "propget", "--revprop", "-r0",
                                     "svn:log", sbox.wc_dir)

  # Try an author property modification.
  foo_path = os.path.join(sbox.wc_dir, "foo")
  svntest.main.file_write(foo_path, "foo")

  exit_code, output, errput = svntest.main.run_svnadmin("setrevprop",
                                                        sbox.repo_dir,
                                                        "-r0", "svn:author",
                                                        foo_path)
  if errput:
    print("Error: 'setrevprop' failed")
    raise svntest.Failure

  # Verify that the revprop value matches what we set when retrieved
  # through the client.
  svntest.actions.run_and_verify_svn(None, [ "foo\n" ], [], "propget",
                                     "--revprop", "-r0", "svn:author",
                                     sbox.wc_dir)

def verify_windows_paths_in_repos(sbox):
  "verify a repository containing paths like 'c:hi'"

  # setup a repo with a directory 'c:hi'
  sbox.build(create_wc = False)
  repo_url       = sbox.repo_url
  chi_url = sbox.repo_url + '/c:hi'

  svntest.actions.run_and_verify_svn(None, None, [],
                                     'mkdir', '-m', 'log_msg',
                                     chi_url)

  exit_code, output, errput = svntest.main.run_svnadmin("verify",
                                                        sbox.repo_dir)
  svntest.verify.compare_and_display_lines(
    "Error while running 'svnadmin verify'.",
    'STDERR', ["* Verified revision 0.\n",
               "* Verified revision 1.\n",
               "* Verified revision 2.\n"], errput)

#----------------------------------------------------------------------

# Returns the filename of the rev or revprop file (according to KIND)
# numbered REV in REPO_DIR, which must be in the first shard if we're
# using a sharded repository.
def fsfs_file(repo_dir, kind, rev):
  if svntest.main.server_minor_version >= 5:
    if svntest.main.fsfs_sharding is None:
      return os.path.join(repo_dir, 'db', kind, '0', rev)
    else:
      shard = int(rev) // svntest.main.fsfs_sharding
      path = os.path.join(repo_dir, 'db', kind, str(shard), rev)

      if svntest.main.fsfs_packing is None or kind == 'revprops':
        # we don't pack revprops
        return path
      elif os.path.exists(path):
        # rev exists outside a pack file.
        return path
      else:
        # didn't find the plain file; assume it's in a pack file
        return os.path.join(repo_dir, 'db', kind, ('%d.pack' % shard), 'pack')
  else:
    return os.path.join(repo_dir, 'db', kind, rev)


def verify_incremental_fsfs(sbox):
  """svnadmin verify detects corruption dump can't"""

  # setup a repo with a directory 'c:hi'
  sbox.build(create_wc = False)
  repo_url = sbox.repo_url
  E_url = sbox.repo_url + '/A/B/E'

  # Create A/B/E/bravo in r2.
  svntest.actions.run_and_verify_svn(None, None, [],
                                     'mkdir', '-m', 'log_msg',
                                     E_url + '/bravo')
  # Corrupt r2's reference to A/C by replacing "dir 7-1.0.r1/1568" with
  # "dir 7-1.0.r1/1569" (increment offset) and updating the checksum for
  # this directory listing to "c9b5a2d26473a4e28088673dda9df804" so that
  # the listing itself is valid.
  r2 = fsfs_file(sbox.repo_dir, 'revs', '2')
  if r2.endswith('pack'):
    raise svntest.Skip

  fp = open(r2, 'wb')
  fp.write("""id: 0-2.0.r2/0
type: dir
count: 0
cpath: /A/B/E/bravo
copyroot: 0 /

PLAIN
K 5
alpha
V 17
file 3-1.0.r1/719
K 4
beta
V 17
file 4-1.0.r1/840
K 5
bravo
V 14
dir 0-2.0.r2/0
END
ENDREP
id: 2-1.0.r2/181
type: dir
pred: 2-1.0.r1/1043
count: 1
text: 2 69 99 99 f63001f7fddd1842d8891474d0982111
cpath: /A/B/E
copyroot: 0 /

PLAIN
K 1
E
V 16
dir 2-1.0.r2/181
K 1
F
V 17
dir 5-1.0.r1/1160
K 6
lambda
V 17
file 6-1.0.r1/597
END
ENDREP
id: 1-1.0.r2/424
type: dir
pred: 1-1.0.r1/1335
count: 1
text: 2 316 95 95 bccb66379b4f825dac12b50d80211bae
cpath: /A/B
copyroot: 0 /

PLAIN
K 1
B
V 16
dir 1-1.0.r2/424
K 1
C
V 17
dir 7-1.0.r1/1569
K 1
D
V 17
dir 8-1.0.r1/3061
K 2
mu
V 18
file i-1.0.r1/1451
END
ENDREP
id: 0-1.0.r2/692
type: dir
pred: 0-1.0.r1/3312
count: 1
text: 2 558 121 121 c9b5a2d26473a4e28088673dda9df804
cpath: /A
copyroot: 0 /

PLAIN
K 1
A
V 16
dir 0-1.0.r2/692
K 4
iota
V 18
file j-1.0.r1/3428
END
ENDREP
id: 0.0.r2/904
type: dir
pred: 0.0.r1/3624
count: 2
text: 2 826 65 65 e44e4151d0d124533338619f082c8c9a
cpath: /
copyroot: 0 /

_0.0.t1-1 add false false /A/B/E/bravo


904 1031
""")
  fp.close()

  exit_code, output, errput = svntest.main.run_svnadmin("verify", "-r2",
                                                        sbox.repo_dir)
  svntest.verify.verify_outputs(
    message=None, actual_stdout=output, actual_stderr=errput,
    expected_stdout=None,
    expected_stderr=".*Found malformed header in revision file")

#----------------------------------------------------------------------

def recover_fsfs(sbox):
  "recover a repository (FSFS only)"
  sbox.build()
  current_path = os.path.join(sbox.repo_dir, 'db', 'current')

  # Commit up to r3, so we can test various recovery scenarios.
  svntest.main.file_append(os.path.join(sbox.wc_dir, 'iota'), 'newer line\n')
  svntest.main.run_svn(None, 'ci', sbox.wc_dir, '--quiet', '-m', 'log msg')

  svntest.main.file_append(os.path.join(sbox.wc_dir, 'iota'), 'newest line\n')
  svntest.main.run_svn(None, 'ci', sbox.wc_dir, '--quiet', '-m', 'log msg')

  # Remember the contents of the db/current file.
  expected_current_contents = svntest.main.file_read(current_path)

  # Move aside the current file for r3.
  os.rename(os.path.join(sbox.repo_dir, 'db','current'),
            os.path.join(sbox.repo_dir, 'db','was_current'));

  # Run 'svnadmin recover' and check that the current file is recreated.
  exit_code, output, errput = svntest.main.run_svnadmin("recover",
                                                        sbox.repo_dir)
  if errput:
    raise SVNUnexpectedStderr(errput)

  actual_current_contents = svntest.main.file_read(current_path)
  svntest.verify.compare_and_display_lines(
    "Contents of db/current is unexpected.",
    'db/current', expected_current_contents, actual_current_contents)

<<<<<<< HEAD
=======
  # Now try writing db/current to be one rev lower than it should be.
  svntest.main.file_write(current_path, '2\n')

  # Run 'svnadmin recover' and check that the current file is fixed.
  exit_code, output, errput = svntest.main.run_svnadmin("recover",
                                                        sbox.repo_dir)
  if errput:
    raise SVNUnexpectedStderr(errput)

  actual_current_contents = svntest.main.file_read(current_path)
  svntest.verify.compare_and_display_lines(
    "Contents of db/current is unexpected.",
    'db/current', expected_current_contents, actual_current_contents)

  # Now try writing db/current to be *two* revs lower than it should be.
  svntest.main.file_write(current_path, '1\n')

  # Run 'svnadmin recover' and check that the current file is fixed.
  exit_code, output, errput = svntest.main.run_svnadmin("recover",
                                                        sbox.repo_dir)
  if errput:
    raise SVNUnexpectedStderr(errput)

  actual_current_contents = svntest.main.file_read(current_path)
  svntest.verify.compare_and_display_lines(
    "Contents of db/current is unexpected.",
    'db/current', expected_current_contents, actual_current_contents)

  # Now try writing db/current to be fish revs lower than it should be.
  #
  # Note: I'm not actually sure it's wise to recover from this, but
  # detecting it would require rewriting fs_fs.c:get_youngest() to
  # check the actual contents of its buffer, since atol() will happily
  # convert "fish" to 0.
  svntest.main.file_write(current_path, 'fish\n')

  # Run 'svnadmin recover' and check that the current file is fixed.
  exit_code, output, errput = svntest.main.run_svnadmin("recover",
                                                        sbox.repo_dir)
  if errput:
    raise SVNUnexpectedStderr(errput)

  actual_current_contents = svntest.main.file_read(current_path)
  svntest.verify.compare_and_display_lines(
    "Contents of db/current is unexpected.",
    'db/current', expected_current_contents, actual_current_contents)

>>>>>>> 6215c21a
#----------------------------------------------------------------------

def load_with_parent_dir(sbox):
  "'svnadmin load --parent-dir' reparents mergeinfo"

  ## See http://subversion.tigris.org/issues/show_bug.cgi?id=2983. ##
  test_create(sbox)

  dumpfile_location = os.path.join(os.path.dirname(sys.argv[0]),
                                   'svnadmin_tests_data',
                                   'mergeinfo_included.dump')
  dumpfile = svntest.main.file_read(dumpfile_location)

  # Create 'sample' dir in sbox.repo_url
  svntest.actions.run_and_verify_svn(None,
                                     ['\n', 'Committed revision 1.\n'],
                                     [], "mkdir", sbox.repo_url + "/sample",
                                     "-m", "Create sample dir")

  # Load the dump stream
  load_and_verify_dumpstream(sbox,[],[], None, dumpfile, '--parent-dir',
                             '/sample')

  # Verify the svn:mergeinfo properties for '--parent-dir'
  svntest.actions.run_and_verify_svn(None,
                                     [sbox.repo_url +
<<<<<<< HEAD
                                      "/sample/branch - /sample/trunk:4-6\n"],
=======
                                      "/sample/branch - /sample/trunk:5-7\n"],
>>>>>>> 6215c21a
                                     [], 'propget', 'svn:mergeinfo', '-R',
                                     sbox.repo_url + '/sample/branch')
  svntest.actions.run_and_verify_svn(None,
                                     [sbox.repo_url +
                                      "/sample/branch1 - " +
<<<<<<< HEAD
                                      "/sample/branch:5-8\n"],
=======
                                      "/sample/branch:6-9\n"],
>>>>>>> 6215c21a
                                     [], 'propget', 'svn:mergeinfo', '-R',
                                     sbox.repo_url + '/sample/branch1')

#----------------------------------------------------------------------

def set_uuid(sbox):
  "test 'svnadmin setuuid'"

  sbox.build(create_wc=False)

  # Squirrel away the original repository UUID.
<<<<<<< HEAD
  output, errput = svntest.main.run_svnlook('uuid', sbox.repo_dir)
  if errput:
    raise SVNUnexpectedStderr
=======
  exit_code, output, errput = svntest.main.run_svnlook('uuid', sbox.repo_dir)
  if errput:
    raise SVNUnexpectedStderr(errput)
>>>>>>> 6215c21a
  orig_uuid = output[0].rstrip()

  # Try setting a new, bogus UUID.
  svntest.actions.run_and_verify_svnadmin(None, None, '^.*Malformed UUID.*$',
                                          'setuuid', sbox.repo_dir, 'abcdef')

  # Try generating a brand new UUID.
  svntest.actions.run_and_verify_svnadmin(None, [], None,
                                          'setuuid', sbox.repo_dir)
<<<<<<< HEAD
  output, errput = svntest.main.run_svnlook('uuid', sbox.repo_dir)
  if errput:
    raise SVNUnexpectedStderr
  new_uuid = output[0].rstrip()
  if new_uuid == orig_uuid:
    print "Error: new UUID matches the original one"
=======
  exit_code, output, errput = svntest.main.run_svnlook('uuid', sbox.repo_dir)
  if errput:
    raise SVNUnexpectedStderr(errput)
  new_uuid = output[0].rstrip()
  if new_uuid == orig_uuid:
    print("Error: new UUID matches the original one")
>>>>>>> 6215c21a
    raise svntest.Failure

  # Now, try setting the UUID back to the original value.
  svntest.actions.run_and_verify_svnadmin(None, [], None,
                                          'setuuid', sbox.repo_dir, orig_uuid)
<<<<<<< HEAD
  output, errput = svntest.main.run_svnlook('uuid', sbox.repo_dir)
  if errput:
    raise SVNUnexpectedStderr
  new_uuid = output[0].rstrip()
  if new_uuid != orig_uuid:
    print "Error: new UUID doesn't match the original one"
    raise svntest.Failure
  
=======
  exit_code, output, errput = svntest.main.run_svnlook('uuid', sbox.repo_dir)
  if errput:
    raise SVNUnexpectedStderr(errput)
  new_uuid = output[0].rstrip()
  if new_uuid != orig_uuid:
    print("Error: new UUID doesn't match the original one")
    raise svntest.Failure

#----------------------------------------------------------------------

def reflect_dropped_renumbered_revs(sbox):
  "reflect dropped renumbered revs in svn:mergeinfo"

  ## See http://subversion.tigris.org/issues/show_bug.cgi?id=3020. ##

  test_create(sbox)

  dumpfile_location = os.path.join(os.path.dirname(sys.argv[0]),
                                   'svndumpfilter_tests_data',
                                   'with_merges.dump')
  dumpfile = svntest.main.file_read(dumpfile_location)

  # Create 'toplevel' dir in sbox.repo_url
  svntest.actions.run_and_verify_svn(None, ['\n', 'Committed revision 1.\n'],
                                     [], "mkdir", sbox.repo_url + "/toplevel",
                                     "-m", "Create toplevel dir")

  # Load the dump stream in sbox.repo_url
  load_and_verify_dumpstream(sbox,[],[], None, dumpfile)

  # Load the dump stream in toplevel dir
  load_and_verify_dumpstream(sbox,[],[], None, dumpfile, '--parent-dir',
                             '/toplevel')

  # Verify the svn:mergeinfo properties
  svntest.actions.run_and_verify_svn(None, ["/trunk:1-4\n"],
                                     [], 'propget', 'svn:mergeinfo',
                                     sbox.repo_url + '/branch2')
  svntest.actions.run_and_verify_svn(None, ["/branch1:5-9\n"],
                                     [], 'propget', 'svn:mergeinfo',
                                     sbox.repo_url + '/trunk')
  svntest.actions.run_and_verify_svn(None, ["/toplevel/trunk:1-13\n"],
                                     [], 'propget', 'svn:mergeinfo',
                                     sbox.repo_url + '/toplevel/branch2')
  svntest.actions.run_and_verify_svn(None, ["/toplevel/branch1:14-18\n"],
                                     [], 'propget', 'svn:mergeinfo',
                                     sbox.repo_url + '/toplevel/trunk')
  svntest.actions.run_and_verify_svn(None, ["/toplevel/trunk:1-12\n"],
                                     [], 'propget', 'svn:mergeinfo',
                                     sbox.repo_url + '/toplevel/branch1')
  svntest.actions.run_and_verify_svn(None, ["/trunk:1-3\n"],
                                     [], 'propget', 'svn:mergeinfo',
                                     sbox.repo_url + '/branch1')

#----------------------------------------------------------------------

def fsfs_recover_handle_missing_revs_or_revprops_file(sbox):
  """fsfs recovery checks missing revs / revprops files"""
  # Set up a repository containing the greek tree.
  sbox.build()

  # Commit up to r3, so we can test various recovery scenarios.
  svntest.main.file_append(os.path.join(sbox.wc_dir, 'iota'), 'newer line\n')
  svntest.main.run_svn(None, 'ci', sbox.wc_dir, '--quiet', '-m', 'log msg')

  svntest.main.file_append(os.path.join(sbox.wc_dir, 'iota'), 'newest line\n')
  svntest.main.run_svn(None, 'ci', sbox.wc_dir, '--quiet', '-m', 'log msg')

  rev_3 = fsfs_file(sbox.repo_dir, 'revs', '3')
  rev_was_3 = rev_3 + '.was'

  # Move aside the revs file for r3.
  os.rename(rev_3, rev_was_3)

  # Verify 'svnadmin recover' fails when youngest has a revprops
  # file but no revs file.
  exit_code, output, errput = svntest.main.run_svnadmin("recover",
                                                        sbox.repo_dir)

  if svntest.verify.verify_outputs(
    "Output of 'svnadmin recover' is unexpected.", None, errput, None,
    ".*Expected current rev to be <= %s but found 3"
    # For example, if svntest.main.fsfs_sharding == 2, then rev_3 would
    # be the pack file for r2:r3, and the error message would report "<= 1".
    % (rev_3.endswith('pack') and '[012]' or '2')):
    raise svntest.Failure

  # Restore the r3 revs file, thus repairing the repository.
  os.rename(rev_was_3, rev_3)

  revprop_3 = fsfs_file(sbox.repo_dir, 'revprops', '3')
  revprop_was_3 = revprop_3 + '.was'

  # Move aside the revprops file for r3.
  os.rename(revprop_3, revprop_was_3)

  # Verify 'svnadmin recover' fails when youngest has a revs file
  # but no revprops file (issue #2992).
  exit_code, output, errput = svntest.main.run_svnadmin("recover",
                                                        sbox.repo_dir)

  if svntest.verify.verify_outputs(
    "Output of 'svnadmin recover' is unexpected.", None, errput, None,
    ".*Revision 3 has a revs file but no revprops file"):
    raise svntest.Failure

  # Restore the r3 revprops file, thus repairing the repository.
  os.rename(revprop_was_3, revprop_3)

  # Change revprops file to a directory for revision 3
  os.rename(revprop_3, revprop_was_3)
  os.mkdir(revprop_3)

  # Verify 'svnadmin recover' fails when youngest has a revs file
  # but revprops file is not a file (another aspect of issue #2992).
  exit_code, output, errput = svntest.main.run_svnadmin("recover",
                                                        sbox.repo_dir)

  if svntest.verify.verify_outputs(
    "Output of 'svnadmin recover' is unexpected.", None, errput, None,
    ".*Revision 3 has a non-file where its revprops file should be.*"):
    raise svntest.Failure


#----------------------------------------------------------------------

def create_in_repo_subdir(sbox):
  "'svnadmin create /path/to/repo/subdir'"

  repo_dir = sbox.repo_dir
  wc_dir = sbox.wc_dir

  svntest.main.safe_rmtree(repo_dir, 1)
  svntest.main.safe_rmtree(wc_dir)

  # This should succeed
  svntest.main.create_repos(repo_dir)

  try:
    # This should fail
    subdir = os.path.join(repo_dir, 'Z')
    svntest.main.create_repos(subdir)
  except svntest.main.SVNRepositoryCreateFailure:
    return

  # No SVNRepositoryCreateFailure raised?
  raise svntest.Failure

>>>>>>> 6215c21a

########################################################################
# Run the tests


# list all tests here, starting with None:
test_list = [ None,
              extra_headers,
              extra_blockcontent,
              inconsistent_headers,
              empty_date,
              dump_copied_dir,
              dump_move_dir_modify_child,
              dump_quiet,
              hotcopy_dot,
              hotcopy_format,
              setrevprop,
              verify_windows_paths_in_repos,
              SkipUnless(verify_incremental_fsfs, svntest.main.is_fs_type_fsfs),
              SkipUnless(recover_fsfs, svntest.main.is_fs_type_fsfs),
              load_with_parent_dir,
              set_uuid,
<<<<<<< HEAD
=======
              reflect_dropped_renumbered_revs,
              SkipUnless(fsfs_recover_handle_missing_revs_or_revprops_file,
                         svntest.main.is_fs_type_fsfs),
              create_in_repo_subdir,
>>>>>>> 6215c21a
             ]

if __name__ == '__main__':
  svntest.main.run_tests(test_list)
  # NOTREACHED


### End of file.<|MERGE_RESOLUTION|>--- conflicted
+++ resolved
@@ -26,10 +26,7 @@
 
 # General modules
 import os
-<<<<<<< HEAD
-=======
 import shutil
->>>>>>> 6215c21a
 import sys
 
 # Our testing module
@@ -644,8 +641,6 @@
     "Contents of db/current is unexpected.",
     'db/current', expected_current_contents, actual_current_contents)
 
-<<<<<<< HEAD
-=======
   # Now try writing db/current to be one rev lower than it should be.
   svntest.main.file_write(current_path, '2\n')
 
@@ -693,7 +688,6 @@
     "Contents of db/current is unexpected.",
     'db/current', expected_current_contents, actual_current_contents)
 
->>>>>>> 6215c21a
 #----------------------------------------------------------------------
 
 def load_with_parent_dir(sbox):
@@ -720,21 +714,13 @@
   # Verify the svn:mergeinfo properties for '--parent-dir'
   svntest.actions.run_and_verify_svn(None,
                                      [sbox.repo_url +
-<<<<<<< HEAD
-                                      "/sample/branch - /sample/trunk:4-6\n"],
-=======
                                       "/sample/branch - /sample/trunk:5-7\n"],
->>>>>>> 6215c21a
                                      [], 'propget', 'svn:mergeinfo', '-R',
                                      sbox.repo_url + '/sample/branch')
   svntest.actions.run_and_verify_svn(None,
                                      [sbox.repo_url +
                                       "/sample/branch1 - " +
-<<<<<<< HEAD
-                                      "/sample/branch:5-8\n"],
-=======
                                       "/sample/branch:6-9\n"],
->>>>>>> 6215c21a
                                      [], 'propget', 'svn:mergeinfo', '-R',
                                      sbox.repo_url + '/sample/branch1')
 
@@ -746,15 +732,9 @@
   sbox.build(create_wc=False)
 
   # Squirrel away the original repository UUID.
-<<<<<<< HEAD
-  output, errput = svntest.main.run_svnlook('uuid', sbox.repo_dir)
-  if errput:
-    raise SVNUnexpectedStderr
-=======
   exit_code, output, errput = svntest.main.run_svnlook('uuid', sbox.repo_dir)
   if errput:
     raise SVNUnexpectedStderr(errput)
->>>>>>> 6215c21a
   orig_uuid = output[0].rstrip()
 
   # Try setting a new, bogus UUID.
@@ -764,36 +744,17 @@
   # Try generating a brand new UUID.
   svntest.actions.run_and_verify_svnadmin(None, [], None,
                                           'setuuid', sbox.repo_dir)
-<<<<<<< HEAD
-  output, errput = svntest.main.run_svnlook('uuid', sbox.repo_dir)
-  if errput:
-    raise SVNUnexpectedStderr
-  new_uuid = output[0].rstrip()
-  if new_uuid == orig_uuid:
-    print "Error: new UUID matches the original one"
-=======
   exit_code, output, errput = svntest.main.run_svnlook('uuid', sbox.repo_dir)
   if errput:
     raise SVNUnexpectedStderr(errput)
   new_uuid = output[0].rstrip()
   if new_uuid == orig_uuid:
     print("Error: new UUID matches the original one")
->>>>>>> 6215c21a
     raise svntest.Failure
 
   # Now, try setting the UUID back to the original value.
   svntest.actions.run_and_verify_svnadmin(None, [], None,
                                           'setuuid', sbox.repo_dir, orig_uuid)
-<<<<<<< HEAD
-  output, errput = svntest.main.run_svnlook('uuid', sbox.repo_dir)
-  if errput:
-    raise SVNUnexpectedStderr
-  new_uuid = output[0].rstrip()
-  if new_uuid != orig_uuid:
-    print "Error: new UUID doesn't match the original one"
-    raise svntest.Failure
-  
-=======
   exit_code, output, errput = svntest.main.run_svnlook('uuid', sbox.repo_dir)
   if errput:
     raise SVNUnexpectedStderr(errput)
@@ -942,7 +903,6 @@
   # No SVNRepositoryCreateFailure raised?
   raise svntest.Failure
 
->>>>>>> 6215c21a
 
 ########################################################################
 # Run the tests
@@ -965,13 +925,10 @@
               SkipUnless(recover_fsfs, svntest.main.is_fs_type_fsfs),
               load_with_parent_dir,
               set_uuid,
-<<<<<<< HEAD
-=======
               reflect_dropped_renumbered_revs,
               SkipUnless(fsfs_recover_handle_missing_revs_or_revprops_file,
                          svntest.main.is_fs_type_fsfs),
               create_in_repo_subdir,
->>>>>>> 6215c21a
              ]
 
 if __name__ == '__main__':
