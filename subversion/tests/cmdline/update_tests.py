--- conflicted
+++ resolved
@@ -37,12 +37,8 @@
 XFail = svntest.testcase.XFail
 Item = svntest.wc.StateItem
 
-<<<<<<< HEAD
-from svntest.main import SVN_PROP_MERGE_INFO, server_sends_copyfrom_on_update
-=======
 from svntest.main import SVN_PROP_MERGEINFO, server_sends_copyfrom_on_update, \
   server_has_mergeinfo
->>>>>>> 6215c21a
 
 ######################################################################
 # Tests
@@ -1848,14 +1844,9 @@
   url2 = sbox.repo_url + '/A2/mu'
 
   # Remember the original text of the file
-<<<<<<< HEAD
-  text_r1, err = svntest.actions.run_and_verify_svn(None, None, [],
-                                                    'cat', '-r1', url)
-=======
   exit_code, text_r1, err = svntest.actions.run_and_verify_svn(None, None, [],
                                                                'cat', '-r1',
                                                                url)
->>>>>>> 6215c21a
 
   # Commit a different version of the file
   svntest.main.file_write(file, "Second revision of 'mu'\n")
@@ -2881,16 +2872,6 @@
   # result in equivalent mergeinfo on a path and it's nearest working copy
   # parent with explicit mergeinfo.  This is currently permitted and
   # honestly we could probably do without this test(?).
-<<<<<<< HEAD
-
-  # Search for the comment entitled "The Merge Kluge" in merge_tests.py
-  # to understand why we shorten, and subsequently chdir() after calling
-  # this function.
-  def shorten_path_kludge(path):
-    shorten_by = len(svntest.main.work_dir) + len(os.sep)
-    return path[shorten_by:]
-=======
->>>>>>> 6215c21a
 
   sbox.build()
   wc_dir = sbox.wc_dir
@@ -2972,11 +2953,7 @@
     'F'       : Item(status='  ', wc_rev=2),
     })
   expected_merge_disk = wc.State('', {
-<<<<<<< HEAD
-    ''        : Item(props={SVN_PROP_MERGE_INFO : '/A/B:3-5'}),
-=======
     ''        : Item(props={SVN_PROP_MERGEINFO : '/A/B:3-5'}),
->>>>>>> 6215c21a
     'lambda'  : Item("New content"),
     'E'       : Item(),
     'E/alpha' : Item("New content"),
@@ -3043,25 +3020,14 @@
 
   # run_and_verify_merge doesn't support merging to a file WCPATH
   # so use run_and_verify_svn.
-<<<<<<< HEAD
-  update_line = 'U    ' + short_alpha_COPY_path + '\n'
-=======
   update_line = 'U    ' + alpha_COPY_path + '\n'
->>>>>>> 6215c21a
   if sys.platform == 'win32':
     # Construct a properly escaped regex when dealing with
     # '\' riddled paths on Windows.
     update_line = update_line.replace("\\", "\\\\")
-<<<<<<< HEAD
-  svntest.actions.run_and_verify_svn(None,
-                                     '|'.join(
-                                        [svntest.main.merge_notify_line(3, 5),
-                                         update_line]),
-=======
   notify_line = svntest.main.merge_notify_line(3, 5, True, False)
   svntest.actions.run_and_verify_svn(None,
                                      '|'.join([notify_line, update_line]),
->>>>>>> 6215c21a
                                      [], 'merge', '-r2:5',
                                      sbox.repo_url + '/A/B/E/alpha',
                                      alpha_COPY_path)
@@ -3073,11 +3039,7 @@
                                         expected_alpha_status)
 
   svntest.actions.run_and_verify_svn(None, ["/A/B/E/alpha:3-5\n"], [],
-<<<<<<< HEAD
-                                     'propget', SVN_PROP_MERGE_INFO,
-=======
                                      'propget', SVN_PROP_MERGEINFO,
->>>>>>> 6215c21a
                                      alpha_COPY_path)
 
   # Update WC.  The local mergeinfo (r3-5) on A/B_COPY/E/alpha is
@@ -3089,19 +3051,11 @@
     'A/B_COPY/E/beta'  : Item(status='U '),
     'A/B_COPY'         : Item(status=' U'),
     })
-<<<<<<< HEAD
-  expected_disk.tweak('A/B_COPY', props={SVN_PROP_MERGE_INFO : '/A/B:3-5'})
-  expected_disk.tweak('A/B_COPY/lambda', contents="New content")
-  expected_disk.tweak('A/B_COPY/E/beta', contents="New content")
-  expected_disk.tweak('A/B_COPY/E/alpha', contents="New content",
-                      props={SVN_PROP_MERGE_INFO : '/A/B/E/alpha:3-5'})
-=======
   expected_disk.tweak('A/B_COPY', props={SVN_PROP_MERGEINFO : '/A/B:3-5'})
   expected_disk.tweak('A/B_COPY/lambda', contents="New content")
   expected_disk.tweak('A/B_COPY/E/beta', contents="New content")
   expected_disk.tweak('A/B_COPY/E/alpha', contents="New content",
                       props={SVN_PROP_MERGEINFO : '/A/B/E/alpha:3-5'})
->>>>>>> 6215c21a
   expected_status.tweak(wc_rev=6)
   expected_status.tweak('A/B_COPY/E/alpha', status=' M')
   svntest.actions.run_and_verify_update(wc_dir,
@@ -3130,15 +3084,6 @@
   expected_output = wc.State(E_COPY_path, {
     'alpha' : Item(status='U '),
     })
-<<<<<<< HEAD
-  expected_merge_status = wc.State(short_E_COPY_path, {
-    ''        : Item(status=' M', wc_rev=6),
-    'alpha' : Item(status='MM', wc_rev=7),
-    'beta'  : Item(status='  ', wc_rev=6),
-    })
-  expected_merge_disk = wc.State('', {
-    ''        : Item(props={SVN_PROP_MERGE_INFO : '/A/B/E:3-5,7'}),
-=======
   expected_merge_status = wc.State(E_COPY_path, {
     ''        : Item(status=' M', wc_rev=7),
     'alpha' : Item(status='MM', wc_rev=7),
@@ -3146,7 +3091,6 @@
     })
   expected_merge_disk = wc.State('', {
     ''        : Item(props={SVN_PROP_MERGEINFO : '/A/B/E:3-5,7'}),
->>>>>>> 6215c21a
     'alpha' : Item("More new content"),
     'beta'  : Item("New content"),
     })
@@ -3181,11 +3125,7 @@
     })
   expected_status.tweak(wc_rev=7)
   expected_disk.tweak('A/B_COPY',
-<<<<<<< HEAD
-                      props={SVN_PROP_MERGE_INFO : '/A/B:3-5'})
-=======
                       props={SVN_PROP_MERGEINFO : '/A/B:3-5'})
->>>>>>> 6215c21a
   expected_disk.tweak('A/B/E/alpha', contents="More new content")
   expected_disk.tweak('A/B_COPY/E/alpha', contents="New content")
 
@@ -3201,11 +3141,7 @@
   expected_output = wc.State(B_COPY_path, {
     'E/alpha' : Item(status='U '),
     })
-<<<<<<< HEAD
-  expected_merge_status = wc.State(short_B_COPY_path, {
-=======
   expected_merge_status = wc.State(B_COPY_path, {
->>>>>>> 6215c21a
     ''        : Item(status=' M', wc_rev=7),
     'lambda'  : Item(status='  ', wc_rev=7),
     'E'       : Item(status='  ', wc_rev=7),
@@ -3214,11 +3150,7 @@
     'F'       : Item(status='  ', wc_rev=7),
     })
   expected_merge_disk = wc.State('', {
-<<<<<<< HEAD
-    ''        : Item(props={SVN_PROP_MERGE_INFO : '/A/B:3-5,7'}),
-=======
     ''        : Item(props={SVN_PROP_MERGEINFO : '/A/B:3-5,7'}),
->>>>>>> 6215c21a
     'lambda'  : Item("New content"),
     'E'       : Item(),
     'E/alpha' : Item("More new content"),
@@ -3237,11 +3169,6 @@
                                        None, None, None, None,
                                        None, 1,alpha_COPY_path)
 
-<<<<<<< HEAD
-  os.chdir(saved_cwd)
-
-=======
->>>>>>> 6215c21a
   # Update just A/B_COPY/E.  The mergeinfo (r3-5,7) reset on
   # A/B_COPY/E by the udpate is identical to the local info on
   # A/B_COPY, so should elide, leaving no mereginfo on E.
@@ -3255,15 +3182,9 @@
   expected_status.tweak('A/B_COPY/E/alpha', wc_rev=8)
   expected_status.tweak('A/B_COPY/E/beta', wc_rev=8)
   expected_disk.tweak('A/B_COPY',
-<<<<<<< HEAD
-                      props={SVN_PROP_MERGE_INFO : '/A/B:3-5,7'})
-  expected_disk.tweak('A/B_COPY/E',
-                      props={SVN_PROP_MERGE_INFO : '/A/B/E:3-5,7'})
-=======
                       props={SVN_PROP_MERGEINFO : '/A/B:3-5,7'})
   expected_disk.tweak('A/B_COPY/E',
                       props={SVN_PROP_MERGEINFO : '/A/B/E:3-5,7'})
->>>>>>> 6215c21a
   expected_disk.tweak('A/B_COPY/E/alpha', contents="More new content",
                       props={})
   svntest.actions.run_and_verify_update(wc_dir,
@@ -3326,33 +3247,11 @@
                       props={'Kubla' : 'Khan'})
   expected_disk.add({
     'A/D/G/glub' : Item("This is the file 'rho'.\nSome new text.\n",
-<<<<<<< HEAD
-                        props={'Kubla' : 'Khan', 'svn:mergeinfo' : ''})
-=======
                         props={'Kubla' : 'Khan'})
->>>>>>> 6215c21a
     })
 
   expected_status = svntest.actions.get_virginal_state(wc_backup, 2)
   expected_status.tweak('A/D/G/rho', wc_rev=2, status='MM')
-<<<<<<< HEAD
-  expected_status.add({
-    'A/D/G/glub' : Item(status='MM', wc_rev=2),
-    })
-  svntest.actions.run_and_verify_update(wc_backup,
-                                        expected_output,
-                                        expected_disk,
-                                        expected_status,
-                                        check_props = True)
-
-#----------------------------------------------------------------------
-# if the update_editor receives add_file(copyfrom=...), and the
-# copyfrom_path simply isn't available in the working copy, it should
-# fall back to doing an RA request to fetch the file.
-
-def copyfrom_degrades_gracefully(sbox):
-  "update degrades well if copyfrom_path unavailable"
-=======
   expected_status.add({
     'A/D/G/glub' : Item(status='MM', wc_rev=2),
     })
@@ -3710,52 +3609,10 @@
 
 def update_accept_conflicts(sbox):
   "update --accept automatic conflict resolution"
->>>>>>> 6215c21a
 
   sbox.build()
   wc_dir = sbox.wc_dir
 
-<<<<<<< HEAD
-  # Make a backup copy of the working copy.
-  wc_backup = sbox.add_wc_path('backup')
-  svntest.actions.duplicate_dir(wc_dir, wc_backup)
-
-  # Move 'alpha' to 'glub'
-  alpha_path = os.path.join(wc_dir, 'A', 'B', 'E', 'alpha')
-  glub_path = os.path.join(wc_dir, 'A', 'D', 'G', 'glub')
-  svntest.actions.run_and_verify_svn(None, None, [],
-                                     'mv', alpha_path, glub_path)
-
-  # Commit that change, creating r2.
-  expected_output = svntest.wc.State(wc_dir, {
-    'A/B/E/alpha' : Item(verb='Deleting'),
-    'A/D/G/glub' : Item(verb='Adding'),
-    })
-  expected_status = svntest.actions.get_virginal_state(wc_dir, 1)
-  expected_status.add({
-    'A/D/G/glub' : Item(status='  ', wc_rev=2),
-    })
-  expected_status.remove('A/B/E/alpha')
-  svntest.actions.run_and_verify_commit(wc_dir, expected_output,
-                                        expected_status, None,
-                                        None, None, None, None, wc_dir)
-
-  # In the 2nd working copy, update just one side of the move -- so that
-  # alpha gets deleted, but glub not yet added.
-  E_path = os.path.join(wc_backup, 'A', 'B', 'E')
-  expected_output = svntest.wc.State(E_path, {
-      'alpha' : Item(status='D '),
-      })
-  expected_disk = wc.State('', {
-      'beta'  : wc.StateItem("This is the file 'beta'.\n"),
-      })
-  expected_status = svntest.wc.State(E_path, {
-    ''           : Item(status='  '),
-    'beta'     : Item(status='  '),
-    })
-  expected_status.tweak(wc_rev=2)
-  svntest.actions.run_and_verify_update(E_path,
-=======
   # Make a backup copy of the working copy
   wc_backup = sbox.add_wc_path('backup')
   svntest.actions.duplicate_dir(wc_dir, wc_backup)
@@ -4979,516 +4836,9 @@
                         'A/B/E/beta',
                         status='D ')
   svntest.actions.run_and_verify_update(wc_dir,
->>>>>>> 6215c21a
                                         expected_output,
                                         expected_disk,
                                         expected_status)
-
-  # Now update the entire working copy, which should cause an
-  # add_file(glub, copyfrom_path=alpha)... except alpha is already gone.
-  # Update editor should gracefully fetch it via RA request.
-  expected_output = svntest.wc.State(wc_backup, { })
-  expected_output = wc.State(wc_backup, {
-    'A/D/G/glub' : Item(status='A '),
-    })
-  expected_disk = svntest.main.greek_state.copy()
-  expected_disk.remove('A/B/E/alpha')
-  expected_disk.add({
-    'A/D/G/glub' : Item("This is the file 'alpha'.\n"),
-    })
-  expected_status = svntest.actions.get_virginal_state(wc_backup, 2)
-  expected_status.remove('A/B/E/alpha')
-  expected_status.add({
-    'A/D/G/glub' : Item(status='  ', wc_rev=2),
-    })
-  svntest.actions.run_and_verify_update(wc_backup,
-                                        expected_output,
-                                        expected_disk,
-                                        expected_status)
-
-#----------------------------------------------------------------------
-# If the update editor receives add_file(foo, copyfrom='blah'), it
-# should attempt to locate 'blah' in the wc, and then copy it into
-# place.  Furthermore, the new file should be able to receive
-# subsequent txdeltas coming from the server.
-
-def update_handles_copyfrom_with_txdeltas(sbox):
-  "update uses copyfrom & accepts further txdeltas"
-
-  sbox.build()
-  wc_dir = sbox.wc_dir
-
-  # Make a backup copy of the working copy.
-  wc_backup = sbox.add_wc_path('backup')
-  svntest.actions.duplicate_dir(wc_dir, wc_backup)
-
-  # Copy 'rho' to 'glub'
-  rho_path = os.path.join(wc_dir, 'A', 'D', 'G', 'rho')
-  glub_path = os.path.join(wc_dir, 'A', 'D', 'G', 'glub')
-  svntest.actions.run_and_verify_svn(None, None, [],
-                                     'copy', rho_path, glub_path)
-
-  # Commit that change, creating r2.
-  expected_output = svntest.wc.State(wc_dir, {
-    'A/D/G/glub' : Item(verb='Adding'),
-    })
-  expected_status = svntest.actions.get_virginal_state(wc_dir, 1)
-  expected_status.add({
-    'A/D/G/glub' : Item(status='  ', wc_rev=2),
-    })
-  svntest.actions.run_and_verify_commit(wc_dir, expected_output,
-                                        expected_status, None,
-                                        None, None, None, None, wc_dir)
-
-  # Make additional edits to glub...
-  svntest.main.file_append_binary(glub_path, "Some new text.\n")
-  svntest.main.run_svn(None, 'propset', 'Kubla', 'Khan', glub_path)
-
-  # Commit the changes, creating r3.
-  expected_output = svntest.wc.State(wc_dir, {
-    'A/D/G/glub' : Item(verb='Sending'),
-    })
-  expected_status = svntest.actions.get_virginal_state(wc_dir, 1)
-  expected_status.add({
-    'A/D/G/glub' : Item(status='  ', wc_rev=3),
-    })
-  svntest.actions.run_and_verify_commit(wc_dir, expected_output,
-                                        expected_status, None,
-                                        None, None, None, None, wc_dir)
-
-  # Make a local edit to rho in the backup working copy.
-  rho2_path = os.path.join(wc_backup, 'A', 'D', 'G', 'rho')
-  svntest.main.file_write(rho2_path,
-                          "New first line.\nThis is the file 'rho'.\n",
-                          "wb")
-
-  # Now try updating our backup working copy: it should receive glub,
-  # but with copyfrom args of rho@1, and thus copy the existing rho to
-  # glub.  Furthermore, it should then apply the extra r3 edits to the
-  # copied file.
-
-  expected_output = svntest.wc.State(wc_backup, { })
-  expected_output = wc.State(wc_backup, {
-    'A/D/G/glub' : Item(status='A '),  ### perhaps update should show 'A +' ??
-    })
-
-  expected_disk = svntest.main.greek_state.copy()
-  expected_disk.tweak('A/D/G/rho',
-                      contents="New first line.\nThis is the file 'rho'.\n")
-  expected_disk.add({
-    'A/D/G/glub' : Item("New first line.\nThis is the file 'rho'.\nSome new text.\n",
-                        props={'Kubla' : 'Khan', 'svn:mergeinfo' : ''})
-    })
-
-  expected_status = svntest.actions.get_virginal_state(wc_backup, 3)
-  expected_status.tweak('A/D/G/rho', wc_rev=3, status='M ')
-  expected_status.add({
-    'A/D/G/glub' : Item(status='M ', wc_rev=3),
-    })
-  svntest.actions.run_and_verify_update(wc_backup,
-                                        expected_output,
-                                        expected_disk,
-                                        expected_status,
-                                        check_props = True)
-
-#----------------------------------------------------------------------
-# Very obscure bug: Issue #2977.
-# Let's say there's a revision with
-#   $ svn mv b c
-#   $ svn mv a b
-#   $ svn ci
-# and a later revision that modifies b.  We then try a fresh checkout.  If
-# the server happens to send us 'b' first, then when it later gets 'c'
-# (with a copyfrom of 'b') it might try to use the 'b' in the wc as the
-# copyfrom base.  This is wrong, because 'b' was changed later; however,
-# due to a bug, the setting of svn:entry:committed-rev on 'b' is not being
-# properly seen by the client, and it chooses the wrong base.  Corruption!
-#
-# Note that because this test depends on the order that the server sends
-# changes, it is very fragile; even changing the file names can avoid
-# triggering the bug.
-
-def update_copied_from_replaced_and_changed(sbox):
-  "update chooses right copyfrom for double move"
-
-  sbox.build()
-  wc_dir = sbox.wc_dir
-
-  fn1_relpath = os.path.join('A', 'B', 'E', 'aardvark')
-  fn2_relpath = os.path.join('A', 'B', 'E', 'alpha')
-  fn3_relpath = os.path.join('A', 'B', 'E', 'beta')
-  fn1_path = os.path.join(wc_dir, fn1_relpath)
-  fn2_path = os.path.join(wc_dir, fn2_relpath)
-  fn3_path = os.path.join(wc_dir, fn3_relpath)
-
-  # Move fn2 to fn1
-  svntest.actions.run_and_verify_svn(None, None, [],
-                                     'mv', fn2_path, fn1_path)
-
-  # Move fn3 to fn2
-  svntest.actions.run_and_verify_svn(None, None, [],
-                                     'mv', fn3_path, fn2_path)
-
-  # Commit that change, creating r2.
-  expected_output = svntest.wc.State(wc_dir, {
-    fn1_relpath : Item(verb='Adding'),
-    fn2_relpath : Item(verb='Replacing'),
-    fn3_relpath : Item(verb='Deleting'),
-    })
-  expected_status = svntest.actions.get_virginal_state(wc_dir, 1)
-  expected_status.remove(fn2_relpath, fn3_relpath)
-  expected_status.add({
-    fn1_relpath : Item(status='  ', wc_rev=2),
-    fn2_relpath : Item(status='  ', wc_rev=2),
-    })
-  svntest.actions.run_and_verify_commit(wc_dir, expected_output,
-                                        expected_status, None,
-                                        None, None, None, None, wc_dir)
-
-  # Modify fn2.
-  fn2_final_contents = "I have new contents for the middle file."
-  svntest.main.file_write(fn2_path, fn2_final_contents)
-
-  # Commit the changes, creating r3.
-  expected_output = svntest.wc.State(wc_dir, {
-    fn2_relpath : Item(verb='Sending'),
-    })
-  expected_status = svntest.actions.get_virginal_state(wc_dir, 1)
-  expected_status.remove(fn2_relpath, fn3_relpath)
-  expected_status.add({
-    fn1_relpath : Item(status='  ', wc_rev=2),
-    fn2_relpath : Item(status='  ', wc_rev=3),
-    })
-  svntest.actions.run_and_verify_commit(wc_dir, expected_output,
-                                        expected_status, None,
-                                        None, None, None, None, wc_dir)
-
-  # Go back to r1.
-  expected_output = svntest.wc.State(wc_dir, {
-    fn1_relpath: Item(status='D '),
-    fn2_relpath: Item(status='A '), # though actually should be D and A
-    fn3_relpath: Item(status='A '),
-    })
-  # Create expected disk tree for the update to rev 0
-  expected_disk = svntest.main.greek_state.copy()
-  # Do the update and check the results.
-  svntest.actions.run_and_verify_update(wc_dir,
-                                        expected_output,
-                                        expected_disk,
-                                        None, None,
-                                        None, None, None, None, 0,
-                                        '-r', '1', wc_dir)
-
-  # And back up to 3 again.
-  expected_output = svntest.wc.State(wc_dir, {
-    fn1_relpath: Item(status='A '),
-    fn2_relpath: Item(status='A '), # though actually should be D and A
-    fn3_relpath: Item(status='D '),
-    })
-  # Create expected disk tree for the update to rev 0
-  expected_disk = svntest.main.greek_state.copy()
-  expected_disk.add({
-    fn1_relpath : Item("This is the file 'alpha'.\n"),
-    })
-  expected_disk.tweak(fn2_relpath, contents=fn2_final_contents)
-  expected_disk.remove(fn3_relpath)
-  # reuse old expected_status, but at r3
-  expected_status.tweak(wc_rev=3)
-  svntest.actions.run_and_verify_update(wc_dir,
-                                        expected_output,
-                                        expected_disk,
-                                        expected_status, None,
-                                        None, None, None, None, 0,
-                                        wc_dir)
-
-
-#----------------------------------------------------------------------
-
-
-def update_accept_conflicts(sbox):
-  "update --accept automatic conflict resolution"
-
-  sbox.build()
-  wc_dir = sbox.wc_dir
-
-  # Make a backup copy of the working copy
-  wc_backup = sbox.add_wc_path('backup')
-  svntest.actions.duplicate_dir(wc_dir, wc_backup)
-
-  # Make a few local mods to files which will be committed
-  iota_path = os.path.join(wc_dir, 'iota')
-  lambda_path = os.path.join(wc_dir, 'A', 'B', 'lambda')
-  mu_path = os.path.join(wc_dir, 'A', 'mu')
-  alpha_path = os.path.join(wc_dir, 'A', 'B', 'E', 'alpha')
-  beta_path = os.path.join(wc_dir, 'A', 'B', 'E', 'beta')
-  pi_path = os.path.join(wc_dir, 'A', 'D', 'G', 'pi')
-  rho_path = os.path.join(wc_dir, 'A', 'D', 'G', 'rho')
-  svntest.main.file_append(lambda_path, 'Their appended text for lambda\n')
-  svntest.main.file_append(iota_path, 'Their appended text for iota\n')
-  svntest.main.file_append(mu_path, 'Their appended text for mu\n')
-  svntest.main.file_append(alpha_path, 'Their appended text for alpha\n')
-  svntest.main.file_append(beta_path, 'Their appended text for beta\n')
-  svntest.main.file_append(pi_path, 'Their appended text for pi\n')
-  svntest.main.file_append(rho_path, 'Their appended text for rho\n')
-
-  # Make a few local mods to files which will be conflicted
-  iota_path_backup = os.path.join(wc_backup, 'iota')
-  lambda_path_backup = os.path.join(wc_backup, 'A', 'B', 'lambda')
-  mu_path_backup = os.path.join(wc_backup, 'A', 'mu')
-  alpha_path_backup = os.path.join(wc_backup, 'A', 'B', 'E', 'alpha')
-  beta_path_backup = os.path.join(wc_backup, 'A', 'B', 'E', 'beta')
-  pi_path_backup = os.path.join(wc_backup, 'A', 'D', 'G', 'pi')
-  rho_path_backup = os.path.join(wc_backup, 'A', 'D', 'G', 'rho')
-  svntest.main.file_append(iota_path_backup,
-                           'My appended text for iota\n')
-  svntest.main.file_append(lambda_path_backup,
-                           'My appended text for lambda\n')
-  svntest.main.file_append(mu_path_backup,
-                           'My appended text for mu\n')
-  svntest.main.file_append(alpha_path_backup,
-                           'My appended text for alpha\n')
-  svntest.main.file_append(beta_path_backup,
-                           'My appended text for beta\n')
-  svntest.main.file_append(pi_path_backup,
-                           'My appended text for pi\n')
-  svntest.main.file_append(rho_path_backup,
-                           'My appended text for rho\n')
-
-  # Created expected output tree for 'svn ci'
-  expected_output = svntest.wc.State(wc_dir, {
-    'iota' : Item(verb='Sending'),
-    'A/B/lambda' : Item(verb='Sending'),
-    'A/mu' : Item(verb='Sending'),
-    'A/B/E/alpha': Item(verb='Sending'),
-    'A/B/E/beta': Item(verb='Sending'),
-    'A/D/G/pi' : Item(verb='Sending'),
-    'A/D/G/rho' : Item(verb='Sending'),
-    })
-
-  expected_status = svntest.actions.get_virginal_state(wc_dir, 1)
-  expected_status.tweak('iota', wc_rev=2)
-  expected_status.tweak('A/B/lambda', wc_rev=2)
-  expected_status.tweak('A/mu', wc_rev=2)
-  expected_status.tweak('A/B/E/alpha', wc_rev=2)
-  expected_status.tweak('A/B/E/beta', wc_rev=2)
-  expected_status.tweak('A/D/G/pi', wc_rev=2)
-  expected_status.tweak('A/D/G/rho', wc_rev=2)
-
-  # Commit.
-  svntest.actions.run_and_verify_commit(wc_dir, expected_output,
-                                        expected_status, None,
-                                        None, None, None, None, wc_dir)
-
-  # Now we'll update each of our 5 files in wc_backup; each one will get
-  # conflicts, and we'll handle each with a different --accept option.
-
-  # Setup SVN_EDITOR and SVN_MERGE for --accept={edit,launch}.
-  svntest.main.use_editor('append_foo')
-
-  # iota: no accept option
-  # Just leave the conflicts alone, since run_and_verify_svn already uses
-  # the --non-interactive option.
-  svntest.actions.run_and_verify_svn(None,
-                                     ['C    %s\n' % (iota_path_backup,),
-                                      'Updated to revision 2.\n'],
-                                     [],
-                                     'update', iota_path_backup)
-
-  # lambda: --accept=postpone
-  # Just leave the conflicts alone.
-  svntest.actions.run_and_verify_svn(None,
-                                     ['C    %s\n' % (lambda_path_backup,),
-                                      'Updated to revision 2.\n'],
-                                     [],
-                                     'update', '--accept=postpone',
-                                     lambda_path_backup)
-
-  # mu: --accept=base
-  # Accept the pre-update base file.
-  svntest.actions.run_and_verify_svn(None,
-                                     ['G    %s\n' % (mu_path_backup,),
-                                      'Updated to revision 2.\n'],
-                                     [],
-                                     'update', '--accept=base',
-                                     mu_path_backup)
-
-  # alpha: --accept=mine
-  # Accept the user's working file.
-  svntest.actions.run_and_verify_svn(None,
-                                     ['G    %s\n' % (alpha_path_backup,),
-                                      'Updated to revision 2.\n'],
-                                     [],
-                                     'update', '--accept=mine',
-                                     alpha_path_backup)
-
-  # beta: --accept=theirs
-  # Accept their file.
-  svntest.actions.run_and_verify_svn(None,
-                                     ['G    %s\n' % (beta_path_backup,),
-                                      'Updated to revision 2.\n'],
-                                     [],
-                                     'update', '--accept=theirs',
-                                     beta_path_backup)
-
-  # pi: --accept=edit
-  # Run editor and accept the edited file.
-  svntest.actions.run_and_verify_svn(None,
-                                     ['G    %s\n' % (pi_path_backup,),
-                                      'Updated to revision 2.\n'],
-                                     [],
-                                     'update', '--accept=edit',
-                                     pi_path_backup)
-
-  # rho: --accept=launch
-  # Run SVN_MERGE and accept the merged file.
-  svntest.actions.run_and_verify_svn(None,
-                                     ['G    %s\n' % (rho_path_backup,),
-                                      'Updated to revision 2.\n'],
-                                     [],
-                                     'update', '--accept=launch',
-                                     rho_path_backup)
-
-  # Set the expected disk contents for the test
-  expected_disk = svntest.main.greek_state.copy()
-
-  expected_disk.tweak('iota', contents=("This is the file 'iota'.\n"
-                                        '<<<<<<< .mine\n'
-                                        'My appended text for iota\n'
-                                        '=======\n'
-                                        'Their appended text for iota\n'
-                                        '>>>>>>> .r2\n'))
-  expected_disk.tweak('A/B/lambda', contents=("This is the file 'lambda'.\n"
-                                              '<<<<<<< .mine\n'
-                                              'My appended text for lambda\n'
-                                              '=======\n'
-                                              'Their appended text for lambda\n'
-                                              '>>>>>>> .r2\n'))
-  expected_disk.tweak('A/mu', contents="This is the file 'mu'.\n")
-  expected_disk.tweak('A/B/E/alpha', contents=("This is the file 'alpha'.\n"
-                                               'My appended text for alpha\n'))
-  expected_disk.tweak('A/B/E/beta', contents=("This is the file 'beta'.\n"
-                                              'Their appended text for beta\n'))
-  expected_disk.tweak('A/D/G/pi', contents=("This is the file 'pi'.\n"
-                                             '<<<<<<< .mine\n'
-                                             'My appended text for pi\n'
-                                             '=======\n'
-                                             'Their appended text for pi\n'
-                                             '>>>>>>> .r2\n'
-                                             'foo\n'))
-  expected_disk.tweak('A/D/G/rho', contents=("This is the file 'rho'.\n"
-                                             '<<<<<<< .mine\n'
-                                             'My appended text for rho\n'
-                                             '=======\n'
-                                             'Their appended text for rho\n'
-                                             '>>>>>>> .r2\n'
-                                             'foo\n'))
-
-  # Set the expected extra files for the test
-  extra_files = ['iota.*\.r1', 'iota.*\.r2', 'iota.*\.mine',
-                 'lambda.*\.r1', 'lambda.*\.r2', 'lambda.*\.mine']
-
-  # Set the expected status for the test
-  expected_status = svntest.actions.get_virginal_state(wc_backup, 2)
-  expected_status.tweak('iota', 'A/B/lambda', 'A/mu',
-                        'A/B/E/alpha', 'A/B/E/beta',
-                        'A/D/G/pi', 'A/D/G/rho', wc_rev=2)
-  expected_status.tweak('iota', status='C ')
-  expected_status.tweak('A/B/lambda', status='C ')
-  expected_status.tweak('A/mu', status='M ')
-  expected_status.tweak('A/B/E/alpha', status='M ')
-  expected_status.tweak('A/B/E/beta', status='  ')
-  expected_status.tweak('A/D/G/pi', status='M ')
-  expected_status.tweak('A/D/G/rho', status='M ')
-
-  # Set the expected output for the test
-  expected_output = wc.State(wc_backup, {})
-
-  # Do the update and check the results in three ways.
-  svntest.actions.run_and_verify_update(wc_backup,
-                                        expected_output,
-                                        expected_disk,
-                                        expected_status,
-                                        None,
-                                        svntest.tree.detect_conflict_files,
-                                        extra_files)
-
-# Test for a wc corruption race condition (possibly introduced in
-# r23342) which is easy to trigger if interactive conflict resolution
-# dies in the middle of prompting.  Specifically, we run an update
-# with interactive-conflicts on but close stdin immediately, so the
-# prompt errors out; then the dir_baton pool cleanup handlers in the
-# WC update editor flush and run incomplete logs and lead to WC
-# corruption, detectable by another update command.
-
-def eof_in_interactive_conflict_resolver(sbox):
-  "eof in interactive resolution can't break wc"
-
-  sbox.build()
-  wc_dir = sbox.wc_dir
-
-  # Set up a custom config directory which *doesn't* turn off
-  # interactive resolution
-  config_contents = '''\
-[miscellany]
-interactive-conflicts = true
-'''
-  tmp_dir = os.path.abspath(svntest.main.temp_dir)
-  config_dir = os.path.join(tmp_dir, 'interactive-conflicts-config')
-  svntest.main.create_config_dir(config_dir, config_contents)
-
-  iota_path = os.path.join(wc_dir, 'iota')
-
-  # Modify iota and commit for r2.
-  svntest.main.file_append(iota_path, "Appended text in r2.\n")
-  expected_output = svntest.wc.State(wc_dir, {
-    'iota': Item(verb="Sending"),
-  })
-  expected_status = svntest.actions.get_virginal_state(wc_dir, 1)
-  expected_status.tweak('iota', wc_rev=2)
-  svntest.actions.run_and_verify_commit(wc_dir, expected_output,
-                                        expected_status, None,
-                                        None, None, None, None, wc_dir)
-
-  # Go back to revision 1.
-  expected_output = svntest.wc.State(wc_dir, {
-    'iota' : Item(status='U '),
-    })
-  expected_disk = svntest.main.greek_state.copy()
-  expected_status = svntest.actions.get_virginal_state(wc_dir, 1)
-  svntest.actions.run_and_verify_update(wc_dir,
-                                        expected_output,
-                                        expected_disk,
-                                        expected_status,
-                                        None,
-                                        None, None,
-                                        None, None, 1,
-                                        '-r1', wc_dir)
-
-  # Modify iota differently and try to update *with the interactive
-  # resolver*.  ### The parser won't go so well with the output
-  svntest.main.file_append(iota_path, "Local mods to r1 text.\n")
-  svntest.actions.run_and_verify_update(wc_dir, None, None, None,
-                                        "Can't read stdin: End of file found",
-                                        None, None, None, None, 1,
-                                        wc_dir, '--config-dir', config_dir)
-
-  # Now update -r1 again.  Hopefully we don't get a checksum error!
-  expected_output = svntest.wc.State(wc_dir, {})
-  # note: it's possible that the correct disk here should be the
-  # merged file?
-  expected_disk.tweak('iota', contents=("This is the file 'iota'.\n"
-                                        "Local mods to r1 text.\n"))
-  expected_status = svntest.actions.get_virginal_state(wc_dir, 1)
-  expected_status.tweak('iota', status='M ')
-  svntest.actions.run_and_verify_update(wc_dir,
-                                        expected_output,
-                                        expected_disk,
-                                        expected_status,
-                                        None,
-                                        None, None,
-                                        None, None, 1,
-                                        '-r1', wc_dir)
-
 
 
 #######################################################################
@@ -5532,22 +4882,14 @@
               update_wc_with_replaced_file,
               update_with_obstructing_additions,
               update_conflicted,
-<<<<<<< HEAD
-              mergeinfo_update_elision,
-=======
               SkipUnless(mergeinfo_update_elision,
                          server_has_mergeinfo),
->>>>>>> 6215c21a
               SkipUnless(update_handles_copyfrom,
                          server_sends_copyfrom_on_update),
               copyfrom_degrades_gracefully,
               SkipUnless(update_handles_copyfrom_with_txdeltas,
                          server_sends_copyfrom_on_update),
               update_copied_from_replaced_and_changed,
-<<<<<<< HEAD
-              update_accept_conflicts,
-              eof_in_interactive_conflict_resolver,
-=======
               update_copied_and_deleted_prop,
               update_accept_conflicts,
               eof_in_interactive_conflict_resolver,
@@ -5565,7 +4907,6 @@
               set_deep_depth_on_target_with_shallow_children,
               update_wc_of_dir_to_rev_not_containing_this_dir,
               XFail(update_deleted_locked_files),
->>>>>>> 6215c21a
              ]
 
 if __name__ == '__main__':
