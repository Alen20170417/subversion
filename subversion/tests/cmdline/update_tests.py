#!/usr/bin/env python
#
#  update_tests.py:  testing update cases.
#
#  Subversion is a tool for revision control.
#  See http://subversion.apache.org for more information.
#
# ====================================================================
#    Licensed to the Apache Software Foundation (ASF) under one
#    or more contributor license agreements.  See the NOTICE file
#    distributed with this work for additional information
#    regarding copyright ownership.  The ASF licenses this file
#    to you under the Apache License, Version 2.0 (the
#    "License"); you may not use this file except in compliance
#    with the License.  You may obtain a copy of the License at
#
#      http://www.apache.org/licenses/LICENSE-2.0
#
#    Unless required by applicable law or agreed to in writing,
#    software distributed under the License is distributed on an
#    "AS IS" BASIS, WITHOUT WARRANTIES OR CONDITIONS OF ANY
#    KIND, either express or implied.  See the License for the
#    specific language governing permissions and limitations
#    under the License.
######################################################################

# General modules
import sys, re, os, subprocess

# Our testing module
import svntest
from svntest import wc, actions, verify
from merge_tests import expected_merge_output
from merge_tests import set_up_branch

# (abbreviation)
Skip = svntest.testcase.Skip
SkipUnless = svntest.testcase.SkipUnless
XFail = svntest.testcase.XFail
Item = svntest.wc.StateItem

from svntest.main import SVN_PROP_MERGEINFO, server_sends_copyfrom_on_update, \
  server_has_mergeinfo

######################################################################
# Tests
#
#   Each test must return on success or raise on failure.


#----------------------------------------------------------------------

# Helper for update_binary_file() test -- a custom singleton handler.
def detect_extra_files(node, extra_files):
  """NODE has been discovered as an extra file on disk.  Verify that
  it matches one of the regular expressions in the EXTRA_FILES list of
  lists, and that its contents matches the second part of the list
  item.  If it matches, remove the match from the list.  If it doesn't
  match, raise an exception."""

  # Baton is of the form:
  #
  #       [ [wc_dir, pattern, contents],
  #         [wc_dir, pattern, contents], ... ]

  for fdata in extra_files:
    wc_dir = fdata[0]
    pattern = fdata[1]
    contents = None
    if len(fdata) > 2:
      contents = fdata[2]
    match_obj = re.match(pattern, node.name)
    if match_obj:
      if contents is None:
        return
      else:
        # Strip the root_node_name from node path
        # (svntest.tree.root_node_name, currently `__SVN_ROOT_NODE'),
        # since it doesn't really exist. Also strip the trailing "slash".
        real_path = node.path
        if real_path.startswith(svntest.tree.root_node_name):
          real_path = real_path[len(svntest.tree.root_node_name) +
                                len(os.sep) :]
        real_path = os.path.join(wc_dir, real_path)

        real_contents = open(real_path).read()
        if real_contents == contents:
          extra_files.pop(extra_files.index(fdata)) # delete pattern from list
          return

  print("Found unexpected object: %s" % node.name)
  raise svntest.tree.SVNTreeUnequal



def update_binary_file(sbox):
  "update a locally-modified binary file"

  sbox.build()
  wc_dir = sbox.wc_dir

  # Add a binary file to the project.
  theta_contents = open(os.path.join(sys.path[0], "theta.bin"), 'rb').read()
  # Write PNG file data into 'A/theta'.
  theta_path = os.path.join(wc_dir, 'A', 'theta')
  svntest.main.file_write(theta_path, theta_contents, 'wb')

  svntest.main.run_svn(None, 'add', theta_path)

  # Created expected output tree for 'svn ci'
  expected_output = svntest.wc.State(wc_dir, {
    'A/theta' : Item(verb='Adding  (bin)'),
    })

  # Create expected status tree
  expected_status = svntest.actions.get_virginal_state(wc_dir, 1)
  expected_status.add({
    'A/theta' : Item(status='  ', wc_rev=2),
    })

  # Commit the new binary file, creating revision 2.
  svntest.actions.run_and_verify_commit(wc_dir, expected_output,
                                        expected_status, None, wc_dir)

  # Make a backup copy of the working copy.
  wc_backup = sbox.add_wc_path('backup')
  svntest.actions.duplicate_dir(wc_dir, wc_backup)
  theta_backup_path = os.path.join(wc_backup, 'A', 'theta')

  # Make a change to the binary file in the original working copy
  svntest.main.file_append(theta_path, "revision 3 text")
  theta_contents_r3 = theta_contents + "revision 3 text"

  # Created expected output tree for 'svn ci'
  expected_output = svntest.wc.State(wc_dir, {
    'A/theta' : Item(verb='Sending'),
    })

  # Create expected status tree
  expected_status = svntest.actions.get_virginal_state(wc_dir, 1)
  expected_status.add({
    'A/theta' : Item(status='  ', wc_rev=3),
    })

  # Commit original working copy again, creating revision 3.
  svntest.actions.run_and_verify_commit(wc_dir, expected_output,
                                        expected_status, None, wc_dir)

  # Now start working in the backup working copy:

  # Make a local mod to theta
  svntest.main.file_append(theta_backup_path, "extra theta text")
  theta_contents_local = theta_contents + "extra theta text"

  # Create expected output tree for an update of wc_backup.
  expected_output = svntest.wc.State(wc_backup, {
    'A/theta' : Item(status='C '),
    })

  # Create expected disk tree for the update --
  #    look!  binary contents, and a binary property!
  expected_disk = svntest.main.greek_state.copy()
  expected_disk.add({
    'A/theta' : Item(theta_contents_local,
                     props={'svn:mime-type' : 'application/octet-stream'}),
    })

  # Create expected status tree for the update.
  expected_status = svntest.actions.get_virginal_state(wc_backup, 3)
  expected_status.add({
    'A/theta' : Item(status='C ', wc_rev=3),
    })

  # Extra 'singleton' files we expect to exist after the update.
  # In the case, the locally-modified binary file should be backed up
  # to an .orig file.
  #  This is a list of lists, of the form [ WC_DIR,
  #                                         [pattern, contents], ...]
  extra_files = [[wc_backup, 'theta.*\.r2', theta_contents],
                 [wc_backup, 'theta.*\.r3', theta_contents_r3]]

  # Do the update and check the results in three ways.  Pass our
  # custom singleton handler to verify the .orig file; this handler
  # will verify the existence (and contents) of both binary files
  # after the update finishes.
  svntest.actions.run_and_verify_update(wc_backup,
                                        expected_output,
                                        expected_disk,
                                        expected_status,
                                        None,
                                        detect_extra_files, extra_files,
                                        None, None, 1)

  # verify that the extra_files list is now empty.
  if len(extra_files) != 0:
    print("Not all extra reject files have been accounted for:")
    print(extra_files)
    raise svntest.Failure

#----------------------------------------------------------------------

def update_binary_file_2(sbox):
  "update to an old revision of a binary files"

  sbox.build()
  wc_dir = sbox.wc_dir

  # Suck up contents of a test .png file.
  theta_contents = open(os.path.join(sys.path[0], "theta.bin"), 'rb').read()

  # 102400 is svn_txdelta_window_size.  We're going to make sure we
  # have at least 102401 bytes of data in our second binary file (for
  # no reason other than we have had problems in the past with getting
  # svndiff data out of the repository for files > 102400 bytes).
  # How?  Well, we'll just keep doubling the binary contents of the
  # original theta.png until we're big enough.
  zeta_contents = theta_contents
  while(len(zeta_contents) < 102401):
    zeta_contents = zeta_contents + zeta_contents

  # Write our two files' contents out to disk, in A/theta and A/zeta.
  theta_path = os.path.join(wc_dir, 'A', 'theta')
  svntest.main.file_write(theta_path, theta_contents, 'wb')
  zeta_path = os.path.join(wc_dir, 'A', 'zeta')
  svntest.main.file_write(zeta_path, zeta_contents, 'wb')

  # Now, `svn add' those two files.
  svntest.main.run_svn(None, 'add', theta_path, zeta_path)

  # Created expected output tree for 'svn ci'
  expected_output = svntest.wc.State(wc_dir, {
    'A/theta' : Item(verb='Adding  (bin)'),
    'A/zeta' : Item(verb='Adding  (bin)'),
    })

  # Create expected status tree
  expected_status = svntest.actions.get_virginal_state(wc_dir, 1)
  expected_status.add({
    'A/theta' : Item(status='  ', wc_rev=2),
    'A/zeta' : Item(status='  ', wc_rev=2),
    })

  # Commit the new binary filea, creating revision 2.
  svntest.actions.run_and_verify_commit(wc_dir, expected_output,
                                        expected_status, None, wc_dir)

  # Make some mods to the binary files.
  svntest.main.file_append(theta_path, "foobar")
  new_theta_contents = theta_contents + "foobar"
  svntest.main.file_append(zeta_path, "foobar")
  new_zeta_contents = zeta_contents + "foobar"

  # Created expected output tree for 'svn ci'
  expected_output = svntest.wc.State(wc_dir, {
    'A/theta' : Item(verb='Sending'),
    'A/zeta' : Item(verb='Sending'),
    })

  # Create expected status tree
  expected_status = svntest.actions.get_virginal_state(wc_dir, 1)
  expected_status.add({
    'A/theta' : Item(status='  ', wc_rev=3),
    'A/zeta' : Item(status='  ', wc_rev=3),
    })

  # Commit original working copy again, creating revision 3.
  svntest.actions.run_and_verify_commit(wc_dir, expected_output,
                                        expected_status, None, wc_dir)

  # Create expected output tree for an update to rev 2.
  expected_output = svntest.wc.State(wc_dir, {
    'A/theta' : Item(status='U '),
    'A/zeta' : Item(status='U '),
    })

  # Create expected disk tree for the update --
  #    look!  binary contents, and a binary property!
  expected_disk = svntest.main.greek_state.copy()
  expected_disk.add({
    'A/theta' : Item(theta_contents,
                     props={'svn:mime-type' : 'application/octet-stream'}),
    'A/zeta' : Item(zeta_contents,
                    props={'svn:mime-type' : 'application/octet-stream'}),
    })

  # Create expected status tree for the update.
  expected_status = svntest.actions.get_virginal_state(wc_dir, 2)
  expected_status.add({
    'A/theta' : Item(status='  ', wc_rev=2),
    'A/zeta' : Item(status='  ', wc_rev=2),
    })

  # Do an update from revision 2 and make sure that our binary file
  # gets reverted to its original contents.
  svntest.actions.run_and_verify_update(wc_dir,
                                        expected_output,
                                        expected_disk,
                                        expected_status,
                                        None, None, None,
                                        None, None, 1,
                                        '-r', '2', wc_dir)


#----------------------------------------------------------------------

def update_missing(sbox):
  "update missing items (by name) in working copy"

  sbox.build()
  wc_dir = sbox.wc_dir

  # Remove some files and dirs from the working copy.
  mu_path = os.path.join(wc_dir, 'A', 'mu')
  rho_path = os.path.join(wc_dir, 'A', 'D', 'G', 'rho')
  E_path = os.path.join(wc_dir, 'A', 'B', 'E')
  H_path = os.path.join(wc_dir, 'A', 'D', 'H')

  # remove two files to verify that they get restored
  os.remove(mu_path)
  os.remove(rho_path)

  ### FIXME I think directories work because they generate 'A'
  ### feedback, is this the correct feedback?
  svntest.main.safe_rmtree(E_path)
  svntest.main.safe_rmtree(H_path)

  # In single-db mode all missing items will just be restored
  if svntest.main.wc_is_singledb(wc_dir):
    A_or_Restored = Item(verb='Restored')
  else:
    A_or_Restored = Item(status='A ')

  # Create expected output tree for an update of the missing items by name
  expected_output = svntest.wc.State(wc_dir, {
    'A/mu'        : Item(verb='Restored'),
    'A/D/G/rho'   : Item(verb='Restored'),
    'A/B/E'       : A_or_Restored,
    'A/B/E/alpha' : A_or_Restored,
    'A/B/E/beta'  : A_or_Restored,
    'A/D/H'       : A_or_Restored,
    'A/D/H/chi'   : A_or_Restored,
    'A/D/H/omega' : A_or_Restored,
    'A/D/H/psi'   : A_or_Restored,
    })

  # Create expected disk tree for the update.
  expected_disk = svntest.main.greek_state.copy()

  # Create expected status tree for the update.
  expected_status = svntest.actions.get_virginal_state(wc_dir, 1)

  # Do the update and check the results in three ways.
  svntest.actions.run_and_verify_update(wc_dir,
                                        expected_output,
                                        expected_disk,
                                        expected_status,
                                        None, None, None, None, None, 0,
                                        mu_path, rho_path,
                                        E_path, H_path)

#----------------------------------------------------------------------

def update_ignores_added(sbox):
  "update should not munge adds or replaces"

  sbox.build()
  wc_dir = sbox.wc_dir

  # Commit something so there's actually a new revision to update to.
  rho_path = os.path.join(wc_dir, 'A', 'D', 'G', 'rho')
  svntest.main.file_append(rho_path, "More stuff in rho.\n")
  svntest.main.run_svn(None,
                       'ci', '-m', 'log msg', rho_path)

  # Create a new file, 'zeta', and schedule it for addition.
  zeta_path = os.path.join(wc_dir, 'A', 'B', 'zeta')
  svntest.main.file_append(zeta_path, "This is the file 'zeta'.\n")
  svntest.main.run_svn(None, 'add', zeta_path)

  # Schedule another file, say, 'gamma', for replacement.
  gamma_path = os.path.join(wc_dir, 'A', 'D', 'gamma')
  svntest.main.run_svn(None, 'delete', gamma_path)
  svntest.main.file_append(gamma_path, "This is a new 'gamma' now.\n")
  svntest.main.run_svn(None, 'add', gamma_path)

  # Now update.  "zeta at revision 0" should *not* be reported at all,
  # so it should remain scheduled for addition at revision 0.  gamma
  # was scheduled for replacement, so it also should remain marked as
  # such, and maintain its revision of 1.

  # Create expected output tree for an update of the wc_backup.
  expected_output = svntest.wc.State(wc_dir, { })

  # Create expected disk tree for the update.
  expected_disk = svntest.main.greek_state.copy()
  expected_disk.add({
    'A/B/zeta' : Item("This is the file 'zeta'.\n"),
    })
  expected_disk.tweak('A/D/gamma', contents="This is a new 'gamma' now.\n")
  expected_disk.tweak('A/D/G/rho',
                      contents="This is the file 'rho'.\nMore stuff in rho.\n")

  # Create expected status tree for the update.
  expected_status = svntest.actions.get_virginal_state(wc_dir, 2)

  # Before WC-NG we couldn't bump the wc_rev for gamma from 1 to 2 because it could
  # be replaced with history and we couldn't store all the revision information.
  # WC-NG just bumps the revision as it can easily store different revisions.
  expected_status.tweak('A/D/gamma', wc_rev=2, status='R ')
  expected_status.add({
    'A/B/zeta' : Item(status='A ', wc_rev=0),
    })

  # Do the update and check the results in three ways.
  svntest.actions.run_and_verify_update(wc_dir,
                                        expected_output,
                                        expected_disk,
                                        expected_status)


#----------------------------------------------------------------------

def update_to_rev_zero(sbox):
  "update to revision 0"

  sbox.build()
  wc_dir = sbox.wc_dir

  iota_path = os.path.join(wc_dir, 'iota')
  A_path = os.path.join(wc_dir, 'A')

  # Create expected output tree for an update to rev 0
  expected_output = svntest.wc.State(wc_dir, {
    'iota' : Item(status='D '),
    'A' : Item(status='D '),
    })

  # Create expected disk tree for the update to rev 0
  expected_disk = svntest.wc.State(wc_dir, { })

  # Do the update and check the results.
  svntest.actions.run_and_verify_update(wc_dir,
                                        expected_output,
                                        expected_disk,
                                        None, None,
                                        None, None, None, None, 0,
                                        '-r', '0', wc_dir)

#----------------------------------------------------------------------

def receive_overlapping_same_change(sbox):
  "overlapping identical changes should not conflict"

  ### (See http://subversion.tigris.org/issues/show_bug.cgi?id=682.)
  ###
  ### How this test works:
  ###
  ### Create working copy foo, modify foo/iota.  Duplicate foo,
  ### complete with locally modified iota, to bar.  Now we should
  ### have:
  ###
  ###    $ svn st foo
  ###    M    foo/iota
  ###    $ svn st bar
  ###    M    bar/iota
  ###    $
  ###
  ### Commit the change from foo, then update bar.  The repository
  ### change should get folded into bar/iota with no conflict, since
  ### the two modifications are identical.

  sbox.build()
  wc_dir = sbox.wc_dir

  # Modify iota.
  iota_path = os.path.join(wc_dir, 'iota')
  svntest.main.file_append(iota_path, "A change to iota.\n")

  # Duplicate locally modified wc, giving us the "other" wc.
  other_wc = sbox.add_wc_path('other')
  svntest.actions.duplicate_dir(wc_dir, other_wc)
  other_iota_path = os.path.join(other_wc, 'iota')

  # Created expected output tree for 'svn ci'
  expected_output = svntest.wc.State(wc_dir, {
    'iota' : Item(verb='Sending'),
    })

  # Create expected status tree
  expected_status = svntest.actions.get_virginal_state(wc_dir, 1)
  expected_status.tweak('iota', wc_rev=2)

  # Commit the change, creating revision 2.
  svntest.actions.run_and_verify_commit(wc_dir, expected_output,
                                        expected_status, None, wc_dir)

  # Expected output tree for update of other_wc.
  expected_output = svntest.wc.State(other_wc, {
    'iota' : Item(status='G '),
    })

  # Expected disk tree for the update.
  expected_disk = svntest.main.greek_state.copy()
  expected_disk.tweak('iota',
                      contents="This is the file 'iota'.\nA change to iota.\n")

  # Expected status tree for the update.
  expected_status = svntest.actions.get_virginal_state(other_wc, 2)

  # Do the update and check the results in three ways.
  svntest.actions.run_and_verify_update(other_wc,
                                        expected_output,
                                        expected_disk,
                                        expected_status)

#----------------------------------------------------------------------

def update_to_resolve_text_conflicts(sbox):
  "delete files and update to resolve text conflicts"

  sbox.build()
  wc_dir = sbox.wc_dir

  # Make a backup copy of the working copy
  wc_backup = sbox.add_wc_path('backup')
  svntest.actions.duplicate_dir(wc_dir, wc_backup)

  # Make a couple of local mods to files which will be committed
  mu_path = os.path.join(wc_dir, 'A', 'mu')
  rho_path = os.path.join(wc_dir, 'A', 'D', 'G', 'rho')
  svntest.main.file_append(mu_path, 'Original appended text for mu\n')
  svntest.main.file_append(rho_path, 'Original appended text for rho\n')
  svntest.main.run_svn(None, 'propset', 'Kubla', 'Khan', rho_path)

  # Make a couple of local mods to files which will be conflicted
  mu_path_backup = os.path.join(wc_backup, 'A', 'mu')
  rho_path_backup = os.path.join(wc_backup, 'A', 'D', 'G', 'rho')
  svntest.main.file_append(mu_path_backup,
                           'Conflicting appended text for mu\n')
  svntest.main.file_append(rho_path_backup,
                           'Conflicting appended text for rho\n')
  svntest.main.run_svn(None, 'propset', 'Kubla', 'Xanadu', rho_path_backup)

  # Created expected output tree for 'svn ci'
  expected_output = svntest.wc.State(wc_dir, {
    'A/mu' : Item(verb='Sending'),
    'A/D/G/rho' : Item(verb='Sending'),
    })

  # Create expected status tree; all local revisions should be at 1,
  # but mu and rho should be at revision 2.
  expected_status = svntest.actions.get_virginal_state(wc_dir, 1)
  expected_status.tweak('A/mu', wc_rev=2)
  expected_status.tweak('A/D/G/rho', wc_rev=2, status='  ')

  # Commit.
  svntest.actions.run_and_verify_commit(wc_dir, expected_output,
                                        expected_status, None, wc_dir)

  # Create expected output tree for an update of the wc_backup.
  expected_output = svntest.wc.State(wc_backup, {
    'A/mu' : Item(status='C '),
    'A/D/G/rho' : Item(status='CC'),
    })

  # Create expected disk tree for the update.
  expected_disk = svntest.main.greek_state.copy()
  expected_disk.tweak('A/mu',
                      contents="\n".join(["This is the file 'mu'.",
                                          "<<<<<<< .mine",
                                          "Conflicting appended text for mu",
                                          "=======",
                                          "Original appended text for mu",
                                          ">>>>>>> .r2",
                                          ""]))
  expected_disk.tweak('A/D/G/rho',
                      contents="\n".join(["This is the file 'rho'.",
                                          "<<<<<<< .mine",
                                          "Conflicting appended text for rho",
                                          "=======",
                                          "Original appended text for rho",
                                          ">>>>>>> .r2",
                                          ""]))

  # Create expected status tree for the update.
  expected_status = svntest.actions.get_virginal_state(wc_backup, 2)
  expected_status.tweak('A/mu', status='C ')
  expected_status.tweak('A/D/G/rho', status='CC')

  # "Extra" files that we expect to result from the conflicts.
  # These are expressed as list of regexps.  What a cool system!  :-)
  extra_files = ['mu.*\.r1', 'mu.*\.r2', 'mu.*\.mine',
                 'rho.*\.r1', 'rho.*\.r2', 'rho.*\.mine', 'rho.*\.prej']

  # Do the update and check the results in three ways.
  # All "extra" files are passed to detect_conflict_files().
  svntest.actions.run_and_verify_update(wc_backup,
                                        expected_output,
                                        expected_disk,
                                        expected_status,
                                        None,
                                        svntest.tree.detect_conflict_files,
                                        extra_files)


  # verify that the extra_files list is now empty.
  if len(extra_files) != 0:
    print("didn't get expected extra files")
    raise svntest.Failure

  # remove the conflicting files to clear text conflict but not props conflict
  os.remove(mu_path_backup)
  os.remove(rho_path_backup)

  ### TODO: Can't get run_and_verify_update to work here :-( I get
  # the error "Unequal Types: one Node is a file, the other is a
  # directory". Use run_svn and then run_and_verify_status instead
  exit_code, stdout_lines, stdout_lines = svntest.main.run_svn(None, 'up',
                                                               wc_backup)
  if len (stdout_lines) > 0:
    print("update 2 failed")
    raise svntest.Failure

  # Create expected status tree
  expected_status = svntest.actions.get_virginal_state(wc_backup, 2)
  expected_status.tweak('A/D/G/rho', status=' C')

  svntest.actions.run_and_verify_status(wc_backup, expected_status)

#----------------------------------------------------------------------

def update_delete_modified_files(sbox):
  "update that deletes modified files"

  sbox.build()
  wc_dir = sbox.wc_dir

  # Delete a file
  alpha_path = os.path.join(wc_dir, 'A', 'B', 'E', 'alpha')
  svntest.actions.run_and_verify_svn("Deleting alpha failed", None, [],
                                     'rm', alpha_path)

  # Delete a directory containing files
  G_path = os.path.join(wc_dir, 'A', 'D', 'G')
  svntest.actions.run_and_verify_svn("Deleting G failed", None, [],
                                     'rm', G_path)

  # Commit
  svntest.actions.run_and_verify_svn("Committing deletes failed", None, [],
                                     'ci', '-m', 'log msg', wc_dir)

  ### Update before backdating to avoid obstructed update error for G
  svntest.actions.run_and_verify_svn("Updating after commit failed", None, [],
                                     'up', wc_dir)

  # Backdate to restore deleted items
  svntest.actions.run_and_verify_svn("Backdating failed", None, [],
                                     'up', '-r', '1', wc_dir)

  # Modify the file to be deleted, and a file in the directory to be deleted
  svntest.main.file_append(alpha_path, 'appended alpha text\n')
  pi_path = os.path.join(G_path, 'pi')
  svntest.main.file_append(pi_path, 'appended pi text\n')

  expected_status = svntest.actions.get_virginal_state(wc_dir, 1)
  expected_status.tweak('A/B/E/alpha', 'A/D/G/pi', status='M ')

  svntest.actions.run_and_verify_status(wc_dir, expected_status)

  # Now update to 'delete' modified items -- that is, remove them from
  # version control, but leave them on disk.  It used to be we would
  # expect an 'obstructed update' error (see issue #1196), then we
  # expected success (see issue #1806), and now we expect tree conflicts
  # (see issue #2282) on the missing or unversioned items.
  expected_output = svntest.wc.State(wc_dir, {
    'A/B/E/alpha' : Item(status='  ', treeconflict='C'),
    'A/D/G'       : Item(status='  ', treeconflict='C'),
    })

  expected_disk = svntest.main.greek_state.copy()
  expected_disk.tweak('A/B/E/alpha',
                      contents=\
                      "This is the file 'alpha'.\nappended alpha text\n")
  expected_disk.tweak('A/D/G/pi',
                      contents=\
                      "This is the file 'pi'.\nappended pi text\n")

  expected_status = svntest.actions.get_virginal_state(wc_dir, 2)
  # A/B/E/alpha and the subtree rooted at A/D/G had local modificiations
  # prior to the update.  So there is a tree conflict and both A/B/E/alpha
  # A/D/G remain after the update, scheduled for addition as copies of
  # themselves from r1, along with the local modifications.
  expected_status.tweak('A/B/E/alpha', status='A ', copied='+', wc_rev='-',
                        treeconflict='C')
  expected_status.tweak('A/D/G/pi', status='M ')
  expected_status.tweak('A/D/G/pi', status='M ', copied='+', wc_rev='-')
  expected_status.tweak('A/D/G/rho', 'A/D/G/tau', status='  ', copied='+',
                        wc_rev='-')
  expected_status.tweak('A/D/G', status='A ', copied='+', wc_rev='-',
                        treeconflict='C')

  svntest.actions.run_and_verify_update(wc_dir,
                                        expected_output,
                                        expected_disk,
                                        expected_status)

#----------------------------------------------------------------------

# Issue 847.  Doing an add followed by a remove for an item in state
# "deleted" caused the "deleted" state to get forgotten

def update_after_add_rm_deleted(sbox):
  "update after add/rm of deleted state"

  sbox.build()
  wc_dir = sbox.wc_dir

  # Delete a file and directory from WC
  alpha_path = os.path.join(wc_dir, 'A', 'B', 'E', 'alpha')
  F_path = os.path.join(wc_dir, 'A', 'B', 'F')
  svntest.actions.run_and_verify_svn(None, None, [], 'rm', alpha_path, F_path)

  # Commit deletion
  expected_output = svntest.wc.State(wc_dir, {
    'A/B/E/alpha' : Item(verb='Deleting'),
    'A/B/F'       : Item(verb='Deleting'),
    })

  expected_status = svntest.actions.get_virginal_state(wc_dir, 1)
  expected_status.remove('A/B/E/alpha')
  expected_status.remove('A/B/F')

  svntest.actions.run_and_verify_commit(wc_dir, expected_output,
                                        expected_status, None, wc_dir)

  # alpha and F are now in state "deleted", next we add a new ones
  svntest.main.file_append(alpha_path, "new alpha")
  svntest.actions.run_and_verify_svn(None, None, [], 'add', alpha_path)

  svntest.actions.run_and_verify_svn(None, None, [], 'mkdir', F_path)

  # New alpha and F should be in add state A
  expected_status.add({
    'A/B/E/alpha' : Item(status='A ', wc_rev=0),
    'A/B/F'       : Item(status='A ', wc_rev=0),
    })

  svntest.actions.run_and_verify_status(wc_dir, expected_status)

  # Forced removal of new alpha and F must restore "deleted" state

  svntest.actions.run_and_verify_svn(None, None, [], 'rm', '--force',
                                     alpha_path, F_path)
  if os.path.exists(alpha_path) or os.path.exists(F_path):
    raise svntest.Failure

  # "deleted" state is not visible in status
  expected_status.remove('A/B/E/alpha', 'A/B/F')

  svntest.actions.run_and_verify_status(wc_dir, expected_status)

  # Although parent dir is already at rev 1, the "deleted" state will cause
  # alpha and F to be restored in the WC when updated to rev 1
  svntest.actions.run_and_verify_svn(None, None, [], 'up', '-r', '1', wc_dir)

  expected_status.add({
    'A/B/E/alpha' : Item(status='  ', wc_rev=1),
    'A/B/F'       : Item(status='  ', wc_rev=1),
    })

  svntest.actions.run_and_verify_status(wc_dir, expected_status)

#----------------------------------------------------------------------

# Issue 1591.  Updating a working copy which contains local
# obstructions marks a directory as incomplete.  Removal of the
# obstruction and subsequent update should clear the "incomplete"
# flag.

def obstructed_update_alters_wc_props(sbox):
  "obstructed update alters WC properties"

  sbox.build()
  wc_dir = sbox.wc_dir

  # Create a new dir in the repo in prep for creating an obstruction.
  #print "Adding dir to repo"
  svntest.actions.run_and_verify_svn(None, None, [],
                                     'mkdir', '-m',
                                     'prep for obstruction',
                                     sbox.repo_url + '/A/foo')

  # Create an obstruction, a file in the WC with the same name as
  # present in a newer rev of the repo.
  #print "Creating obstruction"
  obstruction_parent_path = os.path.join(wc_dir, 'A')
  obstruction_path = os.path.join(obstruction_parent_path, 'foo')
  svntest.main.file_append(obstruction_path, 'an obstruction')

  # Update the WC to that newer rev to trigger the obstruction.
  #print "Updating WC"
  # svntest.factory.make(sbox, 'svn update')
  # exit(0)
  expected_output = svntest.wc.State(wc_dir, {
    'A/foo'             : Item(status='  ', treeconflict='C'),
  })

  expected_disk = svntest.main.greek_state.copy()
  expected_disk.add({
    'A/foo'             : Item(contents="an obstruction"),
  })

  expected_status = actions.get_virginal_state(wc_dir, 2)
  expected_status.add({
    'A/foo'             : Item(status='? ', treeconflict='C'),
  })

  actions.run_and_verify_update(wc_dir, expected_output, expected_disk,
    expected_status, None, None, None, None, None, False, wc_dir)


  # Remove the file which caused the obstruction.
  #print "Removing obstruction"
  os.unlink(obstruction_path)

  # Update the -- now unobstructed -- WC again.
  #print "Updating WC again"
  expected_output = svntest.wc.State(wc_dir, {
    'A/foo' : Item(status='A '),
    })

  expected_disk = svntest.main.greek_state.copy()
  expected_disk.add({
    'A/foo' : Item(),
    })

  expected_status = svntest.actions.get_virginal_state(wc_dir, 2)
  expected_status.add({
    'A/foo' : Item(status='  ', wc_rev=2),
    })

  svntest.actions.run_and_verify_update(wc_dir,
                                        expected_output,
                                        expected_disk,
                                        expected_status)

  # The previously obstructed resource should now be in the WC.
  if not os.path.isdir(obstruction_path):
    raise svntest.Failure

#----------------------------------------------------------------------

# Issue 938.
def update_replace_dir(sbox):
  "update that replaces a directory"

  sbox.build()
  wc_dir = sbox.wc_dir

  # Delete a directory
  F_path = os.path.join(wc_dir, 'A', 'B', 'F')
  svntest.actions.run_and_verify_svn(None, None, [], 'rm', F_path)

  # Commit deletion
  expected_output = svntest.wc.State(wc_dir, {
    'A/B/F'       : Item(verb='Deleting'),
    })

  expected_status = svntest.actions.get_virginal_state(wc_dir, 1)
  expected_status.remove('A/B/F')

  svntest.actions.run_and_verify_commit(wc_dir, expected_output,
                                        expected_status, None, wc_dir)

  # Add replacement directory
  svntest.actions.run_and_verify_svn(None, None, [], 'mkdir', F_path)

  # Commit addition
  expected_output = svntest.wc.State(wc_dir, {
    'A/B/F'       : Item(verb='Adding'),
    })

  expected_status = svntest.actions.get_virginal_state(wc_dir, 1)
  expected_status.tweak('A/B/F', wc_rev=3)

  svntest.actions.run_and_verify_commit(wc_dir, expected_output,
                                        expected_status, None, wc_dir)

  # Update to HEAD
  expected_output = svntest.wc.State(wc_dir, {
    })

  expected_disk = svntest.main.greek_state.copy()

  expected_status = svntest.actions.get_virginal_state(wc_dir, 3)

  svntest.actions.run_and_verify_update(wc_dir,
                                        expected_output,
                                        expected_disk,
                                        expected_status)

  # Update to revision 1 replaces the directory
  ### I can't get this to work :-(
  #expected_output = svntest.wc.State(wc_dir, {
  #  'A/B/F'       : Item(verb='Adding'),
  #  'A/B/F'       : Item(verb='Deleting'),
  #  })
  #expected_status = svntest.actions.get_virginal_state(wc_dir, 1)
  #svntest.actions.run_and_verify_update(wc_dir,
  #                                      expected_output,
  #                                      expected_disk,
  #                                      expected_status,
  #                                      None, None, None, None, None, 0,
  #                                      '-r', '1', wc_dir)

  # Update to revision 1 replaces the directory
  svntest.actions.run_and_verify_svn(None, None, [], 'up', '-r', '1', wc_dir)

  expected_status = svntest.actions.get_virginal_state(wc_dir, 1)

  svntest.actions.run_and_verify_status(wc_dir, expected_status)

#----------------------------------------------------------------------

def update_single_file(sbox):
  "update with explicit file target"

  sbox.build()
  wc_dir = sbox.wc_dir

  expected_disk = svntest.main.greek_state.copy()

  # Make a local mod to a file which will be committed
  mu_path = os.path.join(wc_dir, 'A', 'mu')
  svntest.main.file_append(mu_path, '\nAppended text for mu')

  # Commit.
  expected_output = svntest.wc.State(wc_dir, {
    'A/mu' : Item(verb='Sending'),
    })

  expected_status = svntest.actions.get_virginal_state(wc_dir, 1)
  expected_status.tweak('A/mu', wc_rev=2)

  svntest.actions.run_and_verify_commit(wc_dir, expected_output,
                                        expected_status, None, wc_dir)

  # At one stage 'svn up file' failed with a parent lock error
  was_cwd = os.getcwd()
  os.chdir(os.path.join(wc_dir, 'A'))

  ### Can't get run_and_verify_update to work having done the chdir.
  svntest.actions.run_and_verify_svn("update failed", None, [],
                                     'up', '-r', '1', 'mu')
  os.chdir(was_cwd)

  expected_status = svntest.actions.get_virginal_state(wc_dir, 1)

  svntest.actions.run_and_verify_status(wc_dir, expected_status)

#----------------------------------------------------------------------
def prop_update_on_scheduled_delete(sbox):
  "receive prop update to file scheduled for deletion"

  sbox.build()
  wc_dir = sbox.wc_dir

  other_wc = sbox.add_wc_path('other')

  # Make the "other" working copy.
  svntest.actions.duplicate_dir(wc_dir, other_wc)

  iota_path = os.path.join(wc_dir, 'iota')
  other_iota_path = os.path.join(other_wc, 'iota')

  svntest.main.run_svn(None, 'propset', 'foo', 'bar', iota_path)

  # Created expected output tree for 'svn ci'
  expected_output = svntest.wc.State(wc_dir, {
    'iota' : Item(verb='Sending'),
    })

  # Create expected status tree
  expected_status = svntest.actions.get_virginal_state(wc_dir, 1)
  expected_status.tweak('iota', wc_rev=2)

  # Commit the change, creating revision 2.
  svntest.actions.run_and_verify_commit(wc_dir, expected_output,
                                        expected_status, None, wc_dir)

  svntest.main.run_svn(None, 'rm', other_iota_path)

  # Expected output tree for update of other_wc.
  expected_output = svntest.wc.State(other_wc, {
    'iota' : Item(status='  ', treeconflict='C'),
    })

  # Expected disk tree for the update.
  expected_disk = svntest.main.greek_state.copy()
  expected_disk.remove('iota')

  # Expected status tree for the update.
  expected_status = svntest.actions.get_virginal_state(other_wc, 2)
  expected_status.tweak('iota', status='D ', treeconflict='C')

  # Do the update and check the results in three ways.
  svntest.actions.run_and_verify_update(other_wc,
                                        expected_output,
                                        expected_disk,
                                        expected_status)

#----------------------------------------------------------------------

def update_receive_illegal_name(sbox):
  "bail when receive a file or dir named .svn"

  sbox.build()
  wc_dir = sbox.wc_dir

  # This tests the revision 4334 fix for issue #1068.

  legal_url = sbox.repo_url + '/A/D/G/svn'
  illegal_url = (sbox.repo_url
                 + '/A/D/G/' + svntest.main.get_admin_name())
  # Ha!  The client doesn't allow us to mkdir a '.svn' but it does
  # allow us to copy to a '.svn' so ...
  svntest.actions.run_and_verify_svn(None, None, [],
                                     'mkdir', '-m', 'log msg',
                                     legal_url)
  svntest.actions.run_and_verify_svn(None, None, [],
                                     'mv', '-m', 'log msg',
                                     legal_url, illegal_url)

  # Do the update twice, both should fail.  After the first failure
  # the wc will be marked "incomplete".
  for n in range(2):
    exit_code, out, err = svntest.main.run_svn(1, 'up', wc_dir)
    for line in err:
      if line.find("of the same name") != -1:
        break
    else:
      raise svntest.Failure

  # At one stage an obstructed update in an incomplete wc would leave
  # a txn behind
  exit_code, out, err = svntest.main.run_svnadmin('lstxns', sbox.repo_dir)
  if out or err:
    raise svntest.Failure

#----------------------------------------------------------------------

def update_deleted_missing_dir(sbox):
  "update missing dir to rev in which it is absent"

  sbox.build()
  wc_dir = sbox.wc_dir

  E_path = os.path.join(wc_dir, 'A', 'B', 'E')
  H_path = os.path.join(wc_dir, 'A', 'D', 'H')

  # Create a new revision with directories deleted
  svntest.main.run_svn(None, 'rm', E_path)
  svntest.main.run_svn(None, 'rm', H_path)
  svntest.main.run_svn(None,
                       'ci', '-m', 'log msg', E_path, H_path)

  # Update back to the old revision
  svntest.main.run_svn(None,
                       'up', '-r', '1', wc_dir)

  # Delete the directories from disk
  svntest.main.safe_rmtree(E_path)
  svntest.main.safe_rmtree(H_path)

  # Create expected output tree for an update of the missing items by name
  expected_output = svntest.wc.State(wc_dir, {
    'A/B/E' : Item(status='D '),
    'A/D/H' : Item(status='D '),
    })

  # In single-db mode the missing items are restored before the update
  if svntest.main.wc_is_singledb(wc_dir):
    expected_output.add({
      'A/D/H/psi'         : Item(verb='Restored'),
      'A/D/H/omega'       : Item(verb='Restored'),
      'A/D/H/chi'         : Item(verb='Restored'),
      'A/B/E/beta'        : Item(verb='Restored'),
      'A/B/E/alpha'       : Item(verb='Restored')
      # A/B/E and A/D/H are also restored, but are then overriden by the delete
    })

  # Create expected disk tree for the update.
  expected_disk = svntest.main.greek_state.copy()
  expected_disk.remove('A/B/E', 'A/B/E/alpha', 'A/B/E/beta')
  expected_disk.remove('A/D/H', 'A/D/H/chi', 'A/D/H/omega', 'A/D/H/psi')

  # Create expected status tree for the update.
  expected_status = svntest.actions.get_virginal_state(wc_dir, 1)
  expected_status.remove('A/B/E', 'A/B/E/alpha', 'A/B/E/beta')
  expected_status.remove('A/D/H', 'A/D/H/chi', 'A/D/H/omega', 'A/D/H/psi')

  # Do the update, specifying the deleted paths explicitly.
  svntest.actions.run_and_verify_update(wc_dir,
                                        expected_output,
                                        expected_disk,
                                        expected_status,
                                        None, None, None, None, None,
                                        0, "-r", "2", E_path, H_path)

  # Update back to the old revision again
  svntest.main.run_svn(None,
                       'up', '-r', '1', wc_dir)

  # This time we're updating the whole working copy
  expected_status.tweak(wc_rev=2)

  # And now we don't expect restore operations
  expected_output = svntest.wc.State(wc_dir, {
    'A/B/E' : Item(status='D '),
    'A/D/H' : Item(status='D '),
    })

  # Do the update, on the whole working copy this time
  svntest.actions.run_and_verify_update(wc_dir,
                                        expected_output,
                                        expected_disk,
                                        expected_status,
                                        None, None, None, None, None,
                                        0, "-r", "2", wc_dir)

#----------------------------------------------------------------------

# Issue 919.  This test was written as a regression test for "item
# should remain 'deleted' when an update deletes a sibling".
def another_hudson_problem(sbox):
  "another \"hudson\" problem: updates that delete"

  sbox.build()
  wc_dir = sbox.wc_dir

  # Delete/commit gamma thus making it 'deleted'
  gamma_path = os.path.join(wc_dir, 'A', 'D', 'gamma')
  svntest.main.run_svn(None, 'rm', gamma_path)

  expected_output = svntest.wc.State(wc_dir, {
    'A/D/gamma' : Item(verb='Deleting'),
    })

  expected_status = svntest.actions.get_virginal_state(wc_dir, 1)
  expected_status.remove('A/D/gamma')

  svntest.actions.run_and_verify_commit(wc_dir,
                                        expected_output,
                                        expected_status,
                                        None, wc_dir)

  # Delete directory G from the repository
  svntest.actions.run_and_verify_svn(None,
                                     ['\n', 'Committed revision 3.\n'], [],
                                     'rm', '-m', 'log msg',
                                     sbox.repo_url + '/A/D/G')

  # Remove corresponding tree from working copy
  G_path = os.path.join(wc_dir, 'A', 'D', 'G')
  svntest.main.safe_rmtree(G_path)

  # Update missing directory to receive the delete, this should mark G
  # as 'deleted' and should not alter gamma's entry.

  if not svntest.main.wc_is_singledb(wc_dir):
    expected_output = ['D    '+G_path+'\n',
                       'Updated to revision 3.\n',
                       ]
  else:
    expected_output = ['Restored \'' + G_path + '\'\n',
                       'Restored \'' + G_path + os.path.sep + 'pi\'\n',
                       'Restored \'' + G_path + os.path.sep + 'rho\'\n',
                       'Restored \'' + G_path + os.path.sep + 'tau\'\n',
                       'D    '+G_path+'\n',
                       'Updated to revision 3.\n',
                       ]

  # Sigh, I can't get run_and_verify_update to work (but not because
  # of issue 919 as far as I can tell)
  svntest.actions.run_and_verify_svn(None,
                                     expected_output, [],
                                     'up', G_path)

  # Both G and gamma should be 'deleted', update should produce no output
  expected_status = svntest.actions.get_virginal_state(wc_dir, 3)
  expected_status.remove('A/D/G', 'A/D/G/pi', 'A/D/G/rho', 'A/D/G/tau',
                         'A/D/gamma')

  expected_disk = svntest.main.greek_state.copy()
  expected_disk.remove('A/D/G', 'A/D/G/pi', 'A/D/G/rho', 'A/D/G/tau',
                       'A/D/gamma')

  svntest.actions.run_and_verify_update(wc_dir,
                                        "",
                                        expected_disk,
                                        expected_status)

#----------------------------------------------------------------------
def update_deleted_targets(sbox):
  "explicit update of deleted=true targets"

  sbox.build()
  wc_dir = sbox.wc_dir

  # Delete/commit thus creating 'deleted=true' entries
  gamma_path = os.path.join(wc_dir, 'A', 'D', 'gamma')
  F_path = os.path.join(wc_dir, 'A', 'B', 'F')
  svntest.main.run_svn(None, 'rm', gamma_path, F_path)

  expected_output = svntest.wc.State(wc_dir, {
    'A/D/gamma' : Item(verb='Deleting'),
    'A/B/F'     : Item(verb='Deleting'),
    })

  expected_status = svntest.actions.get_virginal_state(wc_dir, 1)
  expected_status.remove('A/D/gamma', 'A/B/F')

  svntest.actions.run_and_verify_commit(wc_dir,
                                        expected_output,
                                        expected_status,
                                        None, wc_dir)

  # Explicit update must not remove the 'deleted=true' entries
  svntest.actions.run_and_verify_svn(None, ['At revision 2.\n'], [],
                                     'update', gamma_path)
  svntest.actions.run_and_verify_svn(None, ['At revision 2.\n'], [],
                                     'update', F_path)

  # Update to r1 to restore items, since the parent directory is already
  # at r1 this fails if the 'deleted=true' entries are missing (issue 2250)
  expected_output = svntest.wc.State(wc_dir, {
    'A/D/gamma' : Item(status='A '),
    'A/B/F'     : Item(status='A '),
    })

  expected_status = svntest.actions.get_virginal_state(wc_dir, 1)

  expected_disk = svntest.main.greek_state.copy()

  svntest.actions.run_and_verify_update(wc_dir,
                                        expected_output,
                                        expected_disk,
                                        expected_status,
                                        None, None, None, None, None, 0,
                                        '-r', '1', wc_dir)



#----------------------------------------------------------------------

def new_dir_with_spaces(sbox):
  "receive new dir with spaces in its name"

  sbox.build()
  wc_dir = sbox.wc_dir

  # Create a new directory ("spacey dir") directly in repository
  svntest.actions.run_and_verify_svn(None,
                                     ['\n', 'Committed revision 2.\n'], [],
                                     'mkdir', '-m', 'log msg',
                                     sbox.repo_url
                                     + '/A/spacey%20dir')

  # Update, and make sure ra_neon doesn't choke on the space.
  expected_output = svntest.wc.State(wc_dir, {
    'A/spacey dir'       : Item(status='A '),
    })

  expected_status = svntest.actions.get_virginal_state(wc_dir, 2)
  expected_status.add({
    'A/spacey dir'       : Item(status='  ', wc_rev=2),
    })

  expected_disk = svntest.main.greek_state.copy()
  expected_disk.add({
    'A/spacey dir' : Item(),
    })

  svntest.actions.run_and_verify_update(wc_dir,
                                        expected_output,
                                        expected_disk,
                                        expected_status)

#----------------------------------------------------------------------

def non_recursive_update(sbox):
  "non-recursive update"

  sbox.build()
  wc_dir = sbox.wc_dir

  # Commit a change to A/mu and A/D/G/rho
  mu_path = os.path.join(wc_dir, 'A', 'mu')
  rho_path = os.path.join(wc_dir, 'A', 'D', 'G', 'rho')

  svntest.main.file_append(mu_path, "new")
  svntest.main.file_append(rho_path, "new")

  expected_output = svntest.wc.State(wc_dir, {
    'A/mu' : Item(verb='Sending'),
    'A/D/G/rho' : Item(verb='Sending'),
    })

  expected_status = svntest.actions.get_virginal_state(wc_dir, 1)
  expected_status.tweak('A/mu', 'A/D/G/rho', wc_rev=2)

  svntest.actions.run_and_verify_commit(wc_dir, expected_output,
                                        expected_status,
                                        None, wc_dir)

  # Update back to revision 1
  expected_output = svntest.wc.State(wc_dir, {
    'A/mu' : Item(status='U '),
    'A/D/G/rho' : Item(status='U '),
    })

  expected_disk = svntest.main.greek_state.copy()

  expected_status.tweak('A/mu', 'A/D/G/rho', wc_rev=1)

  svntest.actions.run_and_verify_update(wc_dir, expected_output,
                                        expected_disk, expected_status,
                                        None, None, None, None, None, 0,
                                        '-r', '1', wc_dir)

  # Non-recursive update of A should change A/mu but not A/D/G/rho
  A_path = os.path.join(wc_dir, 'A')

  expected_output = svntest.wc.State(wc_dir, {
    'A/mu' : Item(status='U '),
    })

  expected_status.tweak('A', 'A/mu', wc_rev=2)

  expected_disk.tweak('A/mu', contents="This is the file 'mu'.\nnew")

  svntest.actions.run_and_verify_update(wc_dir, expected_output,
                                        expected_disk, expected_status,
                                        None, None, None, None, None, 0,
                                        '-N', A_path)

#----------------------------------------------------------------------

def checkout_empty_dir(sbox):
  "check out an empty dir"
  # See issue #1472 -- checked out empty dir should not be marked as
  # incomplete ("!" in status).
  sbox.build(create_wc = False)
  wc_dir = sbox.wc_dir

  C_url = sbox.repo_url + '/A/C'

  svntest.main.safe_rmtree(wc_dir)
  svntest.actions.run_and_verify_svn(None, None, [], 'checkout', C_url, wc_dir)

  svntest.actions.run_and_verify_svn(None, [], [], 'status', wc_dir)


#----------------------------------------------------------------------
# Regression test for issue #919: "another ghudson bug".  Basically, if
# we fore- or back-date an item until it no longer exists, we were
# completely removing the entry, rather than marking it 'deleted'
# (which we now do.)

def update_to_deletion(sbox):
  "update target till it's gone, then get it back"

  sbox.build()
  wc_dir = sbox.wc_dir

  iota_path = os.path.join(wc_dir, 'iota')

  # Update iota to rev 0, so it gets removed.
  expected_output = svntest.wc.State(wc_dir, {
    'iota' : Item(status='D '),
    })

  expected_disk = svntest.main.greek_state.copy()
  expected_disk.remove('iota')

  svntest.actions.run_and_verify_update(wc_dir,
                                        expected_output,
                                        expected_disk,
                                        None, None,
                                        None, None, None, None, 0,
                                        '-r', '0', iota_path)

  # Update the wc root, so iota comes back.
  expected_output = svntest.wc.State(wc_dir, {
    'iota' : Item(status='A '),
    })

  expected_disk = svntest.main.greek_state.copy()

  svntest.actions.run_and_verify_update(wc_dir,
                                        expected_output,
                                        expected_disk,
                                        None, None,
                                        None, None, None, None, 0,
                                        wc_dir)


#----------------------------------------------------------------------

def update_deletion_inside_out(sbox):
  "update child before parent of a deleted tree"

  sbox.build()
  wc_dir = sbox.wc_dir

  parent_path = os.path.join(wc_dir, 'A', 'B')
  child_path = os.path.join(parent_path, 'E')  # Could be a file, doesn't matter

  # Delete the parent directory.
  svntest.actions.run_and_verify_svn(None, None, [],
                                     'rm', parent_path)
  svntest.actions.run_and_verify_svn(None, None, [],
                                     'ci', '-m', '', wc_dir)

  # Update back to r1.
  svntest.actions.run_and_verify_svn(None, None, [],
                                     'update', '-r', '1', wc_dir)

  # Update just the child to r2.
  svntest.actions.run_and_verify_svn(None, None, [],
                                     'update', '-r', '2', child_path)

  # Now try a normal update.
  expected_output = svntest.wc.State(wc_dir, {
    'A/B' : Item(status='D '),
    })

  expected_disk = svntest.main.greek_state.copy()
  expected_disk.remove('A/B', 'A/B/lambda', 'A/B/F',
                       'A/B/E', 'A/B/E/alpha', 'A/B/E/beta')

  svntest.actions.run_and_verify_update(wc_dir,
                                        expected_output,
                                        expected_disk,
                                        None)


#----------------------------------------------------------------------
# Regression test for issue #1793, whereby 'svn up dir' would delete
# dir if schedule-add.  Yikes.

def update_schedule_add_dir(sbox):
  "update a schedule-add directory"

  sbox.build()
  wc_dir = sbox.wc_dir

  # Delete directory A/D/G in the repository via immediate commit
  G_path = os.path.join(wc_dir, 'A', 'D', 'G')
  G_url = sbox.repo_url + '/A/D/G'
  svntest.actions.run_and_verify_svn(None, None, [],
                                     'rm', G_url, '-m', 'rev 2')

  # Update the wc to HEAD (r2)
  expected_output = svntest.wc.State(wc_dir, {
    'A/D/G' : Item(status='D '),
    })

  expected_disk = svntest.main.greek_state.copy()
  expected_disk.remove('A/D/G', 'A/D/G/pi', 'A/D/G/rho', 'A/D/G/tau')

  expected_status = svntest.actions.get_virginal_state(wc_dir, 2)
  expected_status.remove('A/D/G', 'A/D/G/pi', 'A/D/G/rho', 'A/D/G/tau')

  svntest.actions.run_and_verify_update(wc_dir,
                                        expected_output,
                                        expected_disk,
                                        expected_status)

  # Do a URL->wc copy, creating a new schedule-add A/D/G.
  # (Standard procedure when trying to resurrect the directory.)
  D_path = os.path.join(wc_dir, 'A', 'D')
  svntest.actions.run_and_verify_svn("Copy error:", None, [],
                                     'cp', G_url + '@1', D_path)

  # status should now show the dir scheduled for addition-with-history
  expected_status.add({
    'A/D/G'     : Item(status='A ', copied='+', wc_rev='-'),
    'A/D/G/pi'  : Item(status='  ', copied='+', wc_rev='-'),
    'A/D/G/rho' : Item(status='  ', copied='+', wc_rev='-'),
    'A/D/G/tau' : Item(status='  ', copied='+', wc_rev='-'),
    })

  svntest.actions.run_and_verify_status(wc_dir, expected_status)

  # Now update with the schedule-add dir as the target.
  svntest.actions.run_and_verify_svn(None, None, [], 'up', G_path)

  # The update should be a no-op, and the schedule-add directory
  # should still exist!  'svn status' shouldn't change at all.
  svntest.actions.run_and_verify_status(wc_dir, expected_status)


#----------------------------------------------------------------------
# Test updating items that do not exist in the current WC rev, but do
# exist at some future revision.

def update_to_future_add(sbox):
  "update target that was added in a future rev"

  sbox.build()
  wc_dir = sbox.wc_dir

  # Update the entire WC to rev 0
  # Create expected output tree for an update to rev 0
  expected_output = svntest.wc.State(wc_dir, {
    'iota' : Item(status='D '),
    'A' : Item(status='D '),
    })

  # Create expected disk tree for the update to rev 0
  expected_disk = svntest.wc.State(wc_dir, { })

  # Do the update and check the results.
  svntest.actions.run_and_verify_update(wc_dir,
                                        expected_output,
                                        expected_disk,
                                        None, None,
                                        None, None, None, None, 0,
                                        '-r', '0', wc_dir)

  # Update iota to the current HEAD.
  iota_path = os.path.join(wc_dir, 'iota')

  expected_output = svntest.wc.State(wc_dir, {
    'iota' : Item(status='A '),
    })

  expected_disk = svntest.wc.State('', {
   'iota' : Item("This is the file 'iota'.\n")
   })

  svntest.actions.run_and_verify_update(wc_dir,
                                        expected_output,
                                        expected_disk,
                                        None, None,
                                        None, None, None, None, 0,
                                        iota_path)

  # Now try updating the directory into the future
  A_path = os.path.join(wc_dir, 'A')

  expected_output = svntest.wc.State(wc_dir, {
    'A'              : Item(status='A '),
    'A/mu'           : Item(status='A '),
    'A/B'            : Item(status='A '),
    'A/B/lambda'     : Item(status='A '),
    'A/B/E'          : Item(status='A '),
    'A/B/E/alpha'    : Item(status='A '),
    'A/B/E/beta'     : Item(status='A '),
    'A/B/F'          : Item(status='A '),
    'A/C'            : Item(status='A '),
    'A/D'            : Item(status='A '),
    'A/D/gamma'      : Item(status='A '),
    'A/D/G'          : Item(status='A '),
    'A/D/G/pi'       : Item(status='A '),
    'A/D/G/rho'      : Item(status='A '),
    'A/D/G/tau'      : Item(status='A '),
    'A/D/H'          : Item(status='A '),
    'A/D/H/chi'      : Item(status='A '),
    'A/D/H/psi'      : Item(status='A '),
    'A/D/H/omega'    : Item(status='A ')
    })

  expected_disk = svntest.main.greek_state.copy()

  svntest.actions.run_and_verify_update(wc_dir,
                                        expected_output,
                                        expected_disk,
                                        None, None,
                                        None, None, None, None, 0,
                                        A_path);

#----------------------------------------------------------------------

def nested_in_read_only(sbox):
  "update a nested wc in a read-only wc"

  sbox.build()
  wc_dir = sbox.wc_dir

  if svntest.main.wc_is_singledb(wc_dir):
    raise svntest.Skip('Unsupported in single-db')

  # Delete/commit a file
  alpha_path = os.path.join(wc_dir, 'A', 'B', 'E', 'alpha')
  svntest.actions.run_and_verify_svn(None, None, [], 'rm', alpha_path)

  expected_output = svntest.wc.State(wc_dir, {
    'A/B/E/alpha' : Item(verb='Deleting'),
    })

  expected_status = svntest.actions.get_virginal_state(wc_dir, 1)
  expected_status.remove('A/B/E/alpha')

  svntest.actions.run_and_verify_commit(wc_dir, expected_output,
                                        expected_status, None, wc_dir)

  svntest.actions.run_and_verify_svn(None, None, [], 'up', wc_dir)

  expected_status.tweak(wc_rev=2)

  svntest.actions.run_and_verify_status(wc_dir, expected_status)

  # Delete/commit a directory that used to contain the deleted file
  B_path = os.path.join(wc_dir, 'A', 'B')
  svntest.actions.run_and_verify_svn(None, None, [], 'rm', B_path)

  expected_output = svntest.wc.State(wc_dir, {
    'A/B' : Item(verb='Deleting'),
    })

  expected_status.remove('A/B', 'A/B/lambda', 'A/B/E', 'A/B/E/beta', 'A/B/F')

  svntest.actions.run_and_verify_commit(wc_dir, expected_output,
                                        expected_status, None, wc_dir)

  svntest.actions.run_and_verify_svn(None, None, [], 'up', wc_dir)

  expected_status.tweak(wc_rev=3)

  svntest.actions.run_and_verify_status(wc_dir, expected_status)

  # Replace the deleted directory with a new checkout of an old
  # version of the directory, this gives it a "plausible" URL that
  # could be part of the containing wc
  B_url = sbox.repo_url + '/A/B'
  svntest.actions.run_and_verify_svn(None, None, [],
                                     'checkout', '-r', '1', B_url + "@1",
                                     B_path)

  expected_status = svntest.wc.State(B_path, {
    ''           : Item(),
    'lambda'     : Item(),
    'E'          : Item(),
    'E/alpha'    : Item(),
    'E/beta'     : Item(),
    'F'          : Item(),
    })
  expected_status.tweak(wc_rev=1, status='  ')

  svntest.actions.run_and_verify_status(B_path, expected_status)

  # Make enclosing wc read only
  os.chmod(os.path.join(wc_dir, 'A', svntest.main.get_admin_name()), 0555)

  try:
    # Update of nested wc should still work
    expected_output = svntest.wc.State(B_path, {
      'E/alpha' : Item(status='D '),
      })

    expected_disk = wc.State('', {
      'lambda'  : wc.StateItem("This is the file 'lambda'.\n"),
      'E'       : wc.StateItem(),
      'E/beta'  : wc.StateItem("This is the file 'beta'.\n"),
      'F'       : wc.StateItem(),
      })

    expected_status.remove('E/alpha')
    expected_status.tweak(wc_rev=2)

    svntest.actions.run_and_verify_update(B_path,
                                          expected_output,
                                          expected_disk,
                                          expected_status,
                                          None, None, None, None, None, 0,
                                          '-r', '2', B_path)
  finally:
    os.chmod(os.path.join(wc_dir, 'A', svntest.main.get_admin_name()), 0777)

#----------------------------------------------------------------------

def update_xml_unsafe_dir(sbox):
  "update dir with xml-unsafe name"

  sbox.build()
  wc_dir = sbox.wc_dir

  # Make a backup copy of the working copy
  wc_backup = sbox.add_wc_path('backup')
  svntest.actions.duplicate_dir(wc_dir, wc_backup)

  # Make a couple of local mods to files
  test_path = os.path.join(wc_dir, ' foo & bar')
  svntest.main.run_svn(None, 'mkdir', test_path)

  # Created expected output tree for 'svn ci'
  expected_output = wc.State(wc_dir, {
    ' foo & bar' : Item(verb='Adding'),
    })

  # Create expected status tree; all local revisions should be at 1,
  # but 'foo & bar' should be at revision 2.
  expected_status = svntest.actions.get_virginal_state(wc_dir, 1)
  expected_status.add({
    ' foo & bar' : Item(status='  ', wc_rev=2),
    })

  # Commit.
  svntest.actions.run_and_verify_commit(wc_dir, expected_output,
                                        expected_status, None, wc_dir)

  # chdir into the funky path, and update from there.
  os.chdir(test_path)

  expected_output = wc.State('', {
    })

  expected_disk = wc.State('', {
    })

  expected_status = wc.State('', {
    '' : Item(status='  ', wc_rev=2),
    })

  svntest.actions.run_and_verify_update('', expected_output, expected_disk,
                                        expected_status)

#----------------------------------------------------------------------
# eol-style handling during update with conflicts, scenario 1:
# when update creates a conflict on a file, make sure the file and files
# r<left>, r<right> and .mine are in the eol-style defined for that file.
#
# This test for 'svn merge' can be found in merge_tests.py as
# merge_conflict_markers_matching_eol.
def conflict_markers_matching_eol(sbox):
  "conflict markers should match the file's eol style"

  sbox.build()
  wc_dir = sbox.wc_dir
  filecount = 1

  mu_path = os.path.join(wc_dir, 'A', 'mu')

  if os.name == 'nt':
    crlf = '\n'
  else:
    crlf = '\r\n'

  # Checkout a second working copy
  wc_backup = sbox.add_wc_path('backup')
  svntest.actions.run_and_verify_svn(None, None, [], 'checkout',
                                     sbox.repo_url, wc_backup)

  # set starting revision
  cur_rev = 1

  expected_disk = svntest.main.greek_state.copy()
  expected_status = svntest.actions.get_virginal_state(wc_dir, cur_rev)
  expected_backup_status = svntest.actions.get_virginal_state(wc_backup,
                                                              cur_rev)

  path_backup = os.path.join(wc_backup, 'A', 'mu')

  # do the test for each eol-style
  for eol, eolchar in zip(['CRLF', 'CR', 'native', 'LF'],
                          [crlf, '\015', '\n', '\012']):
    # rewrite file mu and set the eol-style property.
    svntest.main.file_write(mu_path, "This is the file 'mu'."+ eolchar, 'wb')
    svntest.main.run_svn(None, 'propset', 'svn:eol-style', eol, mu_path)

    expected_disk.add({
      'A/mu' : Item("This is the file 'mu'." + eolchar)
    })

    expected_output = svntest.wc.State(wc_dir, {
      'A/mu' : Item(verb='Sending'),
    })

    expected_status.tweak(wc_rev = cur_rev)
    expected_status.add({
      'A/mu' : Item(status='  ', wc_rev = cur_rev + 1),
    })

    # Commit the original change and note the 'base' revision number
    svntest.actions.run_and_verify_commit(wc_dir, expected_output,
                                          expected_status, None, wc_dir)
    cur_rev = cur_rev + 1
    base_rev = cur_rev

    svntest.main.run_svn(None, 'update', wc_backup)

    # Make a local mod to mu
    svntest.main.file_append(mu_path,
                             'Original appended text for mu' + eolchar)

    # Commit the original change and note the 'theirs' revision number
    svntest.main.run_svn(None, 'commit', '-m', 'test log', wc_dir)
    cur_rev = cur_rev + 1
    theirs_rev = cur_rev

    # Make a local mod to mu, will conflict with the previous change
    svntest.main.file_append(path_backup,
                             'Conflicting appended text for mu' + eolchar)

    # Create expected output tree for an update of the wc_backup.
    expected_backup_output = svntest.wc.State(wc_backup, {
      'A/mu' : Item(status='C '),
      })

    # Create expected disk tree for the update.
    expected_backup_disk = expected_disk.copy()

    # verify content of resulting conflicted file
    expected_backup_disk.add({
    'A/mu' : Item(contents= "This is the file 'mu'." + eolchar +
      "<<<<<<< .mine" + eolchar +
      "Conflicting appended text for mu" + eolchar +
      "=======" + eolchar +
      "Original appended text for mu" + eolchar +
      ">>>>>>> .r" + str(cur_rev) + eolchar),
    })
    # verify content of base(left) file
    expected_backup_disk.add({
    'A/mu.r' + str(base_rev ) : Item(contents= "This is the file 'mu'." +
      eolchar)
    })
    # verify content of theirs(right) file
    expected_backup_disk.add({
    'A/mu.r' + str(theirs_rev ) : Item(contents= "This is the file 'mu'." +
      eolchar +
      "Original appended text for mu" + eolchar)
    })
    # verify content of mine file
    expected_backup_disk.add({
    'A/mu.mine' : Item(contents= "This is the file 'mu'." +
      eolchar +
      "Conflicting appended text for mu" + eolchar)
    })

    # Create expected status tree for the update.
    expected_backup_status.add({
      'A/mu'   : Item(status='  ', wc_rev=cur_rev),
    })
    expected_backup_status.tweak('A/mu', status='C ')
    expected_backup_status.tweak(wc_rev = cur_rev)

    # Do the update and check the results in three ways.
    svntest.actions.run_and_verify_update(wc_backup,
                                          expected_backup_output,
                                          expected_backup_disk,
                                          expected_backup_status,
                                          None,
                                          None,
                                          None)

    # cleanup for next run
    svntest.main.run_svn(None, 'revert', '-R', wc_backup)
    svntest.main.run_svn(None, 'update', wc_dir)

# eol-style handling during update, scenario 2:
# if part of that update is a propchange (add, change, delete) of
# svn:eol-style, make sure the correct eol-style is applied before
# calculating the merge (and conflicts if any)
#
# This test for 'svn merge' can be found in merge_tests.py as
# merge_eolstyle_handling.
def update_eolstyle_handling(sbox):
  "handle eol-style propchange during update"

  sbox.build()
  wc_dir = sbox.wc_dir

  mu_path = os.path.join(wc_dir, 'A', 'mu')

  if os.name == 'nt':
    crlf = '\n'
  else:
    crlf = '\r\n'

  # Checkout a second working copy
  wc_backup = sbox.add_wc_path('backup')
  svntest.actions.run_and_verify_svn(None, None, [], 'checkout',
                                     sbox.repo_url, wc_backup)
  path_backup = os.path.join(wc_backup, 'A', 'mu')

  # Test 1: add the eol-style property and commit, change mu in the second
  # working copy and update; there should be no conflict!
  svntest.main.run_svn(None, 'propset', 'svn:eol-style', "CRLF", mu_path)
  svntest.main.run_svn(None,
                       'commit', '-m', 'set eol-style property', wc_dir)

  svntest.main.file_append_binary(path_backup, 'Added new line of text.\012')

  expected_backup_disk = svntest.main.greek_state.copy()
  expected_backup_disk.tweak(
  'A/mu', contents= "This is the file 'mu'." + crlf +
    "Added new line of text." + crlf)

  expected_backup_output = svntest.wc.State(wc_backup, {
    'A/mu' : Item(status='GU'),
    })

  expected_backup_status = svntest.actions.get_virginal_state(wc_backup, 2)
  expected_backup_status.tweak('A/mu', status='M ')

  svntest.actions.run_and_verify_update(wc_backup,
                                        expected_backup_output,
                                        expected_backup_disk,
                                        expected_backup_status,
                                        None, None, None)

  # Test 2: now change the eol-style property to another value and commit,
  # update the still changed mu in the second working copy; there should be
  # no conflict!
  svntest.main.run_svn(None, 'propset', 'svn:eol-style', "CR", mu_path)
  svntest.main.run_svn(None,
                       'commit', '-m', 'set eol-style property', wc_dir)

  expected_backup_disk = svntest.main.greek_state.copy()
  expected_backup_disk.add({
  'A/mu' : Item(contents= "This is the file 'mu'.\015" +
    "Added new line of text.\015")
  })

  expected_backup_output = svntest.wc.State(wc_backup, {
    'A/mu' : Item(status='GU'),
    })

  expected_backup_status = svntest.actions.get_virginal_state(wc_backup, 3)
  expected_backup_status.tweak('A/mu', status='M ')

  svntest.actions.run_and_verify_update(wc_backup,
                                        expected_backup_output,
                                        expected_backup_disk,
                                        expected_backup_status,
                                        None, None, None)

  # Test 3: now delete the eol-style property and commit, update the still
  # changed mu in the second working copy; there should be no conflict!
  # EOL of mu should be unchanged (=CR).
  svntest.main.run_svn(None, 'propdel', 'svn:eol-style', mu_path)
  svntest.main.run_svn(None,
                       'commit', '-m', 'del eol-style property', wc_dir)

  expected_backup_disk = svntest.main.greek_state.copy()
  expected_backup_disk.add({
  'A/mu' : Item(contents= "This is the file 'mu'.\015" +
    "Added new line of text.\015")
  })

  expected_backup_output = svntest.wc.State(wc_backup, {
    'A/mu' : Item(status=' U'),
    })

  expected_backup_status = svntest.actions.get_virginal_state(wc_backup, 4)
  expected_backup_status.tweak('A/mu', status='M ')
  svntest.actions.run_and_verify_update(wc_backup,
                                        expected_backup_output,
                                        expected_backup_disk,
                                        expected_backup_status,
                                        None, None, None)

# Bug in which "update" put a bogus revision number on a schedule-add file,
# causing the wrong version of it to be committed.
def update_copy_of_old_rev(sbox):
  "update schedule-add copy of old rev"

  sbox.build()
  wc_dir = sbox.wc_dir

  dir = os.path.join(wc_dir, 'A')
  dir2 = os.path.join(wc_dir, 'A2')
  file = os.path.join(dir, 'mu')
  file2 = os.path.join(dir2, 'mu')
  url = sbox.repo_url + '/A/mu'
  url2 = sbox.repo_url + '/A2/mu'

  # Remember the original text of the file
  exit_code, text_r1, err = svntest.actions.run_and_verify_svn(None, None, [],
                                                               'cat', '-r1',
                                                               url)

  # Commit a different version of the file
  svntest.main.file_write(file, "Second revision of 'mu'\n")
  svntest.actions.run_and_verify_svn(None, None, [],
                                     'ci', '-m', '', wc_dir)

  # Copy an old revision of its directory into a new path in the WC
  svntest.actions.run_and_verify_svn(None, None, [],
                                     'cp', '-r1', dir, dir2)

  # Update.  (Should do nothing, but added a bogus "revision" in "entries".)
  svntest.actions.run_and_verify_svn(None, None, [],
                                     'up', wc_dir)

  # Commit, and check that it says it's committing the right thing
  exp_out = ['Adding         ' + dir2 + '\n',
             '\n',
             'Committed revision 3.\n']
  svntest.actions.run_and_verify_svn(None, exp_out, [],
                                     'ci', '-m', '', wc_dir)

  # Verify the committed file's content
  svntest.actions.run_and_verify_svn(None, text_r1, [],
                                     'cat', url2)

#----------------------------------------------------------------------
def forced_update(sbox):
  "forced update tolerates obstructions to adds"

  sbox.build()
  wc_dir = sbox.wc_dir

  # Make a backup copy of the working copy
  wc_backup = sbox.add_wc_path('backup')
  svntest.actions.duplicate_dir(wc_dir, wc_backup)

  # Make a couple of local mods to files
  mu_path = os.path.join(wc_dir, 'A', 'mu')
  rho_path = os.path.join(wc_dir, 'A', 'D', 'G', 'rho')
  svntest.main.file_append(mu_path, 'appended mu text')
  svntest.main.file_append(rho_path, 'new appended text for rho')

  # Add some files
  nu_path = os.path.join(wc_dir, 'A', 'B', 'F', 'nu')
  svntest.main.file_append(nu_path, "This is the file 'nu'\n")
  svntest.main.run_svn(None, 'add', nu_path)
  kappa_path = os.path.join(wc_dir, 'kappa')
  svntest.main.file_append(kappa_path, "This is the file 'kappa'\n")
  svntest.main.run_svn(None, 'add', kappa_path)

  # Add a dir with two files
  I_path = os.path.join(wc_dir, 'A', 'C', 'I')
  os.mkdir(I_path)
  svntest.main.run_svn(None, 'add', I_path)
  upsilon_path = os.path.join(I_path, 'upsilon')
  svntest.main.file_append(upsilon_path, "This is the file 'upsilon'\n")
  svntest.main.run_svn(None, 'add', upsilon_path)
  zeta_path = os.path.join(I_path, 'zeta')
  svntest.main.file_append(zeta_path, "This is the file 'zeta'\n")
  svntest.main.run_svn(None, 'add', zeta_path)

  # Created expected output tree for 'svn ci'
  expected_output = wc.State(wc_dir, {
    'A/mu'          : Item(verb='Sending'),
    'A/D/G/rho'     : Item(verb='Sending'),
    'A/B/F/nu'      : Item(verb='Adding'),
    'kappa'         : Item(verb='Adding'),
    'A/C/I'         : Item(verb='Adding'),
    'A/C/I/upsilon' : Item(verb='Adding'),
    'A/C/I/zeta'    : Item(verb='Adding'),
    })

  # Create expected status tree.
  expected_status = svntest.actions.get_virginal_state(wc_dir, 1)
  expected_status.add({
    'A/B/F/nu'      : Item(status='  ', wc_rev=2),
    'kappa'         : Item(status='  ', wc_rev=2),
    'A/C/I'         : Item(status='  ', wc_rev=2),
    'A/C/I/upsilon' : Item(status='  ', wc_rev=2),
    'A/C/I/zeta'    : Item(status='  ', wc_rev=2),
    })
  expected_status.tweak('A/mu', 'A/D/G/rho', wc_rev=2)

  # Commit.
  svntest.actions.run_and_verify_commit(wc_dir, expected_output,
                                        expected_status, None, wc_dir)

  # Make a local mod to mu that will merge cleanly.
  backup_mu_path = os.path.join(wc_backup, 'A', 'mu')
  svntest.main.file_append(backup_mu_path, 'appended mu text')

  # Create unversioned files and dir that will obstruct A/B/F/nu, kappa,
  # A/C/I, and A/C/I/upsilon coming from repos during update.
  # The obstructing nu has the same contents as  the repos, while kappa and
  # upsilon differ, which means the latter two should show as modified after
  # the forced update.
  nu_path = os.path.join(wc_backup, 'A', 'B', 'F', 'nu')
  svntest.main.file_append(nu_path, "This is the file 'nu'\n")
  kappa_path = os.path.join(wc_backup, 'kappa')
  svntest.main.file_append(kappa_path,
                           "This is the OBSTRUCTING file 'kappa'\n")
  I_path = os.path.join(wc_backup, 'A', 'C', 'I')
  os.mkdir(I_path)
  upsilon_path = os.path.join(I_path, 'upsilon')
  svntest.main.file_append(upsilon_path,
                           "This is the OBSTRUCTING file 'upsilon'\n")

  # Create expected output tree for an update of the wc_backup.
  # mu and rho are run of the mill update operations; merge and update
  # respectively.
  # kappa, nu, I, and upsilon all 'E'xisted as unversioned items in the WC.
  # While the dir I does exist, zeta does not so it's just an add.
  expected_output = wc.State(wc_backup, {
    'A/mu'          : Item(status='G '),
    'A/D/G/rho'     : Item(status='U '),
    'kappa'         : Item(status='E '),
    'A/B/F/nu'      : Item(status='E '),
    'A/C/I'         : Item(status='E '),
    'A/C/I/upsilon' : Item(status='E '),
    'A/C/I/zeta'    : Item(status='A '),
    })

  # Create expected output tree for an update of the wc_backup.
  #
  # - mu and rho are run of the mill update operations; merge and update
  #   respectively.
  #
  # - kappa, nu, I, and upsilon all 'E'xisted as unversioned items in the WC.
  #
  # - While the dir I does exist, I/zeta does not so it's just an add.
  expected_disk = svntest.main.greek_state.copy()
  expected_disk.add({
    'A/B/F/nu'      : Item("This is the file 'nu'\n"),
    'kappa'         : Item("This is the OBSTRUCTING file 'kappa'\n"),
    'A/C/I'         : Item(),
    'A/C/I/upsilon' : Item("This is the OBSTRUCTING file 'upsilon'\n"),
    'A/C/I/zeta'    : Item("This is the file 'zeta'\n"),
    })
  expected_disk.tweak('A/mu',
                      contents=expected_disk.desc['A/mu'].contents
                      + 'appended mu text')
  expected_disk.tweak('A/D/G/rho',
                      contents=expected_disk.desc['A/D/G/rho'].contents
                      + 'new appended text for rho')

  # Create expected status tree for the update.  Since the obstructing
  # kappa and upsilon differ from the repos, they should show as modified.
  expected_status = svntest.actions.get_virginal_state(wc_backup, 2)
  expected_status.add({
    'A/B/F/nu'      : Item(status='  ', wc_rev=2),
    'A/C/I'         : Item(status='  ', wc_rev=2),
    'A/C/I/zeta'    : Item(status='  ', wc_rev=2),
    'kappa'         : Item(status='M ', wc_rev=2),
    'A/C/I/upsilon' : Item(status='M ', wc_rev=2),
    })

  # Perform forced update and check the results in three ways.
  svntest.actions.run_and_verify_update(wc_backup,
                                        expected_output,
                                        expected_disk,
                                        expected_status,
                                        None, None, None, None, None, 0,
                                        wc_backup, '--force')

#----------------------------------------------------------------------
def forced_update_failures(sbox):
  "forced up fails with some types of obstructions"

  sbox.build()
  wc_dir = sbox.wc_dir

  # Make a backup copy of the working copy
  wc_backup = sbox.add_wc_path('backup')
  svntest.actions.duplicate_dir(wc_dir, wc_backup)

  # Add a file
  nu_path = os.path.join(wc_dir, 'A', 'B', 'F', 'nu')
  svntest.main.file_append(nu_path, "This is the file 'nu'\n")
  svntest.main.run_svn(None, 'add', nu_path)

  # Add a dir
  I_path = os.path.join(wc_dir, 'A', 'C', 'I')
  os.mkdir(I_path)
  svntest.main.run_svn(None, 'add', I_path)

  # Created expected output tree for 'svn ci'
  expected_output = wc.State(wc_dir, {
    'A/B/F/nu'      : Item(verb='Adding'),
    'A/C/I'         : Item(verb='Adding'),
    })

  # Create expected status tree.
  expected_status = svntest.actions.get_virginal_state(wc_dir, 1)
  expected_status.add({
    'A/B/F/nu'      : Item(status='  ', wc_rev=2),
    'A/C/I'         : Item(status='  ', wc_rev=2),
    })

  # Commit.
  svntest.actions.run_and_verify_commit(wc_dir, expected_output,
                                        expected_status, None, wc_dir)

  # Create an unversioned dir A/B/F/nu that will obstruct the file of the
  # same name coming from the repository.  Create an unversioned file A/C/I
  # that will obstruct the dir of the same name.
  nu_path = os.path.join(wc_backup, 'A', 'B', 'F', 'nu')
  os.mkdir(nu_path)
  I_path = os.path.join(wc_backup, 'A', 'C', 'I')
  svntest.main.file_append(I_path,
                           "This is the file 'I'...shouldn't I be a dir?\n")

  # A forced update that tries to add a file when an unversioned directory
  # of the same name already exists should fail.
  #svntest.factory.make(sbox, """svn up --force $WC_DIR.backup/A/B/F""")
  #exit(0)
  backup_A_B_F = os.path.join(wc_backup, 'A', 'B', 'F')

  # svn up --force $WC_DIR.backup/A/B/F
  expected_output = svntest.wc.State(wc_backup, {
    'A/B/F/nu'          : Item(status='  ', treeconflict='C'),
  })

  expected_disk = svntest.main.greek_state.copy()
  expected_disk.add({
    'A/B/F/nu'          : Item(),
    'A/C/I'             :
    Item(contents="This is the file 'I'...shouldn't I be a dir?\n"),
  })

  expected_status = actions.get_virginal_state(wc_backup, 1)
  expected_status.add({
    'A/B/F/nu'          : Item(status='? ', treeconflict='C'),
  })
  expected_status.tweak('A/B/F', wc_rev='2')

  actions.run_and_verify_update(wc_backup, expected_output,
    expected_disk, expected_status, None, None, None, None, None, False,
    '--force', backup_A_B_F)


  # A forced update that tries to add a directory when an unversioned file
  # of the same name already exists should fail.
  # svntest.factory.make(sbox, """
  #   svn up --force wc_dir_backup/A/C
  #   rm -rf wc_dir_backup/A/C/I wc_dir_backup/A/B/F/nu
  #   svn up wc_dir_backup
  #   svn up -r1 wc_dir_backup/A/C
  #   svn co url/A/C/I wc_dir_backup/A/C/I
  #   svn up --force wc_dir_backup/A/C
  #   """)
  # exit(0)
  url = sbox.repo_url
  wc_dir_backup = sbox.wc_dir + '.backup'

  backup_A_B_F_nu = os.path.join(wc_dir_backup, 'A', 'B', 'F', 'nu')
  backup_A_C = os.path.join(wc_dir_backup, 'A', 'C')
  backup_A_C_I = os.path.join(wc_dir_backup, 'A', 'C', 'I')
  url_A_C_I = url + '/A/C/I'

  # svn up --force wc_dir_backup/A/C
  expected_output = svntest.wc.State(wc_dir_backup, {
    'A/C/I'             : Item(status='  ', treeconflict='C'),
  })

  expected_disk = svntest.main.greek_state.copy()
  expected_disk.add({
    'A/B/F/nu'          : Item(),
    'A/C/I'             :
    Item(contents="This is the file 'I'...shouldn't I be a dir?\n"),
  })

  expected_status = actions.get_virginal_state(wc_dir_backup, 1)
  expected_status.add({
    'A/C/I'             : Item(status='? ', treeconflict='C'),
    'A/B/F/nu'          : Item(status='? ', treeconflict='C'),
  })
  expected_status.tweak('A/C', 'A/B/F', wc_rev='2')

  actions.run_and_verify_update(wc_dir_backup, expected_output,
    expected_disk, expected_status, None, None, None, None, None, False,
    '--force', backup_A_C)

  # rm -rf wc_dir_backup/A/C/I wc_dir_backup/A/B/F/nu
  os.remove(backup_A_C_I)
  svntest.main.safe_rmtree(backup_A_B_F_nu)

  # svn up wc_dir_backup
  expected_output = svntest.wc.State(wc_dir_backup, {
    'A/C/I'             : Item(status='A '),
    'A/B/F/nu'          : Item(status='A '),
  })

  expected_disk.tweak('A/B/F/nu', contents="This is the file 'nu'\n")
  expected_disk.tweak('A/C/I', contents=None)

  expected_status.tweak(wc_rev='2', status='  ')
  expected_status.tweak('A/C/I', 'A/B/F/nu', treeconflict=None)

  actions.run_and_verify_update(wc_dir_backup, expected_output,
    expected_disk, expected_status, None, None, None, None, None, False,
    wc_dir_backup)

  # svn up -r1 wc_dir_backup/A/C
  expected_output = svntest.wc.State(wc_dir_backup, {
    'A/C/I'             : Item(status='D '),
  })

  expected_disk.remove('A/C/I')

  expected_status.remove('A/C/I')
  expected_status.tweak('A/C', wc_rev='1')

  actions.run_and_verify_update(wc_dir_backup, expected_output,
    expected_disk, expected_status, None, None, None, None, None, False,
    '-r1', backup_A_C)

  # svn co url/A/C/I wc_dir_backup/A/C/I
  expected_output = svntest.wc.State(wc_dir_backup, {})

  expected_disk = svntest.wc.State(wc_dir, {})

  actions.run_and_verify_checkout2(False, url_A_C_I, backup_A_C_I,
    expected_output, expected_disk, None, None, None, None)

  # svn up --force wc_dir_backup/A/C
  expected_error = (
    "svn: Failed to add directory .*I.*working copy with the same name "
    + "already exists"
  )

  actions.run_and_verify_update(wc_dir_backup, None, None, None,
    expected_error, None, None, None, None, False, '--force', backup_A_C)


#----------------------------------------------------------------------
# Test for issue #2556. The tests maps a virtual drive to a working copy
# and tries some basic update, commit and status actions on the virtual
# drive.
def update_wc_on_windows_drive(sbox):
  "update wc on the root of a Windows (virtual) drive"

  def find_the_next_available_drive_letter():
    "find the first available drive"

    # get the list of used drive letters, use some Windows specific function.
    try:
      import win32api

      drives=win32api.GetLogicalDriveStrings()
      drives=drives.split('\000')

      for d in range(ord('G'), ord('Z')+1):
        drive = chr(d)
        if not drive + ':\\' in drives:
          return drive
    except ImportError:
      # In ActiveState python x64 win32api is not available
      for d in range(ord('G'), ord('Z')+1):
        drive = chr(d)
        if not os.path.isdir(drive + ':\\'):
          return drive

    return None

  # Skip the test if not on Windows
  if not svntest.main.windows:
    raise svntest.Skip

  # just create an empty folder, we'll checkout later.
  sbox.build(create_wc = False)
  svntest.main.safe_rmtree(sbox.wc_dir)
  os.mkdir(sbox.wc_dir)

  # create a virtual drive to the working copy folder
  drive = find_the_next_available_drive_letter()
  if drive is None:
    raise svntest.Skip

  subprocess.call(['subst', drive +':', sbox.wc_dir])
  wc_dir = drive + ':/'
  was_cwd = os.getcwd()

  try:
    svntest.actions.run_and_verify_svn(None, None, [],
                                       'checkout',
                                       sbox.repo_url, wc_dir)

    # Make some local modifications
    mu_path = os.path.join(wc_dir, 'A', 'mu')
    svntest.main.file_append(mu_path, '\nAppended text for mu')
    zeta_path = os.path.join(wc_dir, 'zeta')
    svntest.main.file_append(zeta_path, "This is the file 'zeta'\n")
    svntest.main.run_svn(None, 'add', zeta_path)

    # Commit.
    expected_output = svntest.wc.State(wc_dir, {
      'A/mu' : Item(verb='Sending'),
      'zeta' : Item(verb='Adding'),
      })

    expected_status = svntest.actions.get_virginal_state(wc_dir, 1)
    expected_status.tweak('A/mu', wc_rev=2)
    expected_status.add({
    'zeta' : Item(status='  ', wc_rev=2),
    })

    svntest.actions.run_and_verify_commit(wc_dir, expected_output,
                                          expected_status, None,
                                          wc_dir, zeta_path)

    # Non recursive commit
    dir1_path = os.path.join(wc_dir, 'dir1')
    os.mkdir(dir1_path)
    svntest.main.run_svn(None, 'add', '-N', dir1_path)
    file1_path = os.path.join(dir1_path, 'file1')
    svntest.main.file_append(file1_path, "This is the file 'file1'\n")
    svntest.main.run_svn(None, 'add', '-N', file1_path)

    expected_output = svntest.wc.State(wc_dir, {
      'dir1' : Item(verb='Adding'),
      'dir1/file1' : Item(verb='Adding'),
      })

    expected_status.add({
      'dir1' : Item(status='  ', wc_rev=3),
      'dir1/file1' : Item(status='  ', wc_rev=3),
      })

    svntest.actions.run_and_verify_commit(wc_dir, expected_output,
                                          expected_status, None,
                                          '-N',
                                          wc_dir,
                                          dir1_path, file1_path)

    # revert to previous revision to test update
    os.chdir(wc_dir)

    expected_disk = svntest.main.greek_state.copy()

    expected_output = svntest.wc.State('', {
      'A/mu' : Item(status='U '),
      'zeta' : Item(status='D '),
      'dir1' : Item(status='D '),
      })

    expected_status = svntest.actions.get_virginal_state(wc_dir, 1)

    svntest.actions.run_and_verify_update(wc_dir,
                                          expected_output,
                                          expected_disk,
                                          expected_status,
                                          None, None, None, None, None, 0,
                                          '-r', '1', wc_dir)

    os.chdir(was_cwd)

    # update to the latest version, but use the relative path 'X:'
    wc_dir = drive + ":"

    expected_output = svntest.wc.State(wc_dir, {
      'A/mu' : Item(status='U '),
      'zeta' : Item(status='A '),
      'dir1' : Item(status='A '),
      'dir1/file1' : Item(status='A '),
      })

    expected_status = svntest.actions.get_virginal_state(wc_dir, 3)
    expected_status.add({
      'dir1' : Item(status='  ', wc_rev=3),
      'dir1/file1' : Item(status='  ', wc_rev=3),
      'zeta' : Item(status='  ', wc_rev=3),
      })

    expected_disk.add({
      'zeta'    : Item("This is the file 'zeta'\n"),
      'dir1/file1': Item("This is the file 'file1'\n"),
      })
    expected_disk.tweak('A/mu', contents = expected_disk.desc['A/mu'].contents
                        + '\nAppended text for mu')

    svntest.actions.run_and_verify_update(wc_dir,
                                          expected_output,
                                          expected_disk,
                                          expected_status)

  finally:
    os.chdir(was_cwd)
    # cleanup the virtual drive
    subprocess.call(['subst', '/D', drive +':'])

# Issue #2618: "'Checksum mismatch' error when receiving
# update for replaced-with-history file".
def update_wc_with_replaced_file(sbox):
  "update wc containing a replaced-with-history file"

  sbox.build()
  wc_dir = sbox.wc_dir

  # Make a backup copy of the working copy.
  wc_backup = sbox.add_wc_path('backup')
  svntest.actions.duplicate_dir(wc_dir, wc_backup)

  # we need a change in the repository
  iota_path = os.path.join(wc_dir, 'iota')
  mu_path = os.path.join(wc_dir, 'A', 'mu')
  iota_bu_path = os.path.join(wc_backup, 'iota')
  svntest.main.file_append(iota_bu_path, "New line in 'iota'\n")
  svntest.main.run_svn(None,
                       'ci', wc_backup, '-m', 'changed file')

  # First, a replacement without history.
  svntest.main.run_svn(None, 'rm', iota_path)
  svntest.main.file_append(iota_path, "")
  svntest.main.run_svn(None, 'add', iota_path)

  expected_status = svntest.actions.get_virginal_state(wc_dir, 1)
  expected_status.tweak('iota', status='R ', wc_rev='1')

  svntest.actions.run_and_verify_status(wc_dir, expected_status)

  # Now update the wc.  The local replacement is a tree conflict with
  # the incoming edit on that deleted item.
  expected_output = svntest.wc.State(wc_dir, {
    'iota' : Item(status='  ', treeconflict='C'),
    })

  expected_status = svntest.actions.get_virginal_state(wc_dir, 2)
  expected_status.add({
    'iota' : Item(status='R ', wc_rev='2', treeconflict='C'),
    })

  expected_disk = svntest.main.greek_state.copy()
  expected_disk.tweak('iota', contents="")

  conflict_files = []

  svntest.actions.run_and_verify_update(wc_dir,
                                        expected_output,
                                        expected_disk,
                                        expected_status,
                                        None,
                                        svntest.tree.detect_conflict_files,
                                        conflict_files)

  # Make us a working copy with a 'replace-with-history' file.
  svntest.main.run_svn(None, 'revert', iota_path)

  expected_output = svntest.wc.State(wc_dir, {
    'iota' : Item(status='U '),
    })

  expected_status = svntest.actions.get_virginal_state(wc_dir, 1)

  expected_disk = svntest.main.greek_state.copy()

  svntest.actions.run_and_verify_update(wc_dir,
                                        expected_output,
                                        expected_disk,
                                        expected_status,
                                        None,
                                        None, None, None, None, 0,
                                        wc_dir, '-r1')

  svntest.main.run_svn(None, 'rm', iota_path)
  svntest.main.run_svn(None, 'cp', mu_path, iota_path)

  expected_status = svntest.actions.get_virginal_state(wc_dir, 1)
  expected_status.tweak('iota', status='R ', copied='+', wc_rev='-')

  svntest.actions.run_and_verify_status(wc_dir, expected_status)

  # Now update the wc.  The local replacement is a tree conflict with
  # the incoming edit on that deleted item.
  expected_output = svntest.wc.State(wc_dir, {
    'iota' : Item(status='  ', treeconflict='C'),
    })

  expected_status = svntest.actions.get_virginal_state(wc_dir, 2)
  expected_status.add({
    'iota' : Item(status='R ', wc_rev='-', treeconflict='C', copied='+'),
    })

  expected_disk = svntest.main.greek_state.copy()
  expected_disk.tweak('iota', contents="This is the file 'mu'.\n")

  conflict_files = [ ]

  svntest.actions.run_and_verify_update(wc_dir,
                                        expected_output,
                                        expected_disk,
                                        expected_status,
                                        None,
                                        svntest.tree.detect_conflict_files,
                                        conflict_files)

#----------------------------------------------------------------------
def update_with_obstructing_additions(sbox):
  "update handles obstructing paths scheduled for add"

  sbox.build()
  wc_dir = sbox.wc_dir

  # Make a backup copy of the working copy
  wc_backup = sbox.add_wc_path('backup')
  svntest.actions.duplicate_dir(wc_dir, wc_backup)

  # Add files and dirs to the repos via the first WC.  Each of these
  # will be added to the backup WC via an update:
  #
  #  A/B/upsilon:   Identical to the file scheduled for addition in
  #                 the backup WC.
  #
  #  A/C/nu:        A "normal" add, won't exist in the backup WC.
  #
  #  A/D/kappa:     Textual and property conflict with the file scheduled
  #                 for addition in the backup WC.
  #
  #  A/D/epsilon:   Textual conflict with the file scheduled for addition.
  #
  #  A/D/zeta:      Prop conflict with the file scheduled for addition.
  #
  #                 Three new dirs that will also be scheduled for addition:
  #  A/D/H/I:         No props on either WC or REPOS.
  #  A/D/H/I/J:       Prop conflict with the scheduled add.
  #  A/D/H/I/K:       Same (mergeable) prop on WC and REPOS.
  #
  #  A/D/H/I/K/xi:  Identical to the file scheduled for addition in
  #                 the backup WC. No props.
  #
  #  A/D/H/I/L:     A "normal" dir add, won't exist in the backup WC.
  #
  #  A/D/H/I/J/eta: Conflicts with the file scheduled for addition in
  #                 the backup WC.  No props.
  upsilon_path = os.path.join(wc_dir, 'A', 'B', 'upsilon')
  svntest.main.file_append(upsilon_path, "This is the file 'upsilon'\n")
  nu_path = os.path.join(wc_dir, 'A', 'C', 'nu')
  svntest.main.file_append(nu_path, "This is the file 'nu'\n")
  kappa_path = os.path.join(wc_dir, 'A', 'D', 'kappa')
  svntest.main.file_append(kappa_path, "This is REPOS file 'kappa'\n")
  epsilon_path = os.path.join(wc_dir, 'A', 'D', 'epsilon')
  svntest.main.file_append(epsilon_path, "This is REPOS file 'epsilon'\n")
  zeta_path = os.path.join(wc_dir, 'A', 'D', 'zeta')
  svntest.main.file_append(zeta_path, "This is the file 'zeta'\n")
  I_path = os.path.join(wc_dir, 'A', 'D', 'H', 'I')
  os.mkdir(I_path)
  J_path = os.path.join(I_path, 'J')
  os.mkdir(J_path)
  K_path = os.path.join(I_path, 'K')
  os.mkdir(K_path)
  L_path = os.path.join(I_path, 'L')
  os.mkdir(L_path)
  xi_path = os.path.join(K_path, 'xi')
  svntest.main.file_append(xi_path, "This is the file 'xi'\n")
  eta_path = os.path.join(J_path, 'eta')
  svntest.main.file_append(eta_path, "This is REPOS file 'eta'\n")

  svntest.main.run_svn(None, 'add', upsilon_path, nu_path,
                       kappa_path, epsilon_path, zeta_path, I_path)

  # Set props that will conflict with scheduled adds.
  svntest.main.run_svn(None, 'propset', 'propname1', 'propval-REPOS',
                       kappa_path)
  svntest.main.run_svn(None, 'propset', 'propname1', 'propval-REPOS',
                       zeta_path)
  svntest.main.run_svn(None, 'propset', 'propname1', 'propval-REPOS',
                       J_path)

  # Set prop that will match with scheduled add.
  svntest.main.run_svn(None, 'propset', 'propname1', 'propval-SAME',
                       epsilon_path)
  svntest.main.run_svn(None, 'propset', 'propname1', 'propval-SAME',
                       K_path)

  # Created expected output tree for 'svn ci'
  expected_output = wc.State(wc_dir, {
    'A/B/upsilon'   : Item(verb='Adding'),
    'A/C/nu'        : Item(verb='Adding'),
    'A/D/kappa'     : Item(verb='Adding'),
    'A/D/epsilon'   : Item(verb='Adding'),
    'A/D/zeta'      : Item(verb='Adding'),
    'A/D/H/I'       : Item(verb='Adding'),
    'A/D/H/I/J'     : Item(verb='Adding'),
    'A/D/H/I/J/eta' : Item(verb='Adding'),
    'A/D/H/I/K'     : Item(verb='Adding'),
    'A/D/H/I/K/xi'  : Item(verb='Adding'),
    'A/D/H/I/L'     : Item(verb='Adding'),
    })

  # Create expected status tree.
  expected_status = svntest.actions.get_virginal_state(wc_dir, 1)
  expected_status.add({
    'A/B/upsilon'   : Item(status='  ', wc_rev=2),
    'A/C/nu'        : Item(status='  ', wc_rev=2),
    'A/D/kappa'     : Item(status='  ', wc_rev=2),
    'A/D/epsilon'   : Item(status='  ', wc_rev=2),
    'A/D/zeta'      : Item(status='  ', wc_rev=2),
    'A/D/H/I'       : Item(status='  ', wc_rev=2),
    'A/D/H/I/J'     : Item(status='  ', wc_rev=2),
    'A/D/H/I/J/eta' : Item(status='  ', wc_rev=2),
    'A/D/H/I/K'     : Item(status='  ', wc_rev=2),
    'A/D/H/I/K/xi'  : Item(status='  ', wc_rev=2),
    'A/D/H/I/L'     : Item(status='  ', wc_rev=2),
    })

  # Commit.
  svntest.actions.run_and_verify_commit(wc_dir, expected_output,
                                        expected_status, None, wc_dir)

  # Create various paths scheduled for addition which will obstruct
  # the adds coming from the repos.
  upsilon_backup_path = os.path.join(wc_backup, 'A', 'B', 'upsilon')
  svntest.main.file_append(upsilon_backup_path,
                           "This is the file 'upsilon'\n")
  kappa_backup_path = os.path.join(wc_backup, 'A', 'D', 'kappa')
  svntest.main.file_append(kappa_backup_path,
                           "This is WC file 'kappa'\n")
  epsilon_backup_path = os.path.join(wc_backup, 'A', 'D', 'epsilon')
  svntest.main.file_append(epsilon_backup_path,
                           "This is WC file 'epsilon'\n")
  zeta_backup_path = os.path.join(wc_backup, 'A', 'D', 'zeta')
  svntest.main.file_append(zeta_backup_path, "This is the file 'zeta'\n")
  I_backup_path = os.path.join(wc_backup, 'A', 'D', 'H', 'I')
  os.mkdir(I_backup_path)
  J_backup_path = os.path.join(I_backup_path, 'J')
  os.mkdir(J_backup_path)
  K_backup_path = os.path.join(I_backup_path, 'K')
  os.mkdir(K_backup_path)
  xi_backup_path = os.path.join(K_backup_path, 'xi')
  svntest.main.file_append(xi_backup_path, "This is the file 'xi'\n")
  eta_backup_path = os.path.join(J_backup_path, 'eta')
  svntest.main.file_append(eta_backup_path, "This is WC file 'eta'\n")

  svntest.main.run_svn(None, 'add', upsilon_backup_path, kappa_backup_path,
                       epsilon_backup_path, zeta_backup_path, I_backup_path)

  # Set prop that will conflict with add from repos.
  svntest.main.run_svn(None, 'propset', 'propname1', 'propval-WC',
                       kappa_backup_path)
  svntest.main.run_svn(None, 'propset', 'propname1', 'propval-WC',
                       zeta_backup_path)
  svntest.main.run_svn(None, 'propset', 'propname1', 'propval-WC',
                       J_backup_path)

  # Set prop that will match add from repos.
  svntest.main.run_svn(None, 'propset', 'propname1', 'propval-SAME',
                       epsilon_backup_path)
  svntest.main.run_svn(None, 'propset', 'propname1', 'propval-SAME',
                       K_backup_path)

  # Create expected output tree for an update of the wc_backup.
  expected_output = wc.State(wc_backup, {
    'A/B/upsilon'   : Item(status='E '),
    'A/C/nu'        : Item(status='A '),
    'A/D/H/I'       : Item(status='E '),
    'A/D/H/I/J'     : Item(status='EC'),
    'A/D/H/I/J/eta' : Item(status='C '),
    'A/D/H/I/K'     : Item(status='EG'),
    'A/D/H/I/K/xi'  : Item(status='E '),
    'A/D/H/I/L'     : Item(status='A '),
    'A/D/kappa'     : Item(status='CC'),
    'A/D/epsilon'   : Item(status='CG'),
    'A/D/zeta'      : Item(status='EC'),
    })

  # Create expected disk for update of wc_backup.
  expected_disk = svntest.main.greek_state.copy()
  expected_disk.add({
    'A/B/upsilon'   : Item("This is the file 'upsilon'\n"),
    'A/C/nu'        : Item("This is the file 'nu'\n"),
    'A/D/H/I'       : Item(),
    'A/D/H/I/J'     : Item(props={'propname1' : 'propval-WC'}),
    'A/D/H/I/J/eta' : Item("\n".join(["<<<<<<< .mine",
                                      "This is WC file 'eta'",
                                      "=======",
                                      "This is REPOS file 'eta'",
                                      ">>>>>>> .r2",
                                      ""])),
    'A/D/H/I/K'     : Item(props={'propname1' : 'propval-SAME'}),
    'A/D/H/I/K/xi'  : Item("This is the file 'xi'\n"),
    'A/D/H/I/L'     : Item(),
    'A/D/kappa'     : Item("\n".join(["<<<<<<< .mine",
                                      "This is WC file 'kappa'",
                                      "=======",
                                      "This is REPOS file 'kappa'",
                                      ">>>>>>> .r2",
                                      ""]),
                           props={'propname1' : 'propval-WC'}),
    'A/D/epsilon'     : Item("\n".join(["<<<<<<< .mine",
                                        "This is WC file 'epsilon'",
                                        "=======",
                                        "This is REPOS file 'epsilon'",
                                        ">>>>>>> .r2",
                                        ""]),
                             props={'propname1' : 'propval-SAME'}),
    'A/D/zeta'   : Item("This is the file 'zeta'\n",
                        props={'propname1' : 'propval-WC'}),
    })

  # Create expected status tree for the update.  Since the obstructing
  # kappa and upsilon differ from the repos, they should show as modified.
  expected_status = svntest.actions.get_virginal_state(wc_backup, 2)
  expected_status.add({
    'A/B/upsilon'   : Item(status='  ', wc_rev=2),
    'A/C/nu'        : Item(status='  ', wc_rev=2),
    'A/D/H/I'       : Item(status='  ', wc_rev=2),
    'A/D/H/I/J'     : Item(status=' C', wc_rev=2),
    'A/D/H/I/J/eta' : Item(status='C ', wc_rev=2),
    'A/D/H/I/K'     : Item(status='  ', wc_rev=2),
    'A/D/H/I/K/xi'  : Item(status='  ', wc_rev=2),
    'A/D/H/I/L'     : Item(status='  ', wc_rev=2),
    'A/D/kappa'     : Item(status='CC', wc_rev=2),
    'A/D/epsilon'   : Item(status='C ', wc_rev=2),
    'A/D/zeta'      : Item(status=' C', wc_rev=2),
    })

  # "Extra" files that we expect to result from the conflicts.
  extra_files = ['eta\.r0', 'eta\.r2', 'eta\.mine',
                 'kappa\.r0', 'kappa\.r2', 'kappa\.mine',
                 'epsilon\.r0', 'epsilon\.r2', 'epsilon\.mine',
                 'kappa.prej', 'zeta.prej', 'dir_conflicts.prej']

  # Perform forced update and check the results in three
  # ways (including props).
  svntest.actions.run_and_verify_update(wc_backup,
                                        expected_output,
                                        expected_disk,
                                        expected_status,
                                        None,
                                        svntest.tree.detect_conflict_files,
                                        extra_files, None, None, 1,
                                        wc_backup)

  # Some obstructions are still not permitted:
  #
  # Test that file and dir obstructions scheduled for addition *with*
  # history fail when update tries to add the same path.

  # URL to URL copy of A/D/G to A/M.
  G_URL = sbox.repo_url + '/A/D/G'
  M_URL = sbox.repo_url + '/A/M'
  svntest.actions.run_and_verify_svn("Copy error:", None, [],
                                     'cp', G_URL, M_URL, '-m', '')

  # WC to WC copy of A/D/H to A/M, M now scheduled for addition with
  # history in WC and pending addition from the repos.
  H_path = os.path.join(wc_dir, 'A', 'D', 'H')
  A_path = os.path.join(wc_dir, 'A')
  M_path = os.path.join(wc_dir, 'A', 'M')

  svntest.actions.run_and_verify_svn("Copy error:", None, [],
                                     'cp', H_path, M_path)

  # URL to URL copy of A/D/H/omega to omicron.
  omega_URL = sbox.repo_url + '/A/D/H/omega'
  omicron_URL = sbox.repo_url + '/omicron'
  svntest.actions.run_and_verify_svn("Copy error:", None, [],
                                     'cp', omega_URL, omicron_URL,
                                     '-m', '')

  # WC to WC copy of A/D/H/chi to omicron, omicron now scheduled for
  # addition with history in WC and pending addition from the repos.
  chi_path = os.path.join(wc_dir, 'A', 'D', 'H', 'chi')
  omicron_path = os.path.join(wc_dir, 'omicron')

  svntest.actions.run_and_verify_svn("Copy error:", None, [],
                                     'cp', chi_path,
                                     omicron_path)

  # Try to update M's Parent.
  expected_output = wc.State(A_path, {
    'M'   : Item(status='  ', treeconflict='C'),
    })

  expected_disk = svntest.main.greek_state.copy()
  expected_disk.add({
    'A/B/upsilon'   : Item("This is the file 'upsilon'\n"),
    'A/C/nu'        : Item("This is the file 'nu'\n"),
    'A/D/H/I'       : Item(),
    'A/D/H/I/J'     : Item(),
    'A/D/H/I/J/eta' : Item("This is REPOS file 'eta'\n"),
    'A/D/H/I/K'     : Item(),
    'A/D/H/I/K/xi'  : Item("This is the file 'xi'\n"),
    'A/D/H/I/L'     : Item(),
    'A/D/kappa'     : Item("This is REPOS file 'kappa'\n"),
    'A/D/epsilon'   : Item("This is REPOS file 'epsilon'\n"),
    'A/D/gamma'     : Item("This is the file 'gamma'.\n"),
    'A/D/zeta'      : Item("This is the file 'zeta'\n"),
    'A/M/I'         : Item(),
    'A/M/I/J'       : Item(),
    'A/M/I/J/eta'   : Item("This is REPOS file 'eta'\n"),
    'A/M/I/K'       : Item(),
    'A/M/I/K/xi'    : Item("This is the file 'xi'\n"),
    'A/M/I/L'       : Item(),
    'A/M/chi'       : Item("This is the file 'chi'.\n"),
    'A/M/psi'       : Item("This is the file 'psi'.\n"),
    'A/M/omega'     : Item("This is the file 'omega'.\n"),
    'omicron'       : Item("This is the file 'chi'.\n"),
    })

  expected_status = svntest.actions.get_virginal_state(wc_dir, 4)
  expected_status.tweak('', 'iota', wc_rev=1)
  expected_status.add({
    'A/B/upsilon'   : Item(status='  ', wc_rev=4),
    'A/C/nu'        : Item(status='  ', wc_rev=4),
    'A/D/kappa'     : Item(status='  ', wc_rev=4),
    'A/D/epsilon'   : Item(status='  ', wc_rev=4),
    'A/D/gamma'     : Item(status='  ', wc_rev=4),
    'A/D/zeta'      : Item(status='  ', wc_rev=4),
    'A/D/H/I'       : Item(status='  ', wc_rev=4),
    'A/D/H/I/J'     : Item(status='  ', wc_rev=4),
    'A/D/H/I/J/eta' : Item(status='  ', wc_rev=4),
    'A/D/H/I/K'     : Item(status='  ', wc_rev=4),
    'A/D/H/I/K/xi'  : Item(status='  ', wc_rev=4),
    'A/D/H/I/L'     : Item(status='  ', wc_rev=4),
    'A/M'           : Item(status='A ', copied='+', wc_rev='-',
                           treeconflict='C'),
    'A/M/I'         : Item(status='  ', copied='+', wc_rev='-'),
    'A/M/I/J'       : Item(status='  ', copied='+', wc_rev='-'),
    'A/M/I/J/eta'   : Item(status='  ', copied='+', wc_rev='-'),
    'A/M/I/K'       : Item(status='  ', copied='+', wc_rev='-'),
    'A/M/I/K/xi'    : Item(status='  ', copied='+', wc_rev='-'),
    'A/M/I/L'       : Item(status='  ', copied='+', wc_rev='-'),
    'A/M/chi'       : Item(status='  ', copied='+', wc_rev='-'),
    'A/M/psi'       : Item(status='  ', copied='+', wc_rev='-'),
    'A/M/omega'     : Item(status='  ', copied='+', wc_rev='-'),
    'omicron'       : Item(status='A ', copied='+', wc_rev='-'),
    })

  svntest.actions.run_and_verify_update(wc_dir, expected_output,
                                        expected_disk, expected_status,
                                        None, None, None, None, None, False,
                                        A_path)

  # Resolve the tree conflict.
  svntest.main.run_svn(None, 'resolve', '--accept', 'working', M_path)

  # --force shouldn't help either.
  svntest.actions.run_and_verify_update(wc_dir, expected_output,
                                        expected_disk, expected_status,
                                        None, None, None, None, None, False,
                                        M_path, '--force')

  # Try to update omicron's parent, non-recusively so as not to
  # try and update M first.
  expected_output = wc.State(wc_dir, {
    'omicron'   : Item(status='  ', treeconflict='C'),
    })

  expected_status.tweak('', 'iota', status='  ', wc_rev=4)
  expected_status.tweak('omicron', status='R ', copied='+', wc_rev='-',
                        treeconflict='C')

  svntest.actions.run_and_verify_update(wc_dir, expected_output,
                                        expected_disk, expected_status,
                                        None, None, None, None, None, False,
                                        wc_dir, '-N')

  # Resolve the tree conflict.
  svntest.main.run_svn(None, 'resolved', omicron_path)

  expected_output = wc.State(wc_dir, { })

  expected_status.tweak('omicron', treeconflict=None)

  # Again, --force shouldn't matter.
  svntest.actions.run_and_verify_update(wc_dir, expected_output,
                                        expected_disk, expected_status,
                                        None, None, None, None, None, False,
                                        omicron_path, '-N', '--force')

# Test for issue #2022: Update shouldn't touch conflicted files.
def update_conflicted(sbox):
  "update conflicted files"
  sbox.build()
  wc_dir = sbox.wc_dir
  iota_path = os.path.join(wc_dir, 'iota')
  lambda_path = os.path.join(wc_dir, 'A', 'B', 'lambda')
  mu_path = os.path.join(wc_dir, 'A', 'mu')
  D_path = os.path.join(wc_dir, 'A', 'D')
  pi_path = os.path.join(wc_dir, 'A', 'D', 'G', 'pi')

  expected_status = svntest.actions.get_virginal_state(wc_dir, 1)

  # Make some modifications to the files and a dir, creating r2.
  svntest.main.file_append(iota_path, 'Original appended text for iota\n')

  svntest.main.run_svn(None, 'propset', 'prop', 'val', lambda_path)

  svntest.main.file_append(mu_path, 'Original appended text for mu\n')

  svntest.main.run_svn(None, 'propset', 'prop', 'val', mu_path)
  svntest.main.run_svn(None, 'propset', 'prop', 'val', D_path)

  expected_output = svntest.wc.State(wc_dir, {
    'iota' : Item(verb='Sending'),
    'A/mu': Item(verb='Sending'),
    'A/B/lambda': Item(verb='Sending'),
    'A/D': Item(verb='Sending'),
    })

  expected_status.tweak('iota', 'A/mu', 'A/B/lambda', 'A/D', wc_rev=2)

  svntest.actions.run_and_verify_commit(wc_dir, expected_output,
                                        expected_status, None, wc_dir)

  # Do another change to each path that we will need later.
  # Also, change a file below A/D in the path.
  svntest.main.file_append(iota_path, 'Another line for iota\n')
  svntest.main.file_append(mu_path, 'Another line for mu\n')
  svntest.main.file_append(lambda_path, 'Another line for lambda\n')

  svntest.main.run_svn(None, 'propset', 'prop', 'val2', D_path)

  svntest.main.file_append(pi_path, 'Another line for pi\n')

  expected_status.tweak('iota', 'A/mu', 'A/B/lambda', 'A/D', 'A/D/G/pi',
                        wc_rev=3)

  expected_output.add({
    'A/D/G/pi': Item(verb='Sending')})

  svntest.actions.run_and_verify_commit(wc_dir, expected_output,
                                        expected_status, None, wc_dir)

  # Go back to revision 1.
  expected_output = svntest.wc.State(wc_dir, {
    'iota' : Item(status='U '),
    'A/B/lambda' : Item(status='UU'),
    'A/mu' : Item(status='UU'),
    'A/D': Item(status=' U'),
    'A/D/G/pi': Item(status='U '),
    })

  expected_disk = svntest.main.greek_state.copy()

  expected_status = svntest.actions.get_virginal_state(wc_dir, 1)

  svntest.actions.run_and_verify_update(wc_dir,
                                        expected_output,
                                        expected_disk,
                                        expected_status,
                                        None,
                                        None, None,
                                        None, None, 1,
                                        '-r1', wc_dir)

  # Create modifications conflicting with rev 2.
  svntest.main.file_append(iota_path, 'Conflicting appended text for iota\n')
  svntest.main.run_svn(None, 'propset', 'prop', 'conflictval', lambda_path)
  svntest.main.file_append(mu_path, 'Conflicting appended text for mu\n')
  svntest.main.run_svn(None, 'propset', 'prop', 'conflictval', mu_path)
  svntest.main.run_svn(None, 'propset', 'prop', 'conflictval', D_path)

  # Update to revision 2, expecting conflicts.
  expected_output = svntest.wc.State(wc_dir, {
    'iota': Item(status='C '),
    'A/B/lambda': Item(status=' C'),
    'A/mu': Item(status='CC'),
    'A/D': Item(status=' C'),
    })

  expected_disk.tweak('iota',
                      contents="\n".join(["This is the file 'iota'.",
                                          "<<<<<<< .mine",
                                          "Conflicting appended text for iota",
                                          "=======",
                                          "Original appended text for iota",
                                          ">>>>>>> .r2",
                                          ""]))
  expected_disk.tweak('A/mu',
                      contents="\n".join(["This is the file 'mu'.",
                                          "<<<<<<< .mine",
                                          "Conflicting appended text for mu",
                                          "=======",
                                          "Original appended text for mu",
                                          ">>>>>>> .r2",
                                          ""]),
                      props={'prop': 'conflictval'})
  expected_disk.tweak('A/B/lambda', 'A/D', props={'prop': 'conflictval'})

  expected_status.tweak(wc_rev=2)
  expected_status.tweak('iota', status='C ')
  expected_status.tweak('A/B/lambda', 'A/D', status=' C')
  expected_status.tweak('A/mu', status='CC')

  extra_files = [ [wc_dir, 'iota.*\.(r1|r2|mine)'],
                  [wc_dir, 'mu.*\.(r1|r2|mine|prej)'],
                  [wc_dir, 'lambda.*\.prej'],
                  [wc_dir, 'dir_conflicts.prej']]

  svntest.actions.run_and_verify_update(wc_dir,
                                        expected_output,
                                        expected_disk,
                                        expected_status,
                                        None,
                                        detect_extra_files, extra_files,
                                        None, None, 1,
                                        '-r2', wc_dir)

  # Now, update to HEAD, which should skip all the conflicted files, but
  # still update the pi file.
  expected_output = svntest.wc.State(wc_dir, {
    'iota' : Item(verb='Skipped'),
    'A/B/lambda' : Item(verb='Skipped'),
    'A/mu' : Item(verb='Skipped'),
    'A/D' : Item(verb='Skipped'),
    })

  expected_status.tweak(wc_rev=3)
  expected_status.tweak('iota', 'A/B/lambda', 'A/mu', 'A/D', wc_rev=2)
  # We no longer update descendants of a prop-conflicted dir.
  expected_status.tweak('A/D/G',
                        'A/D/G/pi',
                        'A/D/G/rho',
                        'A/D/G/tau',
                        'A/D/H',
                        'A/D/H/chi',
                        'A/D/H/omega',
                        'A/D/H/psi',
                        'A/D/gamma', wc_rev=2)

  svntest.actions.run_and_verify_update(wc_dir,
                                        expected_output,
                                        expected_disk,
                                        expected_status,
                                        None,
                                        detect_extra_files, extra_files,
                                        None, None, 1)

#----------------------------------------------------------------------
def mergeinfo_update_elision(sbox):
  "mergeinfo does not elide after update"

  # No mergeinfo elision is performed when doing updates.  So updates may
  # result in equivalent mergeinfo on a path and it's nearest working copy
  # parent with explicit mergeinfo.  This is currently permitted and
  # honestly we could probably do without this test(?).

  sbox.build()
  wc_dir = sbox.wc_dir

  # Some paths we'll care about
  alpha_COPY_path = os.path.join(wc_dir, "A", "B_COPY", "E", "alpha")
  alpha_path  = os.path.join(wc_dir, "A", "B", "E", "alpha")
  B_COPY_path = os.path.join(wc_dir, "A", "B_COPY")
  E_COPY_path = os.path.join(wc_dir, "A", "B_COPY", "E")
  beta_path   = os.path.join(wc_dir, "A", "B", "E", "beta")
  lambda_path = os.path.join(wc_dir, "A", "B", "lambda")

  # Make a branch A/B_COPY
  svntest.actions.run_and_verify_svn(
    None,
    ["A    " + os.path.join(wc_dir, "A", "B_COPY", "lambda") + "\n",
     "A    " + os.path.join(wc_dir, "A", "B_COPY", "E") + "\n",
     "A    " + os.path.join(wc_dir, "A", "B_COPY", "E", "alpha") + "\n",
     "A    " + os.path.join(wc_dir, "A", "B_COPY", "E", "beta") + "\n",
     "A    " + os.path.join(wc_dir, "A", "B_COPY", "F") + "\n",
     "Checked out revision 1.\n",
     "A         " + B_COPY_path + "\n"],
    [],
    'copy',
    sbox.repo_url + "/A/B",
    B_COPY_path)

  expected_output = wc.State(wc_dir, {'A/B_COPY' : Item(verb='Adding')})

  expected_status = svntest.actions.get_virginal_state(wc_dir, 1)
  expected_status.add({
    "A/B_COPY"         : Item(status='  ', wc_rev=2),
    "A/B_COPY/lambda"  : Item(status='  ', wc_rev=2),
    "A/B_COPY/E"       : Item(status='  ', wc_rev=2),
    "A/B_COPY/E/alpha" : Item(status='  ', wc_rev=2),
    "A/B_COPY/E/beta"  : Item(status='  ', wc_rev=2),
    "A/B_COPY/F"       : Item(status='  ', wc_rev=2),})

  svntest.actions.run_and_verify_commit(wc_dir,
                                        expected_output,
                                        expected_status,
                                        None,
                                        wc_dir)

  # Make some changes under A/B

  # r3 - modify and commit A/B/E/beta
  svntest.main.file_write(beta_path, "New content")

  expected_output = wc.State(wc_dir, {'A/B/E/beta' : Item(verb='Sending')})

  expected_status.tweak('A/B/E/beta', wc_rev=3)

  svntest.actions.run_and_verify_commit(wc_dir, expected_output,
                                        expected_status, None, wc_dir)

  # r4 - modify and commit A/B/lambda
  svntest.main.file_write(lambda_path, "New content")

  expected_output = wc.State(wc_dir, {'A/B/lambda' : Item(verb='Sending')})

  expected_status.tweak('A/B/lambda', wc_rev=4)

  svntest.actions.run_and_verify_commit(wc_dir, expected_output,
                                        expected_status, None, wc_dir)

  # r5 - modify and commit A/B/E/alpha
  svntest.main.file_write(alpha_path, "New content")

  expected_output = wc.State(wc_dir, {'A/B/E/alpha' : Item(verb='Sending')})

  expected_status.tweak('A/B/E/alpha', wc_rev=5)

  svntest.actions.run_and_verify_commit(wc_dir, expected_output,
                                        expected_status, None, wc_dir)

  # Merge r2:5 into A/B_COPY
  expected_output = wc.State(B_COPY_path, {
    'lambda'  : Item(status='U '),
    'E/alpha' : Item(status='U '),
    'E/beta'  : Item(status='U '),
    })

  expected_mergeinfo_output = wc.State(B_COPY_path, {
    '' : Item(status=' U'),
    })

  expected_elision_output = wc.State(B_COPY_path, {
    })

  expected_merge_status = wc.State(B_COPY_path, {
    ''        : Item(status=' M', wc_rev=2),
    'lambda'  : Item(status='M ', wc_rev=2),
    'E'       : Item(status='  ', wc_rev=2),
    'E/alpha' : Item(status='M ', wc_rev=2),
    'E/beta'  : Item(status='M ', wc_rev=2),
    'F'       : Item(status='  ', wc_rev=2),
    })

  expected_merge_disk = wc.State('', {
    ''        : Item(props={SVN_PROP_MERGEINFO : '/A/B:3-5'}),
    'lambda'  : Item("New content"),
    'E'       : Item(),
    'E/alpha' : Item("New content"),
    'E/beta'  : Item("New content"),
    'F'       : Item(),
    })

  expected_skip = wc.State(B_COPY_path, { })

  svntest.actions.run_and_verify_merge(B_COPY_path, '2', '5',
                                       sbox.repo_url + '/A/B', None,
                                       expected_output,
                                       expected_mergeinfo_output,
                                       expected_elision_output,
                                       expected_merge_disk,
                                       expected_merge_status,
                                       expected_skip,
                                       None, None, None, None,
                                       None, 1)

  # r6 - Commit the merge
  expected_output = wc.State(wc_dir,
                             {'A/B_COPY'         : Item(verb='Sending'),
                              'A/B_COPY/E/alpha' : Item(verb='Sending'),
                              'A/B_COPY/E/beta'  : Item(verb='Sending'),
                              'A/B_COPY/lambda'  : Item(verb='Sending')})

  expected_status.tweak('A/B_COPY',         wc_rev=6)
  expected_status.tweak('A/B_COPY/E/alpha', wc_rev=6)
  expected_status.tweak('A/B_COPY/E/beta',  wc_rev=6)
  expected_status.tweak('A/B_COPY/lambda',  wc_rev=6)

  svntest.actions.run_and_verify_commit(wc_dir, expected_output,
                                        expected_status, None, wc_dir)

  # Update WC back to r5, A/COPY_B is at it's pre-merge state again
  expected_output = wc.State(wc_dir,
                             {'A/B_COPY'         : Item(status=' U'),
                              'A/B_COPY/E/alpha' : Item(status='U '),
                              'A/B_COPY/E/beta'  : Item(status='U '),
                              'A/B_COPY/lambda'  : Item(status='U '),})

  expected_status.tweak(wc_rev=5)

  expected_disk = svntest.main.greek_state.copy()
  expected_disk.add({
    'A/B_COPY'         : Item(),
    'A/B_COPY/lambda'  : Item("This is the file 'lambda'.\n"),
    'A/B_COPY/E'       : Item(),
    'A/B_COPY/E/alpha' : Item("This is the file 'alpha'.\n"),
    'A/B_COPY/E/beta'  : Item("This is the file 'beta'.\n"),
    'A/B_COPY/F'       : Item(),
    })
  expected_disk.tweak('A/B/lambda',  contents="New content")
  expected_disk.tweak('A/B/E/alpha', contents="New content")
  expected_disk.tweak('A/B/E/beta',  contents="New content")

  svntest.actions.run_and_verify_update(wc_dir,
                                        expected_output,
                                        expected_disk,
                                        expected_status,
                                        None, None, None,
                                        None, None, 1,
                                        '-r', '5', wc_dir)

  # Merge r2:5 to A/B_COPY/E/alpha
  expected_output = wc.State(alpha_COPY_path, {
    'alpha' : Item(status='U '),
    })
  expected_skip = wc.State(alpha_COPY_path, { })

  # run_and_verify_merge doesn't support merging to a file WCPATH
  # so use run_and_verify_svn.
  svntest.actions.run_and_verify_svn(None,
                                     expected_merge_output([[3,5]],
                                     ['U    ' + alpha_COPY_path + '\n',
                                      ' U   ' + alpha_COPY_path + '\n']),
                                     [], 'merge', '-r2:5',
                                     sbox.repo_url + '/A/B/E/alpha',
                                     alpha_COPY_path)


  expected_alpha_status = wc.State(alpha_COPY_path, {
    ''        : Item(status='MM', wc_rev=5),
    })

  svntest.actions.run_and_verify_status(alpha_COPY_path,
                                        expected_alpha_status)

  svntest.actions.run_and_verify_svn(None, ["/A/B/E/alpha:3-5\n"], [],
                                     'propget', SVN_PROP_MERGEINFO,
                                     alpha_COPY_path)

  # Update WC.  The local mergeinfo (r3-5) on A/B_COPY/E/alpha is
  # identical to that on added to A/B_COPY by the update, but update
  # doesn't support elision so this redundancy is permitted.
  expected_output = wc.State(wc_dir, {
    'A/B_COPY/lambda'  : Item(status='U '),
    'A/B_COPY/E/alpha' : Item(status='G '),
    'A/B_COPY/E/beta'  : Item(status='U '),
    'A/B_COPY'         : Item(status=' U'),
    })

  expected_disk.tweak('A/B_COPY', props={SVN_PROP_MERGEINFO : '/A/B:3-5'})
  expected_disk.tweak('A/B_COPY/lambda', contents="New content")
  expected_disk.tweak('A/B_COPY/E/beta', contents="New content")
  expected_disk.tweak('A/B_COPY/E/alpha', contents="New content",
                      props={SVN_PROP_MERGEINFO : '/A/B/E/alpha:3-5'})

  expected_status.tweak(wc_rev=6)
  expected_status.tweak('A/B_COPY/E/alpha', status=' M')

  svntest.actions.run_and_verify_update(wc_dir,
                                        expected_output,
                                        expected_disk,
                                        expected_status,
                                        None, None, None,
                                        None, None, 1)

  # Now test that an updated target's mergeinfo can itself elide.
  # r7 - modify and commit A/B/E/alpha
  svntest.main.file_write(alpha_path, "More new content")
  expected_output = wc.State(wc_dir, {
    'A/B/E/alpha' : Item(verb='Sending'),
    'A/B_COPY/E/alpha' : Item(verb='Sending')})
  expected_status.tweak('A/B/E/alpha', 'A/B_COPY/E/alpha', status='  ',
                        wc_rev=7)
  svntest.actions.run_and_verify_commit(wc_dir, expected_output,
                                        expected_status, None, wc_dir)

  # Update A to get all paths to the same working revision.
  svntest.actions.run_and_verify_svn(None, ["At revision 7.\n"], [],
                                     'up', wc_dir)

  # Merge r6:7 into A/B_COPY/E
  expected_output = wc.State(E_COPY_path, {
    'alpha' : Item(status='U '),
    })

  expected_mergeinfo_output = wc.State(E_COPY_path, {
    ''      : Item(status=' G'),
    'alpha' : Item(status=' U'),
    })

  expected_elision_output = wc.State(E_COPY_path, {
    'alpha' : Item(status=' U'),
    })

  expected_merge_status = wc.State(E_COPY_path, {
    ''        : Item(status=' M', wc_rev=7),
    'alpha' : Item(status='MM', wc_rev=7),
    'beta'  : Item(status='  ', wc_rev=7),
    })

  expected_merge_disk = wc.State('', {
    ''        : Item(props={SVN_PROP_MERGEINFO : '/A/B/E:3-5,7'}),
    'alpha' : Item("More new content"),
    'beta'  : Item("New content"),
    })

  expected_skip = wc.State(E_COPY_path, { })

  svntest.actions.run_and_verify_merge(E_COPY_path, '6', '7',
                                       sbox.repo_url + '/A/B/E', None,
                                       expected_output,
                                       expected_mergeinfo_output,
                                       expected_elision_output,
                                       expected_merge_disk,
                                       expected_merge_status,
                                       expected_skip,
                                       None, None, None, None,
                                       None, 1)

  # r8 - Commit the merge
  svntest.actions.run_and_verify_svn(None,
                                     ["At revision 7.\n"],
                                     [], 'update', wc_dir)

  expected_output = wc.State(wc_dir,
                             {'A/B_COPY/E'       : Item(verb='Sending'),
                              'A/B_COPY/E/alpha' : Item(verb='Sending')})

  expected_status.tweak(wc_rev=7)
  expected_status.tweak('A/B_COPY/E', 'A/B_COPY/E/alpha', wc_rev=8)

  svntest.actions.run_and_verify_commit(wc_dir, expected_output,
                                        expected_status, None, wc_dir)

  # Update A/COPY_B/E back to r7
  expected_output = wc.State(wc_dir, {
    'A/B_COPY/E/alpha' : Item(status='UU'),
    'A/B_COPY/E'       : Item(status=' U'),
    })

  expected_status.tweak(wc_rev=7)

  expected_disk.tweak('A/B_COPY',
                      props={SVN_PROP_MERGEINFO : '/A/B:3-5'})
  expected_disk.tweak('A/B/E/alpha', contents="More new content")
  expected_disk.tweak('A/B_COPY/E/alpha', contents="New content")

  svntest.actions.run_and_verify_update(wc_dir,
                                        expected_output,
                                        expected_disk,
                                        expected_status,
                                        None, None, None,
                                        None, None, 1,
                                        '-r', '7', E_COPY_path)

  # Merge r6:7 to A/B_COPY
  expected_output = wc.State(B_COPY_path, {
    'E/alpha' : Item(status='U '),
    })

  expected_mergeinfo_output = wc.State(B_COPY_path, {
    ''        : Item(status=' U'),
    'E/alpha' : Item(status=' U'),
    })

  expected_elision_output = wc.State(B_COPY_path, {
    'E/alpha' : Item(status=' U'),
    })

  expected_merge_status = wc.State(B_COPY_path, {
    ''        : Item(status=' M', wc_rev=7),
    'lambda'  : Item(status='  ', wc_rev=7),
    'E'       : Item(status='  ', wc_rev=7),
    'E/alpha' : Item(status='MM', wc_rev=7),
    'E/beta'  : Item(status='  ', wc_rev=7),
    'F'       : Item(status='  ', wc_rev=7),
    })

  expected_merge_disk = wc.State('', {
    ''        : Item(props={SVN_PROP_MERGEINFO : '/A/B:3-5,7'}),
    'lambda'  : Item("New content"),
    'E'       : Item(),
    'E/alpha' : Item("More new content"),
    'E/beta'  : Item("New content"),
    'F'       : Item(),
    })

  expected_skip = wc.State(B_COPY_path, { })

  svntest.actions.run_and_verify_merge(B_COPY_path, '6', '7',
                                       sbox.repo_url + '/A/B', None,
                                       expected_output,
                                       expected_mergeinfo_output,
                                       expected_elision_output,
                                       expected_merge_disk,
                                       expected_merge_status,
                                       expected_skip,
                                       None, None, None, None,
                                       None, 1,alpha_COPY_path)

  # Update just A/B_COPY/E.  The mergeinfo (r3-5,7) reset on
  # A/B_COPY/E by the udpate is identical to the local info on
  # A/B_COPY, so should elide, leaving no mereginfo on E.
  expected_output = wc.State(wc_dir, {
    'A/B_COPY/E/alpha' : Item(status='GG'),
    'A/B_COPY/E/'      : Item(status=' U'),
    })

  expected_status.tweak('A/B_COPY', status=' M', wc_rev=7)
  expected_status.tweak('A/B_COPY/E', status='  ', wc_rev=8)
  expected_status.tweak('A/B_COPY/E/alpha', wc_rev=8)
  expected_status.tweak('A/B_COPY/E/beta', wc_rev=8)

  expected_disk.tweak('A/B_COPY',
                      props={SVN_PROP_MERGEINFO : '/A/B:3-5,7'})
  expected_disk.tweak('A/B_COPY/E',
                      props={SVN_PROP_MERGEINFO : '/A/B/E:3-5,7'})
  expected_disk.tweak('A/B_COPY/E/alpha', contents="More new content",
                      props={})

  svntest.actions.run_and_verify_update(wc_dir,
                                        expected_output,
                                        expected_disk,
                                        expected_status,
                                        None, None, None,
                                        None, None, 1, E_COPY_path)


#----------------------------------------------------------------------
# If the update editor receives add_file(foo, copyfrom='blah'), it
# should attempt to locate 'blah' in the wc, and then copy it into place.

def update_handles_copyfrom(sbox):
  "update should make use of copyfrom args"

  sbox.build()
  wc_dir = sbox.wc_dir

  # Make a backup copy of the working copy.
  wc_backup = sbox.add_wc_path('backup')
  svntest.actions.duplicate_dir(wc_dir, wc_backup)

  # Copy 'rho' to 'glub'
  rho_path = os.path.join(wc_dir, 'A', 'D', 'G', 'rho')
  glub_path = os.path.join(wc_dir, 'A', 'D', 'G', 'glub')
  svntest.actions.run_and_verify_svn(None, None, [],
                                     'copy', rho_path, glub_path)

  # Commit that change, creating r2.
  expected_output = svntest.wc.State(wc_dir, {
    'A/D/G/glub' : Item(verb='Adding'),
    })

  expected_status = svntest.actions.get_virginal_state(wc_dir, 1)
  expected_status.add({
    'A/D/G/glub' : Item(status='  ', wc_rev=2),
    })

  svntest.actions.run_and_verify_commit(wc_dir, expected_output,
                                        expected_status, None, wc_dir)

  # Make a local edits to rho in the backup working copy - both text and props
  rho2_path = os.path.join(wc_backup, 'A', 'D', 'G', 'rho')
  svntest.main.file_append(rho2_path, "Some new text.\n")
  svntest.main.run_svn(None, 'propset', 'Kubla', 'Khan', rho2_path)

  # Now try updating our backup working copy: it should receive glub,
  # but with copyfrom args of rho@1, and thus copy the existing
  # (edited) rho to glub.  In other words, both rho and glub should be
  # identical and contain the same local edits.

  expected_output = svntest.wc.State(wc_backup, { })
  expected_output = wc.State(wc_backup, {
    'A/D/G/glub' : Item(status='A '),  ### perhaps update should show 'A +' ??
    })

  expected_disk = svntest.main.greek_state.copy()
  expected_disk.tweak('A/D/G/rho',
                      contents="This is the file 'rho'.\nSome new text.\n",
                      props={'Kubla' : 'Khan'})
  expected_disk.add({
    'A/D/G/glub' : Item("This is the file 'rho'.\nSome new text.\n",
                        props={'Kubla' : 'Khan'})
    })

  expected_status = svntest.actions.get_virginal_state(wc_backup, 2)
  expected_status.tweak('A/D/G/rho', wc_rev=2, status='MM')
  expected_status.add({
    'A/D/G/glub' : Item(status='MM', wc_rev=2),
    })

  svntest.actions.run_and_verify_update(wc_backup,
                                        expected_output,
                                        expected_disk,
                                        expected_status,
                                        check_props = True)

#----------------------------------------------------------------------
# if the update_editor receives add_file(copyfrom=...), and the
# copyfrom_path simply isn't available in the working copy, it should
# fall back to doing an RA request to fetch the file.

def copyfrom_degrades_gracefully(sbox):
  "update degrades well if copyfrom_path unavailable"

  sbox.build()
  wc_dir = sbox.wc_dir

  # Make a backup copy of the working copy.
  wc_backup = sbox.add_wc_path('backup')
  svntest.actions.duplicate_dir(wc_dir, wc_backup)

  # Move 'alpha' to 'glub'
  alpha_path = os.path.join(wc_dir, 'A', 'B', 'E', 'alpha')
  glub_path = os.path.join(wc_dir, 'A', 'D', 'G', 'glub')
  svntest.actions.run_and_verify_svn(None, None, [],
                                     'mv', alpha_path, glub_path)

  # Commit that change, creating r2.
  expected_output = svntest.wc.State(wc_dir, {
    'A/B/E/alpha' : Item(verb='Deleting'),
    'A/D/G/glub' : Item(verb='Adding'),
    })

  expected_status = svntest.actions.get_virginal_state(wc_dir, 1)
  expected_status.add({
    'A/D/G/glub' : Item(status='  ', wc_rev=2),
    })
  expected_status.remove('A/B/E/alpha')

  svntest.actions.run_and_verify_commit(wc_dir, expected_output,
                                        expected_status, None, wc_dir)

  # In the 2nd working copy, update just one side of the move -- so that
  # alpha gets deleted, but glub not yet added.
  E_path = os.path.join(wc_backup, 'A', 'B', 'E')

  expected_output = svntest.wc.State(E_path, {
      'alpha' : Item(status='D '),
      })

  expected_disk = wc.State('', {
      'beta'  : wc.StateItem("This is the file 'beta'.\n"),
      })

  expected_status = svntest.wc.State(E_path, {
    ''           : Item(status='  '),
    'beta'     : Item(status='  '),
    })
  expected_status.tweak(wc_rev=2)

  svntest.actions.run_and_verify_update(E_path,
                                        expected_output,
                                        expected_disk,
                                        expected_status)

  # Now update the entire working copy, which should cause an
  # add_file(glub, copyfrom_path=alpha)... except alpha is already gone.
  # Update editor should gracefully fetch it via RA request.
  expected_output = svntest.wc.State(wc_backup, { })
  expected_output = wc.State(wc_backup, {
    'A/D/G/glub' : Item(status='A '),
    })

  expected_disk = svntest.main.greek_state.copy()
  expected_disk.remove('A/B/E/alpha')
  expected_disk.add({
    'A/D/G/glub' : Item("This is the file 'alpha'.\n"),
    })

  expected_status = svntest.actions.get_virginal_state(wc_backup, 2)
  expected_status.remove('A/B/E/alpha')
  expected_status.add({
    'A/D/G/glub' : Item(status='  ', wc_rev=2),
    })

  svntest.actions.run_and_verify_update(wc_backup,
                                        expected_output,
                                        expected_disk,
                                        expected_status)

#----------------------------------------------------------------------
# If the update editor receives add_file(foo, copyfrom='blah'), it
# should attempt to locate 'blah' in the wc, and then copy it into
# place.  Furthermore, the new file should be able to receive
# subsequent txdeltas coming from the server.

def update_handles_copyfrom_with_txdeltas(sbox):
  "update uses copyfrom & accepts further txdeltas"

  sbox.build()
  wc_dir = sbox.wc_dir

  # Make a backup copy of the working copy.
  wc_backup = sbox.add_wc_path('backup')
  svntest.actions.duplicate_dir(wc_dir, wc_backup)

  # Copy 'rho' to 'glub'
  rho_path = os.path.join(wc_dir, 'A', 'D', 'G', 'rho')
  glub_path = os.path.join(wc_dir, 'A', 'D', 'G', 'glub')
  svntest.actions.run_and_verify_svn(None, None, [],
                                     'copy', rho_path, glub_path)

  # Commit that change, creating r2.
  expected_output = svntest.wc.State(wc_dir, {
    'A/D/G/glub' : Item(verb='Adding'),
    })

  expected_status = svntest.actions.get_virginal_state(wc_dir, 1)
  expected_status.add({
    'A/D/G/glub' : Item(status='  ', wc_rev=2),
    })

  svntest.actions.run_and_verify_commit(wc_dir, expected_output,
                                        expected_status, None, wc_dir)

  # Make additional edits to glub...
  svntest.main.file_append_binary(glub_path, "Some new text.\n")
  svntest.main.run_svn(None, 'propset', 'Kubla', 'Khan', glub_path)

  # Commit the changes, creating r3.
  expected_output = svntest.wc.State(wc_dir, {
    'A/D/G/glub' : Item(verb='Sending'),
    })

  expected_status = svntest.actions.get_virginal_state(wc_dir, 1)
  expected_status.add({
    'A/D/G/glub' : Item(status='  ', wc_rev=3),
    })

  svntest.actions.run_and_verify_commit(wc_dir, expected_output,
                                        expected_status, None, wc_dir)

  # Make a local edit to rho in the backup working copy.
  rho2_path = os.path.join(wc_backup, 'A', 'D', 'G', 'rho')
  svntest.main.file_write(rho2_path,
                          "New first line.\nThis is the file 'rho'.\n",
                          "wb")

  # Now try updating our backup working copy: it should receive glub,
  # but with copyfrom args of rho@1, and thus copy the existing rho to
  # glub.  Furthermore, it should then apply the extra r3 edits to the
  # copied file.

  expected_output = svntest.wc.State(wc_backup, { })
  expected_output = wc.State(wc_backup, {
    'A/D/G/glub' : Item(status='A '),  ### perhaps update should show 'A +' ??
    })

  expected_disk = svntest.main.greek_state.copy()
  expected_disk.tweak('A/D/G/rho',
                      contents="New first line.\nThis is the file 'rho'.\n")
  expected_disk.add({
    'A/D/G/glub' : Item("New first line.\nThis is the file 'rho'.\n"
                        + "Some new text.\n",
                        props={'Kubla' : 'Khan'})
    })

  expected_status = svntest.actions.get_virginal_state(wc_backup, 3)
  expected_status.tweak('A/D/G/rho', wc_rev=3, status='M ')
  expected_status.add({
    'A/D/G/glub' : Item(status='M ', wc_rev=3),
    })

  svntest.actions.run_and_verify_update(wc_backup,
                                        expected_output,
                                        expected_disk,
                                        expected_status,
                                        check_props = True)

#----------------------------------------------------------------------
# Very obscure bug: Issue #2977.
# Let's say there's a revision with
#   $ svn mv b c
#   $ svn mv a b
#   $ svn ci
# and a later revision that modifies b.  We then try a fresh checkout.  If
# the server happens to send us 'b' first, then when it later gets 'c'
# (with a copyfrom of 'b') it might try to use the 'b' in the wc as the
# copyfrom base.  This is wrong, because 'b' was changed later; however,
# due to a bug, the setting of svn:entry:committed-rev on 'b' is not being
# properly seen by the client, and it chooses the wrong base.  Corruption!
#
# Note that because this test depends on the order that the server sends
# changes, it is very fragile; even changing the file names can avoid
# triggering the bug.

def update_copied_from_replaced_and_changed(sbox):
  "update chooses right copyfrom for double move"

  sbox.build()
  wc_dir = sbox.wc_dir

  fn1_relpath = os.path.join('A', 'B', 'E', 'aardvark')
  fn2_relpath = os.path.join('A', 'B', 'E', 'alpha')
  fn3_relpath = os.path.join('A', 'B', 'E', 'beta')
  fn1_path = os.path.join(wc_dir, fn1_relpath)
  fn2_path = os.path.join(wc_dir, fn2_relpath)
  fn3_path = os.path.join(wc_dir, fn3_relpath)

  # Move fn2 to fn1
  svntest.actions.run_and_verify_svn(None, None, [],
                                     'mv', fn2_path, fn1_path)

  # Move fn3 to fn2
  svntest.actions.run_and_verify_svn(None, None, [],
                                     'mv', fn3_path, fn2_path)

  # Commit that change, creating r2.
  expected_output = svntest.wc.State(wc_dir, {
    fn1_relpath : Item(verb='Adding'),
    fn2_relpath : Item(verb='Replacing'),
    fn3_relpath : Item(verb='Deleting'),
    })

  expected_status = svntest.actions.get_virginal_state(wc_dir, 1)
  expected_status.remove(fn2_relpath, fn3_relpath)
  expected_status.add({
    fn1_relpath : Item(status='  ', wc_rev=2),
    fn2_relpath : Item(status='  ', wc_rev=2),
    })

  svntest.actions.run_and_verify_commit(wc_dir, expected_output,
                                        expected_status, None, wc_dir)

  # Modify fn2.
  fn2_final_contents = "I have new contents for the middle file."
  svntest.main.file_write(fn2_path, fn2_final_contents)

  # Commit the changes, creating r3.
  expected_output = svntest.wc.State(wc_dir, {
    fn2_relpath : Item(verb='Sending'),
    })

  expected_status = svntest.actions.get_virginal_state(wc_dir, 1)
  expected_status.remove(fn2_relpath, fn3_relpath)
  expected_status.add({
    fn1_relpath : Item(status='  ', wc_rev=2),
    fn2_relpath : Item(status='  ', wc_rev=3),
    })

  svntest.actions.run_and_verify_commit(wc_dir, expected_output,
                                        expected_status, None, wc_dir)

  # Go back to r1.
  expected_output = svntest.wc.State(wc_dir, {
    fn1_relpath: Item(status='D '),
    fn2_relpath: Item(status='A '), # though actually should be D and A
    fn3_relpath: Item(status='A '),
    })

  # Create expected disk tree for the update to rev 0
  expected_disk = svntest.main.greek_state.copy()

  # Do the update and check the results.
  svntest.actions.run_and_verify_update(wc_dir,
                                        expected_output,
                                        expected_disk,
                                        None, None,
                                        None, None, None, None, 0,
                                        '-r', '1', wc_dir)

  # And back up to 3 again.
  expected_output = svntest.wc.State(wc_dir, {
    fn1_relpath: Item(status='A '),
    fn2_relpath: Item(status='A '), # though actually should be D and A
    fn3_relpath: Item(status='D '),
    })

  # Create expected disk tree for the update to rev 0
  expected_disk = svntest.main.greek_state.copy()
  expected_disk.add({
    fn1_relpath : Item("This is the file 'alpha'.\n"),
    })
  expected_disk.tweak(fn2_relpath, contents=fn2_final_contents)
  expected_disk.remove(fn3_relpath)

  # reuse old expected_status, but at r3
  expected_status.tweak(wc_rev=3)

  svntest.actions.run_and_verify_update(wc_dir,
                                        expected_output,
                                        expected_disk,
                                        expected_status, None,
                                        None, None, None, None, 0,
                                        wc_dir)

#----------------------------------------------------------------------
# Regression test: ra_neon assumes that you never delete a property on
# a newly-added file, which is wrong if it's add-with-history.
def update_copied_and_deleted_prop(sbox):
  "updating a copied file with a deleted property"

  sbox.build()
  wc_dir = sbox.wc_dir
  iota_path = os.path.join(wc_dir, 'iota')
  iota2_path = os.path.join(wc_dir, 'iota2')

  # Add a property on iota
  svntest.actions.run_and_verify_svn(None, None, [],
                                     'propset', 'foo', 'bar', iota_path)
  # Commit that change, creating r2.
  expected_output = svntest.wc.State(wc_dir, {
    'iota' : Item(verb='Sending'),
    })

  expected_status_mixed = svntest.actions.get_virginal_state(wc_dir, 1)
  expected_status_mixed.tweak('iota', wc_rev=2)

  svntest.actions.run_and_verify_commit(wc_dir, expected_output,
                                        expected_status_mixed, None, wc_dir)

  # Copy iota to iota2 and delete the property on it.
  svntest.actions.run_and_verify_svn(None, None, [],
                                     'copy', iota_path, iota2_path)
  svntest.actions.run_and_verify_svn(None, None, [],
                                     'propdel', 'foo', iota2_path)

  # Commit that change, creating r3.
  expected_output = svntest.wc.State(wc_dir, {
    'iota2' : Item(verb='Adding'),
    })

  expected_status_mixed.add({
    'iota2' : Item(status='  ', wc_rev=3),
    })

  svntest.actions.run_and_verify_commit(wc_dir, expected_output,
                                        expected_status_mixed, None, wc_dir)

  # Update the whole wc, verifying disk as well.
  expected_output = svntest.wc.State(wc_dir, { })

  expected_disk_r3 = svntest.main.greek_state.copy()
  expected_disk_r3.add({
    'iota2' : Item("This is the file 'iota'.\n"),
    })
  expected_disk_r3.tweak('iota', props={'foo':'bar'})

  expected_status_r3 = expected_status_mixed.copy()
  expected_status_r3.tweak(wc_rev=3)

  svntest.actions.run_and_verify_update(wc_dir,
                                        expected_output,
                                        expected_disk_r3,
                                        expected_status_r3,
                                        check_props=True)

  # Now go back to r2.
  expected_output = svntest.wc.State(wc_dir, {'iota2': Item(status='D ')})

  expected_disk_r2 = expected_disk_r3.copy()
  expected_disk_r2.remove('iota2')

  expected_status_r2 = expected_status_r3.copy()
  expected_status_r2.tweak(wc_rev=2)
  expected_status_r2.remove('iota2')

  svntest.actions.run_and_verify_update(wc_dir,
                                        expected_output,
                                        expected_disk_r2,
                                        expected_status_r2,
                                        None, None, None, None, None,
                                        True,
                                        "-r2", wc_dir)

  # And finally, back to r3, getting an add-with-history-and-property-deleted
  expected_output = svntest.wc.State(wc_dir, {'iota2': Item(status='A ')})

  svntest.actions.run_and_verify_update(wc_dir,
                                        expected_output,
                                        expected_disk_r3,
                                        expected_status_r3,
                                        check_props=True)

#----------------------------------------------------------------------


def update_accept_conflicts(sbox):
  "update --accept automatic conflict resolution"

  sbox.build()
  wc_dir = sbox.wc_dir

  # Make a backup copy of the working copy
  wc_backup = sbox.add_wc_path('backup')
  svntest.actions.duplicate_dir(wc_dir, wc_backup)

  # Make a few local mods to files which will be committed
  iota_path = os.path.join(wc_dir, 'iota')
  lambda_path = os.path.join(wc_dir, 'A', 'B', 'lambda')
  mu_path = os.path.join(wc_dir, 'A', 'mu')
  alpha_path = os.path.join(wc_dir, 'A', 'B', 'E', 'alpha')
  beta_path = os.path.join(wc_dir, 'A', 'B', 'E', 'beta')
  pi_path = os.path.join(wc_dir, 'A', 'D', 'G', 'pi')
  rho_path = os.path.join(wc_dir, 'A', 'D', 'G', 'rho')
  svntest.main.file_append(lambda_path, 'Their appended text for lambda\n')
  svntest.main.file_append(iota_path, 'Their appended text for iota\n')
  svntest.main.file_append(mu_path, 'Their appended text for mu\n')
  svntest.main.file_append(alpha_path, 'Their appended text for alpha\n')
  svntest.main.file_append(beta_path, 'Their appended text for beta\n')
  svntest.main.file_append(pi_path, 'Their appended text for pi\n')
  svntest.main.file_append(rho_path, 'Their appended text for rho\n')

  # Make a few local mods to files which will be conflicted
  iota_path_backup = os.path.join(wc_backup, 'iota')
  lambda_path_backup = os.path.join(wc_backup, 'A', 'B', 'lambda')
  mu_path_backup = os.path.join(wc_backup, 'A', 'mu')
  alpha_path_backup = os.path.join(wc_backup, 'A', 'B', 'E', 'alpha')
  beta_path_backup = os.path.join(wc_backup, 'A', 'B', 'E', 'beta')
  pi_path_backup = os.path.join(wc_backup, 'A', 'D', 'G', 'pi')
  rho_path_backup = os.path.join(wc_backup, 'A', 'D', 'G', 'rho')
  svntest.main.file_append(iota_path_backup,
                           'My appended text for iota\n')
  svntest.main.file_append(lambda_path_backup,
                           'My appended text for lambda\n')
  svntest.main.file_append(mu_path_backup,
                           'My appended text for mu\n')
  svntest.main.file_append(alpha_path_backup,
                           'My appended text for alpha\n')
  svntest.main.file_append(beta_path_backup,
                           'My appended text for beta\n')
  svntest.main.file_append(pi_path_backup,
                           'My appended text for pi\n')
  svntest.main.file_append(rho_path_backup,
                           'My appended text for rho\n')

  # Created expected output tree for 'svn ci'
  expected_output = svntest.wc.State(wc_dir, {
    'iota' : Item(verb='Sending'),
    'A/B/lambda' : Item(verb='Sending'),
    'A/mu' : Item(verb='Sending'),
    'A/B/E/alpha': Item(verb='Sending'),
    'A/B/E/beta': Item(verb='Sending'),
    'A/D/G/pi' : Item(verb='Sending'),
    'A/D/G/rho' : Item(verb='Sending'),
    })

  expected_status = svntest.actions.get_virginal_state(wc_dir, 1)
  expected_status.tweak('iota', wc_rev=2)
  expected_status.tweak('A/B/lambda', wc_rev=2)
  expected_status.tweak('A/mu', wc_rev=2)
  expected_status.tweak('A/B/E/alpha', wc_rev=2)
  expected_status.tweak('A/B/E/beta', wc_rev=2)
  expected_status.tweak('A/D/G/pi', wc_rev=2)
  expected_status.tweak('A/D/G/rho', wc_rev=2)

  # Commit.
  svntest.actions.run_and_verify_commit(wc_dir, expected_output,
                                        expected_status, None, wc_dir)

  # Now we'll update each of our 5 files in wc_backup; each one will get
  # conflicts, and we'll handle each with a different --accept option.

  # Setup SVN_EDITOR and SVN_MERGE for --accept={edit,launch}.
  svntest.main.use_editor('append_foo')

  # iota: no accept option
  # Just leave the conflicts alone, since run_and_verify_svn already uses
  # the --non-interactive option.
  svntest.actions.run_and_verify_svn(None,
                                     ['C    %s\n' % (iota_path_backup,),
                                      'Updated to revision 2.\n',
                                      'Summary of conflicts:\n',
                                      '  Text conflicts: 1\n'],
                                     [],
                                     'update', iota_path_backup)

  # lambda: --accept=postpone
  # Just leave the conflicts alone.
  svntest.actions.run_and_verify_svn(None,
                                     ['C    %s\n' % (lambda_path_backup,),
                                      'Updated to revision 2.\n',
                                      'Summary of conflicts:\n',
                                      '  Text conflicts: 1\n'],
                                     [],
                                     'update', '--accept=postpone',
                                     lambda_path_backup)

  # mu: --accept=base
  # Accept the pre-update base file.
  svntest.actions.run_and_verify_svn(None,
                                     ['G    %s\n' % (mu_path_backup,),
                                      'Updated to revision 2.\n'],
                                     [],
                                     'update', '--accept=base',
                                     mu_path_backup)

  # alpha: --accept=mine
  # Accept the user's working file.
  svntest.actions.run_and_verify_svn(None,
                                     ['G    %s\n' % (alpha_path_backup,),
                                      'Updated to revision 2.\n'],
                                     [],
                                     'update', '--accept=mine-full',
                                     alpha_path_backup)

  # beta: --accept=theirs
  # Accept their file.
  svntest.actions.run_and_verify_svn(None,
                                     ['G    %s\n' % (beta_path_backup,),
                                      'Updated to revision 2.\n'],
                                     [],
                                     'update', '--accept=theirs-full',
                                     beta_path_backup)

  # pi: --accept=edit
  # Run editor and accept the edited file. The merge tool will leave
  # conflicts in place, so expect a message on stderr, but expect
  # svn to exit with an exit code of 0.
  svntest.actions.run_and_verify_svn2(None,
                                      ['G    %s\n' % (pi_path_backup,),
                                       'Updated to revision 2.\n'],
                                      "system(.*) returned.*", 0,
                                      'update', '--accept=edit',
                                      pi_path_backup)

  # rho: --accept=launch
  # Run the external merge tool, it should leave conflict markers in place.
  svntest.actions.run_and_verify_svn(None,
                                     ['C    %s\n' % (rho_path_backup,),
                                      'Updated to revision 2.\n',
                                      'Summary of conflicts:\n',
                                      '  Text conflicts: 1\n'],
                                     [],
                                     'update', '--accept=launch',
                                     rho_path_backup)

  # Set the expected disk contents for the test
  expected_disk = svntest.main.greek_state.copy()

  expected_disk.tweak('iota', contents=("This is the file 'iota'.\n"
                                        '<<<<<<< .mine\n'
                                        'My appended text for iota\n'
                                        '=======\n'
                                        'Their appended text for iota\n'
                                        '>>>>>>> .r2\n'))
  expected_disk.tweak('A/B/lambda', contents=("This is the file 'lambda'.\n"
                                              '<<<<<<< .mine\n'
                                              'My appended text for lambda\n'
                                              '=======\n'
                                              'Their appended text for lambda\n'
                                              '>>>>>>> .r2\n'))
  expected_disk.tweak('A/mu', contents="This is the file 'mu'.\n")
  expected_disk.tweak('A/B/E/alpha', contents=("This is the file 'alpha'.\n"
                                               'My appended text for alpha\n'))
  expected_disk.tweak('A/B/E/beta', contents=("This is the file 'beta'.\n"
                                              'Their appended text for beta\n'))
  expected_disk.tweak('A/D/G/pi', contents=("This is the file 'pi'.\n"
                                             '<<<<<<< .mine\n'
                                             'My appended text for pi\n'
                                             '=======\n'
                                             'Their appended text for pi\n'
                                             '>>>>>>> .r2\n'
                                             'foo\n'))
  expected_disk.tweak('A/D/G/rho', contents=("This is the file 'rho'.\n"
                                             '<<<<<<< .mine\n'
                                             'My appended text for rho\n'
                                             '=======\n'
                                             'Their appended text for rho\n'
                                             '>>>>>>> .r2\n'
                                             'foo\n'))

  # Set the expected extra files for the test
  extra_files = ['iota.*\.r1', 'iota.*\.r2', 'iota.*\.mine',
                 'lambda.*\.r1', 'lambda.*\.r2', 'lambda.*\.mine',
                 'rho.*\.r1', 'rho.*\.r2', 'rho.*\.mine']

  # Set the expected status for the test
  expected_status = svntest.actions.get_virginal_state(wc_backup, 2)
  expected_status.tweak('iota', 'A/B/lambda', 'A/mu',
                        'A/B/E/alpha', 'A/B/E/beta',
                        'A/D/G/pi', 'A/D/G/rho', wc_rev=2)
  expected_status.tweak('iota', status='C ')
  expected_status.tweak('A/B/lambda', status='C ')
  expected_status.tweak('A/mu', status='M ')
  expected_status.tweak('A/B/E/alpha', status='M ')
  expected_status.tweak('A/B/E/beta', status='  ')
  expected_status.tweak('A/D/G/pi', status='M ')
  expected_status.tweak('A/D/G/rho', status='C ')

  # Set the expected output for the test
  expected_output = wc.State(wc_backup, {})

  # Do the update and check the results in three ways.
  svntest.actions.run_and_verify_update(wc_backup,
                                        expected_output,
                                        expected_disk,
                                        expected_status,
                                        None,
                                        svntest.tree.detect_conflict_files,
                                        extra_files)

# Test for a wc corruption race condition (possibly introduced in
# r23342) which is easy to trigger if interactive conflict resolution
# dies in the middle of prompting.  Specifically, we run an update
# with interactive-conflicts on but close stdin immediately, so the
# prompt errors out; then the dir_baton pool cleanup handlers in the
# WC update editor flush and run incomplete logs and lead to WC
# corruption, detectable by another update command.

def eof_in_interactive_conflict_resolver(sbox):
  "eof in interactive resolution can't break wc"

  sbox.build()
  wc_dir = sbox.wc_dir

  # Set up a custom config directory which *doesn't* turn off
  # interactive resolution
  config_contents = '''\
[auth]
password-stores =

[miscellany]
interactive-conflicts = true
'''
  tmp_dir = os.path.abspath(svntest.main.temp_dir)
  config_dir = os.path.join(tmp_dir, 'interactive-conflicts-config')
  svntest.main.create_config_dir(config_dir, config_contents)

  iota_path = os.path.join(wc_dir, 'iota')

  # Modify iota and commit for r2.
  svntest.main.file_append(iota_path, "Appended text in r2.\n")
  expected_output = svntest.wc.State(wc_dir, {
    'iota': Item(verb="Sending"),
  })
  expected_status = svntest.actions.get_virginal_state(wc_dir, 1)
  expected_status.tweak('iota', wc_rev=2)
  svntest.actions.run_and_verify_commit(wc_dir, expected_output,
                                        expected_status, None, wc_dir)

  # Go back to revision 1.
  expected_output = svntest.wc.State(wc_dir, {
    'iota' : Item(status='U '),
    })

  expected_disk = svntest.main.greek_state.copy()

  expected_status = svntest.actions.get_virginal_state(wc_dir, 1)

  svntest.actions.run_and_verify_update(wc_dir,
                                        expected_output,
                                        expected_disk,
                                        expected_status,
                                        None,
                                        None, None,
                                        None, None, 1,
                                        '-r1', wc_dir)

  # Modify iota differently and try to update *with the interactive
  # resolver*.  ### The parser won't go so well with the output
  svntest.main.file_append(iota_path, "Local mods to r1 text.\n")
  svntest.actions.run_and_verify_update(wc_dir, None, None, None,
                                        "Can't read stdin: End of file found",
                                        None, None, None, None, 1,
                                        wc_dir, '--config-dir', config_dir)

  # Now update -r1 again.  Hopefully we don't get a checksum error!
  expected_output = svntest.wc.State(wc_dir, {})

  # note: it's possible that the correct disk here should be the
  # merged file?
  expected_disk.tweak('iota', contents=("This is the file 'iota'.\n"
                                        "Local mods to r1 text.\n"))
  expected_status = svntest.actions.get_virginal_state(wc_dir, 1)
  expected_status.tweak('iota', status='M ')

  svntest.actions.run_and_verify_update(wc_dir,
                                        expected_output,
                                        expected_disk,
                                        expected_status,
                                        None,
                                        None, None,
                                        None, None, 1,
                                        '-r1', wc_dir)


#----------------------------------------------------------------------


def update_uuid_changed(sbox):
  "update fails when repos uuid changed"

  # read_only=False, since we don't want to run setuuid on the (shared)
  # pristine repository.
  sbox.build(read_only = False)

  wc_dir = sbox.wc_dir
  repo_dir = sbox.repo_dir

  uuid_before = svntest.actions.get_wc_uuid(wc_dir)

  # Change repository's uuid.
  svntest.actions.run_and_verify_svnadmin(None, None, [],
                                          'setuuid', repo_dir)

  # 'update' detected the new uuid...
  svntest.actions.run_and_verify_svn(None, None, '.*UUID.*',
                                     'update', wc_dir)

  # ...and didn't overwrite the old uuid.
  uuid_after = svntest.actions.get_wc_uuid(wc_dir)
  if uuid_before != uuid_after:
    raise svntest.Failure


#----------------------------------------------------------------------

# Issue #1672: if an update deleting a dir prop is interrupted (by a
# local obstruction, for example) then restarting the update will not
# delete the prop, causing the wc to become out of sync with the
# repository.
def restarted_update_should_delete_dir_prop(sbox):
  "restarted update should delete dir prop"
  sbox.build()
  wc_dir = sbox.wc_dir

  A_path = os.path.join(wc_dir, 'A')
  zeta_path = os.path.join(A_path, 'zeta')

  expected_status = svntest.actions.get_virginal_state(wc_dir, 1)

  # Commit a propset on A.
  svntest.main.run_svn(None, 'propset', 'prop', 'val', A_path)

  expected_output = svntest.wc.State(wc_dir, {
    'A': Item(verb='Sending'),
    })

  expected_status.tweak('A', wc_rev=2)

  svntest.actions.run_and_verify_commit(wc_dir, expected_output,
                                        expected_status, None, wc_dir)

  # Create a second working copy.
  other_wc = sbox.add_wc_path('other')
  svntest.actions.duplicate_dir(wc_dir, other_wc)

  other_A_path = os.path.join(other_wc, 'A')
  other_zeta_path = os.path.join(other_wc, 'A', 'zeta')

  # In the second working copy, delete A's prop and add a new file.
  svntest.main.run_svn(None, 'propdel', 'prop', other_A_path)
  svntest.main.file_write(other_zeta_path, 'New file\n')
  svntest.main.run_svn(None, 'add', other_zeta_path)

  expected_output = svntest.wc.State(other_wc, {
    'A': Item(verb='Sending'),
    'A/zeta' : Item(verb='Adding'),
    })

  expected_status = svntest.actions.get_virginal_state(other_wc, 1)
  expected_status.tweak('A', wc_rev=3)
  expected_status.add({
    'A/zeta' : Item(status='  ', wc_rev=3),
    })

  svntest.actions.run_and_verify_commit(other_wc, expected_output,
                                        expected_status, None, other_wc)

  # Back in the first working copy, create an obstructing path and
  # update. The update will flag a tree conflict.
  svntest.main.file_write(zeta_path, 'Obstructing file\n')

  #svntest.factory.make(sbox, 'svn up')
  #exit(0)
  # svn up
  expected_output = svntest.wc.State(wc_dir, {
    'A'                 : Item(status=' U'),
    'A/zeta'            : Item(status='  ', treeconflict='C'),
  })

  expected_disk = svntest.main.greek_state.copy()
  expected_disk.add({
    'A/zeta'            : Item(contents="Obstructing file\n"),
  })

  expected_status = actions.get_virginal_state(wc_dir, 3)
  expected_status.add({
    'A/zeta'            : Item(status='? ', treeconflict='C'),
  })

  actions.run_and_verify_update(wc_dir, expected_output, expected_disk,
    expected_status, None, None, None, None, None, False, wc_dir)

  # Now, delete the obstructing path and rerun the update.
  os.unlink(zeta_path)

  expected_output = svntest.wc.State(wc_dir, {
    'A/zeta' : Item(status='A '),
    })

  expected_disk = svntest.main.greek_state.copy()
  expected_disk.tweak('A', props = {})
  expected_disk.add({
    'A/zeta' : Item("New file\n"),
    })

  expected_status = svntest.actions.get_virginal_state(wc_dir, 3)
  expected_status.add({
    'A/zeta' : Item(status='  ', wc_rev=3),
    })

  svntest.actions.run_and_verify_update(wc_dir,
                                        expected_output,
                                        expected_disk,
                                        expected_status,
                                        check_props = True)

#----------------------------------------------------------------------

# Detect tree conflicts among files and directories,
# edited or deleted in a deep directory structure.
#
# See use cases 1-3 in notes/tree-conflicts/use-cases.txt for background.

# convenience definitions
leaf_edit = svntest.actions.deep_trees_leaf_edit
tree_del = svntest.actions.deep_trees_tree_del
leaf_del = svntest.actions.deep_trees_leaf_del

disk_after_leaf_edit = svntest.actions.deep_trees_after_leaf_edit
disk_after_leaf_del = svntest.actions.deep_trees_after_leaf_del
disk_after_tree_del = svntest.actions.deep_trees_after_tree_del

disk_empty_dirs = svntest.actions.deep_trees_empty_dirs

deep_trees_conflict_output = svntest.actions.deep_trees_conflict_output
deep_trees_conflict_output_skipped = \
    svntest.actions.deep_trees_conflict_output_skipped
deep_trees_status_local_tree_del = \
    svntest.actions.deep_trees_status_local_tree_del
deep_trees_status_local_leaf_edit = \
    svntest.actions.deep_trees_status_local_leaf_edit

DeepTreesTestCase = svntest.actions.DeepTreesTestCase


def tree_conflicts_on_update_1_1(sbox):
  "tree conflicts 1.1: tree del, leaf edit on update"

  # use case 1, as in notes/tree-conflicts/use-cases.txt
  # 1.1) local tree delete, incoming leaf edit

  sbox.build()

  expected_output = deep_trees_conflict_output.copy()
  expected_output.add({
    'DDF/D1/D2'         : Item(status='D '),
    'DDF/D1/D2/gamma'   : Item(status='D '),
    'DD/D1/D2'          : Item(status='D '),
    'DD/D1/D2/epsilon'  : Item(status='D '),
    'DDD/D1/D2'         : Item(status='D '),
    'DDD/D1/D2/D3'      : Item(status='D '),
    'DDD/D1/D2/D3/zeta' : Item(status='D '),
    'D/D1/delta'        : Item(status='D '),
    'DF/D1/beta'        : Item(status='D '),
  })

  expected_disk = disk_empty_dirs.copy()
  if svntest.main.wc_is_singledb(sbox.wc_dir):
    expected_disk.remove('D/D1', 'DF/D1', 'DD/D1', 'DD/D1/D2',
                         'DDF/D1', 'DDF/D1/D2',
                         'DDD/D1', 'DDD/D1/D2', 'DDD/D1/D2/D3')

  # The files delta, epsilon, and zeta are incoming additions, but since
  # they are all within locally deleted trees they should also be schedule
  # for deletion.
  expected_status = deep_trees_status_local_tree_del.copy()
  expected_status.add({
    'D/D1/delta'        : Item(status='D '),
    'DD/D1/D2/epsilon'  : Item(status='D '),
    'DDD/D1/D2/D3/zeta' : Item(status='D '),
    })

  # Update to the target rev.
  expected_status.tweak(wc_rev=3)

  expected_info = {
    'F/alpha' : {
      'Tree conflict' :
        '^local delete, incoming edit upon update'
        + ' Source  left: .file.*/F/alpha@2'
        + ' Source right: .file.*/F/alpha@3$',
    },
    'DF/D1' : {
      'Tree conflict' :
        '^local delete, incoming edit upon update'
        + ' Source  left: .dir.*/DF/D1@2'
        + ' Source right: .dir.*/DF/D1@3$',
    },
    'DDF/D1' : {
      'Tree conflict' :
        '^local delete, incoming edit upon update'
        + ' Source  left: .dir.*/DDF/D1@2'
        + ' Source right: .dir.*/DDF/D1@3$',
    },
    'D/D1' : {
      'Tree conflict' :
        '^local delete, incoming edit upon update'
        + ' Source  left: .dir.*/D/D1@2'
        + ' Source right: .dir.*/D/D1@3$',
    },
    'DD/D1' : {
      'Tree conflict' :
        '^local delete, incoming edit upon update'
        + ' Source  left: .dir.*/DD/D1@2'
        + ' Source right: .dir.*/DD/D1@3$',
    },
    'DDD/D1' : {
      'Tree conflict' :
        '^local delete, incoming edit upon update'
        + ' Source  left: .dir.*/DDD/D1@2'
        + ' Source right: .dir.*/DDD/D1@3$',
    },
  }

  svntest.actions.deep_trees_run_tests_scheme_for_update(sbox,
    [ DeepTreesTestCase("local_tree_del_incoming_leaf_edit",
                        tree_del,
                        leaf_edit,
                        expected_output,
                        expected_disk,
                        expected_status,
                        expected_info = expected_info) ] )


def tree_conflicts_on_update_1_2(sbox):
  "tree conflicts 1.2: tree del, leaf del on update"

  # 1.2) local tree delete, incoming leaf delete

  sbox.build()

  expected_output = deep_trees_conflict_output.copy()
  expected_output.add({
    'DDD/D1/D2'         : Item(status='D '),
    'DDD/D1/D2/D3'      : Item(status='D '),
    'DF/D1/beta'        : Item(status='D '),
    'DD/D1/D2'          : Item(status='D '),
    'DDF/D1/D2'         : Item(status='D '),
    'DDF/D1/D2/gamma'   : Item(status='D '),
  })

  expected_disk = disk_empty_dirs.copy()

  expected_status = deep_trees_status_local_tree_del.copy()

  # Expect the incoming leaf deletes to actually occur.  Even though they
  # are within (or in the case of F/alpha and D/D1 are the same as) the
  # trees locally scheduled for deletion we must still delete them and
  # update the scheduled for deletion items to the target rev.  Otherwise
  # once the conflicts are resolved we still have a mixed-rev WC we can't
  # commit without updating...which, you guessed it, raises tree conflicts
  # again, repeat ad infinitum - see issue #3334.
  #
  # Update to the target rev.
  expected_status.tweak(wc_rev=3)
  expected_status.tweak('F/alpha',
                        'D/D1',
                        status='! ', wc_rev=None)
  # Remove the incoming deletes from status and disk.
  expected_status.remove('DD/D1/D2',
                         'DDD/D1/D2/D3',
                         'DDF/D1/D2/gamma',
                         'DF/D1/beta')

  ### Why does the deep trees state not include files?
  expected_disk.remove('D/D1',
                       'DD/D1/D2',
                       'DDD/D1/D2/D3')
  if svntest.main.wc_is_singledb(sbox.wc_dir):
    expected_disk.remove('DF/D1', 'DD/D1',
                         'DDF/D1', 'DDF/D1/D2',
                         'DDD/D1', 'DDD/D1/D2')

  expected_info = {
    'F/alpha' : {
      'Tree conflict' :
        '^local delete, incoming delete upon update'
        + ' Source  left: .file.*/F/alpha@2'
        + ' Source right: .none.*/F/alpha@3$',
    },
    'DF/D1' : {
      'Tree conflict' :
        '^local delete, incoming edit upon update'
        + ' Source  left: .dir.*/DF/D1@2'
        + ' Source right: .dir.*/DF/D1@3$',
    },
    'DDF/D1' : {
      'Tree conflict' :
        '^local delete, incoming edit upon update'
        + ' Source  left: .dir.*/DDF/D1@2'
        + ' Source right: .dir.*/DDF/D1@3$',
    },
    'D/D1' : {
      'Tree conflict' :
        '^local delete, incoming delete upon update'
        + ' Source  left: .dir.*/D/D1@2'
        + ' Source right: .none.*/D/D1@3$',
    },
    'DD/D1' : {
      'Tree conflict' :
        '^local delete, incoming edit upon update'
        + ' Source  left: .dir.*/DD/D1@2'
        + ' Source right: .dir.*/DD/D1@3$',
    },
    'DDD/D1' : {
      'Tree conflict' :
        '^local delete, incoming edit upon update'
        + ' Source  left: .dir.*/DDD/D1@2'
        + ' Source right: .dir.*/DDD/D1@3$',
    },
  }

  svntest.actions.deep_trees_run_tests_scheme_for_update(sbox,
    [ DeepTreesTestCase("local_tree_del_incoming_leaf_del",
                        tree_del,
                        leaf_del,
                        expected_output,
                        expected_disk,
                        expected_status,
                        expected_info = expected_info) ] )


def tree_conflicts_on_update_2_1(sbox):
  "tree conflicts 2.1: leaf edit, tree del on update"

  # use case 2, as in notes/tree-conflicts/use-cases.txt
  # 2.1) local leaf edit, incoming tree delete

  expected_output = deep_trees_conflict_output

  expected_disk = disk_after_leaf_edit

  expected_status = deep_trees_status_local_leaf_edit.copy()
  # Adjust the status of the roots of the six subtrees scheduled for deletion
  # during the update.  Since these are all tree conflicts, they will all be
  # scheduled for addition as copies with history - see Issue #3334.
  expected_status.tweak(
    'D/D1',
    'F/alpha',
    'DD/D1',
    'DF/D1',
    'DDD/D1',
    'DDF/D1',
    status='A ', copied='+', wc_rev='-')
  # See the status of all the paths *under* the above six subtrees.  Only the
  # roots of the added subtrees show as schedule 'A', these childs paths show
  # only that history is scheduled with the commit.
  expected_status.tweak(
    'DD/D1/D2',
    'DDD/D1/D2',
    'DDD/D1/D2/D3',
    'DF/D1/beta',
    'DDF/D1/D2',
    'DDF/D1/D2/gamma',
    copied='+', wc_rev='-')

  expected_info = {
    'F/alpha' : {
      'Tree conflict' :
        '^local edit, incoming delete upon update'
        + ' Source  left: .file.*/F/alpha@2'
        + ' Source right: .none.*/F/alpha@3$',
    },
    'DF/D1' : {
      'Tree conflict' :
        '^local edit, incoming delete upon update'
        + ' Source  left: .dir.*/DF/D1@2'
        + ' Source right: .none.*/DF/D1@3$',
    },
    'DDF/D1' : {
      'Tree conflict' :
        '^local edit, incoming delete upon update'
        + ' Source  left: .dir.*/DDF/D1@2'
        + ' Source right: .none.*/DDF/D1@3$',
    },
    'D/D1' : {
      'Tree conflict' :
        '^local edit, incoming delete upon update'
        + ' Source  left: .dir.*/D/D1@2'
        + ' Source right: .none.*/D/D1@3$',
    },
    'DD/D1' : {
      'Tree conflict' :
        '^local edit, incoming delete upon update'
        + ' Source  left: .dir.*/DD/D1@2'
        + ' Source right: .none.*/DD/D1@3$',
    },
    'DDD/D1' : {
      'Tree conflict' :
        '^local edit, incoming delete upon update'
        + ' Source  left: .dir.*/DDD/D1@2'
        + ' Source right: .none.*/DDD/D1@3$',
    },
  }

  ### D/D1/delta is locally-added during leaf_edit. when tree_del executes,
  ### it will delete D/D1, and the update reschedules local D/D1 for
  ### local-copy from its original revision. however, right now, we cannot
  ### denote that delta is a local-add rather than a child of that D/D1 copy.
  ### thus, it appears in the status output as a (M)odified child.
  svntest.actions.deep_trees_run_tests_scheme_for_update(sbox,
    [ DeepTreesTestCase("local_leaf_edit_incoming_tree_del",
                        leaf_edit,
                        tree_del,
                        expected_output,
                        expected_disk,
                        expected_status,
                        expected_info = expected_info) ] )



def tree_conflicts_on_update_2_2(sbox):
  "tree conflicts 2.2: leaf del, tree del on update"

  # 2.2) local leaf delete, incoming tree delete

  ### Current behaviour fails to show conflicts when deleting
  ### a directory tree that has modifications. (Will be solved
  ### when dirs_same_p() is implemented)
  expected_output = deep_trees_conflict_output

  expected_disk = disk_empty_dirs.copy()

  expected_status = svntest.actions.deep_trees_virginal_state.copy()
  expected_status.add({'' : Item()})
  expected_status.tweak(contents=None, status='  ', wc_rev=3)
  # Tree conflicts.
  expected_status.tweak(
    'D/D1',
    'F/alpha',
    'DD/D1',
    'DF/D1',
    'DDD/D1',
    'DDF/D1',
    treeconflict='C', wc_rev=2)

  # Expect the incoming tree deletes and the local leaf deletes to mean
  # that all deleted paths are *really* gone, not simply scheduled for
  # deletion.
  expected_status.tweak('F/alpha',
                        'D/D1',
                        'DD/D1',
                        'DF/D1',
                        'DDD/D1',
                        'DDF/D1',
                        status='! ', wc_rev=None)
  # Remove from expected status and disk everything below the deleted paths.
  expected_status.remove('DD/D1/D2',
                         'DF/D1/beta',
                         'DDD/D1/D2',
                         'DDD/D1/D2/D3',
                         'DDF/D1/D2',
                         'DDF/D1/D2/gamma',)

  expected_disk.remove('D/D1',
                       'DD/D1',
                       'DD/D1/D2',
                       'DF/D1',
                       'DDD/D1',
                       'DDD/D1/D2',
                       'DDD/D1/D2/D3',
                       'DDF/D1',
                       'DDF/D1/D2',)

  expected_info = {
    'F/alpha' : {
      'Tree conflict' :
        '^local delete, incoming delete upon update'
        + ' Source  left: .file.*/F/alpha@2'
        + ' Source right: .none.*/F/alpha@3$',
    },
    'DF/D1' : {
      'Tree conflict' :
        '^local delete, incoming delete upon update'
        + ' Source  left: .dir.*/DF/D1@2'
        + ' Source right: .none.*/DF/D1@3$',
    },
    'DDF/D1' : {
      'Tree conflict' :
        '^local delete, incoming delete upon update'
        + ' Source  left: .dir.*/DDF/D1@2'
        + ' Source right: .none.*/DDF/D1@3$',
    },
    'D/D1' : {
      'Tree conflict' :
        '^local delete, incoming delete upon update'
        + ' Source  left: .dir.*/D/D1@2'
        + ' Source right: .none.*/D/D1@3$',
    },
    'DD/D1' : {
      'Tree conflict' :
        '^local delete, incoming delete upon update'
        + ' Source  left: .dir.*/DD/D1@2'
        + ' Source right: .none.*/DD/D1@3$',
    },
    'DDD/D1' : {
      'Tree conflict' :
        '^local delete, incoming delete upon update'
        + ' Source  left: .dir.*/DDD/D1@2'
        + ' Source right: .none.*/DDD/D1@3$',
    },
  }

  svntest.actions.deep_trees_run_tests_scheme_for_update(sbox,
    [ DeepTreesTestCase("local_leaf_del_incoming_tree_del",
                        leaf_del,
                        tree_del,
                        expected_output,
                        expected_disk,
                        expected_status,
                        expected_info = expected_info) ] )


#----------------------------------------------------------------------
# Test for issue #3329 'Update throws error when skipping some tree
# conflicts'
#
# Marked as XFail until issue #3329 is resolved.
def tree_conflicts_on_update_2_3(sbox):
  "tree conflicts 2.3: skip on 2nd update"

  # Test that existing tree conflicts are skipped

  expected_output = deep_trees_conflict_output_skipped

  expected_disk = disk_after_leaf_edit

  expected_status = deep_trees_status_local_leaf_edit.copy()

  # Adjust the status of the roots of the six subtrees scheduled for deletion
  # during the update.  Since these are all tree conflicts, they will all be
  # scheduled for addition as copies with history - see Issue #3334.
  expected_status.tweak(
    'D/D1',
    'F/alpha',
    'DD/D1',
    'DF/D1',
    'DDD/D1',
    'DDF/D1',
    status='A ', copied='+', wc_rev='-')
  # See the status of all the paths *under* the above six subtrees.  Only the
  # roots of the added subtrees show as schedule 'A', these child paths show
  # only that history is scheduled with the commit.
  expected_status.tweak(
    'DD/D1/D2',
    'DDD/D1/D2',
    'DDD/D1/D2/D3',
    'DF/D1/beta',
    'DDF/D1/D2',
    'DDF/D1/D2/gamma',
    copied='+', wc_rev='-')

  # Paths where output should be a single 'Skipped' message.
  skip_paths = [
    'D/D1',
    'F/alpha',
    'DDD/D1',
    'DDD/D1/D2/D3',
    ]

  # This is where the test fails.  Repeat updates on '', 'D', 'F', or
  # 'DDD' report no skips.
  chdir_skip_paths = [
    ('D', 'D1'),
    ('F', 'alpha'),
    ('DDD', 'D1'),
    ('', 'D/D1', 'F/alpha', 'DD/D1', 'DF/D1', 'DDD/D1', 'DDF/D1'),
    ]
  # Note: We don't step *into* a directory that's deleted in the repository.
  # E.g. ('DDD/D1/D2', '') would correctly issue a "path does not
  # exist" error, because at that point it can't know about the
  # tree-conflict on DDD/D1. ('D/D1', '') likewise, as tree-conflict
  # information is stored in the parent of a victim directory.

  svntest.actions.deep_trees_skipping_on_update(sbox,
    DeepTreesTestCase("local_leaf_edit_incoming_tree_del_skipping",
                      leaf_edit,
                      tree_del,
                      expected_output,
                      expected_disk,
                      expected_status),
                                                skip_paths,
                                                chdir_skip_paths)


def tree_conflicts_on_update_3(sbox):
  "tree conflicts 3: tree del, tree del on update"

  # use case 3, as in notes/tree-conflicts/use-cases.txt
  # local tree delete, incoming tree delete

  expected_output = deep_trees_conflict_output

  expected_disk = disk_empty_dirs.copy()

  expected_status = deep_trees_status_local_tree_del.copy()

  # Expect the incoming tree deletes and the local tree deletes to mean
  # that all deleted paths are *really* gone, not simply scheduled for
  # deletion.
  expected_status.tweak('F/alpha',
                        'D/D1',
                        'DD/D1',
                        'DF/D1',
                        'DDD/D1',
                        'DDF/D1',
                        status='! ', wc_rev=None)
  # Remove from expected status and disk everything below the deleted paths.
  expected_status.remove('DD/D1/D2',
                         'DF/D1/beta',
                         'DDD/D1/D2',
                         'DDD/D1/D2/D3',
                         'DDF/D1/D2',
                         'DDF/D1/D2/gamma',)

  expected_disk.remove('D/D1',
                       'DD/D1',
                       'DD/D1/D2',
                       'DF/D1',
                       'DDD/D1',
                       'DDD/D1/D2',
                       'DDD/D1/D2/D3',
                       'DDF/D1',
                       'DDF/D1/D2',)

  expected_info = {
    'F/alpha' : {
      'Tree conflict' :
        '^local delete, incoming delete upon update'
        + ' Source  left: .file.*/F/alpha@2'
        + ' Source right: .none.*/F/alpha@3$',
    },
    'DF/D1' : {
      'Tree conflict' :
        '^local delete, incoming delete upon update'
        + ' Source  left: .dir.*/DF/D1@2'
        + ' Source right: .none.*/DF/D1@3$',
    },
    'DDF/D1' : {
      'Tree conflict' :
        '^local delete, incoming delete upon update'
        + ' Source  left: .dir.*/DDF/D1@2'
        + ' Source right: .none.*/DDF/D1@3$',
    },
    'D/D1' : {
      'Tree conflict' :
        '^local delete, incoming delete upon update'
        + ' Source  left: .dir.*/D/D1@2'
        + ' Source right: .none.*/D/D1@3$',
    },
    'DD/D1' : {
      'Tree conflict' :
        '^local delete, incoming delete upon update'
        + ' Source  left: .dir.*/DD/D1@2'
        + ' Source right: .none.*/DD/D1@3$',
    },
    'DDD/D1' : {
      'Tree conflict' :
        '^local delete, incoming delete upon update'
        + ' Source  left: .dir.*/DDD/D1@2'
        + ' Source right: .none.*/DDD/D1@3$',
    },
  }

  svntest.actions.deep_trees_run_tests_scheme_for_update(sbox,
    [ DeepTreesTestCase("local_tree_del_incoming_tree_del",
                        tree_del,
                        tree_del,
                        expected_output,
                        expected_disk,
                        expected_status,
                        expected_info = expected_info) ] )

#----------------------------------------------------------------------
# Test for issue #3354 'update fails when file with local mods is moved
# and modified'
def update_moves_and_modifies_an_edited_file(sbox):
  "update moves and modifies a file with edits"

  # r1: Create our standard greek test tree.
  sbox.build()
  wc_dir = sbox.wc_dir

  # Make a second working copy
  other_wc = sbox.add_wc_path('other')
  svntest.actions.duplicate_dir(wc_dir, other_wc)
  expected_status = svntest.actions.get_virginal_state(wc_dir, 1)

  # Some paths we'll care about
  E_path           = os.path.join(wc_dir, "A", "B", "E")
  alpha_path       = os.path.join(wc_dir, "A", "B", "E", "alpha")
  alpha_moved_path = os.path.join(wc_dir, "A", "B", "E", "alpha.moved")
  other_alpha_path = os.path.join(other_wc, "A", "B", "E", "alpha")
  other_E_path     = os.path.join(other_wc, "A", "B", "E")

  # r2: Move A/B/E/alpha to A/B/E/alpha.moved in the first WC.
  svntest.actions.run_and_verify_svn(None, None, [], 'move',
                                     alpha_path, alpha_moved_path)

  expected_output = wc.State(wc_dir, {
    'A/B/E/alpha'       : Item(verb='Deleting'),
    'A/B/E/alpha.moved' : Item(verb='Adding')
    })

  expected_status.add({'A/B/E/alpha.moved' : Item(status='  ', wc_rev=2)})
  expected_status.remove('A/B/E/alpha')

  svntest.actions.run_and_verify_commit(wc_dir, expected_output,
                                        expected_status, None, wc_dir)

  # r3: Make a text mod to A/B/E/alpha.moved in the first WC.
  new_content_for_alpha = 'alpha, modified after move\n'
  svntest.main.file_write(alpha_moved_path, new_content_for_alpha)

  expected_output = svntest.wc.State(wc_dir, {
    'A/B/E/alpha.moved' : Item(verb='Sending'),
    })

  expected_status.tweak('A/B/E/alpha.moved', wc_rev=3)

  svntest.actions.run_and_verify_commit(wc_dir, expected_output,
                                        expected_status, None,
                                        wc_dir)

  # Make a text mod to A/B/E/alpha in the second WC then
  # update the second WC.
  new_content_for_other_alpha = 'alpha, modified\n'
  svntest.main.file_write(other_alpha_path, new_content_for_other_alpha)

  expected_output = wc.State(other_E_path, {
    'alpha'       : Item(status='  ', treeconflict='C'),
    'alpha.moved' : Item(status='C '),
    })

  expected_status = wc.State(other_E_path, {
    ''            : Item(status='  ', wc_rev=3),
    'alpha'       : Item(status='A ', wc_rev='-', copied='+', treeconflict='C'),
    'alpha.moved' : Item(status='C ', wc_rev=3),
    'beta'        : Item(status='  ', wc_rev=3),
    })

  expected_disk = wc.State('', {
    'alpha'              : Item(new_content_for_other_alpha),
    'alpha.moved'        : Item("<<<<<<< .mine\n" +
                                new_content_for_other_alpha +
                                "=======\n" +
                                new_content_for_alpha +
                                ">>>>>>> .r3\n"),
    'alpha.moved.copied' : Item("This is the file 'alpha'.\n"),
    'alpha.moved.r3'     : Item(new_content_for_alpha),
    'alpha.moved.mine'   : Item(new_content_for_other_alpha),
    'beta'               : Item("This is the file 'beta'.\n"),
    })

  # This update should succeed and leave A/B/E/alpha as scheduled for
  # addition with the local edit made prior to the update (i.e. this is
  # a tree conflict with the incoming delete half of the move in r2).
  # A/B/E/alpha.moved should also be present and have a text conflict
  # as a result of the incoming text edit in r3.
  #
  # Prior to the fix for issue #3354 this update failed and left the
  # WC locked.
  expected_skip = wc.State(other_E_path, { })

  svntest.actions.run_and_verify_update(other_E_path,
                                        expected_output,
                                        expected_disk,
                                        expected_status,
                                        None, None, None, None, None,
                                        True, other_E_path,
                                        '--accept', 'postpone')

# Issue #3334: a modify-on-deleted tree conflict should leave the node
# updated to the target revision but still scheduled for deletion.
def tree_conflict_uc1_update_deleted_tree(sbox):
  "tree conflicts on update UC1, update deleted tree"
  sbox.build()
  wc_dir = sbox.wc_dir

  from svntest.actions import run_and_verify_svn, run_and_verify_resolve
  from svntest.actions import run_and_verify_update, run_and_verify_commit
  from svntest.verify import AnyOutput

  """A directory tree 'D1' should end up exactly the same in these two
  scenarios:

  New scenario:
  [[[
    svn checkout -r1             # in which D1 has its original state
    svn delete D1
    svn update -r2               # update revs & bases to r2
    svn resolve --accept=mine    # keep the local, deleted version
  ]]]

  Existing scenario:
  [[[
    svn checkout -r2             # in which D1 is already modified
    svn delete D1
  ]]]
  """

  A = os.path.join(wc_dir, 'A')

  def modify_dir(dir):
    """Make some set of local modifications to an existing tree:
    A prop change, add a child, delete a child, change a child."""
    run_and_verify_svn(None, AnyOutput, [], 'propset', 'p', 'v', dir)

    path = os.path.join(dir, 'new_file')
    svntest.main.file_write(path, "This is the file 'new_file'.\n")
    svntest.actions.run_and_verify_svn(None, None, [], 'add', path)

    path = os.path.join(dir, 'C', 'N')
    os.mkdir(path)
    path2 = os.path.join(dir, 'C', 'N', 'nu')
    svntest.main.file_write(path2, "This is the file 'nu'.\n")
    svntest.actions.run_and_verify_svn(None, None, [], 'add', path)

    path = os.path.join(dir, 'B', 'lambda')
    svntest.actions.run_and_verify_svn(None, None, [], 'delete', path)

    path = os.path.join(dir, 'B', 'E', 'alpha')
    svntest.main.file_append(path, "An extra line.\n")

  # Prep for both scenarios
  modify_dir(A)
  run_and_verify_svn(None, AnyOutput, [], 'ci', A, '-m', 'modify_dir')
  run_and_verify_svn(None, AnyOutput, [], 'up', wc_dir)

  # Existing scenario
  wc2 = sbox.add_wc_path('wc2')
  A2 = os.path.join(wc2, 'A')
  svntest.actions.duplicate_dir(sbox.wc_dir, wc2)
  run_and_verify_svn(None, AnyOutput, [], 'delete', A2)

  # New scenario (starts at the revision before the committed mods)
  run_and_verify_svn(None, AnyOutput, [], 'up', A, '-r1')
  run_and_verify_svn(None, AnyOutput, [], 'delete', A)

  expected_output = None
  expected_disk = None
  expected_status = None

  run_and_verify_update(A, expected_output, expected_disk, expected_status)
  run_and_verify_resolve([A], '--recursive', '--accept=working', A)

  resolved_status = svntest.wc.State('', {
      ''            : Item(status='  ', wc_rev=2),
      'A'           : Item(status='D ', wc_rev=2),
      'A/B'         : Item(status='D ', wc_rev=2),
      'A/B/E'       : Item(status='D ', wc_rev=2),
      'A/B/E/alpha' : Item(status='D ', wc_rev=2),
      'A/B/E/beta'  : Item(status='D ', wc_rev=2),
      'A/B/F'       : Item(status='D ', wc_rev=2),
      'A/mu'        : Item(status='D ', wc_rev=2),
      'A/C'         : Item(status='D ', wc_rev=2),
      'A/C/N'       : Item(status='D ', wc_rev=2),
      'A/C/N/nu'    : Item(status='D ', wc_rev=2),
      'A/D'         : Item(status='D ', wc_rev=2),
      'A/D/gamma'   : Item(status='D ', wc_rev=2),
      'A/D/G'       : Item(status='D ', wc_rev=2),
      'A/D/G/pi'    : Item(status='D ', wc_rev=2),
      'A/D/G/rho'   : Item(status='D ', wc_rev=2),
      'A/D/G/tau'   : Item(status='D ', wc_rev=2),
      'A/D/H'       : Item(status='D ', wc_rev=2),
      'A/D/H/chi'   : Item(status='D ', wc_rev=2),
      'A/D/H/omega' : Item(status='D ', wc_rev=2),
      'A/D/H/psi'   : Item(status='D ', wc_rev=2),
      'A/new_file'  : Item(status='D ', wc_rev=2),
      'iota'        : Item(status='  ', wc_rev=2),
      })

  # The status of the new and old scenarios should be identical.
  expected_status = resolved_status.copy()
  expected_status.wc_dir = wc2

  svntest.actions.run_and_verify_status(wc2, expected_status)

  expected_status = resolved_status.copy()
  expected_status.wc_dir = wc_dir

  svntest.actions.run_and_verify_status(wc_dir, expected_status)

  # Just for kicks, try to commit.
  expected_output = svntest.wc.State(wc_dir, {
      'A'           : Item(verb='Deleting'),
      })

  expected_status = svntest.wc.State(wc_dir, {
      ''            : Item(status='  ', wc_rev=2),
      'iota'        : Item(status='  ', wc_rev=2),
      })

  run_and_verify_commit(wc_dir, expected_output, expected_status,
                        None, wc_dir, '-m', 'commit resolved tree')


# Issue #3334: a delete-onto-modified tree conflict should leave the node
# scheduled for re-addition.
def tree_conflict_uc2_schedule_re_add(sbox):
  "tree conflicts on update UC2, schedule re-add"
  sbox.build()
  saved_cwd = os.getcwd()
  os.chdir(sbox.wc_dir)

  from svntest.actions import run_and_verify_svn, run_and_verify_resolve
  from svntest.actions import run_and_verify_update
  from svntest.verify import AnyOutput

  """A directory tree 'D1' should end up exactly the same in these two
  scenarios:

  New scenario:
  [[[
    svn checkout -r1             # in which D1 exists
    modify_d1                    # make local mods in D1
    svn update -r2               # tries to delete D1
    svn resolve --accept=mine    # keep the local, re-added version
  ]]]

  Existing scenario:
  [[[
    svn checkout -r2             # in which D1 does not exist
    svn copy -r1 D1 .            # make a pristine copy of D1@1
    modify_d1                    # make local mods in D1
  ]]]

  where modify_d1 makes property changes to D1 itself and/or
  adds/deletes/modifies any of D1's children.
  """

  dir = 'A'  # an existing tree in the WC and repos
  dir_url = sbox.repo_url + '/' + dir

  def modify_dir(dir):
    """Make some set of local modifications to an existing tree:
    A prop change, add a child, delete a child, change a child."""
    run_and_verify_svn(None, AnyOutput, [],
                       'propset', 'p', 'v', dir)
    path = os.path.join(dir, 'new_file')
    svntest.main.file_write(path, "This is the file 'new_file'.\n")
    svntest.actions.run_and_verify_svn(None, None, [], 'add', path)

    path = os.path.join(dir, 'B', 'lambda')
    svntest.actions.run_and_verify_svn(None, None, [], 'delete', path)

    path = os.path.join(dir, 'B', 'E', 'alpha')
    svntest.main.file_append(path, "An extra line.\n")

  # Prepare the repos so that a later 'update' has an incoming deletion:
  # Delete the dir in the repos, making r2
  run_and_verify_svn(None, AnyOutput, [],
                     '-m', '', 'delete', dir_url)

  # Existing scenario
  os.chdir(saved_cwd)
  wc2 = sbox.add_wc_path('wc2')
  dir2 = os.path.join(wc2, dir)
  svntest.actions.duplicate_dir(sbox.wc_dir, wc2)
  run_and_verify_svn(None, AnyOutput, [], 'up', wc2)
  run_and_verify_svn(None, AnyOutput, [], 'copy', dir_url + '@1', dir2)
  modify_dir(dir2)

  # New scenario
  # (The dir is already checked out.)
  os.chdir(sbox.wc_dir)
  modify_dir(dir)

  expected_output = None
  expected_disk = None
  expected_status = None
  run_and_verify_update('A', expected_output, expected_disk, expected_status)
  run_and_verify_resolve([dir], '--recursive', '--accept=working', dir)

  os.chdir(saved_cwd)

  def get_status(dir):
    expected_status = svntest.wc.State(dir, {
      ''            : Item(status='  ', wc_rev='2'),
      'A'           : Item(status='A ', wc_rev='-', copied='+'),
      'A/B'         : Item(status='  ', wc_rev='-', copied='+'),
      'A/B/lambda'  : Item(status='D ', wc_rev='1'),
      'A/B/E'       : Item(status='  ', wc_rev='-', copied='+'),
      'A/B/E/alpha' : Item(status='M ', wc_rev='-', copied='+'),
      'A/B/E/beta'  : Item(status='  ', wc_rev='-', copied='+'),
      'A/B/F'       : Item(status='  ', wc_rev='-', copied='+'),
      'A/mu'        : Item(status='  ', wc_rev='-', copied='+'),
      'A/C'         : Item(status='  ', wc_rev='-', copied='+'),
      'A/D'         : Item(status='  ', wc_rev='-', copied='+'),
      'A/D/gamma'   : Item(status='  ', wc_rev='-', copied='+'),
      'A/D/G'       : Item(status='  ', wc_rev='-', copied='+'),
      'A/D/G/pi'    : Item(status='  ', wc_rev='-', copied='+'),
      'A/D/G/rho'   : Item(status='  ', wc_rev='-', copied='+'),
      'A/D/G/tau'   : Item(status='  ', wc_rev='-', copied='+'),
      'A/D/H'       : Item(status='  ', wc_rev='-', copied='+'),
      'A/D/H/chi'   : Item(status='  ', wc_rev='-', copied='+'),
      'A/D/H/omega' : Item(status='  ', wc_rev='-', copied='+'),
      'A/D/H/psi'   : Item(status='  ', wc_rev='-', copied='+'),
      'A/new_file'  : Item(status='A ', wc_rev=0),
      'iota'        : Item(status='  ', wc_rev=2),
    })
    return expected_status

  # The status of the new and old scenarios should be identical...
  expected_status = get_status(wc2)
  ### The following fails, as of Apr 6, 2010. The problem is that A/new_file
  ### has been *added* within a copy, yet the wc_db datastore cannot
  ### differentiate this from a copied-child. As a result, new_file is
  ### reported as a (M)odified node, rather than (A)dded.
  svntest.actions.run_and_verify_status(wc2, expected_status)

  # ...except for the revision of the root of the WC and iota, because
  # above 'A' was the target of the update, not the WC root.
  expected_status = get_status(sbox.wc_dir)
  expected_status.tweak('', 'iota', wc_rev=1)
  svntest.actions.run_and_verify_status(sbox.wc_dir, expected_status)

  ### Do we need to do more to confirm we got what we want here?

#----------------------------------------------------------------------
def set_deep_depth_on_target_with_shallow_children(sbox):
  "infinite --set-depth adds shallow children"

  # Regardless of what depth the update target is at, if it has shallow
  # subtrees and we update --set-depth infinity, these shallow subtrees
  # should be populated.
  #
  # See http://svn.haxx.se/dev/archive-2009-04/0344.shtml.

  sbox.build()
  wc_dir = sbox.wc_dir

  # Some paths we'll care about
  A_path = os.path.join(wc_dir, "A")
  B_path = os.path.join(wc_dir, "A", "B")
  D_path = os.path.join(wc_dir, "A", "D")

  # Trim the tree: Set A/B to depth empty and A/D to depth immediates.
  expected_output = svntest.wc.State(wc_dir, {
    'A/B/E'       : Item(status='D '),
    'A/B/lambda'  : Item(status='D '),
    'A/B/F'       : Item(status='D '),
    })

  expected_disk = svntest.main.greek_state.copy()
  expected_disk.remove('A/B/F',
                       'A/B/lambda',
                       'A/B/E',
                       'A/B/E/alpha',
                       'A/B/E/beta')

  expected_status = svntest.actions.get_virginal_state(wc_dir, 1)
  expected_status.remove('A/B/F',
                         'A/B/lambda',
                         'A/B/E',
                         'A/B/E/alpha',
                         'A/B/E/beta')

  svntest.actions.run_and_verify_update(wc_dir,
                                        expected_output,
                                        expected_disk,
                                        expected_status,
                                        None, None, None,
                                        None, None, 1,
                                        '--set-depth', 'empty',
                                        B_path)

  expected_output = svntest.wc.State(wc_dir, {
    'A/D/G/pi'    : Item(status='D '),
    'A/D/G/rho'   : Item(status='D '),
    'A/D/G/tau'   : Item(status='D '),
    'A/D/H/chi'   : Item(status='D '),
    'A/D/H/omega' : Item(status='D '),
    'A/D/H/psi'   : Item(status='D '),
    })

  expected_status.remove('A/D/G/pi',
                         'A/D/G/rho',
                         'A/D/G/tau',
                         'A/D/H/chi',
                         'A/D/H/omega',
                         'A/D/H/psi')

  expected_disk.remove('A/D/G/pi',
                       'A/D/G/rho',
                       'A/D/G/tau',
                       'A/D/H/chi',
                       'A/D/H/omega',
                       'A/D/H/psi')

  svntest.actions.run_and_verify_update(wc_dir,
                                        expected_output,
                                        expected_disk,
                                        expected_status,
                                        None, None, None,
                                        None, None, 1,
                                        '--set-depth', 'immediates',
                                        D_path)

  # Now update A with --set-depth infinity.  All the subtrees we
  # removed above should come back.
  expected_output = svntest.wc.State(wc_dir, {
    'A/B/lambda'  : Item(status='A '),
    'A/B/F'       : Item(status='A '),
    'A/B/E'       : Item(status='A '),
    'A/B/E/alpha' : Item(status='A '),
    'A/B/E/beta'  : Item(status='A '),
    'A/D/G/pi'    : Item(status='A '),
    'A/D/G/rho'   : Item(status='A '),
    'A/D/G/tau'   : Item(status='A '),
    'A/D/H/chi'   : Item(status='A '),
    'A/D/H/omega' : Item(status='A '),
    'A/D/H/psi'   : Item(status='A '),
    })

  expected_disk = svntest.main.greek_state.copy()

  expected_status = svntest.actions.get_virginal_state(wc_dir, 1)

  svntest.actions.run_and_verify_update(wc_dir,
                                        expected_output,
                                        expected_disk,
                                        expected_status,
                                        None, None, None,
                                        None, None, 1,
                                        '--set-depth', 'infinity',
                                        A_path)

#----------------------------------------------------------------------

def update_wc_of_dir_to_rev_not_containing_this_dir(sbox):
  "update wc of dir to rev not containing this dir"

  sbox.build()

  # Create working copy of 'A' directory
  A_url = sbox.repo_url + "/A"
  other_wc_dir = sbox.add_wc_path("other")
  svntest.actions.run_and_verify_svn(None, None, [], "co", A_url, other_wc_dir)

  # Delete 'A' directory from repository
  svntest.actions.run_and_verify_svn(None, None, [], "rm", A_url, "-m", "")

  # Try to update working copy of 'A' directory
  svntest.actions.run_and_verify_svn(None, None,
                                     "svn: Target path '/A' does not exist",
                                     "up", other_wc_dir)

#----------------------------------------------------------------------
# Test for issue #3525 'Locked file which is scheduled for delete causes
# tree conflict'
#
# Marked as XFail until that issue is fixed.
def update_deleted_locked_files(sbox):
  "verify update of deleted locked files"

  # No tree conflicts expected.

  sbox.build()
  wc_dir = sbox.wc_dir
  iota = os.path.join(wc_dir, 'iota')
  E = os.path.join(wc_dir, 'A', 'B', 'E')
  alpha = os.path.join(E, 'alpha')

  svntest.main.run_svn(None, 'lock', alpha)#iota, alpha)
  svntest.main.run_svn(None, 'delete', E)#iota, E)

  expected_output = svntest.wc.State(wc_dir, {})

  expected_disk = svntest.main.greek_state.copy()
  expected_disk.remove('iota',
                       'A/B/E/alpha',
                       'A/B/E/beta')

  expected_status = svntest.actions.get_virginal_state(wc_dir, 1)
  expected_status.tweak('iota',
                        'A/B/E/alpha',
                        writelocked='K')
  expected_status.tweak('iota',
                        'A/B/E',
                        'A/B/E/alpha',
                        'A/B/E/beta',
                        status='D ')

  # Issue #3525 manifests itself here; the update causes a spurious
  # tree conflict.
  svntest.actions.run_and_verify_update(wc_dir,
                                        expected_output,
                                        expected_disk,
                                        expected_status)

#----------------------------------------------------------------------
# Test for issue #3659 svn update --depth <DEPTH> allows making a working
# copy incomplete.
#
# XFail until issue #3659 is fixed.  This test needs extension to map some
# real use cases (all add operations are missing if a directory is updated
# without its children.)
def update_empty_hides_entries(sbox):
  "svn up --depth empty hides entries for next update"
  sbox.build()
  wc_dir = sbox.wc_dir

  expected_disk_empty = []
  expected_status_empty = []

  expected_disk = svntest.main.greek_state.copy()
  expected_status = svntest.actions.get_virginal_state(wc_dir, 1)

  # Update to revision 0 - Removes all files from WC
  svntest.actions.run_and_verify_update(wc_dir,
                                        None,
                                        expected_disk_empty,
                                        expected_status_empty,
                                        None, None, None,
                                        None, None, 1,
                                        '-r', '0',
                                        wc_dir)

  # Now update back to HEAD
  svntest.actions.run_and_verify_update(wc_dir,
                                        None,
                                        expected_disk,
                                        expected_status,
                                        None, None, None,
                                        None, None, 1,
                                        wc_dir)

  # Update to revision 0 - Removes all files from WC
  svntest.actions.run_and_verify_update(wc_dir,
                                        None,
                                        expected_disk_empty,
                                        expected_status_empty,
                                        None, None, None,
                                        None, None, 1,
                                        '-r', '0',
                                        wc_dir)

  # Update the directory itself back to HEAD
  svntest.actions.run_and_verify_update(wc_dir,
                                        None,
                                        expected_disk_empty,
                                        expected_status_empty,
                                        None, None, None,
                                        None, None, 1,
                                        '--depth', 'empty',
                                        wc_dir)

  # Now update the rest back to head

  # This operation is currently a NO-OP, because the WC-Crawler
  # tells the repository that it contains a full tree of the HEAD
  # revision.
  svntest.actions.run_and_verify_update(wc_dir,
                                        None,
                                        expected_disk,
                                        expected_status,
                                        None, None, None,
                                        None, None, 1,
                                        wc_dir)

#----------------------------------------------------------------------
# Test for issue #3573 'local non-inheritable mergeinfo changes not
# properly merged with updated mergeinfo'
def mergeinfo_updates_merge_with_local_mods(sbox):
  "local mergeinfo changes are merged with updates"

  # Copy A to A_COPY in r2, and make some changes to A_COPY in r3-r6.
  sbox.build()
  wc_dir = sbox.wc_dir
  expected_disk, expected_status = set_up_branch(sbox)

  # Some paths we'll care about
  A_path      = os.path.join(wc_dir, "A")
  A_COPY_path = os.path.join(wc_dir, "A_COPY")

  # Merge -c3 from A to A_COPY at --depth empty, commit as r7.
  ###
  ### No, we are not checking the merge output for these simple
  ### merges.  This is already covered *TO DEATH* in merge_tests.py.
  ###
  svntest.actions.run_and_verify_svn(None, None, [], 'up', wc_dir)
  svntest.actions.run_and_verify_svn(None, None, [],
                                     'merge', '-c3', '--depth', 'empty',
                                     sbox.repo_url + '/A', A_COPY_path)
  svntest.actions.run_and_verify_svn(None, None, [], 'ci', '-m',
                                     'Merge r3 from A to A_COPY at depth empty',
                                     wc_dir)
  # Merge -c5 from A to A_COPY (at default --depth infinity), commit as r8.
  svntest.actions.run_and_verify_svn(None, None, [], 'up', wc_dir)
  svntest.actions.run_and_verify_svn(None, None, [],
                                     'merge', '-c5',
                                     sbox.repo_url + '/A', A_COPY_path)
  svntest.actions.run_and_verify_svn(None, None, [], 'ci', '-m',
                                     'Merge r5 from A to A_COPY', wc_dir)

  # Update WC to r7, repeat merge of -c3 from A to A_COPY but this
  # time do it at --depth infinity.  Confirm that the mergeinfo
  # on A_COPY is no longer inheritable.
  svntest.actions.run_and_verify_svn(None, None, [], 'up', '-r7', wc_dir)
  svntest.actions.run_and_verify_svn(None, None, [],
                                     'merge', '-c3', '--depth', 'infinity',
                                     sbox.repo_url + '/A', A_COPY_path)
  svntest.actions.run_and_verify_svn(None, [A_COPY_path + " - /A:3\n"], [],
                                     'pg', SVN_PROP_MERGEINFO, '-R',
                                     A_COPY_path)

  # Update the WC (to r8), the mergeinfo on A_COPY should now have both
  # the local mod from the uncommitted merge (/A:3* --> /A:3) and the change
  # brought down by the update (/A:3* --> /A:3*,5) leaving us with /A:3,5.
  ### This was failing because of issue #3573.  The local mergeinfo change
  ### is reverted, leaving '/A:3*,5' on A_COPY.
  svntest.actions.run_and_verify_svn(None, None, [], 'up', wc_dir)
  svntest.actions.run_and_verify_svn(None, [A_COPY_path + " - /A:3,5\n"], [],
                                     'pg', SVN_PROP_MERGEINFO, '-R',
                                     A_COPY_path)

#----------------------------------------------------------------------
# Test for receiving modified properties on added files that were originally
# moved from somewhere else. (Triggers locate_copyfrom behavior)
def add_moved_file_has_props(sbox):
  """update adding moved file receives modified props"""
  sbox.build()

  wc_dir = sbox.wc_dir

  G = os.path.join(os.path.join(wc_dir, 'A', 'D', 'G'))
  pi  = os.path.join(G, 'pi')
  G_new = os.path.join(wc_dir, 'G_new')

  # Give pi some property
  svntest.main.run_svn(None, 'ps', 'svn:eol-style', 'native', pi)
  svntest.main.run_svn(None, 'ci', wc_dir, '-m', 'added eol-style')

  svntest.actions.run_and_verify_svn(None, 'At revision 2.', [], 'up', wc_dir)

  # Now move pi to a different place
  svntest.main.run_svn(None, 'mkdir', G_new)
  svntest.main.run_svn(None, 'mv', pi, G_new)
  svntest.main.run_svn(None, 'ci', wc_dir, '-m', 'Moved pi to G_new')

  svntest.actions.run_and_verify_svn(None, 'At revision 3.', [], 'up', wc_dir)


  expected_status = svntest.actions.get_virginal_state(wc_dir, 3)
  expected_status.remove('A/D/G/pi')
  expected_status.add({
    'G_new'    : Item (status='  ', wc_rev=3),
    'G_new/pi' : Item (status='  ', wc_rev=3),
  })

  svntest.actions.run_and_verify_status(wc_dir, expected_status)

  svntest.main.run_svn(None, 'up', '-r', '0', G_new)
  svntest.main.run_svn(None, 'up', wc_dir)

  # This shouldn't show property modifications, but at r982550 it did.
  svntest.actions.run_and_verify_status(wc_dir, expected_status)

<<<<<<< HEAD
=======
#----------------------------------------------------------------------
# Test for receiving modified properties on added files that were originally
# moved from somewhere else. (Triggers locate_copyfrom behavior). This is
# an extended variant that has another property change on the new path
def add_moved_file_has_props2(sbox):
  """update adding moved node receives 2* props"""
  sbox.build()

  wc_dir = sbox.wc_dir

  G = os.path.join(os.path.join(wc_dir, 'A', 'D', 'G'))
  pi  = os.path.join(G, 'pi')
  G_new = os.path.join(wc_dir, 'G_new')

  # Give pi some property
  svntest.main.run_svn(None, 'ps', 'svn:eol-style', 'native', pi)
  svntest.main.run_svn(None, 'ci', wc_dir, '-m', 'added eol-style')

  svntest.actions.run_and_verify_svn(None, 'At revision 2.', [], 'up', wc_dir)

  # Now move pi to a different place
  svntest.main.run_svn(None, 'mkdir', G_new)
  svntest.main.run_svn(None, 'mv', pi, G_new)
  svntest.main.run_svn(None, 'ps', 'svn:eol-style', 'CR', os.path.join(G_new, 'pi'))

  svntest.main.run_svn(None, 'ci', wc_dir, '-m', 'Moved pi to G_new')

  svntest.actions.run_and_verify_svn(None, 'At revision 3.', [], 'up', wc_dir)


  expected_status = svntest.actions.get_virginal_state(wc_dir, 3)
  expected_status.remove('A/D/G/pi')
  expected_status.add({
    'G_new'    : Item (status='  ', wc_rev=3),
    'G_new/pi' : Item (status='  ', wc_rev=3),
  })

  svntest.actions.run_and_verify_status(wc_dir, expected_status)

  svntest.main.run_svn(None, 'up', '-r', '0', G_new)
  svntest.main.run_svn(None, 'up', wc_dir)

  # This shouldn't show local modifications, but currently it
  # shows a property conflict on G_new/pi.
  svntest.actions.run_and_verify_status(wc_dir, expected_status)


# A regression test for a 1.7-dev crash upon updating a WC to a different
# revision when it contained an excluded dir.
def update_with_excluded_subdir(sbox):
  """update with an excluded subdir"""
  sbox.build()

  wc_dir = sbox.wc_dir

  G = os.path.join(os.path.join(wc_dir, 'A', 'D', 'G'))

  # Make the directory 'G' excluded.
  expected_output = svntest.wc.State(wc_dir, {
    'A/D/G' : Item(status='D '),
    })
  expected_disk = svntest.main.greek_state.copy()
  expected_disk.remove('A/D/G', 'A/D/G/pi', 'A/D/G/rho', 'A/D/G/tau')
  expected_status = svntest.actions.get_virginal_state(wc_dir, 1)
  expected_status.remove('A/D/G', 'A/D/G/pi', 'A/D/G/rho', 'A/D/G/tau')
  svntest.actions.run_and_verify_update(wc_dir, expected_output,
                                        expected_disk, expected_status,
                                        None, None, None, None, None, False,
                                        '--set-depth=exclude', G)

  # Commit a new revision so there is something to update to.
  svntest.main.run_svn(None, 'mkdir', '-m', '', sbox.repo_url + '/New')

  # Test updating the WC.
  expected_output = svntest.wc.State(wc_dir, {
    'New' : Item(status='A ') })
  expected_disk.add({
    'New' : Item() })
  expected_status.add({
    'New' : Item(status='  ') })
  expected_status.tweak(wc_rev=2)
  svntest.actions.run_and_verify_update(wc_dir, expected_output,
                                        expected_disk, expected_status)

#----------------------------------------------------------------------
# Test for issue #3471 'svn up touches file w/ lock & svn:keywords property'
#
# Marked as XFail until the issue is fixed.
def update_with_file_lock_and_keywords_property_set(sbox):
  """update with file lock & keywords property set"""
  sbox.build()
  
  wc_dir = sbox.wc_dir

  mu_path = os.path.join(wc_dir, 'A', 'mu')
  svntest.main.file_append(mu_path, '$Id$')
  svntest.main.run_svn(None, 'ps', 'svn:keywords', 'Id', mu_path)
  svntest.main.run_svn(None, 'lock', mu_path)
  mu_ts_before_update = os.path.getmtime(mu_path)
  
  # Issue #3471 manifests itself here; The timestamp of 'mu' gets updated 
  # to the time of the last "svn up".
  sbox.simple_update()
  mu_ts_after_update = os.path.getmtime(mu_path)
  if (mu_ts_before_update != mu_ts_after_update):
    print("The timestamp of 'mu' before and after update does not match.")
    raise svntest.Failure
  
>>>>>>> f9486e4e

#######################################################################
# Run the tests


# list all tests here, starting with None:
test_list = [ None,
              update_binary_file,
              update_binary_file_2,
              update_ignores_added,
              update_to_rev_zero,
              receive_overlapping_same_change,
              update_to_resolve_text_conflicts,
              update_delete_modified_files,
              update_after_add_rm_deleted,
              update_missing,
              update_replace_dir,
              update_single_file,
              prop_update_on_scheduled_delete,
              update_receive_illegal_name,
              update_deleted_missing_dir,
              another_hudson_problem,
              update_deleted_targets,
              new_dir_with_spaces,
              non_recursive_update,
              checkout_empty_dir,
              update_to_deletion,
              update_deletion_inside_out,
              update_schedule_add_dir,
              update_to_future_add,
              nested_in_read_only,
              obstructed_update_alters_wc_props,
              update_xml_unsafe_dir,
              conflict_markers_matching_eol,
              update_eolstyle_handling,
              update_copy_of_old_rev,
              forced_update,
              forced_update_failures,
              update_wc_on_windows_drive,
              update_wc_with_replaced_file,
              update_with_obstructing_additions,
              update_conflicted,
              SkipUnless(mergeinfo_update_elision,
                         server_has_mergeinfo),
              SkipUnless(update_handles_copyfrom,
                         server_sends_copyfrom_on_update),
              copyfrom_degrades_gracefully,
              SkipUnless(update_handles_copyfrom_with_txdeltas,
                         server_sends_copyfrom_on_update),
              update_copied_from_replaced_and_changed,
              update_copied_and_deleted_prop,
              update_accept_conflicts,
              eof_in_interactive_conflict_resolver,
              update_uuid_changed,
              restarted_update_should_delete_dir_prop,
              tree_conflicts_on_update_1_1,
              tree_conflicts_on_update_1_2,
              XFail(tree_conflicts_on_update_2_1),
              tree_conflicts_on_update_2_2,
              XFail(tree_conflicts_on_update_2_3),
              tree_conflicts_on_update_3,
              update_moves_and_modifies_an_edited_file,
              tree_conflict_uc1_update_deleted_tree,
              XFail(tree_conflict_uc2_schedule_re_add),
              set_deep_depth_on_target_with_shallow_children,
              update_wc_of_dir_to_rev_not_containing_this_dir,
              XFail(update_deleted_locked_files),
              XFail(update_empty_hides_entries),
              mergeinfo_updates_merge_with_local_mods,
<<<<<<< HEAD
              XFail(add_moved_file_has_props),
=======
              add_moved_file_has_props,
              XFail(add_moved_file_has_props2),
              update_with_excluded_subdir,
              XFail(update_with_file_lock_and_keywords_property_set)
>>>>>>> f9486e4e
             ]

if __name__ == '__main__':
  svntest.main.run_tests(test_list)
  # NOTREACHED


### End of file.<|MERGE_RESOLUTION|>--- conflicted
+++ resolved
@@ -5636,8 +5636,6 @@
   # This shouldn't show property modifications, but at r982550 it did.
   svntest.actions.run_and_verify_status(wc_dir, expected_status)
 
-<<<<<<< HEAD
-=======
 #----------------------------------------------------------------------
 # Test for receiving modified properties on added files that were originally
 # moved from somewhere else. (Triggers locate_copyfrom behavior). This is
@@ -5746,7 +5744,6 @@
     print("The timestamp of 'mu' before and after update does not match.")
     raise svntest.Failure
   
->>>>>>> f9486e4e
 
 #######################################################################
 # Run the tests
@@ -5816,14 +5813,10 @@
               XFail(update_deleted_locked_files),
               XFail(update_empty_hides_entries),
               mergeinfo_updates_merge_with_local_mods,
-<<<<<<< HEAD
-              XFail(add_moved_file_has_props),
-=======
               add_moved_file_has_props,
               XFail(add_moved_file_has_props2),
               update_with_excluded_subdir,
               XFail(update_with_file_lock_and_keywords_property_set)
->>>>>>> f9486e4e
              ]
 
 if __name__ == '__main__':
