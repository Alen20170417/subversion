--- conflicted
+++ resolved
@@ -1003,9 +1003,6 @@
   # Should not be able to delete the file external.
   svntest.actions.run_and_verify_svn("Able to delete file external",
                                      None,
-<<<<<<< HEAD
-                                     ".*URL .*/A/D/G@HEAD' .* doesn't exist",
-=======
                                      ".*Cannot remove the file external at "
                                      ".*gamma.*; please propedit or propdel "
                                      "the svn:externals description",
@@ -1073,7 +1070,6 @@
   # Bring the working copy up to date and check that the file the file
   # external is switched to still exists.
   svntest.actions.run_and_verify_svn(None, None, [],
->>>>>>> e363d545
                                      'up',
                                      repo_url, wc_dir)
 
@@ -1130,121 +1126,6 @@
       os.path.join(wc_dir, 'A', 'copy of D'),
       os.path.join(wc_dir, 'A', 'another copy of D'),
   ])
-
-#----------------------------------------------------------------------
-
-def cannot_move_or_remove_file_externals(sbox):
-  "should not be able to mv or rm a file external"
-
-  external_url_for = externals_test_setup(sbox)
-  wc_dir         = sbox.wc_dir
-  repo_url       = sbox.repo_url
-
-  # Checkout a working copy.
-  svntest.actions.run_and_verify_svn(None, None, [],
-                                     'checkout',
-                                     repo_url, wc_dir)
-
-  # Should not be able to delete the file external.
-  svntest.actions.run_and_verify_svn("Able to delete file external",
-                                     None,
-                                     ".*Cannot remove the file external at "
-                                     ".*gamma.*; please propedit or propdel "
-                                     "the svn:externals description",
-                                     'rm',
-                                     os.path.join(wc_dir, 'A', 'B', 'gamma'))
-
-  # Should not be able to move the file external.
-  svntest.actions.run_and_verify_svn("Able to move file external",
-                                     None,
-                                     ".*Cannot move the file external at "
-                                     ".*gamma.*; please propedit the "
-                                     "svn:externals description",
-                                     'mv',
-                                     os.path.join(wc_dir, 'A', 'B', 'gamma'),
-                                     os.path.join(wc_dir, 'A', 'B', 'gamma1'))
-
-  # But the directory that contains it can be deleted.
-  expected_status = svntest.actions.get_virginal_state(wc_dir, 6)
-
-  svntest.actions.run_and_verify_svn(None, None, [],
-                                     'rm',
-                                     os.path.join(wc_dir, "A", "B"))
-
-  expected_status.tweak('A/B', status='D ')
-  expected_output = svntest.wc.State(wc_dir, {
-      'A/B' : Item(verb='Deleting'),
-      })
-  expected_status = svntest.actions.get_virginal_state(wc_dir, 6)
-  expected_status.remove('A/B', 'A/B/E', 'A/B/E/alpha', 'A/B/E/beta',
-                         'A/B/F', 'A/B/lambda')
-
-  svntest.actions.run_and_verify_commit(wc_dir,
-                                        expected_output, expected_status,
-                                        None, wc_dir)
-
-  # Bring the working copy up to date and check that the file the file
-  # external is switched to still exists.
-  svntest.actions.run_and_verify_svn(None, None, [],
-                                     'up',
-                                     repo_url, wc_dir)
-
-  file(os.path.join(wc_dir, 'A', 'D', 'gamma')).close()
-
-#----------------------------------------------------------------------
-
-def can_place_file_external_into_dir_external(sbox):
-  "place a file external into a directory external"
-
-  external_url_for = externals_test_setup(sbox)
-  wc_dir = sbox.wc_dir
-  repo_url = sbox.repo_url
-  other_repo_url = repo_url + ".other"
-
-  # Checkout a working copy.
-  svntest.actions.run_and_verify_svn(None, None, [],
-                                     'checkout',
-                                     repo_url, wc_dir)
-
-  # Put a directory external into the same repository and then a file
-  # external into that.
-  ext = "^/A/D        A/D-copy\n" + \
-        "^/A/B/E/beta A/D-copy/G/beta\n"
-  change_external(wc_dir, ext)
-
-  # Bring the working copy up to date and check that the file the file
-  # external is switched to still exists.
-  svntest.actions.run_and_verify_svn(None, None, [],
-                                     'up',
-                                     repo_url, wc_dir)
-
-  beta1_path = os.path.join(wc_dir, 'A', 'B', 'E', 'beta')
-  f = file(beta1_path)
-  beta1_contents = f.read()
-  f.close()
-
-  beta2_path = os.path.join(wc_dir, 'A', 'D-copy', 'G', 'beta')
-  f = file(beta2_path)
-  beta2_contents = f.read()
-  f.close()
-
-  if beta1_contents != beta2_contents:
-      raise svntest.Failure("Contents of '%s' and '%s' do not match" %
-                            (beta1_path, beta2_path))
-
-  # Now have a directory external from one repository and a file
-  # external from another repository.  This should fail.
-  ext = other_repo_url + "/A/B C/exdir_B\n" + \
-        "^/A/B/E/beta C/exdir_B/beta\n"
-  change_external(os.path.join(wc_dir, 'A'), ext)
-
-  svntest.actions.run_and_verify_svn("Able to put file external in foreign wc",
-                                     None,
-                                     ".*Cannot insert a file external from "
-                                     ".*/beta' into a working copy "
-                                     ".*" + other_repo_url,
-                                     'up',
-                                     repo_url, wc_dir)
 
 ########################################################################
 # Run the tests
@@ -1268,10 +1149,7 @@
               old_style_externals_ignore_peg_reg,
               cannot_move_or_remove_file_externals,
               can_place_file_external_into_dir_external,
-<<<<<<< HEAD
-=======
               external_into_path_with_spaces,
->>>>>>> e363d545
              ]
 
 if __name__ == '__main__':
