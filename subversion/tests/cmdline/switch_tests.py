--- conflicted
+++ resolved
@@ -38,11 +38,8 @@
 Item = svntest.wc.StateItem
 
 from svntest.main import SVN_PROP_MERGEINFO, server_has_mergeinfo
-<<<<<<< HEAD
 from externals_tests import change_external
 
-=======
->>>>>>> 0213fdc3
 
 ### Bummer.  It would be really nice to have easy access to the URL
 ### member of our entries files so that switches could be testing by
@@ -808,35 +805,92 @@
   "bad intermediate urls in use"
   sbox.build()
   wc_dir = sbox.wc_dir
+  url = sbox.repo_url
+
+  A = os.path.join(wc_dir, 'A')
+  A_Z = os.path.join(wc_dir, 'A', 'Z')
+  url_A_C = url + '/A/C'
+  url_A_C_A = url + '/A/C/A'
+  url_A_C_A_Z = url + '/A/C/A/Z'
 
   # We'll be switching our working copy to (a modified) A/C in the Greek tree.
 
   # First, make an extra subdirectory in C to match one in the root, plus
   # another one inside of that.
-  C_url = sbox.repo_url + '/A/C'
-  C_A_url = sbox.repo_url + '/A/C/A'
-  C_A_Z_url = sbox.repo_url + '/A/C/A/Z'
   svntest.actions.run_and_verify_svn(None,
                                      ['\n', 'Committed revision 2.\n'], [],
                                      'mkdir', '-m', 'log msg',
-                                     C_A_url, C_A_Z_url)
+                                     url_A_C_A, url_A_C_A_Z)
 
   # Now, we'll drop a conflicting path under the root.
-  A_path = os.path.join(wc_dir, 'A')
-  A_Z_path = os.path.join(A_path, 'Z')
-  svntest.main.file_append(A_Z_path, 'Look, Mom, no ... switch success.')
-
-  # This switch should fail for reasons of obstruction.
-  exit_code, out, err = svntest.main.run_svn(1, 'switch',
-                                             C_url, wc_dir)
-  if not err:
-    raise svntest.Failure
-
-  # However, the URL for A should now reflect A/C/A, not something else.
+  svntest.main.file_append(A_Z, 'Look, Mom, a ... tree conflict.')
+
+  #svntest.factory.make(sbox, """
+  #  svn switch url/A/C wc_dir
+  #  # svn info A
+  #  # check that we can recover from the tree conflict
+  #  rm A/Z
+  #  svn up
+  #  """)
+  #exit(0)
+
+  # svn switch url/A/C wc_dir
+  expected_output = svntest.wc.State(wc_dir, {
+    'A/mu'              : Item(status='D '),
+    'A/Z'               : Item(status='  ', treeconflict='C'),
+    'A/C'               : Item(status='D '),
+    'A/B'               : Item(status='D '),
+    'A/D'               : Item(status='D '),
+    'iota'              : Item(status='D '),
+  })
+
+  expected_disk = svntest.main.greek_state.copy()
+  expected_disk.remove('iota', 'A/B', 'A/B/E', 'A/B/E/beta', 'A/B/E/alpha',
+    'A/B/F', 'A/B/lambda', 'A/D', 'A/D/G', 'A/D/G/rho', 'A/D/G/pi',
+    'A/D/G/tau', 'A/D/H', 'A/D/H/psi', 'A/D/H/omega', 'A/D/H/chi',
+    'A/D/gamma', 'A/mu', 'A/C')
+  expected_disk.add({
+    'A/Z'               : Item(contents="Look, Mom, a ... tree conflict."),
+  })
+
+  expected_status = actions.get_virginal_state(wc_dir, 2)
+  expected_status.remove('iota', 'A/B', 'A/B/E', 'A/B/E/beta', 'A/B/E/alpha',
+    'A/B/F', 'A/B/lambda', 'A/D', 'A/D/G', 'A/D/G/rho', 'A/D/G/pi',
+    'A/D/G/tau', 'A/D/H', 'A/D/H/psi', 'A/D/H/omega', 'A/D/H/chi',
+    'A/D/gamma', 'A/mu', 'A/C')
+  expected_status.add({
+    'A/Z'               : Item(status='? ', treeconflict='C'),
+  })
+
+  actions.run_and_verify_switch(wc_dir, wc_dir, url_A_C, expected_output,
+    expected_disk, expected_status, None, None, None, None, None, False)
+
+  
+  # However, the URL for wc/A should now reflect ^/A/C/A, not something else.
   expected_infos = [
       { 'URL' : '.*/A/C/A$' },
     ]
-  svntest.actions.run_and_verify_info(expected_infos, A_path)
+  svntest.actions.run_and_verify_info(expected_infos, A)
+
+
+  # check that we can recover from the tree conflict
+  # rm A/Z
+  os.remove(A_Z)
+
+  # svn up
+  expected_output = svntest.wc.State(wc_dir, {
+    'A/Z'               : Item(status='A '),
+  })
+
+  expected_disk.tweak('A/Z', contents=None)
+
+  expected_status.tweak(status='  ', wc_rev='2')
+  expected_status.tweak('A/Z', treeconflict=None)
+
+  actions.run_and_verify_update(wc_dir, expected_output, expected_disk,
+    expected_status, None, None, None, None, None, False, wc_dir)
+
+
 
 
 #----------------------------------------------------------------------
@@ -1281,55 +1335,51 @@
 # This test currently XFails for serf as the different order of
 # operations is not handled here.
 def forced_switch_failures(sbox):
-<<<<<<< HEAD
   "forced switch detects tree conflicts"
   #  svntest.factory.make(sbox,
   #    """
   #    # Add a directory to obstruct a file.
   #    mkdir A/B/F/pi
-  #
+  #  
   #    # Add a file to obstruct a directory.
   #    echo "The file 'H'" > A/C/H
-  #
+  #  
   #    # Test three cases where forced switch should cause a tree conflict
-  #
+  #  
   #    # 1) A forced switch that tries to add a file when an unversioned
   #    #    directory of the same name already exists.  (Currently fails)
   #    svn switch --force url/A/D A/C
-  #
+  #  
   #    # 2) A forced switch that tries to add a dir when a file of the same
   #    #    name already exists. (Tree conflict)
   #    svn switch --force url/A/D/G A/B/F
   #    svn info A/B/F/pi
-  #
+  #  
   #    # 3) A forced update that tries to add a directory when a versioned
   #    #    directory of the same name already exists.
-  #
+  #  
   #    # Make dir A/D/H/I in repos.
   #    svn mkdir -m "Log message" url/A/D/H/I
-  #
+  #  
   #    # Make A/D/G/I and co A/D/H/I into it.
   #    mkdir A/D/G/I
   #    svn co url/A/D/H/I A/D/G/I
-  #
+  #  
   #    # Try the forced switch.  A/D/G/I obstructs the dir A/D/G/I coming
   #    # from the repos, causing an error.
   #    svn switch --force url/A/D/H A/D/G
-  #
+  #  
   #    # Delete all three obstructions and finish the update.
   #    rm -rf A/D/G/I
   #    rm A/B/F/pi
   #    rm A/C/H
-  #
+  #  
   #    # A/B/F is switched to A/D/G
   #    # A/C is switched to A/D
   #    # A/D/G is switched to A/D/H
   #    svn up
   #    """)
   #  exit(0)
-=======
-  "forced switch fails with some types of obstruction"
->>>>>>> 0213fdc3
   sbox.build()
   wc_dir = sbox.wc_dir
   url = sbox.repo_url
@@ -1357,19 +1407,13 @@
   # 1) A forced switch that tries to add a file when an unversioned
   #    directory of the same name already exists.  (Currently fails)
   # svn switch --force url/A/D A/C
-  expected_error = ('Failed to add directory.*' + re.escape(A_C_H) +
-                    '.*a non-directory object.*already exists')
-
-  actions.run_and_verify_switch(wc_dir, A_C, url_A_D, None, None, None,
-    expected_error, None, None, None, None, False, '--force')
-
-  # 2) A forced switch that tries to add a dir when a file of the same
-  #    name already exists.
-  # svn switch --force url/A/D/G A/B/F
   expected_output = svntest.wc.State(wc_dir, {
-    'A/B/F/rho'         : Item(status='A '),
-    'A/B/F/pi'          : Item(status='  ', treeconflict='C'),
-    'A/B/F/tau'         : Item(status='A '),
+    'A/C/G'             : Item(status='A '),
+    'A/C/G/pi'          : Item(status='A '),
+    'A/C/G/rho'         : Item(status='A '),
+    'A/C/G/tau'         : Item(status='A '),
+    'A/C/gamma'         : Item(status='A '),
+    'A/C/H'             : Item(status='  ', treeconflict='C'),
   })
 
   expected_disk = svntest.main.greek_state.copy()
@@ -1381,23 +1425,44 @@
     'A/C/G/tau'         : Item(contents="This is the file 'tau'.\n"),
     'A/C/H'             : Item(contents="The file 'H'\n"),
     'A/B/F/pi'          : Item(),
+  })
+
+  expected_status = actions.get_virginal_state(wc_dir, 1)
+  expected_status.add({
+    'A/C/G'             : Item(status='  ', wc_rev='1'),
+    'A/C/G/rho'         : Item(status='  ', wc_rev='1'),
+    'A/C/G/tau'         : Item(status='  ', wc_rev='1'),
+    'A/C/G/pi'          : Item(status='  ', wc_rev='1'),
+    'A/C/H'             : Item(status='? ', treeconflict='C'),
+    'A/C/gamma'         : Item(status='  ', wc_rev='1'),
+  })
+  expected_status.tweak('A/C', switched='S')
+
+  actions.run_and_verify_switch(wc_dir, A_C, url_A_D, expected_output,
+    expected_disk, expected_status, None, None, None, None, None, False,
+    '--force')
+
+
+  # 2) A forced switch that tries to add a dir when a file of the same
+  #    name already exists. (Tree conflict)
+  # svn switch --force url/A/D/G A/B/F
+  expected_output = svntest.wc.State(wc_dir, {
+    'A/B/F/rho'         : Item(status='A '),
+    'A/B/F/pi'          : Item(status='  ', treeconflict='C'),
+    'A/B/F/tau'         : Item(status='A '),
+  })
+
+  expected_disk.add({
     'A/B/F/rho'         : Item(contents="This is the file 'rho'.\n"),
     'A/B/F/tau'         : Item(contents="This is the file 'tau'.\n"),
   })
 
-  expected_status = actions.get_virginal_state(wc_dir, 1)
   expected_status.add({
     'A/B/F/tau'         : Item(status='  ', wc_rev='1'),
     'A/B/F/pi'          : Item(status='? ', treeconflict='C'),
     'A/B/F/rho'         : Item(status='  ', wc_rev='1'),
-    'A/C/G'             : Item(status='  ', wc_rev='1'),
-    'A/C/G/rho'         : Item(status='  ', wc_rev='1'),
-    'A/C/G/pi'          : Item(status='  ', wc_rev='1'),
-    'A/C/G/tau'         : Item(status='  ', wc_rev='1'),
-    'A/C/gamma'         : Item(status='  ', wc_rev='1'),
   })
   expected_status.tweak('A/B/F', switched='S')
-  expected_status.tweak('A/C', status='! ', switched='S')
 
   actions.run_and_verify_switch(wc_dir, A_B_F, url_A_D_G, expected_output,
     expected_disk, expected_status, None, None, None, None, None, False,
@@ -1497,14 +1562,13 @@
     'A/D/G/psi'         : Item(status='  ', wc_rev='2'),
     'A/D/G/chi'         : Item(status='  ', wc_rev='2'),
     'A/D/H/I'           : Item(status='  ', wc_rev='2'),
-    'A/C/H'             : Item(status='  ', wc_rev='2'),
     'A/C/H/psi'         : Item(status='  ', wc_rev='2'),
     'A/C/H/omega'       : Item(status='  ', wc_rev='2'),
     'A/C/H/chi'         : Item(status='  ', wc_rev='2'),
     'A/C/H/I'           : Item(status='  ', wc_rev='2'),
   })
   expected_status.tweak(wc_rev='2', status='  ')
-  expected_status.tweak('A/B/F/pi', treeconflict=None)
+  expected_status.tweak('A/B/F/pi', 'A/C/H', treeconflict=None)
   expected_status.tweak('A/D/G', switched='S')
 
   actions.run_and_verify_update(wc_dir, expected_output, expected_disk,
@@ -1548,10 +1612,7 @@
   # Setup expected results of switch.
   expected_output = svntest.wc.State(sbox.wc_dir, {
     "A/B/F/gamma"   : Item(status='  ', treeconflict='C'),
-    "A/B/F/G"       : Item(status='E '),
-    "A/B/F/G/pi"    : Item(status='  ', treeconflict='C'),
-    "A/B/F/G/rho"   : Item(status='A '),
-    "A/B/F/G/tau"   : Item(status='  ', treeconflict='C'),
+    "A/B/F/G"       : Item(status='  ', treeconflict='C'),
     "A/B/F/H"       : Item(status='A '),
     "A/B/F/H/chi"   : Item(status='A '),
     "A/B/F/H/omega" : Item(status='A '),
@@ -1563,7 +1624,6 @@
     "A/B/F/gamma"     : Item("This is the file 'gamma'.\n"),
     "A/B/F/G"         : Item(),
     "A/B/F/G/pi"      : Item("This is the OBSTRUCTING file 'pi'.\n"),
-    "A/B/F/G/rho"     : Item("This is the file 'rho'.\n"),
     "A/B/F/G/tau"     : Item("This is the file 'tau'.\n"),
     "A/B/F/G/upsilon" : Item("This is the unversioned file 'upsilon'.\n"),
     "A/B/F/H"         : Item(),
@@ -1575,19 +1635,17 @@
   expected_status = svntest.actions.get_virginal_state(sbox.wc_dir, 1)
   expected_status.tweak('A/B/F', switched='S')
   expected_status.add({
-    "A/B/F/gamma"     : Item(status='R ', treeconflict='C', wc_rev='1'),
-
-    "A/B/F/G"         : Item(status='  ', wc_rev=1),
-    "A/B/F/G/pi"      : Item(status='R ', treeconflict='C', wc_rev='1'),
-    "A/B/F/G/rho"     : Item(status='  ', wc_rev=1),
-    "A/B/F/G/tau"     : Item(status='R ', treeconflict='C', wc_rev='1'),
-    "A/B/F/G/upsilon" : Item(status='A ', wc_rev=0),
-    "A/B/F/H"         : Item(status='  ', wc_rev=1),
-    "A/B/F/H/chi"     : Item(status='  ', wc_rev=1),
-    "A/B/F/H/omega"   : Item(status='  ', wc_rev=1),
-    "A/B/F/H/psi"     : Item(status='  ', wc_rev=1),
-    "A/B/F/I"         : Item(status='A ', wc_rev=0),
-    })
+    'A/B/F/gamma'     : Item(status='R ', treeconflict='C', wc_rev='1'),
+    'A/B/F/G'         : Item(status='A ', treeconflict='C', wc_rev='0'),
+    'A/B/F/G/pi'      : Item(status='A ', wc_rev='0'),
+    'A/B/F/G/tau'     : Item(status='A ', wc_rev='0'),
+    'A/B/F/G/upsilon' : Item(status='A ', wc_rev='0'),
+    'A/B/F/H'         : Item(status='  ', wc_rev='1'),
+    'A/B/F/H/chi'     : Item(status='  ', wc_rev='1'),
+    'A/B/F/H/omega'   : Item(status='  ', wc_rev='1'),
+    'A/B/F/H/psi'     : Item(status='  ', wc_rev='1'),
+    'A/B/F/I'         : Item(status='A ', wc_rev='0'),
+  })
 
   # "Extra" files that we expect to result from the conflicts.
   extra_files = ['pi\.r0', 'pi\.r1', 'pi\.mine']
@@ -1719,14 +1777,11 @@
     'E/alpha' : Item(status='U '),
     'E/beta'  : Item(status='U '),
     })
-<<<<<<< HEAD
   expected_mergeinfo_output = svntest.wc.State(B_COPY_1_path, {
     '' : Item(status=' U'),
     })
   expected_elision_output = svntest.wc.State(B_COPY_1_path, {
     })
-=======
->>>>>>> 0213fdc3
   expected_merge_status = svntest.wc.State(B_COPY_1_path, {
     ''        : Item(status=' M', wc_rev=2),
     'lambda'  : Item(status='  ', wc_rev=2),
@@ -1747,12 +1802,7 @@
   saved_cwd = os.getcwd()
 
   svntest.actions.run_and_verify_merge(B_COPY_1_path, '2', '4',
-<<<<<<< HEAD
                                        sbox.repo_url + '/A/B', None,
-=======
-                                       sbox.repo_url + \
-                                       '/A/B',
->>>>>>> 0213fdc3
                                        expected_output,
                                        expected_mergeinfo_output,
                                        expected_elision_output,
@@ -1781,14 +1831,11 @@
     'alpha' : Item(status='U '),
     'beta'  : Item(status='U '),
     })
-<<<<<<< HEAD
   expected_mergeinfo_output = svntest.wc.State(E_COPY_2_path, {
     '' : Item(status=' U'),
     })
   expected_elision_output = svntest.wc.State(E_COPY_2_path, {
     })
-=======
->>>>>>> 0213fdc3
   expected_merge_status = svntest.wc.State(E_COPY_2_path, {
     ''      : Item(status=' M', wc_rev=2),
     'alpha' : Item(status='M ', wc_rev=2),
@@ -1803,12 +1850,7 @@
   saved_cwd = os.getcwd()
 
   svntest.actions.run_and_verify_merge(E_COPY_2_path, '2', '4',
-<<<<<<< HEAD
                                        sbox.repo_url + '/A/B/E', None,
-=======
-                                       sbox.repo_url + \
-                                       '/A/B/E',
->>>>>>> 0213fdc3
                                        expected_output,
                                        expected_mergeinfo_output,
                                        expected_elision_output,
@@ -2386,7 +2428,6 @@
                                         expected_disk,
                                         expected_status)
 
-<<<<<<< HEAD
 #----------------------------------------------------------------------
 
 # Detect tree conflicts among files and directories,
@@ -3058,8 +3099,6 @@
                                       os.path.join(wc_dir, 'A', 'B', 'G-ext'))
 
 
-=======
->>>>>>> 0213fdc3
 ########################################################################
 # Run the tests
 
@@ -3096,7 +3135,6 @@
               switch_to_dir_with_peg_rev2,
               switch_to_root,
               tolerate_local_mods,
-<<<<<<< HEAD
               tree_conflicts_on_switch_1_1,
               tree_conflicts_on_switch_1_2,
               XFail(tree_conflicts_on_switch_2_1),
@@ -3107,9 +3145,6 @@
               XFail(copy_with_switched_subdir),
               XFail(relocate_with_relative_externals),
               ]
-=======
-             ]
->>>>>>> 0213fdc3
 
 if __name__ == '__main__':
   svntest.main.run_tests(test_list)
