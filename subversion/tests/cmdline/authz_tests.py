#!/usr/bin/env python
#
#  authz_tests.py:  testing authentication.
#
#  Subversion is a tool for revision control.
#  See http://subversion.tigris.org for more information.
#
# ====================================================================
#    Licensed to the Subversion Corporation (SVN Corp.) under one
#    or more contributor license agreements.  See the NOTICE file
#    distributed with this work for additional information
#    regarding copyright ownership.  The SVN Corp. licenses this file
#    to you under the Apache License, Version 2.0 (the
#    "License"); you may not use this file except in compliance
#    with the License.  You may obtain a copy of the License at
#
#      http://www.apache.org/licenses/LICENSE-2.0
#
#    Unless required by applicable law or agreed to in writing,
#    software distributed under the License is distributed on an
#    "AS IS" BASIS, WITHOUT WARRANTIES OR CONDITIONS OF ANY
#    KIND, either express or implied.  See the License for the
#    specific language governing permissions and limitations
#    under the License.
######################################################################

# General modules
import os

# Our testing module
import svntest

from svntest.main import write_restrictive_svnserve_conf
from svntest.main import write_authz_file
from svntest.main import server_authz_has_aliases

# (abbreviation)
Item = svntest.wc.StateItem
XFail = svntest.testcase.XFail
Skip = svntest.testcase.Skip
SkipUnless = svntest.testcase.SkipUnless

######################################################################
# Tests
#
#   Each test must return on success or raise on failure.


#----------------------------------------------------------------------

# regression test for issue #2486 - part 1: open_root

def authz_open_root(sbox):
  "authz issue #2486 - open root"

  sbox.build()

  write_authz_file(sbox, {"/": "", "/A": "jrandom = rw"})

  write_restrictive_svnserve_conf(sbox.repo_dir)

  # we have write access in folder /A, but not in root. Test on too
  # restrictive access needed in open_root by modifying a file in /A
  wc_dir = sbox.wc_dir

  mu_path = os.path.join(wc_dir, 'A', 'mu')
  svntest.main.file_append(mu_path, "hi")

  # Create expected output tree.
  expected_output = svntest.wc.State(wc_dir, {
    'A/mu' : Item(verb='Sending'),
    })

  # Commit the one file.
  svntest.actions.run_and_verify_commit(wc_dir,
                                        expected_output,
                                        None,
                                        None,
                                        mu_path)

#----------------------------------------------------------------------

# regression test for issue #2486 - part 2: open_directory

def authz_open_directory(sbox):
  "authz issue #2486 - open directory"

  sbox.build()

  write_authz_file(sbox, {"/": "*=rw", "/A/B": "*=", "/A/B/E": "jrandom = rw"})

  write_restrictive_svnserve_conf(sbox.repo_dir)

  # we have write access in folder /A/B/E, but not in /A/B. Test on too
  # restrictive access needed in open_directory by moving file /A/mu to
  # /A/B/E
  wc_dir = sbox.wc_dir

  mu_path = os.path.join(wc_dir, 'A', 'mu')
  E_path = os.path.join(wc_dir, 'A', 'B', 'E')

  svntest.main.run_svn(None, 'mv', mu_path, E_path)

  # Create expected output tree.
  expected_output = svntest.wc.State(wc_dir, {
    'A/mu' : Item(verb='Deleting'),
    'A/B/E/mu' : Item(verb='Adding'),
    })

  # Commit the working copy.
  svntest.actions.run_and_verify_commit(wc_dir,
                                        expected_output,
                                        None,
                                        None,
                                        wc_dir)

def broken_authz_file(sbox):
  "broken authz files cause errors"

  sbox.build(create_wc = False)

  # No characters but 'r', 'w', and whitespace are allowed as a value
  # in an authz rule.
  write_authz_file(sbox, {"/": "jrandom = rw  # End-line comments disallowed"})

  write_restrictive_svnserve_conf(sbox.repo_dir)

<<<<<<< HEAD
  out, err = svntest.main.run_svn(1,
                                  "delete",
                                  sbox.repo_url + "/A",
                                  "-m", "a log message");
=======
  exit_code, out, err = svntest.main.run_svn(1,
                                             "delete",
                                             sbox.repo_url + "/A",
                                             "-m", "a log message");
>>>>>>> 6215c21a
  if out:
    raise svntest.verify.SVNUnexpectedStdout(out)
  if not err:
    raise svntest.verify.SVNUnexpectedStderr("Missing stderr")

# test whether read access is correctly granted and denied
def authz_read_access(sbox):
  "test authz for read operations"

  sbox.build(create_wc = False)

  root_url = sbox.repo_url
  A_url = root_url + '/A'
  B_url = A_url + '/B'
  C_url = A_url + '/C'
  E_url = B_url + '/E'
  mu_url = A_url + '/mu'
  iota_url = root_url + '/iota'
  lambda_url = B_url + '/lambda'
  alpha_url = E_url + '/alpha'
  F_alpha_url = B_url + '/F/alpha'
  D_url = A_url + '/D'
  G_url = D_url + '/G'
  pi_url = G_url + '/pi'
  H_url = D_url + '/H'
  chi_url = H_url + '/chi'

  if sbox.repo_url.startswith("http"):
    expected_err = ".*[Ff]orbidden.*"
  else:
    expected_err = ".*svn: Authorization failed.*"

  # create some folders with spaces in their names
  svntest.actions.run_and_verify_svn(None, None, [],
                                     'mkdir',
                                     '-m', 'logmsg',
                                     B_url+'/folder with spaces',
                                     B_url+'/folder with spaces/empty folder')

  write_restrictive_svnserve_conf(sbox.repo_dir)

  write_authz_file(sbox, { "/": "* = r",
                           "/A/B": "* =",
                           "/A/B/F": "* = rw",
                           "/A/D": "* = rw",
                           "/A/D/G": ("* = rw\n" +
                                      svntest.main.wc_author + " ="),
                           "/A/D/H": ("* = \n" +
                                      svntest.main.wc_author + " = rw"),
                           "/A/B/folder with spaces":
                                     (svntest.main.wc_author + " = r")})

  # read a remote file
  svntest.actions.run_and_verify_svn(None, ["This is the file 'iota'.\n"],
                                     [], 'cat',
                                     iota_url)

  # read a remote file, readably by user specific exception
  svntest.actions.run_and_verify_svn(None, ["This is the file 'chi'.\n"],
                                     [], 'cat',
                                     chi_url)

  # read a remote file, unreadable: should fail
  svntest.actions.run_and_verify_svn(None,
                                     None, expected_err,
                                     'cat',
                                     lambda_url)

  # read a remote file, unreadable through recursion: should fail
  svntest.actions.run_and_verify_svn(None,
                                     None, expected_err,
                                     'cat',
                                     alpha_url)

  # read a remote file, user specific authorization is ignored because * = rw
  svntest.actions.run_and_verify_svn(None, ["This is the file 'pi'.\n"],
                                     [], 'cat',
                                     pi_url)
  # open a remote folder(ls)
  svntest.actions.run_and_verify_svn("ls remote root folder",
                                     ["A/\n", "iota\n"],
                                     [], 'ls',
                                     root_url)

  # open a remote folder(ls), unreadable: should fail
  svntest.actions.run_and_verify_svn(None,
                                     None, svntest.verify.AnyOutput, 'ls',
                                     B_url)

  # open a remote folder(ls) with spaces, should succeed
  svntest.actions.run_and_verify_svn(None,
                                     None, [], 'ls',
                                     B_url+'/folder with spaces/empty folder')

  # open a remote folder(ls), unreadable through recursion: should fail
  svntest.actions.run_and_verify_svn(None,
                                     None, expected_err,
                                     'ls',
                                     E_url)

  # copy a remote file
  svntest.actions.run_and_verify_svn(None, None, [], 'cp',
                                     iota_url, D_url,
                                     '-m', 'logmsg')

  # copy a remote file, source is unreadable: should fail
  svntest.actions.run_and_verify_svn(None,
                                     None, expected_err,
                                     'cp',
                                     '-m', 'logmsg',
                                     lambda_url, D_url)

  # copy a remote folder
  svntest.actions.run_and_verify_svn(None, None, [], 'cp',
                                     C_url, D_url,
                                     '-m', 'logmsg')

  # copy a remote folder, source is unreadable: should fail
  svntest.actions.run_and_verify_svn(None,
                                     None, expected_err,
                                     'cp',
                                     '-m', 'logmsg',
                                     E_url, D_url)

  # move a remote file, source/target ancestor is readonly: should fail
  #
  # Note: interesting, we deem it okay for someone to break this move
  # into two operations, a committed copy followed by a committed
  # deletion.  But the editor drive required to do these atomically
  # today is prohibitive.
  svntest.actions.run_and_verify_svn(None,
                                     None, expected_err,
                                     'mv', '-m', 'logmsg',
                                     alpha_url, F_alpha_url)

  # copy a remote file, source/target ancestor is readonly
  ### we fail here due to issue #3242.
  svntest.actions.run_and_verify_svn(None,
                                     None, [],
                                     'cp', '-m', 'logmsg',
                                     alpha_url, F_alpha_url)


# test whether write access is correctly granted and denied
def authz_write_access(sbox):
  "test authz for write operations"

  sbox.build(create_wc = False)

  write_restrictive_svnserve_conf(sbox.repo_dir)

  if sbox.repo_url.startswith('http'):
    expected_err = ".*[Ff]orbidden.*"
  else:
    expected_err = ".*svn: Access denied.*"

  write_authz_file(sbox, { "/": "* = r",
                           "/A/B": "* = rw",
                           "/A/C": "* = rw"})

  root_url = sbox.repo_url
  A_url = root_url + '/A'
  B_url = A_url + '/B'
  C_url = A_url + '/C'
  E_url = B_url + '/E'
  mu_url = A_url + '/mu'
  iota_url = root_url + '/iota'
  lambda_url = B_url + '/lambda'
  D_url = A_url + '/D'

  # copy a remote file, target is readonly: should fail
  svntest.actions.run_and_verify_svn(None,
                                     None, expected_err,
                                     'cp',
                                     '-m', 'logmsg',
                                     lambda_url, D_url)

  # copy a remote folder, target is readonly: should fail
  svntest.actions.run_and_verify_svn(None,
                                     None, expected_err,
                                     'cp',
                                     '-m', 'logmsg',
                                     E_url, D_url)

  # delete a file, target is readonly: should fail
  svntest.actions.run_and_verify_svn(None,
                                     None, expected_err,
                                     'rm',
                                     '-m', 'logmsg',
                                     iota_url)

  # delete a folder, target is readonly: should fail
  svntest.actions.run_and_verify_svn(None,
                                     None, expected_err,
                                     'rm',
                                     '-m', 'logmsg',
                                     D_url)

  # create a folder, target is readonly: should fail
  svntest.actions.run_and_verify_svn(None,
                                     None, expected_err,
                                     'mkdir',
                                     '-m', 'logmsg',
                                     A_url+'/newfolder')

  # move a remote file, source is readonly: should fail
  svntest.actions.run_and_verify_svn(None,
                                     None, expected_err,
                                     'mv',
                                     '-m', 'logmsg',
                                     mu_url, C_url)

  # move a remote folder, source is readonly: should fail
  svntest.actions.run_and_verify_svn(None,
                                     None, expected_err,
                                     'mv',
                                     '-m', 'logmsg',
                                     D_url, C_url)

  # move a remote file, target is readonly: should fail
  svntest.actions.run_and_verify_svn(None,
                                     None, expected_err,
                                     'mv',
                                     '-m', 'logmsg',
                                     lambda_url, D_url)

  # move a remote folder, target is readonly: should fail
  svntest.actions.run_and_verify_svn(None,
                                     None, expected_err,
                                     'mv',
                                     '-m', 'logmsg',
                                     B_url, D_url)

#----------------------------------------------------------------------

def authz_checkout_test(sbox):
  "test authz for checkout"

  sbox.build(create_wc = False, read_only = True)
  local_dir = sbox.wc_dir

  write_restrictive_svnserve_conf(sbox.repo_dir)

  # 1st part: disable all read access, checkout should fail

  # write an authz file with *= on /
  if sbox.repo_url.startswith('http'):
    expected_err = ".*[Ff]orbidden.*"
  else:
    expected_err = ".*svn: Authorization failed.*"

  write_authz_file(sbox, { "/": "* ="})

  # checkout a working copy, should fail
  svntest.actions.run_and_verify_svn(None, None, expected_err,
                                     'co', sbox.repo_url, local_dir)

  # 2nd part: now enable read access

  write_authz_file(sbox, { "/": "* = r"})

  # checkout a working copy, should succeed because we have read access
  expected_output = svntest.main.greek_state.copy()
  expected_output.wc_dir = local_dir
  expected_output.tweak(status='A ', contents=None)

  expected_wc = svntest.main.greek_state

  svntest.actions.run_and_verify_checkout(sbox.repo_url,
                          local_dir,
                          expected_output,
                          expected_wc)

def authz_checkout_and_update_test(sbox):
  "test authz for checkout and update"

  sbox.build(create_wc = False, read_only = True)
  local_dir = sbox.wc_dir

  write_restrictive_svnserve_conf(sbox.repo_dir)

  # 1st part: disable read access on folder A/B, checkout should not
  # download this folder

  # write an authz file with *= on /A/B and /A/mu.
  write_authz_file(sbox, { "/": "* = r",
                           "/A/B": "* =",
                           "/A/mu": "* =",
                           })

  # checkout a working copy, should not dl /A/B or /A/mu.
  expected_output = svntest.main.greek_state.copy()
  expected_output.wc_dir = local_dir
  expected_output.tweak(status='A ', contents=None)
  expected_output.remove('A/B', 'A/B/lambda', 'A/B/E', 'A/B/E/alpha',
                         'A/B/E/beta', 'A/B/F', 'A/mu')

  expected_wc = svntest.main.greek_state.copy()
  expected_wc.remove('A/B', 'A/B/lambda', 'A/B/E', 'A/B/E/alpha',
                     'A/B/E/beta', 'A/B/F', 'A/mu')

  svntest.actions.run_and_verify_checkout(sbox.repo_url, local_dir,
                                          expected_output,
                                          expected_wc)

  # 2nd part: now enable read access

  # write an authz file with *=r on /. continue to exclude mu.
  write_authz_file(sbox, { "/": "* = r",
                           "/A/mu": "* =",
                           })

  # update the working copy, should download /A/B because we now have read
  # access
  expected_output = svntest.wc.State(local_dir, {
    'A/B' : Item(status='A '),
    'A/B/lambda' : Item(status='A '),
    'A/B/E' : Item(status='A '),
    'A/B/E/alpha' : Item(status='A '),
    'A/B/E/beta' : Item(status='A '),
    'A/B/F' : Item(status='A '),
    })

  expected_wc = svntest.main.greek_state.copy()
  expected_wc.remove('A/mu')
  expected_status = svntest.actions.get_virginal_state(local_dir, 1)
  expected_status.remove('A/mu')

  svntest.actions.run_and_verify_update(local_dir,
                                        expected_output,
                                        expected_wc,
                                        expected_status,
                                        None,
                                        None, None,
                                        None, None, 1)

def authz_partial_export_test(sbox):
  "test authz for export with unreadable subfolder"

  sbox.build(create_wc = False, read_only = True)
  local_dir = sbox.wc_dir

  # cleanup remains of a previous test run.
  svntest.main.safe_rmtree(local_dir)

  write_restrictive_svnserve_conf(sbox.repo_dir)

  # 1st part: disable read access on folder A/B, export should not
  # download this folder

  # write an authz file with *= on /A/B
  write_authz_file(sbox, { "/": "* = r", "/A/B": "* =" })

  # export a working copy, should not dl /A/B
  expected_output = svntest.main.greek_state.copy()
  expected_output.wc_dir = local_dir
  expected_output.desc[''] = Item()
  expected_output.tweak(status='A ', contents=None)
  expected_output.remove('A/B', 'A/B/lambda', 'A/B/E', 'A/B/E/alpha',
                         'A/B/E/beta', 'A/B/F')

  expected_wc = svntest.main.greek_state.copy()
  expected_wc.remove('A/B', 'A/B/lambda', 'A/B/E', 'A/B/E/alpha',
                     'A/B/E/beta', 'A/B/F')

  svntest.actions.run_and_verify_export(sbox.repo_url, local_dir,
                                        expected_output,
                                        expected_wc)

#----------------------------------------------------------------------

def authz_log_and_tracing_test(sbox):
  "test authz for log and tracing path changes"

  sbox.build()
  wc_dir = sbox.wc_dir

  write_restrictive_svnserve_conf(sbox.repo_dir)

  # write an authz file with *=rw on /
  if sbox.repo_url.startswith('http'):
    expected_err = ".*[Ff]orbidden.*"
  else:
    expected_err = ".*svn: Authorization failed.*"

  write_authz_file(sbox, { "/": "* = rw\n" })

  root_url = sbox.repo_url
  D_url = root_url + '/A/D'
  G_url = D_url + '/G'

  # check if log doesn't spill any info on which you don't have read access
  rho_path = os.path.join(wc_dir, 'A', 'D', 'G', 'rho')
  svntest.main.file_append(rho_path, 'new appended text for rho')

  svntest.actions.run_and_verify_svn(None, None, [],
                                     'ci', '-m', 'add file rho', sbox.wc_dir)

  svntest.main.file_append(rho_path, 'extra change in rho')

  svntest.actions.run_and_verify_svn(None, None, [],
                                     'ci', '-m', 'changed file rho',
                                     sbox.wc_dir)

  # copy a remote file
  svntest.actions.run_and_verify_svn(None, None, [], 'cp',
                                     rho_path, D_url,
                                     '-m', 'copy rho to readable area')

  # now disable read access on the first version of rho, keep the copy in
  # /A/D readable.
  if sbox.repo_url.startswith('http'):
    expected_err = ".*[Ff]orbidden.*"
  else:
    expected_err = ".*svn: Authorization failed.*"

  authz = { "/": "* = rw",
            "/A/D/G": "* ="}
  write_authz_file(sbox, authz)

  ## log

  # changed file in this rev. is not readable anymore, so author and date
  # should be hidden, like this:
  # r2 | (no author) | (no date) | 1 line
  svntest.actions.run_and_verify_svn(None,
                                     ".*(no author).*(no date).*|-+\n|\n", [],
                                     'log', '-r', '2', '--limit', '1',
                                     wc_dir)

  if sbox.repo_url.startswith('http'):
    expected_err2 = expected_err
  else:
    expected_err2 = ".*svn: Item is not readable.*"

  # if we do the same thing directly on the unreadable file, we get:
  # svn: Item is not readable
  svntest.actions.run_and_verify_svn(None, None, expected_err2,
                                     'log', rho_path)

  # while the HEAD rev of the copy is readable in /A/D, its parent in
  # /A/D/G is not, so don't spill any info there either.
  svntest.actions.run_and_verify_svn(None,
                                     ".*(no author).*(no date).*|-+\n|\n", [],
                                    'log', '-r', '2', '--limit', '1', D_url)

  # Test that only author/date are shown for partially visible revisions.
  svntest.actions.enable_revprop_changes(sbox.repo_dir)
  write_authz_file(sbox, { "/": "* = rw"})
  svntest.actions.run_and_verify_svn(
    None, None, [],        # message, expected_stdout, expected_stderr
    'ps', '--revprop', '-r1', 'foobar', 'foo bar', sbox.repo_url)
  svntest.actions.run_and_verify_log_xml(
    expected_revprops=[{'svn:author': svntest.main.wc_author, 'svn:date': '',
                        'svn:log': 'Log message for revision 1.',
                        'foobar': 'foo bar'}],
    args=['--with-all-revprops', '-r1', sbox.repo_url])
  write_authz_file(sbox, authz)
  svntest.actions.run_and_verify_log_xml(
    expected_revprops=[{'svn:author': svntest.main.wc_author, 'svn:date': ''}],
    args=['--with-all-revprops', '-r1', sbox.repo_url])


  ## cat

  # now see if we can look at the older version of rho
  svntest.actions.run_and_verify_svn(None, None, expected_err,
                                     'cat', '-r', '2', D_url+'/rho')

  if sbox.repo_url.startswith('http'):
    expected_err2 = expected_err
  else:
    expected_err2 = ".*svn: Unreadable path encountered; access denied.*"

  svntest.actions.run_and_verify_svn(None, None, expected_err2,
                                     'cat', '-r', '2', G_url+'/rho')

  ## diff

  # we shouldn't see the diff of a file in an unreadable path
  svntest.actions.run_and_verify_svn(None, None, expected_err,
                                     'diff', '-r', 'HEAD', G_url+'/rho')

  svntest.actions.run_and_verify_svn(None, None, expected_err,
                                     'diff', '-r', '2', D_url+'/rho')

  svntest.actions.run_and_verify_svn(None, None, expected_err,
                                     'diff', '-r', '2:4', D_url+'/rho')

# test whether read access is correctly granted and denied
def authz_aliases(sbox):
  "test authz for aliases"

  sbox.build(create_wc = False)

  write_restrictive_svnserve_conf(sbox.repo_dir)

  if sbox.repo_url.startswith("http"):
    expected_err = ".*[Ff]orbidden.*"
  else:
    expected_err = ".*svn: Authorization failed.*"

  write_authz_file(sbox, { "/" : "* = r",
                           "/A/B" : "&jray = rw" },
                         { "aliases" : 'jray = jrandom' } )

  root_url = sbox.repo_url
  A_url = root_url + '/A'
  B_url = A_url + '/B'
  iota_url = root_url + '/iota'

  # copy a remote file, target is readonly for jconstant: should fail
  svntest.actions.run_and_verify_svn(None,
                                     None, expected_err,
                                     'cp',
                                     '--username', svntest.main.wc_author2,
                                     '-m', 'logmsg',
                                     iota_url, B_url)

  # try the same action, but as user jray (alias of jrandom), should work.
  svntest.actions.run_and_verify_svn(None,
                                     None, [],
                                     'cp',
                                     '-m', 'logmsg',
                                     iota_url, B_url)

def authz_validate(sbox):
  "test the authz validation rules"

  sbox.build(create_wc = False, read_only = True)

  write_restrictive_svnserve_conf(sbox.repo_dir)

  A_url = sbox.repo_url + '/A'

  # If any of the validate rules fail, the authz isn't loaded so there's no
  # access at all to the repository.

  # Test 1: Undefined group
  write_authz_file(sbox, { "/"  : "* = r",
                           "/A/B" : "@undefined_group = rw" })

  if sbox.repo_url.startswith("http"):
    expected_err = ".*[Ff]orbidden.*"
  elif sbox.repo_url.startswith("svn"):
    expected_err = ".*Invalid authz configuration"
  else:
    expected_err = ".*@undefined_group.*"

  # validation of this authz file should fail, so no repo access
  svntest.actions.run_and_verify_svn("ls remote folder",
                                     None, expected_err,
                                     'ls',
                                     A_url)

  # Test 2: Circular dependency
  write_authz_file(sbox, { "/"  : "* = r" },
                         { "groups" : """admins = admin1, admin2, @devs
devs1 = @admins, dev1
devs2 = @admins, dev2
devs = @devs1, dev3, dev4""" })

  if sbox.repo_url.startswith("http"):
    expected_err = ".*[Ff]orbidden.*"
  elif sbox.repo_url.startswith("svn"):
    expected_err = ".*Invalid authz configuration"
  else:
    expected_err = ".*Circular dependency.*"

  # validation of this authz file should fail, so no repo access
  svntest.actions.run_and_verify_svn("ls remote folder",
                                     None, expected_err,
                                     'ls',
                                     A_url)

  # Test 3: Group including other group 2 times (issue 2684)
  write_authz_file(sbox, { "/"  : "* = r" },
                         { "groups" : """admins = admin1, admin2
devs1 = @admins, dev1
devs2 = @admins, dev2
users = @devs1, @devs2, user1, user2""" })

  # validation of this authz file should *not* fail (where formerly,
  # it complained about circular dependencies that do not, in fact,
  # exist), so this is business as usual.
  svntest.actions.run_and_verify_svn("ls remote folder",
                                     ['B/\n', 'C/\n', 'D/\n', 'mu\n'],
                                     [],
                                     'ls',
                                     A_url)

# test locking/unlocking with authz
def authz_locking(sbox):
  "test authz for locking"

  sbox.build()

  write_authz_file(sbox, {"/": "", "/A": "jrandom = rw"})
  write_restrictive_svnserve_conf(sbox.repo_dir)

  if sbox.repo_url.startswith('http'):
    expected_err = ".*[Ff]orbidden.*"
  else:
    expected_err = ".*svn: Authorization failed.*"

  root_url = sbox.repo_url
  wc_dir = sbox.wc_dir
  iota_url = root_url + '/iota'
  iota_path = os.path.join(wc_dir, 'iota')
  A_url = root_url + '/A'
  mu_path = os.path.join(wc_dir, 'A', 'mu')

  # lock a file url, target is readonly: should fail
  svntest.actions.run_and_verify_svn(None,
                                     None, expected_err,
                                     'lock',
                                     '-m', 'lock msg',
                                     iota_url)

  # lock a file path, target is readonly: should fail
  svntest.actions.run_and_verify_svn(None,
                                     None, expected_err,
                                     'lock',
                                     '-m', 'lock msg',
                                     iota_path)

  # Test for issue 2700: we have write access in folder /A, but not in root.
  # Get a lock on /A/mu and try to commit it.

  # lock a file path, target is writeable: should succeed
  svntest.actions.run_and_verify_svn(None,
                                     None, [],
                                     'lock',
                                     '-m', 'lock msg',
                                     mu_path)

  svntest.main.file_append(mu_path, "hi")

  expected_output = svntest.wc.State(wc_dir, {
    'A/mu' : Item(verb='Sending'),
    })

  svntest.actions.run_and_verify_commit(wc_dir,
                                        expected_output,
                                        [],
                                        None,
                                        mu_path)

# test for issue #2712: if anon-access == read, svnserve should also check
# authz to determine whether a checkout/update is actually allowed for
# anonymous users, and, if not, attempt authentication.
def authz_svnserve_anon_access_read(sbox):
  "authz issue #2712"

  sbox.build(create_wc = False, read_only = True)
  svntest.main.safe_rmtree(sbox.wc_dir)
  B_path = os.path.join(sbox.wc_dir, 'A', 'B')
  other_B_path = B_path + '_other'
  B_url = sbox.repo_url + '/A/B'
  D_path = os.path.join(sbox.wc_dir, 'A', 'D')
  D_url = sbox.repo_url + '/A/D'

  # We want a svnserve.conf with anon-access = read.
  write_restrictive_svnserve_conf(sbox.repo_dir, "read")

  # Give jrandom read access to /A/B.  Anonymous users can only
  # access /A/D.
  write_authz_file(sbox, { "/A/B" : "jrandom = rw",
                           "/A/D" : "* = r" })

  # Perform a checkout of /A/B, expecting to see no errors.
  svntest.actions.run_and_verify_svn(None, None, [],
                                     'checkout',
                                     B_url, B_path)

  # Anonymous users should be able to check out /A/D.
  svntest.actions.run_and_verify_svn(None, None, [],
                                     'checkout',
                                     D_url, D_path)

<<<<<<< HEAD
=======
  # Now try a switch.
  svntest.main.safe_rmtree(D_path)
  svntest.actions.run_and_verify_svn(None, None, [],
                                     'switch', D_url, B_path)

  # Check out /A/B with an unknown username, expect error.
  svntest.actions.run_and_verify_svn(
    None, None,
    ".*Authentication error from server: Username not found.*",
    'checkout',
    '--non-interactive',
    '--username', 'losing_user',
    B_url, B_path + '_unsuccessful')

  # Check out a second copy of /A/B, make changes for later merge.
  svntest.actions.run_and_verify_svn(None, None, [],
                                     'checkout',
                                     B_url, other_B_path)
  other_alpha_path = os.path.join(other_B_path, 'E', 'alpha')
  svntest.main.file_append(other_alpha_path, "fish\n")
  svntest.actions.run_and_verify_svn(None, None, [],
                                     'commit', '-m', 'log msg',
                                     other_B_path)

  # Now try to merge.  This is an atypical merge, since our "branch"
  # is not really a branch (it's the same URL), but we only care about
  # authz here, not the semantics of the merge.  (Merges had been
  # failing in authz, for the reasons summarized in
  # http://subversion.tigris.org/issues/show_bug.cgi?id=2712#desc13.)
  svntest.actions.run_and_verify_svn(None, None, [],
                                     'merge', '-c', '2',
                                     B_url, B_path)

>>>>>>> 6215c21a
def authz_switch_to_directory(sbox):
  "switched to directory, no read access on parents"

  sbox.build(read_only = True)

  write_authz_file(sbox, {"/": "*=rw", "/A/B": "*=", "/A/B/E": "jrandom = rw"})

  write_restrictive_svnserve_conf(sbox.repo_dir)

  wc_dir = sbox.wc_dir
  mu_path = os.path.join(wc_dir, 'A', 'mu')
  F_path = os.path.join(wc_dir, 'A', 'B', 'F')
  G_path = os.path.join(wc_dir, 'A', 'D', 'G')

  # Switch /A/B/E to /A/B/F.
  svntest.main.run_svn(None, 'switch', sbox.repo_url + "/A/B/E", G_path)

<<<<<<< HEAD
=======
# Test to reproduce the problem identified by Issue 3242 in which
# Subversion's authz, as of Subversion 1.5, requires access to the
# repository root for copy and move operations.
def authz_access_required_at_repo_root(sbox):
  "authz issue #3242 - access required at repo root"

  sbox.build(create_wc = False)

  write_authz_file(sbox, {'/': '* =', '/A': 'jrandom = rw',
                          '/A-copy': 'jrandom = rw'})

  write_restrictive_svnserve_conf(sbox.repo_dir)

  root_url = sbox.repo_url
  A_url = root_url + '/A'
  A_copy_url = root_url + '/A-copy'
  B_url = root_url + '/A/B'
  B_copy_url = root_url + '/A/B-copy'

  # Should succeed
  svntest.main.run_svn(None, 'cp', A_url, A_copy_url, '-m', 'logmsg')

  # Should succeed
  svntest.main.run_svn(None, 'cp', B_url, B_copy_url, '-m', 'logmsg')

  # Should succeed
  svntest.main.run_svn(None, 'mv', A_url, A_copy_url, '-m', 'logmsg')

  # Should succeed
  svntest.main.run_svn(None, 'mv', B_url, B_copy_url, '-m', 'logmsg')

>>>>>>> 6215c21a
########################################################################
# Run the tests

# list all tests here, starting with None:
test_list = [ None,
              Skip(authz_open_root, svntest.main.is_ra_type_file),
              Skip(authz_open_directory, svntest.main.is_ra_type_file),
              Skip(broken_authz_file, svntest.main.is_ra_type_file),
              XFail(Skip(authz_read_access, svntest.main.is_ra_type_file)),
              Skip(authz_write_access, svntest.main.is_ra_type_file),
              Skip(authz_checkout_test, svntest.main.is_ra_type_file),
              Skip(authz_log_and_tracing_test, svntest.main.is_ra_type_file),
              Skip(authz_checkout_and_update_test,
                   svntest.main.is_ra_type_file),
              Skip(authz_partial_export_test, svntest.main.is_ra_type_file),
              SkipUnless(Skip(authz_aliases, svntest.main.is_ra_type_file),
                         server_authz_has_aliases),
              Skip(authz_validate, svntest.main.is_ra_type_file),
              Skip(authz_locking, svntest.main.is_ra_type_file),
<<<<<<< HEAD
              SkipUnless(authz_svnserve_anon_access_read,
                         svntest.main.is_ra_type_svn),
              XFail(Skip(authz_switch_to_directory,
                         svntest.main.is_ra_type_file)),
=======
              XFail(SkipUnless(authz_svnserve_anon_access_read,
                               svntest.main.is_ra_type_svn)),
              XFail(Skip(authz_switch_to_directory,
                         svntest.main.is_ra_type_file)),
              XFail(Skip(authz_access_required_at_repo_root,
                         svntest.main.is_ra_type_file)),
>>>>>>> 6215c21a
             ]

if __name__ == '__main__':
  svntest.main.run_tests(test_list, serial_only = True)
  # NOTREACHED


### End of file.<|MERGE_RESOLUTION|>--- conflicted
+++ resolved
@@ -125,17 +125,10 @@
 
   write_restrictive_svnserve_conf(sbox.repo_dir)
 
-<<<<<<< HEAD
-  out, err = svntest.main.run_svn(1,
-                                  "delete",
-                                  sbox.repo_url + "/A",
-                                  "-m", "a log message");
-=======
   exit_code, out, err = svntest.main.run_svn(1,
                                              "delete",
                                              sbox.repo_url + "/A",
                                              "-m", "a log message");
->>>>>>> 6215c21a
   if out:
     raise svntest.verify.SVNUnexpectedStdout(out)
   if not err:
@@ -790,7 +783,7 @@
 def authz_svnserve_anon_access_read(sbox):
   "authz issue #2712"
 
-  sbox.build(create_wc = False, read_only = True)
+  sbox.build(create_wc = False)
   svntest.main.safe_rmtree(sbox.wc_dir)
   B_path = os.path.join(sbox.wc_dir, 'A', 'B')
   other_B_path = B_path + '_other'
@@ -816,8 +809,6 @@
                                      'checkout',
                                      D_url, D_path)
 
-<<<<<<< HEAD
-=======
   # Now try a switch.
   svntest.main.safe_rmtree(D_path)
   svntest.actions.run_and_verify_svn(None, None, [],
@@ -851,7 +842,6 @@
                                      'merge', '-c', '2',
                                      B_url, B_path)
 
->>>>>>> 6215c21a
 def authz_switch_to_directory(sbox):
   "switched to directory, no read access on parents"
 
@@ -869,8 +859,6 @@
   # Switch /A/B/E to /A/B/F.
   svntest.main.run_svn(None, 'switch', sbox.repo_url + "/A/B/E", G_path)
 
-<<<<<<< HEAD
-=======
 # Test to reproduce the problem identified by Issue 3242 in which
 # Subversion's authz, as of Subversion 1.5, requires access to the
 # repository root for copy and move operations.
@@ -902,7 +890,6 @@
   # Should succeed
   svntest.main.run_svn(None, 'mv', B_url, B_copy_url, '-m', 'logmsg')
 
->>>>>>> 6215c21a
 ########################################################################
 # Run the tests
 
@@ -922,19 +909,12 @@
                          server_authz_has_aliases),
               Skip(authz_validate, svntest.main.is_ra_type_file),
               Skip(authz_locking, svntest.main.is_ra_type_file),
-<<<<<<< HEAD
-              SkipUnless(authz_svnserve_anon_access_read,
-                         svntest.main.is_ra_type_svn),
-              XFail(Skip(authz_switch_to_directory,
-                         svntest.main.is_ra_type_file)),
-=======
               XFail(SkipUnless(authz_svnserve_anon_access_read,
                                svntest.main.is_ra_type_svn)),
               XFail(Skip(authz_switch_to_directory,
                          svntest.main.is_ra_type_file)),
               XFail(Skip(authz_access_required_at_repo_root,
                          svntest.main.is_ra_type_file)),
->>>>>>> 6215c21a
              ]
 
 if __name__ == '__main__':
