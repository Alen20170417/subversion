#!/usr/bin/env python
#
#  authz_tests.py:  testing authentication.
#
#  Subversion is a tool for revision control.
#  See http://subversion.apache.org for more information.
#
# ====================================================================
#    Licensed to the Apache Software Foundation (ASF) under one
#    or more contributor license agreements.  See the NOTICE file
#    distributed with this work for additional information
#    regarding copyright ownership.  The ASF licenses this file
#    to you under the Apache License, Version 2.0 (the
#    "License"); you may not use this file except in compliance
#    with the License.  You may obtain a copy of the License at
#
#      http://www.apache.org/licenses/LICENSE-2.0
#
#    Unless required by applicable law or agreed to in writing,
#    software distributed under the License is distributed on an
#    "AS IS" BASIS, WITHOUT WARRANTIES OR CONDITIONS OF ANY
#    KIND, either express or implied.  See the License for the
#    specific language governing permissions and limitations
#    under the License.
######################################################################

# General modules
import os

# Our testing module
import svntest

from svntest.main import write_restrictive_svnserve_conf
from svntest.main import write_authz_file
from svntest.main import server_authz_has_aliases

# (abbreviation)
Item = svntest.wc.StateItem
XFail = svntest.testcase.XFail
Skip = svntest.testcase.Skip
SkipUnless = svntest.testcase.SkipUnless

######################################################################
# Tests
#
#   Each test must return on success or raise on failure.


#----------------------------------------------------------------------

# regression test for issue #2486 - part 1: open_root

def authz_open_root(sbox):
  "authz issue #2486 - open root"

  sbox.build()

  write_authz_file(sbox, {"/": "", "/A": "jrandom = rw"})

  write_restrictive_svnserve_conf(sbox.repo_dir)

  # we have write access in folder /A, but not in root. Test on too
  # restrictive access needed in open_root by modifying a file in /A
  wc_dir = sbox.wc_dir

  mu_path = os.path.join(wc_dir, 'A', 'mu')
  svntest.main.file_append(mu_path, "hi")

  # Create expected output tree.
  expected_output = svntest.wc.State(wc_dir, {
    'A/mu' : Item(verb='Sending'),
    })

  # Commit the one file.
  svntest.actions.run_and_verify_commit(wc_dir,
                                        expected_output,
                                        None,
                                        None,
                                        mu_path)

#----------------------------------------------------------------------

# regression test for issue #2486 - part 2: open_directory

def authz_open_directory(sbox):
  "authz issue #2486 - open directory"

  sbox.build()

  write_authz_file(sbox, {"/": "*=rw", "/A/B": "*=", "/A/B/E": "jrandom = rw"})

  write_restrictive_svnserve_conf(sbox.repo_dir)

  # we have write access in folder /A/B/E, but not in /A/B. Test on too
  # restrictive access needed in open_directory by moving file /A/mu to
  # /A/B/E
  wc_dir = sbox.wc_dir

  mu_path = os.path.join(wc_dir, 'A', 'mu')
  E_path = os.path.join(wc_dir, 'A', 'B', 'E')

  svntest.main.run_svn(None, 'mv', mu_path, E_path)

  # Create expected output tree.
  expected_output = svntest.wc.State(wc_dir, {
    'A/mu' : Item(verb='Deleting'),
    'A/B/E/mu' : Item(verb='Adding'),
    })

  # Commit the working copy.
  svntest.actions.run_and_verify_commit(wc_dir,
                                        expected_output,
                                        None,
                                        None,
                                        wc_dir)

def broken_authz_file(sbox):
  "broken authz files cause errors"

  sbox.build(create_wc = False)

  # No characters but 'r', 'w', and whitespace are allowed as a value
  # in an authz rule.
  write_authz_file(sbox, {"/": "jrandom = rw  # End-line comments disallowed"})

  write_restrictive_svnserve_conf(sbox.repo_dir)

  exit_code, out, err = svntest.main.run_svn(1,
                                             "delete",
                                             sbox.repo_url + "/A",
                                             "-m", "a log message");
  if out:
    raise svntest.verify.SVNUnexpectedStdout(out)
  if not err:
    raise svntest.verify.SVNUnexpectedStderr("Missing stderr")

# test whether read access is correctly granted and denied
def authz_read_access(sbox):
  "test authz for read operations"

  sbox.build(create_wc = False)

  root_url = sbox.repo_url
  A_url = root_url + '/A'
  B_url = A_url + '/B'
  C_url = A_url + '/C'
  E_url = B_url + '/E'
  mu_url = A_url + '/mu'
  iota_url = root_url + '/iota'
  lambda_url = B_url + '/lambda'
  alpha_url = E_url + '/alpha'
  F_alpha_url = B_url + '/F/alpha'
  D_url = A_url + '/D'
  G_url = D_url + '/G'
  pi_url = G_url + '/pi'
  H_url = D_url + '/H'
  chi_url = H_url + '/chi'

  if sbox.repo_url.startswith("http"):
    expected_err = ".*[Ff]orbidden.*"
  else:
    expected_err = ".*svn: Authorization failed.*"

  # create some folders with spaces in their names
  svntest.actions.run_and_verify_svn(None, None, [],
                                     'mkdir',
                                     '-m', 'logmsg',
                                     B_url+'/folder with spaces',
                                     B_url+'/folder with spaces/empty folder')

  write_restrictive_svnserve_conf(sbox.repo_dir)

  write_authz_file(sbox, { "/": "* = r",
                           "/A/B": "* =",
                           "/A/B/F": "* = rw",
                           "/A/D": "* = rw",
                           "/A/D/G": ("* = rw\n" +
                                      svntest.main.wc_author + " ="),
                           "/A/D/H": ("* = \n" +
                                      svntest.main.wc_author + " = rw"),
                           "/A/B/folder with spaces":
                                     (svntest.main.wc_author + " = r")})

  # read a remote file
  svntest.actions.run_and_verify_svn(None, ["This is the file 'iota'.\n"],
                                     [], 'cat',
                                     iota_url)

  # read a remote file, readably by user specific exception
  svntest.actions.run_and_verify_svn(None, ["This is the file 'chi'.\n"],
                                     [], 'cat',
                                     chi_url)

  # read a remote file, unreadable: should fail
  svntest.actions.run_and_verify_svn(None,
                                     None, expected_err,
                                     'cat',
                                     lambda_url)

  # read a remote file, unreadable through recursion: should fail
  svntest.actions.run_and_verify_svn(None,
                                     None, expected_err,
                                     'cat',
                                     alpha_url)

  # read a remote file, user specific authorization is ignored because * = rw
  svntest.actions.run_and_verify_svn(None, ["This is the file 'pi'.\n"],
                                     [], 'cat',
                                     pi_url)
  # open a remote folder(ls)
  svntest.actions.run_and_verify_svn("ls remote root folder",
                                     ["A/\n", "iota\n"],
                                     [], 'ls',
                                     root_url)

  # open a remote folder(ls), unreadable: should fail
  svntest.actions.run_and_verify_svn(None,
                                     None, svntest.verify.AnyOutput, 'ls',
                                     B_url)

  # open a remote folder(ls) with spaces, should succeed
  svntest.actions.run_and_verify_svn(None,
                                     None, [], 'ls',
                                     B_url+'/folder with spaces/empty folder')

  # open a remote folder(ls), unreadable through recursion: should fail
  svntest.actions.run_and_verify_svn(None,
                                     None, expected_err,
                                     'ls',
                                     E_url)

  # copy a remote file
  svntest.actions.run_and_verify_svn(None, None, [], 'cp',
                                     iota_url, D_url,
                                     '-m', 'logmsg')

  # copy a remote file, source is unreadable: should fail
  svntest.actions.run_and_verify_svn(None,
                                     None, expected_err,
                                     'cp',
                                     '-m', 'logmsg',
                                     lambda_url, D_url)

  # copy a remote folder
  svntest.actions.run_and_verify_svn(None, None, [], 'cp',
                                     C_url, D_url,
                                     '-m', 'logmsg')

  # copy a remote folder, source is unreadable: should fail
  svntest.actions.run_and_verify_svn(None,
                                     None, expected_err,
                                     'cp',
                                     '-m', 'logmsg',
                                     E_url, D_url)

  # move a remote file, source/target ancestor is readonly: should fail
  #
  # Note: interesting, we deem it okay for someone to break this move
  # into two operations, a committed copy followed by a committed
  # deletion.  But the editor drive required to do these atomically
  # today is prohibitive.
  svntest.actions.run_and_verify_svn(None,
                                     None, expected_err,
                                     'mv', '-m', 'logmsg',
                                     alpha_url, F_alpha_url)

  # copy a remote file, source/target ancestor is readonly
  ### we fail here due to issue #3242.
  svntest.actions.run_and_verify_svn(None,
                                     None, [],
                                     'cp', '-m', 'logmsg',
                                     alpha_url, F_alpha_url)


# test whether write access is correctly granted and denied
def authz_write_access(sbox):
  "test authz for write operations"

  sbox.build(create_wc = False)

  write_restrictive_svnserve_conf(sbox.repo_dir)

  if sbox.repo_url.startswith('http'):
    expected_err = ".*[Ff]orbidden.*"
  else:
    expected_err = ".*svn: Access denied.*"

  write_authz_file(sbox, { "/": "* = r",
                           "/A/B": "* = rw",
                           "/A/C": "* = rw"})

  root_url = sbox.repo_url
  A_url = root_url + '/A'
  B_url = A_url + '/B'
  C_url = A_url + '/C'
  E_url = B_url + '/E'
  mu_url = A_url + '/mu'
  iota_url = root_url + '/iota'
  lambda_url = B_url + '/lambda'
  D_url = A_url + '/D'

  # copy a remote file, target is readonly: should fail
  svntest.actions.run_and_verify_svn(None,
                                     None, expected_err,
                                     'cp',
                                     '-m', 'logmsg',
                                     lambda_url, D_url)

  # copy a remote folder, target is readonly: should fail
  svntest.actions.run_and_verify_svn(None,
                                     None, expected_err,
                                     'cp',
                                     '-m', 'logmsg',
                                     E_url, D_url)

  # delete a file, target is readonly: should fail
  svntest.actions.run_and_verify_svn(None,
                                     None, expected_err,
                                     'rm',
                                     '-m', 'logmsg',
                                     iota_url)

  # delete a folder, target is readonly: should fail
  svntest.actions.run_and_verify_svn(None,
                                     None, expected_err,
                                     'rm',
                                     '-m', 'logmsg',
                                     D_url)

  # create a folder, target is readonly: should fail
  svntest.actions.run_and_verify_svn(None,
                                     None, expected_err,
                                     'mkdir',
                                     '-m', 'logmsg',
                                     A_url+'/newfolder')

  # move a remote file, source is readonly: should fail
  svntest.actions.run_and_verify_svn(None,
                                     None, expected_err,
                                     'mv',
                                     '-m', 'logmsg',
                                     mu_url, C_url)

  # move a remote folder, source is readonly: should fail
  svntest.actions.run_and_verify_svn(None,
                                     None, expected_err,
                                     'mv',
                                     '-m', 'logmsg',
                                     D_url, C_url)

  # move a remote file, target is readonly: should fail
  svntest.actions.run_and_verify_svn(None,
                                     None, expected_err,
                                     'mv',
                                     '-m', 'logmsg',
                                     lambda_url, D_url)

  # move a remote folder, target is readonly: should fail
  svntest.actions.run_and_verify_svn(None,
                                     None, expected_err,
                                     'mv',
                                     '-m', 'logmsg',
                                     B_url, D_url)

#----------------------------------------------------------------------

def authz_checkout_test(sbox):
  "test authz for checkout"

  sbox.build(create_wc = False, read_only = True)
  local_dir = sbox.wc_dir

  write_restrictive_svnserve_conf(sbox.repo_dir)

  # 1st part: disable all read access, checkout should fail

  # write an authz file with *= on /
  if sbox.repo_url.startswith('http'):
    expected_err = ".*[Ff]orbidden.*"
  else:
    expected_err = ".*svn: Authorization failed.*"

  write_authz_file(sbox, { "/": "* ="})

  # checkout a working copy, should fail
  svntest.actions.run_and_verify_svn(None, None, expected_err,
                                     'co', sbox.repo_url, local_dir)

  # 2nd part: now enable read access

  write_authz_file(sbox, { "/": "* = r"})

  # checkout a working copy, should succeed because we have read access
  expected_output = svntest.main.greek_state.copy()
  expected_output.wc_dir = local_dir
  expected_output.tweak(status='A ', contents=None)

  expected_wc = svntest.main.greek_state

  svntest.actions.run_and_verify_checkout(sbox.repo_url,
                          local_dir,
                          expected_output,
                          expected_wc)

def authz_checkout_and_update_test(sbox):
  "test authz for checkout and update"

  sbox.build(create_wc = False, read_only = True)
  local_dir = sbox.wc_dir

  write_restrictive_svnserve_conf(sbox.repo_dir)

  # 1st part: disable read access on folder A/B, checkout should not
  # download this folder

  # write an authz file with *= on /A/B and /A/mu.
  write_authz_file(sbox, { "/": "* = r",
                           "/A/B": "* =",
                           "/A/mu": "* =",
                           })

  # checkout a working copy, should not dl /A/B or /A/mu.
  expected_output = svntest.main.greek_state.copy()
  expected_output.wc_dir = local_dir
  expected_output.tweak(status='A ', contents=None)
  expected_output.remove('A/B', 'A/B/lambda', 'A/B/E', 'A/B/E/alpha',
                         'A/B/E/beta', 'A/B/F', 'A/mu')

  expected_wc = svntest.main.greek_state.copy()
  expected_wc.remove('A/B', 'A/B/lambda', 'A/B/E', 'A/B/E/alpha',
                     'A/B/E/beta', 'A/B/F', 'A/mu')

  svntest.actions.run_and_verify_checkout(sbox.repo_url, local_dir,
                                          expected_output,
                                          expected_wc)

  # 2nd part: now enable read access

  # write an authz file with *=r on /. continue to exclude mu.
  write_authz_file(sbox, { "/": "* = r",
                           "/A/mu": "* =",
                           })

  # update the working copy, should download /A/B because we now have read
  # access
  expected_output = svntest.wc.State(local_dir, {
    'A/B' : Item(status='A '),
    'A/B/lambda' : Item(status='A '),
    'A/B/E' : Item(status='A '),
    'A/B/E/alpha' : Item(status='A '),
    'A/B/E/beta' : Item(status='A '),
    'A/B/F' : Item(status='A '),
    })

  expected_wc = svntest.main.greek_state.copy()
  expected_wc.remove('A/mu')
  expected_status = svntest.actions.get_virginal_state(local_dir, 1)
  expected_status.remove('A/mu')

  svntest.actions.run_and_verify_update(local_dir,
                                        expected_output,
                                        expected_wc,
                                        expected_status,
                                        None,
                                        None, None,
                                        None, None, 1)

def authz_partial_export_test(sbox):
  "test authz for export with unreadable subfolder"

  sbox.build(create_wc = False, read_only = True)
  local_dir = sbox.wc_dir

  # cleanup remains of a previous test run.
  svntest.main.safe_rmtree(local_dir)

  write_restrictive_svnserve_conf(sbox.repo_dir)

  # 1st part: disable read access on folder A/B, export should not
  # download this folder

  # write an authz file with *= on /A/B
  write_authz_file(sbox, { "/": "* = r", "/A/B": "* =" })

  # export a working copy, should not dl /A/B
  expected_output = svntest.main.greek_state.copy()
  expected_output.wc_dir = local_dir
  expected_output.desc[''] = Item()
  expected_output.tweak(status='A ', contents=None)
  expected_output.remove('A/B', 'A/B/lambda', 'A/B/E', 'A/B/E/alpha',
                         'A/B/E/beta', 'A/B/F')

  expected_wc = svntest.main.greek_state.copy()
  expected_wc.remove('A/B', 'A/B/lambda', 'A/B/E', 'A/B/E/alpha',
                     'A/B/E/beta', 'A/B/F')

  svntest.actions.run_and_verify_export(sbox.repo_url, local_dir,
                                        expected_output,
                                        expected_wc)

#----------------------------------------------------------------------

def authz_log_and_tracing_test(sbox):
  "test authz for log and tracing path changes"

  sbox.build()
  wc_dir = sbox.wc_dir

  write_restrictive_svnserve_conf(sbox.repo_dir)

  # write an authz file with *=rw on /
  if sbox.repo_url.startswith('http'):
    expected_err = ".*[Ff]orbidden.*"
  else:
    expected_err = ".*svn: Authorization failed.*"

  write_authz_file(sbox, { "/": "* = rw\n" })

  root_url = sbox.repo_url
  D_url = root_url + '/A/D'
  G_url = D_url + '/G'

  # check if log doesn't spill any info on which you don't have read access
  rho_path = os.path.join(wc_dir, 'A', 'D', 'G', 'rho')
  svntest.main.file_append(rho_path, 'new appended text for rho')

  svntest.actions.run_and_verify_svn(None, None, [],
                                     'ci', '-m', 'add file rho', sbox.wc_dir)

  svntest.main.file_append(rho_path, 'extra change in rho')

  svntest.actions.run_and_verify_svn(None, None, [],
                                     'ci', '-m', 'changed file rho',
                                     sbox.wc_dir)

  # copy a remote file
  svntest.actions.run_and_verify_svn(None, None, [], 'cp',
                                     rho_path, D_url,
                                     '-m', 'copy rho to readable area')

  # now disable read access on the first version of rho, keep the copy in
  # /A/D readable.
  if sbox.repo_url.startswith('http'):
    expected_err = ".*[Ff]orbidden.*"
  else:
    expected_err = ".*svn: Authorization failed.*"

  authz = { "/": "* = rw",
            "/A/D/G": "* ="}
  write_authz_file(sbox, authz)

  ## log

  # changed file in this rev. is not readable anymore, so author and date
  # should be hidden, like this:
  # r2 | (no author) | (no date) | 1 line
  svntest.actions.run_and_verify_svn(None,
                                     ".*(no author).*(no date).*|-+\n|\n", [],
                                     'log', '-r', '2', '--limit', '1',
                                     wc_dir)

  if sbox.repo_url.startswith('http'):
    expected_err2 = expected_err
  else:
    expected_err2 = ".*svn: Item is not readable.*"

  # if we do the same thing directly on the unreadable file, we get:
  # svn: Item is not readable
  svntest.actions.run_and_verify_svn(None, None, expected_err2,
                                     'log', rho_path)

  # while the HEAD rev of the copy is readable in /A/D, its parent in
  # /A/D/G is not, so don't spill any info there either.
  svntest.actions.run_and_verify_svn(None,
                                     ".*(no author).*(no date).*|-+\n|\n", [],
                                    'log', '-r', '2', '--limit', '1', D_url)

  # Test that only author/date are shown for partially visible revisions.
  svntest.actions.enable_revprop_changes(sbox.repo_dir)
  write_authz_file(sbox, { "/": "* = rw"})
  svntest.actions.run_and_verify_svn(
    None, None, [],        # message, expected_stdout, expected_stderr
    'ps', '--revprop', '-r1', 'foobar', 'foo bar', sbox.repo_url)
  svntest.actions.run_and_verify_log_xml(
    expected_revprops=[{'svn:author': svntest.main.wc_author, 'svn:date': '',
                        'svn:log': 'Log message for revision 1.',
                        'foobar': 'foo bar'}],
    args=['--with-all-revprops', '-r1', sbox.repo_url])
  write_authz_file(sbox, authz)
  svntest.actions.run_and_verify_log_xml(
    expected_revprops=[{'svn:author': svntest.main.wc_author, 'svn:date': ''}],
    args=['--with-all-revprops', '-r1', sbox.repo_url])


  ## cat

  # now see if we can look at the older version of rho
  svntest.actions.run_and_verify_svn(None, None, expected_err,
                                     'cat', '-r', '2', D_url+'/rho')

  if sbox.repo_url.startswith('http'):
    expected_err2 = expected_err
  else:
    expected_err2 = ".*svn: Unreadable path encountered; access denied.*"

  svntest.actions.run_and_verify_svn(None, None, expected_err2,
                                     'cat', '-r', '2', G_url+'/rho')

  ## diff

  # we shouldn't see the diff of a file in an unreadable path
  svntest.actions.run_and_verify_svn(None, None, expected_err,
                                     'diff', '-r', 'HEAD', G_url+'/rho')

  svntest.actions.run_and_verify_svn(None, None, expected_err,
                                     'diff', '-r', '2', D_url+'/rho')

  svntest.actions.run_and_verify_svn(None, None, expected_err,
                                     'diff', '-r', '2:4', D_url+'/rho')

# test whether read access is correctly granted and denied
def authz_aliases(sbox):
  "test authz for aliases"

  sbox.build(create_wc = False)

  write_restrictive_svnserve_conf(sbox.repo_dir)

  if sbox.repo_url.startswith("http"):
    expected_err = ".*[Ff]orbidden.*"
  else:
    expected_err = ".*svn: Authorization failed.*"

  write_authz_file(sbox, { "/" : "* = r",
                           "/A/B" : "&jray = rw" },
                         { "aliases" : 'jray = jrandom' } )

  root_url = sbox.repo_url
  A_url = root_url + '/A'
  B_url = A_url + '/B'
  iota_url = root_url + '/iota'

  # copy a remote file, target is readonly for jconstant: should fail
  svntest.actions.run_and_verify_svn(None,
                                     None, expected_err,
                                     'cp',
                                     '--username', svntest.main.wc_author2,
                                     '-m', 'logmsg',
                                     iota_url, B_url)

  # try the same action, but as user jray (alias of jrandom), should work.
  svntest.actions.run_and_verify_svn(None,
                                     None, [],
                                     'cp',
                                     '-m', 'logmsg',
                                     iota_url, B_url)

def authz_validate(sbox):
  "test the authz validation rules"

  sbox.build(create_wc = False, read_only = True)

  write_restrictive_svnserve_conf(sbox.repo_dir)

  A_url = sbox.repo_url + '/A'

  # If any of the validate rules fail, the authz isn't loaded so there's no
  # access at all to the repository.

  # Test 1: Undefined group
  write_authz_file(sbox, { "/"  : "* = r",
                           "/A/B" : "@undefined_group = rw" })

  if sbox.repo_url.startswith("http"):
    expected_err = ".*[Ff]orbidden.*"
  elif sbox.repo_url.startswith("svn"):
    expected_err = ".*Invalid authz configuration"
  else:
    expected_err = ".*@undefined_group.*"

  # validation of this authz file should fail, so no repo access
  svntest.actions.run_and_verify_svn("ls remote folder",
                                     None, expected_err,
                                     'ls',
                                     A_url)

  # Test 2: Circular dependency
  write_authz_file(sbox, { "/"  : "* = r" },
                         { "groups" : """admins = admin1, admin2, @devs
devs1 = @admins, dev1
devs2 = @admins, dev2
devs = @devs1, dev3, dev4""" })

  if sbox.repo_url.startswith("http"):
    expected_err = ".*[Ff]orbidden.*"
  elif sbox.repo_url.startswith("svn"):
    expected_err = ".*Invalid authz configuration"
  else:
    expected_err = ".*Circular dependency.*"

  # validation of this authz file should fail, so no repo access
  svntest.actions.run_and_verify_svn("ls remote folder",
                                     None, expected_err,
                                     'ls',
                                     A_url)

  # Test 3: Group including other group 2 times (issue 2684)
  write_authz_file(sbox, { "/"  : "* = r" },
                         { "groups" : """admins = admin1, admin2
devs1 = @admins, dev1
devs2 = @admins, dev2
users = @devs1, @devs2, user1, user2""" })

  # validation of this authz file should *not* fail (where formerly,
  # it complained about circular dependencies that do not, in fact,
  # exist), so this is business as usual.
  svntest.actions.run_and_verify_svn("ls remote folder",
                                     ['B/\n', 'C/\n', 'D/\n', 'mu\n'],
                                     [],
                                     'ls',
                                     A_url)

# test locking/unlocking with authz
def authz_locking(sbox):
  "test authz for locking"

  sbox.build()

  write_authz_file(sbox, {"/": "", "/A": "jrandom = rw"})
  write_restrictive_svnserve_conf(sbox.repo_dir)

  if sbox.repo_url.startswith('http'):
    expected_err = ".*[Ff]orbidden.*"
  else:
    expected_err = ".*svn: Authorization failed.*"

  root_url = sbox.repo_url
  wc_dir = sbox.wc_dir
  iota_url = root_url + '/iota'
  iota_path = os.path.join(wc_dir, 'iota')
  A_url = root_url + '/A'
  mu_path = os.path.join(wc_dir, 'A', 'mu')

  # lock a file url, target is readonly: should fail
  svntest.actions.run_and_verify_svn(None,
                                     None, expected_err,
                                     'lock',
                                     '-m', 'lock msg',
                                     iota_url)

  # lock a file path, target is readonly: should fail
  svntest.actions.run_and_verify_svn(None,
                                     None, expected_err,
                                     'lock',
                                     '-m', 'lock msg',
                                     iota_path)

  # Test for issue 2700: we have write access in folder /A, but not in root.
  # Get a lock on /A/mu and try to commit it.

  # lock a file path, target is writeable: should succeed
  svntest.actions.run_and_verify_svn(None,
                                     None, [],
                                     'lock',
                                     '-m', 'lock msg',
                                     mu_path)

  svntest.main.file_append(mu_path, "hi")

  expected_output = svntest.wc.State(wc_dir, {
    'A/mu' : Item(verb='Sending'),
    })

  svntest.actions.run_and_verify_commit(wc_dir,
                                        expected_output,
                                        [],
                                        None,
                                        mu_path)

# test for issue #2712: if anon-access == read, svnserve should also check
# authz to determine whether a checkout/update is actually allowed for
# anonymous users, and, if not, attempt authentication.
def authz_svnserve_anon_access_read(sbox):
  "authz issue #2712"

  sbox.build(create_wc = False)
  svntest.main.safe_rmtree(sbox.wc_dir)
  B_path = os.path.join(sbox.wc_dir, 'A', 'B')
  other_B_path = B_path + '_other'
  B_url = sbox.repo_url + '/A/B'
  D_path = os.path.join(sbox.wc_dir, 'A', 'D')
  D_url = sbox.repo_url + '/A/D'

  # We want a svnserve.conf with anon-access = read.
  write_restrictive_svnserve_conf(sbox.repo_dir, "read")

  # Give jrandom read access to /A/B.  Anonymous users can only
  # access /A/D.
  write_authz_file(sbox, { "/A/B" : "jrandom = rw",
                           "/A/D" : "* = r" })

  # Perform a checkout of /A/B, expecting to see no errors.
  svntest.actions.run_and_verify_svn(None, None, [],
                                     'checkout',
                                     B_url, B_path)

  # Anonymous users should be able to check out /A/D.
  svntest.actions.run_and_verify_svn(None, None, [],
                                     'checkout',
                                     D_url, D_path)

  # Now try a switch.
  svntest.main.safe_rmtree(D_path)
  svntest.actions.run_and_verify_svn(None, None, [],
                                     'switch', D_url, B_path)

  # Check out /A/B with an unknown username, expect error.
  svntest.actions.run_and_verify_svn(
    None, None,
    ".*Authentication error from server: Username not found.*",
    'checkout',
    '--non-interactive',
    '--username', 'losing_user',
    B_url, B_path + '_unsuccessful')

  # Check out a second copy of /A/B, make changes for later merge.
  svntest.actions.run_and_verify_svn(None, None, [],
                                     'checkout',
                                     B_url, other_B_path)
  other_alpha_path = os.path.join(other_B_path, 'E', 'alpha')
  svntest.main.file_append(other_alpha_path, "fish\n")
  svntest.actions.run_and_verify_svn(None, None, [],
                                     'commit', '-m', 'log msg',
                                     other_B_path)

  # Now try to merge.  This is an atypical merge, since our "branch"
  # is not really a branch (it's the same URL), but we only care about
  # authz here, not the semantics of the merge.  (Merges had been
  # failing in authz, for the reasons summarized in
  # http://subversion.tigris.org/issues/show_bug.cgi?id=2712#desc13.)
  svntest.actions.run_and_verify_svn(None, None, [],
                                     'merge', '-c', '2',
                                     B_url, B_path)

def authz_switch_to_directory(sbox):
  "switched to directory, no read access on parents"

  sbox.build(read_only = True)

  write_authz_file(sbox, {"/": "*=rw", "/A/B": "*=", "/A/B/E": "jrandom = rw"})

  write_restrictive_svnserve_conf(sbox.repo_dir)

  wc_dir = sbox.wc_dir
  mu_path = os.path.join(wc_dir, 'A', 'mu')
  F_path = os.path.join(wc_dir, 'A', 'B', 'F')
  G_path = os.path.join(wc_dir, 'A', 'D', 'G')

  # Switch /A/B/E to /A/B/F.
  svntest.main.run_svn(None, 'switch', sbox.repo_url + "/A/B/E", G_path)

<<<<<<< HEAD
# Test to reproduce the problem identified by Issue 3242 in which
# Subversion's authz, as of Subversion 1.5, requires access to the
# repository root for copy and move operations.
def authz_access_required_at_repo_root(sbox):
  "authz issue #3242 - access required at repo root"

  sbox.build(create_wc = False)
  root_url = sbox.repo_url

  # Create a copy-level copy of A, just so we have something to work with.
  svntest.main.run_svn(None, 'cp', '-m', 'logmsg',
                       root_url + '/A',
                       root_url + '/A-copy')

  # Now we get all restrictive.
  write_authz_file(sbox, {'/': '* =',
                          '/A': 'jrandom = rw',
                          '/A-copy': 'jrandom = rw'})
  write_restrictive_svnserve_conf(sbox.repo_dir)

  # Do some copies and moves where the common parents of the source(s)
  # and destination(s) are unreadable.  All we currently hope to support
  # is the case where the sources are individually (and recursively)
  # readable, and the destination tree is writable.

  svntest.main.run_svn(None, 'cp',
                       '-m', 'copy in readable space',
                       root_url + '/A/B',
                       root_url + '/A/B-copy')
  svntest.main.run_svn(None, 'cp',
                       '-m', 'copy across disjoint readable spaces',
                       root_url + '/A/B',
                       root_url + '/A-copy/B-copy')
  svntest.main.run_svn(None, 'cp',
                       '-m', 'multi-copy across disjoint readable spaces',
                       root_url + '/A/B',
                       root_url + '/A/mu',
                       root_url + '/A-copy/C')
  svntest.main.run_svn(None, 'cp',
                       '-m', 'copy from disjoint readable spaces',
                       root_url + '/A/B/E/alpha',
                       root_url + '/A-copy/B/E/beta',
                       root_url + '/A-copy/C')
=======
>>>>>>> d3608daf

def authz_access_required_at_repo_root2(sbox):
  "more authz issue #3242 - update to renamed file"

  sbox.build(create_wc = False)
  root_url = sbox.repo_url

  # Now we get all restrictive.
  write_authz_file(sbox, {'/': '* =',
                          '/A': 'jrandom = rw'})
  write_restrictive_svnserve_conf(sbox.repo_dir)

  # Rename a file.
  svntest.main.run_svn(None, 'mv',
                       '-m', 'rename file in readable writable space',
                       root_url + '/A/B/E/alpha',
                       root_url + '/A/B/E/alpha-renamed')
  
  # Check out original greek sub tree below /A/B/E 
  # and update it to the above rename.
  wc_dir = sbox.add_wc_path('ABE')
  os.mkdir(wc_dir)
  svntest.main.run_svn(None, 'co', '-r', '1', root_url + '/A/B/E', wc_dir)
  svntest.main.run_svn(None, 'up', wc_dir)

  # Rename a directory.
  svntest.main.run_svn(None, 'mv',
                       '-m', 'rename diretory in readable writable space',
                       root_url + '/A/D/H',
                       root_url + '/A/D/a g e')
  
  # Check out original greek sub tree below /A/D
  # and update it to the above rename.
  wc_dir = sbox.add_wc_path('AD')
  os.mkdir(wc_dir)
  svntest.main.run_svn(None, 'co', '-r', '1', root_url + '/A/D', wc_dir)
  svntest.main.run_svn(None, 'up', wc_dir)

<<<<<<< HEAD
def multiple_matches(sbox):
  "multiple lines matching a user"

  sbox.build(create_wc = False)
  root_url = sbox.repo_url
  write_restrictive_svnserve_conf(sbox.repo_dir)
  if sbox.repo_url.startswith("http"):
    expected_err = ".*[Ff]orbidden.*"
  else:
    expected_err = ".*svn: Authorization failed.*"

  # Prohibit access and commit fails
  write_authz_file(sbox, {'/': 'jrandom ='})
  svntest.actions.run_and_verify_svn(None, None, expected_err,
                                     'cp', '-m', 'fail copy',
                                     root_url, root_url + '/fail')

  # At present if multiple lines match the permissions of all the
  # matching lines are amalgamated.  So jrandom gets access regardless
  # of the line prohibiting access and regardless of the  order of the
  # lines.  This might be a bug, but we probably can't simply fix it as
  # that would change the behaviour of lots of existing authz files.

  write_authz_file(sbox, {'/': 'jrandom =' + '\n' + '* = rw'})
  svntest.main.run_svn(None, 'cp',
                       '-m', 'first copy',
                       root_url, root_url + '/first')

  write_authz_file(sbox, {'/': '* = rw' + '\n' + 'jrandom ='})
  svntest.main.run_svn(None, 'cp',
                       '-m', 'second copy',
                       root_url, root_url + '/second')

=======
>>>>>>> d3608daf
########################################################################
# Run the tests

# list all tests here, starting with None:
test_list = [ None,
              Skip(authz_open_root, svntest.main.is_ra_type_file),
              Skip(authz_open_directory, svntest.main.is_ra_type_file),
              Skip(broken_authz_file, svntest.main.is_ra_type_file),
              XFail(Skip(authz_read_access, svntest.main.is_ra_type_file)),
              Skip(authz_write_access, svntest.main.is_ra_type_file),
              Skip(authz_checkout_test, svntest.main.is_ra_type_file),
              Skip(authz_log_and_tracing_test, svntest.main.is_ra_type_file),
              Skip(authz_checkout_and_update_test,
                   svntest.main.is_ra_type_file),
              Skip(authz_partial_export_test, svntest.main.is_ra_type_file),
              SkipUnless(Skip(authz_aliases, svntest.main.is_ra_type_file),
                         server_authz_has_aliases),
              Skip(authz_validate, svntest.main.is_ra_type_file),
              Skip(authz_locking, svntest.main.is_ra_type_file),
              XFail(SkipUnless(authz_svnserve_anon_access_read,
                               svntest.main.is_ra_type_svn)),
              XFail(Skip(authz_switch_to_directory,
                         svntest.main.is_ra_type_file)),
<<<<<<< HEAD
              Skip(authz_access_required_at_repo_root,
                   svntest.main.is_ra_type_file),
              Skip(authz_access_required_at_repo_root2,
                   svntest.main.is_ra_type_file),
              Skip(multiple_matches, svntest.main.is_ra_type_file),
=======
              Skip(authz_access_required_at_repo_root2,
                   svntest.main.is_ra_type_file),
>>>>>>> d3608daf
             ]

if __name__ == '__main__':
  svntest.main.run_tests(test_list, serial_only = True)
  # NOTREACHED


### End of file.<|MERGE_RESOLUTION|>--- conflicted
+++ resolved
@@ -3,25 +3,17 @@
 #  authz_tests.py:  testing authentication.
 #
 #  Subversion is a tool for revision control.
-#  See http://subversion.apache.org for more information.
+#  See http://subversion.tigris.org for more information.
 #
 # ====================================================================
-#    Licensed to the Apache Software Foundation (ASF) under one
-#    or more contributor license agreements.  See the NOTICE file
-#    distributed with this work for additional information
-#    regarding copyright ownership.  The ASF licenses this file
-#    to you under the Apache License, Version 2.0 (the
-#    "License"); you may not use this file except in compliance
-#    with the License.  You may obtain a copy of the License at
+# Copyright (c) 2000-2006 CollabNet.  All rights reserved.
 #
-#      http://www.apache.org/licenses/LICENSE-2.0
+# This software is licensed as described in the file COPYING, which
+# you should have received as part of this distribution.  The terms
+# are also available at http://subversion.tigris.org/license-1.html.
+# If newer versions of this license are posted there, you may use a
+# newer version instead, at your option.
 #
-#    Unless required by applicable law or agreed to in writing,
-#    software distributed under the License is distributed on an
-#    "AS IS" BASIS, WITHOUT WARRANTIES OR CONDITIONS OF ANY
-#    KIND, either express or implied.  See the License for the
-#    specific language governing permissions and limitations
-#    under the License.
 ######################################################################
 
 # General modules
@@ -149,7 +141,6 @@
   iota_url = root_url + '/iota'
   lambda_url = B_url + '/lambda'
   alpha_url = E_url + '/alpha'
-  F_alpha_url = B_url + '/F/alpha'
   D_url = A_url + '/D'
   G_url = D_url + '/G'
   pi_url = G_url + '/pi'
@@ -157,7 +148,7 @@
   chi_url = H_url + '/chi'
 
   if sbox.repo_url.startswith("http"):
-    expected_err = ".*[Ff]orbidden.*"
+    expected_err = ".*403 Forbidden.*"
   else:
     expected_err = ".*svn: Authorization failed.*"
 
@@ -172,7 +163,6 @@
 
   write_authz_file(sbox, { "/": "* = r",
                            "/A/B": "* =",
-                           "/A/B/F": "* = rw",
                            "/A/D": "* = rw",
                            "/A/D/G": ("* = rw\n" +
                                       svntest.main.wc_author + " ="),
@@ -253,25 +243,6 @@
                                      '-m', 'logmsg',
                                      E_url, D_url)
 
-  # move a remote file, source/target ancestor is readonly: should fail
-  #
-  # Note: interesting, we deem it okay for someone to break this move
-  # into two operations, a committed copy followed by a committed
-  # deletion.  But the editor drive required to do these atomically
-  # today is prohibitive.
-  svntest.actions.run_and_verify_svn(None,
-                                     None, expected_err,
-                                     'mv', '-m', 'logmsg',
-                                     alpha_url, F_alpha_url)
-
-  # copy a remote file, source/target ancestor is readonly
-  ### we fail here due to issue #3242.
-  svntest.actions.run_and_verify_svn(None,
-                                     None, [],
-                                     'cp', '-m', 'logmsg',
-                                     alpha_url, F_alpha_url)
-
-
 # test whether write access is correctly granted and denied
 def authz_write_access(sbox):
   "test authz for write operations"
@@ -281,7 +252,7 @@
   write_restrictive_svnserve_conf(sbox.repo_dir)
 
   if sbox.repo_url.startswith('http'):
-    expected_err = ".*[Ff]orbidden.*"
+    expected_err = ".*403 Forbidden.*"
   else:
     expected_err = ".*svn: Access denied.*"
 
@@ -376,7 +347,7 @@
 
   # write an authz file with *= on /
   if sbox.repo_url.startswith('http'):
-    expected_err = ".*[Ff]orbidden.*"
+    expected_err = ".*403 Forbidden.*"
   else:
     expected_err = ".*svn: Authorization failed.*"
 
@@ -413,22 +384,20 @@
   # 1st part: disable read access on folder A/B, checkout should not
   # download this folder
 
-  # write an authz file with *= on /A/B and /A/mu.
+  # write an authz file with *= on /A/B
   write_authz_file(sbox, { "/": "* = r",
-                           "/A/B": "* =",
-                           "/A/mu": "* =",
-                           })
-
-  # checkout a working copy, should not dl /A/B or /A/mu.
+                           "/A/B": "* ="})
+
+  # checkout a working copy, should not dl /A/B
   expected_output = svntest.main.greek_state.copy()
   expected_output.wc_dir = local_dir
   expected_output.tweak(status='A ', contents=None)
   expected_output.remove('A/B', 'A/B/lambda', 'A/B/E', 'A/B/E/alpha',
-                         'A/B/E/beta', 'A/B/F', 'A/mu')
+                         'A/B/E/beta', 'A/B/F')
 
   expected_wc = svntest.main.greek_state.copy()
   expected_wc.remove('A/B', 'A/B/lambda', 'A/B/E', 'A/B/E/alpha',
-                     'A/B/E/beta', 'A/B/F', 'A/mu')
+                     'A/B/E/beta', 'A/B/F')
 
   svntest.actions.run_and_verify_checkout(sbox.repo_url, local_dir,
                                           expected_output,
@@ -436,10 +405,8 @@
 
   # 2nd part: now enable read access
 
-  # write an authz file with *=r on /. continue to exclude mu.
-  write_authz_file(sbox, { "/": "* = r",
-                           "/A/mu": "* =",
-                           })
+  # write an authz file with *=r on /
+  write_authz_file(sbox, { "/": "* = r"})
 
   # update the working copy, should download /A/B because we now have read
   # access
@@ -452,10 +419,8 @@
     'A/B/F' : Item(status='A '),
     })
 
-  expected_wc = svntest.main.greek_state.copy()
-  expected_wc.remove('A/mu')
+  expected_wc = svntest.main.greek_state
   expected_status = svntest.actions.get_virginal_state(local_dir, 1)
-  expected_status.remove('A/mu')
 
   svntest.actions.run_and_verify_update(local_dir,
                                         expected_output,
@@ -510,7 +475,7 @@
 
   # write an authz file with *=rw on /
   if sbox.repo_url.startswith('http'):
-    expected_err = ".*[Ff]orbidden.*"
+    expected_err = ".*403 Forbidden.*"
   else:
     expected_err = ".*svn: Authorization failed.*"
 
@@ -541,7 +506,7 @@
   # now disable read access on the first version of rho, keep the copy in
   # /A/D readable.
   if sbox.repo_url.startswith('http'):
-    expected_err = ".*[Ff]orbidden.*"
+    expected_err = ".*403 Forbidden.*"
   else:
     expected_err = ".*svn: Authorization failed.*"
 
@@ -627,7 +592,7 @@
   write_restrictive_svnserve_conf(sbox.repo_dir)
 
   if sbox.repo_url.startswith("http"):
-    expected_err = ".*[Ff]orbidden.*"
+    expected_err = ".*403 Forbidden.*"
   else:
     expected_err = ".*svn: Authorization failed.*"
 
@@ -672,7 +637,7 @@
                            "/A/B" : "@undefined_group = rw" })
 
   if sbox.repo_url.startswith("http"):
-    expected_err = ".*[Ff]orbidden.*"
+    expected_err = ".*403 Forbidden.*"
   elif sbox.repo_url.startswith("svn"):
     expected_err = ".*Invalid authz configuration"
   else:
@@ -692,7 +657,7 @@
 devs = @devs1, dev3, dev4""" })
 
   if sbox.repo_url.startswith("http"):
-    expected_err = ".*[Ff]orbidden.*"
+    expected_err = ".*403 Forbidden.*"
   elif sbox.repo_url.startswith("svn"):
     expected_err = ".*Invalid authz configuration"
   else:
@@ -711,12 +676,10 @@
 devs2 = @admins, dev2
 users = @devs1, @devs2, user1, user2""" })
 
-  # validation of this authz file should *not* fail (where formerly,
-  # it complained about circular dependencies that do not, in fact,
-  # exist), so this is business as usual.
+  # validation of this authz file should fail, so no repo access
   svntest.actions.run_and_verify_svn("ls remote folder",
-                                     ['B/\n', 'C/\n', 'D/\n', 'mu\n'],
-                                     [],
+                                      ['B/\n', 'C/\n', 'D/\n', 'mu\n'],
+                                      [],
                                      'ls',
                                      A_url)
 
@@ -730,7 +693,7 @@
   write_restrictive_svnserve_conf(sbox.repo_dir)
 
   if sbox.repo_url.startswith('http'):
-    expected_err = ".*[Ff]orbidden.*"
+    expected_err = ".*403 Forbidden.*"
   else:
     expected_err = ".*svn: Authorization failed.*"
 
@@ -859,52 +822,6 @@
   # Switch /A/B/E to /A/B/F.
   svntest.main.run_svn(None, 'switch', sbox.repo_url + "/A/B/E", G_path)
 
-<<<<<<< HEAD
-# Test to reproduce the problem identified by Issue 3242 in which
-# Subversion's authz, as of Subversion 1.5, requires access to the
-# repository root for copy and move operations.
-def authz_access_required_at_repo_root(sbox):
-  "authz issue #3242 - access required at repo root"
-
-  sbox.build(create_wc = False)
-  root_url = sbox.repo_url
-
-  # Create a copy-level copy of A, just so we have something to work with.
-  svntest.main.run_svn(None, 'cp', '-m', 'logmsg',
-                       root_url + '/A',
-                       root_url + '/A-copy')
-
-  # Now we get all restrictive.
-  write_authz_file(sbox, {'/': '* =',
-                          '/A': 'jrandom = rw',
-                          '/A-copy': 'jrandom = rw'})
-  write_restrictive_svnserve_conf(sbox.repo_dir)
-
-  # Do some copies and moves where the common parents of the source(s)
-  # and destination(s) are unreadable.  All we currently hope to support
-  # is the case where the sources are individually (and recursively)
-  # readable, and the destination tree is writable.
-
-  svntest.main.run_svn(None, 'cp',
-                       '-m', 'copy in readable space',
-                       root_url + '/A/B',
-                       root_url + '/A/B-copy')
-  svntest.main.run_svn(None, 'cp',
-                       '-m', 'copy across disjoint readable spaces',
-                       root_url + '/A/B',
-                       root_url + '/A-copy/B-copy')
-  svntest.main.run_svn(None, 'cp',
-                       '-m', 'multi-copy across disjoint readable spaces',
-                       root_url + '/A/B',
-                       root_url + '/A/mu',
-                       root_url + '/A-copy/C')
-  svntest.main.run_svn(None, 'cp',
-                       '-m', 'copy from disjoint readable spaces',
-                       root_url + '/A/B/E/alpha',
-                       root_url + '/A-copy/B/E/beta',
-                       root_url + '/A-copy/C')
-=======
->>>>>>> d3608daf
 
 def authz_access_required_at_repo_root2(sbox):
   "more authz issue #3242 - update to renamed file"
@@ -943,42 +860,6 @@
   svntest.main.run_svn(None, 'co', '-r', '1', root_url + '/A/D', wc_dir)
   svntest.main.run_svn(None, 'up', wc_dir)
 
-<<<<<<< HEAD
-def multiple_matches(sbox):
-  "multiple lines matching a user"
-
-  sbox.build(create_wc = False)
-  root_url = sbox.repo_url
-  write_restrictive_svnserve_conf(sbox.repo_dir)
-  if sbox.repo_url.startswith("http"):
-    expected_err = ".*[Ff]orbidden.*"
-  else:
-    expected_err = ".*svn: Authorization failed.*"
-
-  # Prohibit access and commit fails
-  write_authz_file(sbox, {'/': 'jrandom ='})
-  svntest.actions.run_and_verify_svn(None, None, expected_err,
-                                     'cp', '-m', 'fail copy',
-                                     root_url, root_url + '/fail')
-
-  # At present if multiple lines match the permissions of all the
-  # matching lines are amalgamated.  So jrandom gets access regardless
-  # of the line prohibiting access and regardless of the  order of the
-  # lines.  This might be a bug, but we probably can't simply fix it as
-  # that would change the behaviour of lots of existing authz files.
-
-  write_authz_file(sbox, {'/': 'jrandom =' + '\n' + '* = rw'})
-  svntest.main.run_svn(None, 'cp',
-                       '-m', 'first copy',
-                       root_url, root_url + '/first')
-
-  write_authz_file(sbox, {'/': '* = rw' + '\n' + 'jrandom ='})
-  svntest.main.run_svn(None, 'cp',
-                       '-m', 'second copy',
-                       root_url, root_url + '/second')
-
-=======
->>>>>>> d3608daf
 ########################################################################
 # Run the tests
 
@@ -987,7 +868,7 @@
               Skip(authz_open_root, svntest.main.is_ra_type_file),
               Skip(authz_open_directory, svntest.main.is_ra_type_file),
               Skip(broken_authz_file, svntest.main.is_ra_type_file),
-              XFail(Skip(authz_read_access, svntest.main.is_ra_type_file)),
+              Skip(authz_read_access, svntest.main.is_ra_type_file),
               Skip(authz_write_access, svntest.main.is_ra_type_file),
               Skip(authz_checkout_test, svntest.main.is_ra_type_file),
               Skip(authz_log_and_tracing_test, svntest.main.is_ra_type_file),
@@ -1002,16 +883,8 @@
                                svntest.main.is_ra_type_svn)),
               XFail(Skip(authz_switch_to_directory,
                          svntest.main.is_ra_type_file)),
-<<<<<<< HEAD
-              Skip(authz_access_required_at_repo_root,
-                   svntest.main.is_ra_type_file),
               Skip(authz_access_required_at_repo_root2,
                    svntest.main.is_ra_type_file),
-              Skip(multiple_matches, svntest.main.is_ra_type_file),
-=======
-              Skip(authz_access_required_at_repo_root2,
-                   svntest.main.is_ra_type_file),
->>>>>>> d3608daf
              ]
 
 if __name__ == '__main__':
