--- conflicted
+++ resolved
@@ -36,30 +36,7 @@
   
   fp = open(svntest.main.get_svnserve_conf_file_path(repo_dir), 'w')
   fp.write("[general]\nanon-access = none\nauth-access = write\n"
-           "authz-db = authz\n")
-  if svntest.main.enable_sasl == 1:
-    fp.write("realm = svntest\n[sasl]\nuse-sasl = true\n");
-  else:
-    fp.write("password-db = passwd\n")
-  fp.close()
-
-def write_authz_file(sbox, rules, sections=None):
-  """Write an authz file to SBOX, appropriate for the RA method used,
-with authorizations rules RULES mapping paths to strings containing
-the rules. You can add sections SECTIONS (ex. groups, aliases...) with 
-an appropriate list of mappings.
-"""
-  fp = open(sbox.authz_file, 'w')
-  if sbox.repo_url.startswith("http"):
-    prefix = sbox.name + ":"
-  else:
-    prefix = ""
-  if sections:
-    for p, r in sections.items():
-      fp.write("[%s]\n%s\n" % (p, r))  
-
-  for p, r in rules.items():
-    fp.write("[%s%s]\n%s\n" % (prefix, p, r))
+           "password-db = passwd\nauthz-db = authz\n")
   fp.close()
 
 def skip_test_when_no_authz_available():
@@ -83,8 +60,10 @@
   
   skip_test_when_no_authz_available()
   
-  write_authz_file(sbox, {"/": "", "/A": "jrandom = rw"})
-
+  fp = open(sbox.authz_file, 'w')
+  fp.write("[/]\n\n[/A]\njrandom = rw\n")
+  fp.close()
+  
   write_restrictive_svnserve_conf(svntest.main.current_repo_dir)
 
   # we have write access in folder /A, but not in root. Test on too
@@ -118,7 +97,9 @@
   
   skip_test_when_no_authz_available()
   
-  write_authz_file(sbox, {"/": "*=rw", "/A/B": "*=", "/A/B/E": "jrandom = rw"})
+  fp = open(sbox.authz_file, 'w')
+  fp.write("[/]\n*=rw\n[/A/B]\n*=\n[/A/B/E]\njrandom = rw\n")
+  fp.close()
   
   write_restrictive_svnserve_conf(svntest.main.current_repo_dir) 
 
@@ -153,7 +134,9 @@
   
   skip_test_when_no_authz_available()
   
-  write_authz_file(sbox, {"/": "jrandom = rw zot"})
+  fp = open(sbox.authz_file, 'w')
+  fp.write("[/]\njrandom = rw zot\n")
+  fp.close()
   
   write_restrictive_svnserve_conf(svntest.main.current_repo_dir)
 
@@ -174,25 +157,6 @@
   
   skip_test_when_no_authz_available()
 
-<<<<<<< HEAD
-  sbox.build(create_wc = False)
-
-  write_restrictive_svnserve_conf(svntest.main.current_repo_dir)
-
-  if sbox.repo_url.startswith("http"):
-    expected_err = ".*403 Forbidden.*"
-  else:
-    expected_err = ".*svn: Authorization failed.*"
-
-  write_authz_file(sbox, { "/": "* = r",
-                           "/A/B": "* =",
-                           "/A/D": "* = rw",
-                           "/A/D/G": ("* = rw\n" +
-                                      svntest.main.wc_author + " ="),
-                           "/A/D/H": ("* = \n" +
-                                      svntest.main.wc_author + " = rw")})
-         
-=======
   sbox.build("authz_read_access", create_wc = False)
 
   write_restrictive_svnserve_conf(svntest.main.current_repo_dir)
@@ -236,7 +200,6 @@
          
   fp.close()
 
->>>>>>> db70df81
   root_url = svntest.main.current_repo_url
   A_url = root_url + '/A'
   B_url = A_url + '/B'
@@ -349,21 +312,6 @@
   
   skip_test_when_no_authz_available()
   
-<<<<<<< HEAD
-  sbox.build(create_wc = False)
-  
-  write_restrictive_svnserve_conf(svntest.main.current_repo_dir)
-
-  if sbox.repo_url.startswith('http'):
-    expected_err = ".*403 Forbidden.*"
-  else:
-    expected_err = ".*svn: Access denied.*"
-
-  write_authz_file(sbox, { "/": "* = r",
-                           "/A/B": "* = rw",
-                           "/A/C": "* = rw"})
-
-=======
   sbox.build("authz_write_access", create_wc = False)
   
   write_restrictive_svnserve_conf(svntest.main.current_repo_dir)
@@ -396,7 +344,6 @@
 
   fp.close()
   
->>>>>>> db70df81
   root_url = svntest.main.current_repo_url
   A_url = root_url + '/A'
   B_url = A_url + '/B'
@@ -507,11 +454,7 @@
 
   skip_test_when_no_authz_available()
 
-<<<<<<< HEAD
-  sbox.build(create_wc = False)
-=======
   sbox.build("authz_checkout_test", create_wc = False)
->>>>>>> db70df81
   local_dir = sbox.wc_dir
 
   write_restrictive_svnserve_conf(svntest.main.current_repo_dir)
@@ -519,14 +462,6 @@
   # 1st part: disable all read access, checkout should fail
   
   # write an authz file with *= on /
-<<<<<<< HEAD
-  if sbox.repo_url.startswith('http'):
-    expected_err = ".*403 Forbidden.*"
-  else:
-    expected_err = ".*svn: Authorization failed.*"
-         
-  write_authz_file(sbox, { "/": "* ="})
-=======
   fp = open(sbox.authz_file, 'w')
 
   if sbox.repo_url.startswith('http'):
@@ -539,7 +474,6 @@
     expected_err = ".*svn: Authorization failed.*"
          
   fp.close()
->>>>>>> db70df81
   
   # checkout a working copy, should fail
   svntest.actions.run_and_verify_svn(None, None, expected_err,
@@ -547,10 +481,6 @@
                           
   # 2nd part: now enable read access
   
-<<<<<<< HEAD
-  write_authz_file(sbox, { "/": "* = r"})
-         
-=======
   # write an authz file with *=r on /
   fp = open(sbox.authz_file, 'w')
 
@@ -565,7 +495,6 @@
          
   fp.close()
   
->>>>>>> db70df81
   # checkout a working copy, should succeed because we have read access
   expected_output = svntest.main.greek_state.copy()
   expected_output.wc_dir = local_dir
@@ -583,11 +512,7 @@
 
   skip_test_when_no_authz_available()
 
-<<<<<<< HEAD
-  sbox.build(create_wc = False)
-=======
   sbox.build("authz_checkout_and_update_test", create_wc = False)
->>>>>>> db70df81
   local_dir = sbox.wc_dir
 
   write_restrictive_svnserve_conf(svntest.main.current_repo_dir)
@@ -596,11 +521,6 @@
   # download this folder
   
   # write an authz file with *= on /A/B
-<<<<<<< HEAD
-  write_authz_file(sbox, { "/": "* = r",
-                           "/A/B": "* ="})
-         
-=======
   fp = open(sbox.authz_file, 'w')
 
   if sbox.repo_url.startswith('http'):
@@ -616,7 +536,6 @@
          
   fp.close()
   
->>>>>>> db70df81
   # checkout a working copy, should not dl /A/B
   expected_output = svntest.main.greek_state.copy()
   expected_output.wc_dir = local_dir
@@ -635,10 +554,6 @@
   # 2nd part: now enable read access
   
   # write an authz file with *=r on /
-<<<<<<< HEAD
-  write_authz_file(sbox, { "/": "* = r"})
-         
-=======
   fp = open(sbox.authz_file, 'w')
 
   if sbox.repo_url.startswith('http'):
@@ -650,7 +565,6 @@
          
   fp.close()
   
->>>>>>> db70df81
   # update the working copy, should download /A/B because we now have read
   # access
   expected_output = svntest.wc.State(local_dir, {
@@ -678,11 +592,7 @@
 
   skip_test_when_no_authz_available()
 
-<<<<<<< HEAD
-  sbox.build(create_wc = False)
-=======
   sbox.build("authz_partial_export_test", create_wc = False)
->>>>>>> db70df81
   local_dir = sbox.wc_dir
 
   # cleanup remains of a previous test run.
@@ -694,10 +604,6 @@
   # download this folder
   
   # write an authz file with *= on /A/B
-<<<<<<< HEAD
-  write_authz_file(sbox, { "/": "* = r", "/A/B": "* =" })
-         
-=======
   fp = open(sbox.authz_file, 'w')
 
   if sbox.repo_url.startswith('http'):
@@ -713,7 +619,6 @@
          
   fp.close()
   
->>>>>>> db70df81
   # export a working copy, should not dl /A/B
   expected_output = svntest.main.greek_state.copy()
   expected_output.wc_dir = local_dir
@@ -737,25 +642,12 @@
 
   skip_test_when_no_authz_available()
 
-<<<<<<< HEAD
-  sbox.build()
-=======
   sbox.build("authz_log_test")
->>>>>>> db70df81
   wc_dir = sbox.wc_dir
 
   write_restrictive_svnserve_conf(svntest.main.current_repo_dir)
 
   # write an authz file with *=rw on /
-<<<<<<< HEAD
-  if sbox.repo_url.startswith('http'):
-    expected_err = ".*403 Forbidden.*"
-  else:
-    expected_err = ".*svn: Authorization failed.*"
-
-  write_authz_file(sbox, { "/": "* = rw\n" })
-         
-=======
   fp = open(sbox.authz_file, 'w')
 
   if sbox.repo_url.startswith('http'):
@@ -769,7 +661,6 @@
          
   fp.close()
   
->>>>>>> db70df81
   root_url = svntest.main.current_repo_url
   D_url = root_url + '/A/D'
   G_url = D_url + '/G'
@@ -795,16 +686,6 @@
                                                                                                        
   # now disable read access on the first version of rho, keep the copy in 
   # /A/D readable.
-<<<<<<< HEAD
-  if sbox.repo_url.startswith('http'):
-    expected_err = ".*403 Forbidden.*"
-  else:
-    expected_err = ".*svn: Authorization failed.*"
-
-  write_authz_file(sbox, { "/": "* = rw",
-                           "/A/D/G": "* ="})
-     
-=======
   fp = open(sbox.authz_file, 'w')
 
   if sbox.repo_url.startswith('http'):
@@ -822,7 +703,6 @@
      
   fp.close()
   
->>>>>>> db70df81
   ## log
   
   # changed file in this rev. is not readable anymore, so author and date
@@ -872,60 +752,17 @@
 
   svntest.actions.run_and_verify_svn("", None, expected_err,
                                     'diff', '-r', '2:4', D_url+'/rho')  
-<<<<<<< HEAD
-
-# test whether read access is correctly granted and denied
-def authz_aliases(sbox):
-  "test authz for aliases"
-
-  skip_test_when_no_authz_available()
-
-  sbox.build(create_wc = False)
-
-  write_restrictive_svnserve_conf(svntest.main.current_repo_dir)
-
-  if sbox.repo_url.startswith("http"):
-    expected_err = ".*403 Forbidden.*"
-  else:
-    expected_err = ".*svn: Authorization failed.*"
-
-  write_authz_file(sbox, { "/" : "* = r",
-                           "/A/B" : "&jray = rw" },
-                         { "aliases" : 'jray = jrandom' } )
-
-  root_url = svntest.main.current_repo_url
-  A_url = root_url + '/A'
-  B_url = A_url + '/B'
-  iota_url = root_url + '/iota'
-
-  # copy a remote file, target is readonly for jconstant: should fail
-  svntest.actions.run_and_verify_svn("",
-                                     None, expected_err,
-                                     'cp',
-                                     '--username', svntest.main.wc_author2,
-                                     '--password', svntest.main.wc_passwd,
-                                     '-m', 'logmsg',
-                                     iota_url, B_url)
-
-  # try the same action, but as user jray (alias of jrandom), should work.
-  svntest.actions.run_and_verify_svn("",
-                                     None, [],
-                                     'cp',
-                                     '--username', svntest.main.wc_author,
-                                     '--password', svntest.main.wc_passwd,
-                                     '-m', 'logmsg',
-                                     iota_url, B_url)
-
-=======
-  
->>>>>>> db70df81
+  
 ########################################################################
 # Run the tests
+
+def is_this_dav():
+  return svntest.main.test_area_url.startswith('http')
 
 # list all tests here, starting with None:
 test_list = [ None,
               authz_open_root,
-              XFail(authz_open_directory, svntest.main.is_ra_type_dav),
+              XFail(authz_open_directory, is_this_dav),
               broken_authz_file,
               authz_read_access,
               authz_write_access,
@@ -933,10 +770,6 @@
               authz_log_and_tracing_test,
               authz_checkout_and_update_test,
               authz_partial_export_test,
-<<<<<<< HEAD
-              authz_aliases,
-=======
->>>>>>> db70df81
              ]
 
 if __name__ == '__main__':
