#!/usr/bin/env python
#  -*- coding: utf-8 -*-
#
#  diff_tests.py:  some basic diff tests
#
#  Subversion is a tool for revision control.
#  See http://subversion.apache.org for more information.
#
# ====================================================================
#    Licensed to the Apache Software Foundation (ASF) under one
#    or more contributor license agreements.  See the NOTICE file
#    distributed with this work for additional information
#    regarding copyright ownership.  The ASF licenses this file
#    to you under the Apache License, Version 2.0 (the
#    "License"); you may not use this file except in compliance
#    with the License.  You may obtain a copy of the License at
#
#      http://www.apache.org/licenses/LICENSE-2.0
#
#    Unless required by applicable law or agreed to in writing,
#    software distributed under the License is distributed on an
#    "AS IS" BASIS, WITHOUT WARRANTIES OR CONDITIONS OF ANY
#    KIND, either express or implied.  See the License for the
#    specific language governing permissions and limitations
#    under the License.
######################################################################

# General modules
import sys, re, os, time, shutil

# Our testing module
import svntest
from svntest import err

# (abbreviation)
Skip = svntest.testcase.Skip_deco
SkipUnless = svntest.testcase.SkipUnless_deco
XFail = svntest.testcase.XFail_deco
Issues = svntest.testcase.Issues_deco
Issue = svntest.testcase.Issue_deco
Wimp = svntest.testcase.Wimp_deco
Item = svntest.wc.StateItem


######################################################################
# Generate expected output

def make_diff_header(path, old_tag, new_tag):
  """Generate the expected diff header for file PATH, with its old and new
  versions described in parentheses by OLD_TAG and NEW_TAG. Return the header
  as an array of newline-terminated strings."""
  path_as_shown = path.replace('\\', '/')
  return [
    "Index: " + path_as_shown + "\n",
    "===================================================================\n",
    "--- " + path_as_shown + "\t(" + old_tag + ")\n",
    "+++ " + path_as_shown + "\t(" + new_tag + ")\n",
    ]

def make_no_diff_deleted_header(path, old_tag, new_tag):
  """Generate the expected diff header for a deleted file PATH when in
  'no-diff-deleted' mode. (In that mode, no further details appear after the
  header.) Return the header as an array of newline-terminated strings."""
  path_as_shown = path.replace('\\', '/')
  return [
    "Index: " + path_as_shown + " (deleted)\n",
    "===================================================================\n",
    ]

def make_git_diff_header(target_path, repos_relpath,
                         old_tag, new_tag, add=False, src_label=None,
                         dst_label=None, delete=False, text_changes=True,
                         cp=False, mv=False, copyfrom_path=None):
  """ Generate the expected 'git diff' header for file TARGET_PATH.
  REPOS_RELPATH is the location of the path relative to the repository root.
  The old and new versions ("revision X", or "working copy") must be
  specified in OLD_TAG and NEW_TAG.
  SRC_LABEL and DST_LABEL are paths or urls that are added to the diff
  labels if we're diffing against the repository. ADD, DELETE, CP and MV
  denotes the operations performed on the file. COPYFROM_PATH is the source
  of a copy or move.  Return the header as an array of newline-terminated
  strings."""

  path_as_shown = target_path.replace('\\', '/')
  if src_label:
    src_label = src_label.replace('\\', '/')
    src_label = '\t(.../' + src_label + ')'
  else:
    src_label = ''
  if dst_label:
    dst_label = dst_label.replace('\\', '/')
    dst_label = '\t(.../' + dst_label + ')'
  else:
    dst_label = ''

  if add:
    output = [
      "Index: " + path_as_shown + "\n",
      "===================================================================\n",
      "diff --git a/" + repos_relpath + " b/" + repos_relpath + "\n",
      "new file mode 10644\n",
    ]
    if text_changes:
      output.extend([
        "--- /dev/null\t(" + old_tag + ")\n",
        "+++ b/" + repos_relpath + dst_label + "\t(" + new_tag + ")\n"
      ])
  elif delete:
    output = [
      "Index: " + path_as_shown + "\n",
      "===================================================================\n",
      "diff --git a/" + repos_relpath + " b/" + repos_relpath + "\n",
      "deleted file mode 10644\n",
    ]
    if text_changes:
      output.extend([
        "--- a/" + repos_relpath + src_label + "\t(" + old_tag + ")\n",
        "+++ /dev/null\t(" + new_tag + ")\n"
      ])
  elif cp:
    output = [
      "Index: " + path_as_shown + "\n",
      "===================================================================\n",
      "diff --git a/" + copyfrom_path + " b/" + repos_relpath + "\n",
      "copy from " + copyfrom_path + "\n",
      "copy to " + repos_relpath + "\n",
    ]
    if text_changes:
      output.extend([
        "--- a/" + copyfrom_path + src_label + "\t(" + old_tag + ")\n",
        "+++ b/" + repos_relpath + "\t(" + new_tag + ")\n"
      ])
  elif mv:
    return [
      "Index: " + path_as_shown + "\n",
      "===================================================================\n",
      "diff --git a/" + copyfrom_path + " b/" + path_as_shown + "\n",
      "rename from " + copyfrom_path + "\n",
      "rename to " + repos_relpath + "\n",
    ]
    if text_changes:
      output.extend([
        "--- a/" + copyfrom_path + src_label + "\t(" + old_tag + ")\n",
        "+++ b/" + repos_relpath + "\t(" + new_tag + ")\n"
      ])
  else:
    output = [
      "Index: " + path_as_shown + "\n",
      "===================================================================\n",
      "diff --git a/" + repos_relpath + " b/" + repos_relpath + "\n",
      "--- a/" + repos_relpath + src_label + "\t(" + old_tag + ")\n",
      "+++ b/" + repos_relpath + dst_label + "\t(" + new_tag + ")\n",
    ]
  return output

def make_diff_prop_header(path):
  """Return a property diff sub-header, as a list of newline-terminated
     strings."""
  return [
    "\n",
    "Property changes on: " + path.replace('\\', '/') + "\n",
    "___________________________________________________________________\n"
  ]

def make_diff_prop_val(plus_minus, pval):
  "Return diff for prop value PVAL, with leading PLUS_MINUS (+ or -)."
  if len(pval) > 0 and pval[-1] != '\n':
    return [plus_minus + pval + "\n","\\ No newline at end of property\n"]
  return [plus_minus + pval]
  
def make_diff_prop_deleted(pname, pval):
  """Return a property diff for deletion of property PNAME, old value PVAL.
     PVAL is a single string with no embedded newlines.  Return the result
     as a list of newline-terminated strings."""
  return [
    "Deleted: " + pname + "\n",
    "## -1 +0,0 ##\n"
  ] + make_diff_prop_val("-", pval)

def make_diff_prop_added(pname, pval):
  """Return a property diff for addition of property PNAME, new value PVAL.
     PVAL is a single string with no embedded newlines.  Return the result
     as a list of newline-terminated strings."""
  return [
    "Added: " + pname + "\n",
    "## -0,0 +1 ##\n",
  ] + make_diff_prop_val("+", pval)

def make_diff_prop_modified(pname, pval1, pval2):
  """Return a property diff for modification of property PNAME, old value
     PVAL1, new value PVAL2.  PVAL is a single string with no embedded
     newlines.  Return the result as a list of newline-terminated strings."""
  return [
    "Modified: " + pname + "\n",
    "## -1 +1 ##\n",
  ] + make_diff_prop_val("-", pval1) + make_diff_prop_val("+", pval2)

######################################################################
# Diff output checker
#
# Looks for the correct filenames and a suitable number of +/- lines
# depending on whether this is an addition, modification or deletion.

def check_diff_output(diff_output, name, diff_type):
  "check diff output"

# On Windows, diffs still display / rather than \ in paths
  if svntest.main.windows == 1:
    name = name.replace('\\', '/')
  i_re = re.compile('^Index:')
  d_re = re.compile('^Index: (\\./)?' + name)
  p_re = re.compile('^--- (\\./)?' + name)
  add_re = re.compile('^\\+')
  sub_re = re.compile('^-')

  i = 0
  while i < len(diff_output) - 4:

    # identify a possible diff
    if (d_re.match(diff_output[i])
        and p_re.match(diff_output[i+2])):

      # count lines added and deleted
      i += 4
      add_lines = 0
      sub_lines = 0
      while i < len(diff_output) and not i_re.match(diff_output[i]):
        if add_re.match(diff_output[i][0]):
          add_lines += 1
        if sub_re.match(diff_output[i][0]):
          sub_lines += 1
        i += 1

      #print "add:", add_lines
      #print "sub:", sub_lines
      # check if this looks like the right sort of diff
      if add_lines > 0 and sub_lines == 0 and diff_type == 'A':
        return 0
      if sub_lines > 0 and add_lines == 0 and diff_type == 'D':
        return 0
      if add_lines > 0 and sub_lines > 0 and diff_type == 'M':
        return 0

    else:
      i += 1

  # no suitable diff found
  return 1

def count_diff_output(diff_output):
  "count the number of file diffs in the output"

  i_re = re.compile('Index:')
  diff_count = 0
  i = 0
  while i < len(diff_output) - 4:
    if i_re.match(diff_output[i]):
      i += 4
      diff_count += 1
    else:
      i += 1

  return diff_count

def verify_expected_output(diff_output, expected):
  "verify given line exists in diff output"
  for line in diff_output:
    if line.find(expected) != -1:
      break
  else:
    raise svntest.Failure

def verify_excluded_output(diff_output, excluded):
  "verify given line does not exist in diff output as diff line"
  for line in diff_output:
    if re.match("^(\\+|-)%s" % re.escape(excluded), line):
      print('Sought: %s' % excluded)
      print('Found:  %s' % line)
      raise svntest.Failure

def extract_diff_path(line):
  l2 = line[(line.find("(")+1):]
  l3 = l2[0:(l2.find(")"))]
  return l3

######################################################################
# diff on a repository subset and check the output

def diff_check_repo_subset(wc_dir, repo_subset, check_fn, do_diff_r):
  "diff and check for part of the repository"

  was_cwd = os.getcwd()
  os.chdir(wc_dir)

  exit_code, diff_output, err_output = svntest.main.run_svn(None, 'diff',
                                                            repo_subset)
  if check_fn(diff_output):
    return 1

  if do_diff_r:
    exit_code, diff_output, err_output = svntest.main.run_svn(None, 'diff',
                                                              '-r', 'HEAD',
                                                              repo_subset)
    if check_fn(diff_output):
      return 1

  os.chdir(was_cwd)

  return 0

######################################################################
# Changes makers and change checkers

def update_a_file():
  "update a file"
  svntest.main.file_write(os.path.join('A', 'B', 'E', 'alpha'), "new atext")
  # svntest.main.file_append(, "new atext")
  return 0

def check_update_a_file(diff_output):
  "check diff for update a file"
  return check_diff_output(diff_output,
                           os.path.join('A', 'B', 'E', 'alpha'),
                           'M')

def diff_check_update_a_file_repo_subset(wc_dir):
  "diff and check update a file for a repository subset"

  repo_subset = os.path.join('A', 'B')
  if diff_check_repo_subset(wc_dir, repo_subset, check_update_a_file, 1):
    return 1

  repo_subset = os.path.join('A', 'B', 'E', 'alpha')
  if diff_check_repo_subset(wc_dir, repo_subset, check_update_a_file, 1):
    return 1

  return 0


#----------------------------------------------------------------------

def add_a_file():
  "add a file"
  svntest.main.file_append(os.path.join('A', 'B', 'E', 'theta'), "theta")
  svntest.main.run_svn(None, 'add', os.path.join('A', 'B', 'E', 'theta'))
  return 0

def check_add_a_file(diff_output):
  "check diff for add a file"
  return check_diff_output(diff_output,
                           os.path.join('A', 'B', 'E', 'theta'),
                           'A')

def check_add_a_file_reverse(diff_output):
  "check diff for add a file"
  return check_diff_output(diff_output,
                           os.path.join('A', 'B', 'E', 'theta'),
                           'D')

def diff_check_add_a_file_repo_subset(wc_dir):
  "diff and check add a file for a repository subset"

  repo_subset = os.path.join('A', 'B')
  if diff_check_repo_subset(wc_dir, repo_subset, check_add_a_file, 1):
    return 1

  repo_subset = os.path.join('A', 'B', 'E', 'theta')
  ### TODO: diff -r HEAD doesn't work for added file
  if diff_check_repo_subset(wc_dir, repo_subset, check_add_a_file, 0):
    return 1

def update_added_file():
  svntest.main.file_append(os.path.join('A', 'B', 'E', 'theta'), "net ttext")
  "update added file"
  return 0

def check_update_added_file(diff_output):
  "check diff for update of added file"
  return check_diff_output(diff_output,
                           os.path.join('A', 'B', 'E', 'theta'),
                           'M')

#----------------------------------------------------------------------

def add_a_file_in_a_subdir():
  "add a file in a subdir"
  os.mkdir(os.path.join('A', 'B', 'T'))
  svntest.main.run_svn(None, 'add', os.path.join('A', 'B', 'T'))
  svntest.main.file_append(os.path.join('A', 'B', 'T', 'phi'), "phi")
  svntest.main.run_svn(None, 'add', os.path.join('A', 'B', 'T', 'phi'))
  return 0

def check_add_a_file_in_a_subdir(diff_output):
  "check diff for add a file in a subdir"
  return check_diff_output(diff_output,
                           os.path.join('A', 'B', 'T', 'phi'),
                           'A')

def check_add_a_file_in_a_subdir_reverse(diff_output):
  "check diff for add a file in a subdir"
  return check_diff_output(diff_output,
                           os.path.join('A', 'B', 'T', 'phi'),
                           'D')

def diff_check_add_a_file_in_a_subdir_repo_subset(wc_dir):
  "diff and check add a file in a subdir for a repository subset"

  repo_subset = os.path.join('A', 'B', 'T')
  ### TODO: diff -r HEAD doesn't work for added subdir
  if diff_check_repo_subset(wc_dir, repo_subset,
                            check_add_a_file_in_a_subdir, 0):
    return 1

  repo_subset = os.path.join('A', 'B', 'T', 'phi')
  ### TODO: diff -r HEAD doesn't work for added file in subdir
  if diff_check_repo_subset(wc_dir, repo_subset,
                            check_add_a_file_in_a_subdir, 0):
    return 1

#----------------------------------------------------------------------

def replace_a_file():
  "replace a file"
  svntest.main.run_svn(None, 'rm', os.path.join('A', 'D', 'G', 'rho'))
  svntest.main.file_append(os.path.join('A', 'D', 'G', 'rho'), "new rho")
  svntest.main.run_svn(None, 'add', os.path.join('A', 'D', 'G', 'rho'))
  return 0

def check_replace_a_file(diff_output):
  "check diff for replace a file"
  return check_diff_output(diff_output,
                       os.path.join('A', 'D', 'G', 'rho'),
                       'M')

#----------------------------------------------------------------------

def update_three_files():
  "update three files"
  svntest.main.file_write(os.path.join('A', 'D', 'gamma'), "new gamma")
  svntest.main.file_write(os.path.join('A', 'D', 'G', 'tau'), "new tau")
  svntest.main.file_write(os.path.join('A', 'D', 'H', 'psi'), "new psi")
  return 0

def check_update_three_files(diff_output):
  "check update three files"
  if check_diff_output(diff_output,
                        os.path.join('A', 'D', 'gamma'),
                        'M'):
    return 1
  if check_diff_output(diff_output,
                        os.path.join('A', 'D', 'G', 'tau'),
                        'M'):
    return 1
  if check_diff_output(diff_output,
                        os.path.join('A', 'D', 'H', 'psi'),
                        'M'):
    return 1
  return 0


######################################################################
# make a change, check the diff, commit the change, check the diff

def change_diff_commit_diff(wc_dir, revision, change_fn, check_fn):
  "make a change, diff, commit, update and diff again"

  was_cwd = os.getcwd()
  os.chdir(wc_dir)

  svntest.main.run_svn(None,
                       'up', '-r', 'HEAD')

  change_fn()

  # diff without revision doesn't use an editor
  exit_code, diff_output, err_output = svntest.main.run_svn(None, 'diff')
  if check_fn(diff_output):
    raise svntest.Failure

  # diff with revision runs an editor
  exit_code, diff_output, err_output = svntest.main.run_svn(None, 'diff',
                                                            '-r', 'HEAD')
  if check_fn(diff_output):
    raise svntest.Failure

  svntest.main.run_svn(None,
                       'ci', '-m', 'log msg')
  svntest.main.run_svn(None,
                       'up')
  exit_code, diff_output, err_output = svntest.main.run_svn(None, 'diff',
                                                            '-r', revision)
  if check_fn(diff_output):
    raise svntest.Failure

  os.chdir(was_cwd)

######################################################################
# check the diff

def just_diff(wc_dir, rev_check, check_fn):
  "update and check that the given diff is seen"

  was_cwd = os.getcwd()
  os.chdir(wc_dir)

  exit_code, diff_output, err_output = svntest.main.run_svn(None, 'diff',
                                                            '-r', rev_check)
  if check_fn(diff_output):
    raise svntest.Failure
  os.chdir(was_cwd)

######################################################################
# update, check the diff

def update_diff(wc_dir, rev_up, rev_check, check_fn):
  "update and check that the given diff is seen"

  was_cwd = os.getcwd()
  os.chdir(wc_dir)

  svntest.main.run_svn(None,
                       'up', '-r', rev_up)

  os.chdir(was_cwd)

  just_diff(wc_dir, rev_check, check_fn)

######################################################################
# check a pure repository rev1:rev2 diff

def repo_diff(wc_dir, rev1, rev2, check_fn):
  "check that the given pure repository diff is seen"

  was_cwd = os.getcwd()
  os.chdir(wc_dir)

  exit_code, diff_output, err_output = svntest.main.run_svn(None,
                                                            'diff', '-r',
                                                            repr(rev2) + ':'
                                                                   + repr(rev1))
  if check_fn(diff_output):
    raise svntest.Failure

  os.chdir(was_cwd)

######################################################################
# Tests
#

# test 1
def diff_update_a_file(sbox):
  "update a file"

  sbox.build()

  change_diff_commit_diff(sbox.wc_dir, 1,
                          update_a_file,
                          check_update_a_file)

# test 2
def diff_add_a_file(sbox):
  "add a file"

  sbox.build()

  change_diff_commit_diff(sbox.wc_dir, 1,
                          add_a_file,
                          check_add_a_file)

#test 3
def diff_add_a_file_in_a_subdir(sbox):
  "add a file in an added directory"

  sbox.build()

  change_diff_commit_diff(sbox.wc_dir, 1,
                          add_a_file_in_a_subdir,
                          check_add_a_file_in_a_subdir)

# test 4
def diff_replace_a_file(sbox):
  "replace a file with a file"

  sbox.build()

  change_diff_commit_diff(sbox.wc_dir, 1,
                          replace_a_file,
                          check_replace_a_file)

# test 5
def diff_multiple_reverse(sbox):
  "multiple revisions diff'd forwards and backwards"

  sbox.build()
  wc_dir = sbox.wc_dir

  # rev 2
  change_diff_commit_diff(wc_dir, 1,
                          add_a_file,
                          check_add_a_file)

  #rev 3
  change_diff_commit_diff(wc_dir, 2,
                          add_a_file_in_a_subdir,
                          check_add_a_file_in_a_subdir)

  #rev 4
  change_diff_commit_diff(wc_dir, 3,
                          update_a_file,
                          check_update_a_file)

  # check diffs both ways
  update_diff(wc_dir, 4, 1, check_update_a_file)
  just_diff(wc_dir, 1, check_add_a_file_in_a_subdir)
  just_diff(wc_dir, 1, check_add_a_file)
  update_diff(wc_dir, 1, 4, check_update_a_file)
  just_diff(wc_dir, 4, check_add_a_file_in_a_subdir_reverse)
  just_diff(wc_dir, 4, check_add_a_file_reverse)

  # check pure repository diffs
  repo_diff(wc_dir, 4, 1, check_update_a_file)
  repo_diff(wc_dir, 4, 1, check_add_a_file_in_a_subdir)
  repo_diff(wc_dir, 4, 1, check_add_a_file)
  repo_diff(wc_dir, 1, 4, check_update_a_file)
  repo_diff(wc_dir, 1, 4, check_add_a_file_in_a_subdir_reverse)
  repo_diff(wc_dir, 1, 4, check_add_a_file_reverse)

# test 6
def diff_non_recursive(sbox):
  "non-recursive behaviour"

  sbox.build()
  wc_dir = sbox.wc_dir

  change_diff_commit_diff(wc_dir, 1,
                          update_three_files,
                          check_update_three_files)

  # The changes are in:   ./A/D/gamma
  #                       ./A/D/G/tau
  #                       ./A/D/H/psi
  # When checking D recursively there are three changes. When checking
  # D non-recursively there is only one change. When checking G
  # recursively, there is only one change even though D is the anchor

  # full diff has three changes
  exit_code, diff_output, err_output = svntest.main.run_svn(
    None, 'diff', '-r', '1', os.path.join(wc_dir, 'A', 'D'))

  if count_diff_output(diff_output) != 3:
    raise svntest.Failure

  # non-recursive has one change
  exit_code, diff_output, err_output = svntest.main.run_svn(
    None, 'diff', '-r', '1', '-N', os.path.join(wc_dir, 'A', 'D'))

  if count_diff_output(diff_output) != 1:
    raise svntest.Failure

  # diffing a directory doesn't pick up other diffs in the anchor
  exit_code, diff_output, err_output = svntest.main.run_svn(
    None, 'diff', '-r', '1', os.path.join(wc_dir, 'A', 'D', 'G'))

  if count_diff_output(diff_output) != 1:
    raise svntest.Failure


# test 7
def diff_repo_subset(sbox):
  "diff only part of the repository"

  sbox.build()
  wc_dir = sbox.wc_dir

  was_cwd = os.getcwd()
  os.chdir(wc_dir)

  update_a_file()
  add_a_file()
  add_a_file_in_a_subdir()

  os.chdir(was_cwd)

  if diff_check_update_a_file_repo_subset(wc_dir):
    raise svntest.Failure

  if diff_check_add_a_file_repo_subset(wc_dir):
    raise svntest.Failure

  if diff_check_add_a_file_in_a_subdir_repo_subset(wc_dir):
    raise svntest.Failure


# test 8
def diff_non_version_controlled_file(sbox):
  "non version controlled files"

  sbox.build()
  wc_dir = sbox.wc_dir

  svntest.main.file_append(os.path.join(wc_dir, 'A', 'D', 'foo'), "a new file")

  exit_code, diff_output, err_output = svntest.main.run_svn(
    1, 'diff', os.path.join(wc_dir, 'A', 'D', 'foo'))

  if count_diff_output(diff_output) != 0: raise svntest.Failure

  # At one point this would crash, so we would only get a 'Segmentation Fault'
  # error message.  The appropriate response is a few lines of errors.  I wish
  # there was a way to figure out if svn crashed, but all run_svn gives us is
  # the output, so here we are...
  for line in err_output:
    if re.search("foo' is not under version control$", line):
      break
  else:
    raise svntest.Failure

# test 9
def diff_pure_repository_update_a_file(sbox):
  "pure repository diff update a file"

  sbox.build()
  wc_dir = sbox.wc_dir

  os.chdir(wc_dir)

  # rev 2
  update_a_file()
  svntest.main.run_svn(None,
                       'ci', '-m', 'log msg')

  # rev 3
  add_a_file_in_a_subdir()
  svntest.main.run_svn(None,
                       'ci', '-m', 'log msg')

  # rev 4
  add_a_file()
  svntest.main.run_svn(None,
                       'ci', '-m', 'log msg')

  # rev 5
  update_added_file()
  svntest.main.run_svn(None,
                       'ci', '-m', 'log msg')

  svntest.main.run_svn(None,
                       'up', '-r', '2')

  url = sbox.repo_url

  exit_code, diff_output, err_output = svntest.main.run_svn(None, 'diff',
                                                            '-c', '2', url)
  if check_update_a_file(diff_output): raise svntest.Failure

  exit_code, diff_output, err_output = svntest.main.run_svn(None, 'diff',
                                                            '-r', '1:2')
  if check_update_a_file(diff_output): raise svntest.Failure

  exit_code, diff_output, err_output = svntest.main.run_svn(None, 'diff',
                                                            '-c', '3', url)
  if check_add_a_file_in_a_subdir(diff_output): raise svntest.Failure

  exit_code, diff_output, err_output = svntest.main.run_svn(None, 'diff',
                                                            '-r', '2:3')
  if check_add_a_file_in_a_subdir(diff_output): raise svntest.Failure

  exit_code, diff_output, err_output = svntest.main.run_svn(None, 'diff',
                                                            '-c', '5', url)
  if check_update_added_file(diff_output): raise svntest.Failure

  exit_code, diff_output, err_output = svntest.main.run_svn(None, 'diff',
                                                            '-r', '4:5')
  if check_update_added_file(diff_output): raise svntest.Failure

  exit_code, diff_output, err_output = svntest.main.run_svn(None, 'diff',
                                                            '-r', 'head')
  if check_add_a_file_in_a_subdir_reverse(diff_output): raise svntest.Failure


# test 10
def diff_only_property_change(sbox):
  "diff when property was changed but text was not"

  sbox.build()
  wc_dir = sbox.wc_dir

  expected_output = \
    make_diff_header("iota", "revision 1", "revision 2") + \
    make_diff_prop_header("iota") + \
    make_diff_prop_added("svn:eol-style", "native")

  expected_reverse_output = \
    make_diff_header("iota", "revision 2", "revision 1") + \
    make_diff_prop_header("iota") + \
    make_diff_prop_deleted("svn:eol-style", "native")

  expected_rev1_output = \
    make_diff_header("iota", "revision 1", "working copy") + \
    make_diff_prop_header("iota") + \
    make_diff_prop_added("svn:eol-style", "native")

  os.chdir(sbox.wc_dir)
  svntest.actions.run_and_verify_svn(None, None, [],
                                     'propset',
                                     'svn:eol-style', 'native', 'iota')

  svntest.actions.run_and_verify_svn(None, None, [],
                                     'ci', '-m', 'empty-msg')

  svntest.actions.run_and_verify_svn(None, expected_output, [],
                                     'diff', '-r', '1:2')

  svntest.actions.run_and_verify_svn(None, expected_output, [],
                                     'diff', '-c', '2')

  svntest.actions.run_and_verify_svn(None, expected_reverse_output, [],
                                     'diff', '-r', '2:1')

  svntest.actions.run_and_verify_svn(None, expected_reverse_output, [],
                                     'diff', '-c', '-2')

  svntest.actions.run_and_verify_svn(None, expected_rev1_output, [],
                                     'diff', '-r', '1')

  svntest.actions.run_and_verify_svn(None, expected_rev1_output, [],
                                     'diff', '-r', 'PREV', 'iota')



#----------------------------------------------------------------------
# Regression test for issue #1019: make sure we don't try to display
# diffs when the file is marked as a binary type.  This tests all 3
# uses of 'svn diff':  wc-wc, wc-repos, repos-repos.
@Issue(1019)
def dont_diff_binary_file(sbox):
  "don't diff file marked as binary type"

  sbox.build()
  wc_dir = sbox.wc_dir

  # Add a binary file to the project.
  theta_contents = open(os.path.join(sys.path[0], "theta.bin"), 'rb').read()
  # Write PNG file data into 'A/theta'.
  theta_path = os.path.join(wc_dir, 'A', 'theta')
  svntest.main.file_write(theta_path, theta_contents, 'wb')

  svntest.main.run_svn(None, 'add', theta_path)

  # Created expected output tree for 'svn ci'
  expected_output = svntest.wc.State(wc_dir, {
    'A/theta' : Item(verb='Adding  (bin)'),
    })

  # Create expected status tree
  expected_status = svntest.actions.get_virginal_state(wc_dir, 1)
  expected_status.add({
    'A/theta' : Item(status='  ', wc_rev=2),
    })

  # Commit the new binary file, creating revision 2.
  svntest.actions.run_and_verify_commit(wc_dir, expected_output,
                                        expected_status, None, wc_dir)

  # Update the whole working copy to HEAD (rev 2)
  expected_output = svntest.wc.State(wc_dir, {})

  expected_disk = svntest.main.greek_state.copy()
  expected_disk.add({
    'A/theta' : Item(theta_contents,
                     props={'svn:mime-type' : 'application/octet-stream'}),
    })

  expected_status = svntest.actions.get_virginal_state(wc_dir, 2)
  expected_status.add({
    'A/theta' : Item(status='  ', wc_rev=2),
    })

  svntest.actions.run_and_verify_update(wc_dir,
                                        expected_output,
                                        expected_disk,
                                        expected_status,
                                        None, None, None, None, None,
                                        1)  # verify props, too.

  # Make a local mod to the binary file.
  svntest.main.file_append(theta_path, "some extra junk")

  # First diff use-case: plain old 'svn diff wc' will display any
  # local changes in the working copy.  (diffing working
  # vs. text-base)

  re_nodisplay = re.compile('^Cannot display:')

  exit_code, stdout, stderr = svntest.main.run_svn(None, 'diff', wc_dir)

  for line in stdout:
    if (re_nodisplay.match(line)):
      break
  else:
    raise svntest.Failure

  # Second diff use-case: 'svn diff -r1 wc' compares the wc against a
  # the first revision in the repository.

  exit_code, stdout, stderr = svntest.main.run_svn(None,
                                                   'diff', '-r', '1', wc_dir)

  for line in stdout:
    if (re_nodisplay.match(line)):
      break
  else:
    raise svntest.Failure

  # Now commit the local mod, creating rev 3.
  expected_output = svntest.wc.State(wc_dir, {
    'A/theta' : Item(verb='Sending'),
    })

  expected_status = svntest.actions.get_virginal_state(wc_dir, 2)
  expected_status.add({
    'A/theta' : Item(status='  ', wc_rev=3),
    })

  svntest.actions.run_and_verify_commit(wc_dir, expected_output,
                                        expected_status, None, wc_dir)

  # Third diff use-case: 'svn diff -r2:3 wc' will compare two
  # repository trees.

  exit_code, stdout, stderr = svntest.main.run_svn(None, 'diff',
                                                   '-r', '2:3', wc_dir)

  for line in stdout:
    if (re_nodisplay.match(line)):
      break
  else:
    raise svntest.Failure


def diff_nonextant_urls(sbox):
  "svn diff errors against a non-existent URL"

  sbox.build(create_wc = False)
  non_extant_url = sbox.repo_url + '/A/does_not_exist'
  extant_url = sbox.repo_url + '/A/mu'

  exit_code, diff_output, err_output = svntest.main.run_svn(
    1, 'diff', '--old', non_extant_url, '--new', extant_url)

  for line in err_output:
    if re.search('was not found in the repository at revision', line):
      break
  else:
    raise svntest.Failure

  exit_code, diff_output, err_output = svntest.main.run_svn(
    1, 'diff', '--old', extant_url, '--new', non_extant_url)

  for line in err_output:
    if re.search('was not found in the repository at revision', line):
      break
  else:
    raise svntest.Failure

def diff_head_of_moved_file(sbox):
  "diff against the head of a moved file"

  sbox.build()
  mu_path = os.path.join(sbox.wc_dir, 'A', 'mu')
  new_mu_path = mu_path + '.new'

  svntest.main.run_svn(None, 'mv', mu_path, new_mu_path)

  # Modify the file to ensure that the diff is non-empty.
  svntest.main.file_append(new_mu_path, "\nActually, it's a new mu.")

  svntest.actions.run_and_verify_svn(None, svntest.verify.AnyOutput, [],
                                     'diff', '-r', 'HEAD', new_mu_path)



#----------------------------------------------------------------------
# Regression test for issue #977: make 'svn diff -r BASE:N' compare a
# repository tree against the wc's text-bases, rather than the wc's
# working files.  This is a long test, which checks many variations.
@Issue(977)
def diff_base_to_repos(sbox):
  "diff text-bases against repository"

  sbox.build()
  wc_dir = sbox.wc_dir

  iota_path = os.path.join(sbox.wc_dir, 'iota')
  newfile_path = os.path.join(sbox.wc_dir, 'A', 'D', 'newfile')
  mu_path = os.path.join(sbox.wc_dir, 'A', 'mu')

  # Make changes to iota, commit r2, update to HEAD (r2).
  svntest.main.file_append(iota_path, "some rev2 iota text.\n")

  expected_output = svntest.wc.State(wc_dir, {
    'iota' : Item(verb='Sending'),
    })

  expected_status = svntest.actions.get_virginal_state(wc_dir, 1)
  expected_status.tweak('iota', wc_rev=2)

  svntest.actions.run_and_verify_commit(wc_dir, expected_output,
                                        expected_status, None, wc_dir)

  expected_output = svntest.wc.State(wc_dir, {})
  expected_disk = svntest.main.greek_state.copy()
  expected_disk.tweak('iota',
                      contents=\
                      "This is the file 'iota'.\nsome rev2 iota text.\n")
  expected_status = svntest.actions.get_virginal_state(wc_dir, 2)
  svntest.actions.run_and_verify_update(wc_dir, expected_output,
                                        expected_disk, expected_status)

  # Now make another local mod to iota.
  svntest.main.file_append(iota_path, "an iota local mod.\n")

  # If we run 'svn diff -r 1', we should see diffs that include *both*
  # the rev2 changes and local mods.  That's because the working files
  # are being compared to the repository.
  exit_code, diff_output, err = svntest.actions.run_and_verify_svn(
    None, None, [], 'diff', '-r', '1', wc_dir)

  # Makes diff output look the same on all platforms.
  def strip_eols(lines):
    return [x.replace("\r", "").replace("\n", "") for x in lines]

  expected_output_lines = make_diff_header(iota_path, "revision 1",
                                           "working copy") + [
    "@@ -1 +1,3 @@\n",
    " This is the file 'iota'.\n",
    "+some rev2 iota text.\n",
    "+an iota local mod.\n"]

  if strip_eols(diff_output) != strip_eols(expected_output_lines):
    raise svntest.Failure

  # If we run 'svn diff -r BASE:1', we should see diffs that only show
  # the rev2 changes and NOT the local mods.  That's because the
  # text-bases are being compared to the repository.
  exit_code, diff_output, err = svntest.actions.run_and_verify_svn(
    None, None, [], 'diff', '-r', 'BASE:1', wc_dir)

  expected_output_lines = make_diff_header(iota_path, "working copy",
                                           "revision 1") + [
    "@@ -1,2 +1 @@\n",
    " This is the file 'iota'.\n",
    "-some rev2 iota text.\n"]

  if strip_eols(diff_output) != strip_eols(expected_output_lines):
    raise svntest.Failure

  # But that's not all folks... no, no, we're just getting started
  # here!  There are so many other tests to do.

  # For example, we just ran 'svn diff -rBASE:1'.  The output should
  # look exactly the same as 'svn diff -r2:1'.  (If you remove the
  # header commentary)
  exit_code, diff_output2, err = svntest.actions.run_and_verify_svn(
    None, None, [], 'diff', '-r', '2:1', wc_dir)

  diff_output[2:4] = []
  diff_output2[2:4] = []

  if (diff_output2 != diff_output):
    raise svntest.Failure

  # and similarly, does 'svn diff -r1:2' == 'svn diff -r1:BASE' ?
  exit_code, diff_output, err = svntest.actions.run_and_verify_svn(
    None, None, [], 'diff', '-r', '1:2', wc_dir)

  exit_code, diff_output2, err = svntest.actions.run_and_verify_svn(
    None, None, [], 'diff', '-r', '1:BASE', wc_dir)

  diff_output[2:4] = []
  diff_output2[2:4] = []

  if (diff_output2 != diff_output):
    raise svntest.Failure

  # Now we schedule an addition and a deletion.
  svntest.main.file_append(newfile_path, "Contents of newfile\n")
  svntest.main.run_svn(None, 'add', newfile_path)
  svntest.main.run_svn(None, 'rm', mu_path)

  expected_output = svntest.actions.get_virginal_state(wc_dir, 2)
  expected_output.add({
    'A/D/newfile' : Item(status='A ', wc_rev=0),
    })
  expected_output.tweak('A/mu', status='D ')
  expected_output.tweak('iota', status='M ')
  svntest.actions.run_and_verify_status(wc_dir, expected_output)

  # once again, verify that -r1:2 and -r1:BASE look the same, as do
  # -r2:1 and -rBASE:1.  None of these diffs should mention the
  # scheduled addition or deletion.
  exit_code, diff_output, err = svntest.actions.run_and_verify_svn(
    None, None, [], 'diff', '-r', '1:2', wc_dir)

  exit_code, diff_output2, err = svntest.actions.run_and_verify_svn(
    None, None, [], 'diff', '-r', '1:BASE', wc_dir)

  exit_code, diff_output3, err = svntest.actions.run_and_verify_svn(
    None, None, [], 'diff', '-r', '2:1', wc_dir)

  exit_code, diff_output4, err = svntest.actions.run_and_verify_svn(
    None, None, [], 'diff', '-r', 'BASE:1', wc_dir)

  diff_output[2:4] = []
  diff_output2[2:4] = []
  diff_output3[2:4] = []
  diff_output4[2:4] = []

  if (diff_output != diff_output2):
    raise svntest.Failure

  if (diff_output3 != diff_output4):
    raise svntest.Failure

  # Great!  So far, so good.  Now we commit our three changes (a local
  # mod, an addition, a deletion) and update to HEAD (r3).
  expected_output = svntest.wc.State(wc_dir, {
    'iota' : Item(verb='Sending'),
    'A/mu' : Item(verb='Deleting'),
    'A/D/newfile' : Item(verb='Adding')
    })
  expected_status = svntest.actions.get_virginal_state(wc_dir, 2)
  expected_status.tweak('iota', wc_rev=3)
  expected_status.remove('A/mu')
  expected_status.add({
    'A/D/newfile' : Item(status='  ', wc_rev=3),
    })
  svntest.actions.run_and_verify_commit(wc_dir, expected_output,
                                        expected_status, None, wc_dir)

  expected_output = svntest.wc.State(wc_dir, {})
  expected_disk = svntest.main.greek_state.copy()
  expected_disk.tweak('iota',
                      contents="This is the file 'iota'.\n" + \
                      "some rev2 iota text.\nan iota local mod.\n")
  expected_disk.add({'A/D/newfile' : Item("Contents of newfile\n")})
  expected_disk.remove('A/mu')

  expected_status = svntest.actions.get_virginal_state(wc_dir, 3)
  expected_status.remove('A/mu')
  expected_status.add({
    'A/D/newfile' : Item(status='  ', wc_rev=3),
    })
  svntest.actions.run_and_verify_update(wc_dir, expected_output,
                                        expected_disk, expected_status)

  # Now 'svn diff -r3:2' should == 'svn diff -rBASE:2', showing the
  # removal of changes to iota, the adding of mu, and deletion of newfile.
  exit_code, diff_output, err = svntest.actions.run_and_verify_svn(
    None, None, [], 'diff', '-r', '3:2', wc_dir)

  exit_code, diff_output2, err = svntest.actions.run_and_verify_svn(
    None, None, [], 'diff', '-r', 'BASE:2', wc_dir)

  # to do the comparison, remove all output lines starting with +++ or ---
  re_infoline = re.compile('^(\+\+\+|---).*$')
  list1 = []
  list2 = []

  for line in diff_output:
    if not re_infoline.match(line):
      list1.append(line)

  for line in diff_output2:
    if not re_infoline.match(line):
      list2.append(line)

  # Two files in diff may be in any order.
  list1 = svntest.verify.UnorderedOutput(list1)

  svntest.verify.compare_and_display_lines('', '', list1, list2)


#----------------------------------------------------------------------
# This is a simple regression test for issue #891, whereby ra_neon's
# REPORT request would fail, because the object no longer exists in HEAD.
@Issue(891)
def diff_deleted_in_head(sbox):
  "repos-repos diff on item deleted from HEAD"

  sbox.build()
  wc_dir = sbox.wc_dir

  A_path = os.path.join(sbox.wc_dir, 'A')
  mu_path = os.path.join(sbox.wc_dir, 'A', 'mu')

  # Make a change to mu, commit r2, update.
  svntest.main.file_append(mu_path, "some rev2 mu text.\n")

  expected_output = svntest.wc.State(wc_dir, {
    'A/mu' : Item(verb='Sending'),
    })
  expected_status = svntest.actions.get_virginal_state(wc_dir, 1)
  expected_status.tweak('A/mu', wc_rev=2)

  svntest.actions.run_and_verify_commit(wc_dir, expected_output,
                                        expected_status, None, wc_dir)

  expected_output = svntest.wc.State(wc_dir, {})
  expected_disk = svntest.main.greek_state.copy()
  expected_disk.tweak('A/mu',
                      contents="This is the file 'mu'.\nsome rev2 mu text.\n")
  expected_status = svntest.actions.get_virginal_state(wc_dir, 2)
  svntest.actions.run_and_verify_update(wc_dir, expected_output,
                                        expected_disk, expected_status)

  # Now delete the whole directory 'A', and commit as r3.
  svntest.main.run_svn(None, 'rm', A_path)
  expected_output = svntest.wc.State(wc_dir, {
    'A' : Item(verb='Deleting'),
    })
  expected_status = svntest.actions.get_virginal_state(wc_dir, 2)
  expected_status.remove('A', 'A/B', 'A/B/E', 'A/B/E/beta', 'A/B/E/alpha',
                         'A/B/F', 'A/B/lambda', 'A/D', 'A/D/G', 'A/D/G/rho',
                         'A/D/G/pi', 'A/D/G/tau', 'A/D/H', 'A/D/H/psi',
                         'A/D/H/omega', 'A/D/H/chi', 'A/D/gamma', 'A/mu',
                         'A/C')

  svntest.actions.run_and_verify_commit(wc_dir, expected_output,
                                        expected_status, None, wc_dir)

  # Doing an 'svn diff -r1:2' on the URL of directory A should work,
  # especially over the DAV layer.
  the_url = sbox.repo_url + '/A'
  diff_output = svntest.actions.run_and_verify_svn(None, None, [],
                                                   'diff', '-r',
                                                   '1:2', the_url + "@2")


#----------------------------------------------------------------------
def diff_targets(sbox):
  "select diff targets"

  sbox.build()
  os.chdir(sbox.wc_dir)

  update_a_file()
  add_a_file()

  update_path = os.path.join('A', 'B', 'E', 'alpha')
  add_path = os.path.join('A', 'B', 'E', 'theta')
  parent_path = os.path.join('A', 'B', 'E')
  update_url = sbox.repo_url + '/A/B/E/alpha'
  parent_url = sbox.repo_url + '/A/B/E'

  exit_code, diff_output, err_output = svntest.main.run_svn(None, 'diff',
                                                            update_path,
                                                            add_path)
  if check_update_a_file(diff_output) or check_add_a_file(diff_output):
    raise svntest.Failure

  exit_code, diff_output, err_output = svntest.main.run_svn(None, 'diff',
                                                            update_path)
  if check_update_a_file(diff_output) or not check_add_a_file(diff_output):
    raise svntest.Failure

  exit_code, diff_output, err_output = svntest.main.run_svn(
    None, 'diff', '--old', parent_path, 'alpha', 'theta')

  if check_update_a_file(diff_output) or check_add_a_file(diff_output):
    raise svntest.Failure

  exit_code, diff_output, err_output = svntest.main.run_svn(
    None, 'diff', '--old', parent_path, 'theta')

  if not check_update_a_file(diff_output) or check_add_a_file(diff_output):
    raise svntest.Failure

  exit_code, diff_output, err_output = svntest.main.run_svn(None, 'ci',
                                                            '-m', 'log msg')

  exit_code, diff_output, err_output = svntest.main.run_svn(1, 'diff', '-r1:2',
                                                            update_path,
                                                            add_path)

  if check_update_a_file(diff_output) or check_add_a_file(diff_output):
    raise svntest.Failure

  exit_code, diff_output, err_output = svntest.main.run_svn(1,
                                                            'diff', '-r1:2',
                                                            add_path)

  if not check_update_a_file(diff_output) or check_add_a_file(diff_output):
    raise svntest.Failure

  exit_code, diff_output, err_output = svntest.main.run_svn(
    1, 'diff', '-r1:2', '--old', parent_path, 'alpha', 'theta')

  if check_update_a_file(diff_output) or check_add_a_file(diff_output):
    raise svntest.Failure

  exit_code, diff_output, err_output = svntest.main.run_svn(
    None, 'diff', '-r1:2', '--old', parent_path, 'alpha')

  if check_update_a_file(diff_output) or not check_add_a_file(diff_output):
    raise svntest.Failure


#----------------------------------------------------------------------
def diff_branches(sbox):
  "diff for branches"

  sbox.build()

  A_url = sbox.repo_url + '/A'
  A2_url = sbox.repo_url + '/A2'

  svntest.actions.run_and_verify_svn(None, None, [],
                                     'cp', '-m', 'log msg',
                                     A_url, A2_url)

  svntest.actions.run_and_verify_svn(None, None, [],
                                     'up', sbox.wc_dir)

  A_alpha = os.path.join(sbox.wc_dir, 'A', 'B', 'E', 'alpha')
  A2_alpha = os.path.join(sbox.wc_dir, 'A2', 'B', 'E', 'alpha')

  svntest.main.file_append(A_alpha, "\nfoo\n")
  svntest.actions.run_and_verify_svn(None, None, [],
                                     'ci', '-m', 'log msg', sbox.wc_dir)

  svntest.main.file_append(A2_alpha, "\nbar\n")
  svntest.actions.run_and_verify_svn(None, None, [],
                                     'ci', '-m', 'log msg', sbox.wc_dir)

  svntest.main.file_append(A_alpha, "zig\n")

  # Compare repository file on one branch against repository file on
  # another branch
  rel_path = os.path.join('B', 'E', 'alpha')
  exit_code, diff_output, err = svntest.actions.run_and_verify_svn(
    None, None, [], 'diff', '--old', A_url, '--new', A2_url, rel_path)

  verify_expected_output(diff_output, "-foo")
  verify_expected_output(diff_output, "+bar")

  # Same again but using whole branch
  exit_code, diff_output, err = svntest.actions.run_and_verify_svn(
    None, None, [], 'diff', '--old', A_url, '--new', A2_url)

  verify_expected_output(diff_output, "-foo")
  verify_expected_output(diff_output, "+bar")

  # Compare two repository files on different branches
  exit_code, diff_output, err = svntest.actions.run_and_verify_svn(
    None, None, [],
    'diff', A_url + '/B/E/alpha', A2_url + '/B/E/alpha')

  verify_expected_output(diff_output, "-foo")
  verify_expected_output(diff_output, "+bar")

  # Compare two versions of a file on a single branch
  exit_code, diff_output, err = svntest.actions.run_and_verify_svn(
    None, None, [],
    'diff', A_url + '/B/E/alpha@2', A_url + '/B/E/alpha@3')

  verify_expected_output(diff_output, "+foo")

  # Compare identical files on different branches
  exit_code, diff_output, err = svntest.actions.run_and_verify_svn(
    None, [], [],
    'diff', A_url + '/B/E/alpha@2', A2_url + '/B/E/alpha@3')


#----------------------------------------------------------------------
def diff_repos_and_wc(sbox):
  "diff between repos URLs and WC paths"

  sbox.build()

  A_url = sbox.repo_url + '/A'
  A2_url = sbox.repo_url + '/A2'

  svntest.actions.run_and_verify_svn(None, None, [],
                                     'cp', '-m', 'log msg',
                                     A_url, A2_url)

  svntest.actions.run_and_verify_svn(None, None, [],
                                     'up', sbox.wc_dir)

  A_alpha = os.path.join(sbox.wc_dir, 'A', 'B', 'E', 'alpha')
  A2_alpha = os.path.join(sbox.wc_dir, 'A2', 'B', 'E', 'alpha')

  svntest.main.file_append(A_alpha, "\nfoo\n")
  svntest.actions.run_and_verify_svn(None, None, [],
                                     'ci', '-m', 'log msg', sbox.wc_dir)

  svntest.main.file_append(A2_alpha, "\nbar\n")
  svntest.actions.run_and_verify_svn(None, None, [],
                                     'ci', '-m', 'log msg', sbox.wc_dir)

  svntest.main.file_append(A_alpha, "zig\n")

  # Compare working file on one branch against repository file on
  # another branch
  A_path = os.path.join(sbox.wc_dir, 'A')
  rel_path = os.path.join('B', 'E', 'alpha')
  exit_code, diff_output, err = svntest.actions.run_and_verify_svn(
    None, None, [],
    'diff', '--old', A2_url, '--new', A_path, rel_path)

  verify_expected_output(diff_output, "-bar")
  verify_expected_output(diff_output, "+foo")
  verify_expected_output(diff_output, "+zig")

  # Same again but using whole branch
  exit_code, diff_output, err = svntest.actions.run_and_verify_svn(
    None, None, [],
    'diff', '--old', A2_url, '--new', A_path)

  verify_expected_output(diff_output, "-bar")
  verify_expected_output(diff_output, "+foo")
  verify_expected_output(diff_output, "+zig")

#----------------------------------------------------------------------
@Issue(1311)
def diff_file_urls(sbox):
  "diff between two file URLs"

  sbox.build()

  iota_path = os.path.join(sbox.wc_dir, 'iota')
  iota_url = sbox.repo_url + '/iota'
  iota_copy_path = os.path.join(sbox.wc_dir, 'A', 'iota')
  iota_copy_url = sbox.repo_url + '/A/iota'
  iota_copy2_url = sbox.repo_url + '/A/iota2'

  # Put some different text into iota, and commit.
  os.remove(iota_path)
  svntest.main.file_append(iota_path, "foo\nbar\nsnafu\n")

  svntest.actions.run_and_verify_svn(None, None, [],
                                     'ci', '-m', 'log msg', iota_path)

  # Now, copy the file elsewhere, twice.
  svntest.actions.run_and_verify_svn(None, None, [],
                                     'cp', '-m', 'log msg',
                                     iota_url, iota_copy_url)

  svntest.actions.run_and_verify_svn(None, None, [],
                                     'cp', '-m', 'log msg',
                                     iota_url, iota_copy2_url)

  # Update (to get the copies)
  svntest.actions.run_and_verify_svn(None, None, [],
                                     'up', sbox.wc_dir)

  # Now, make edits to one of the copies of iota, and commit.
  os.remove(iota_copy_path)
  svntest.main.file_append(iota_copy_path, "foo\nsnafu\nabcdefg\nopqrstuv\n")

  svntest.actions.run_and_verify_svn(None, None, [],
                                     'ci', '-m', 'log msg', iota_copy_path)

  # Finally, do a diff between the first and second copies of iota,
  # and verify that we got the expected lines.  And then do it in reverse!
  exit_code, out, err = svntest.actions.run_and_verify_svn(None, None, [],
                                                           'diff',
                                                           iota_copy_url,
                                                           iota_copy2_url)

  verify_expected_output(out, "+bar")
  verify_expected_output(out, "-abcdefg")
  verify_expected_output(out, "-opqrstuv")

  exit_code, out, err = svntest.actions.run_and_verify_svn(None, None, [],
                                                           'diff',
                                                           iota_copy2_url,
                                                           iota_copy_url)

  verify_expected_output(out, "-bar")
  verify_expected_output(out, "+abcdefg")
  verify_expected_output(out, "+opqrstuv")

#----------------------------------------------------------------------
def diff_prop_change_local_edit(sbox):
  "diff a property change plus a local edit"

  sbox.build()

  iota_path = os.path.join(sbox.wc_dir, 'iota')
  iota_url = sbox.repo_url + '/iota'

  # Change a property on iota, and commit.
  svntest.actions.run_and_verify_svn(None, None, [],
                                     'propset', 'pname', 'pvalue', iota_path)
  svntest.actions.run_and_verify_svn(None, None, [],
                                     'ci', '-m', 'log msg', iota_path)

  # Make local edits to iota.
  svntest.main.file_append(iota_path, "\nMore text.\n")

  # diff r1:COMMITTED should show the property change but not the local edit.
  exit_code, out, err = svntest.actions.run_and_verify_svn(None, None, [],
                                                           'diff',
                                                           '-r1:COMMITTED',
                                                           iota_path)
  for line in out:
    if line.find("+More text.") != -1:
      raise svntest.Failure
  verify_expected_output(out, "+pvalue")

  # diff r1:BASE should show the property change but not the local edit.
  exit_code, out, err = svntest.actions.run_and_verify_svn(None, None, [],
                                                           'diff', '-r1:BASE',
                                                           iota_path)
  for line in out:
    if line.find("+More text.") != -1:
      raise svntest.Failure                   # fails at r7481
  verify_expected_output(out, "+pvalue")  # fails at r7481

  # diff r1:WC should show the local edit as well as the property change.
  exit_code, out, err = svntest.actions.run_and_verify_svn(None, None, [],
                                                           'diff', '-r1',
                                                           iota_path)
  verify_expected_output(out, "+More text.")  # fails at r7481
  verify_expected_output(out, "+pvalue")

#----------------------------------------------------------------------
def check_for_omitted_prefix_in_path_component(sbox):
  "check for omitted prefix in path component"

  sbox.build()
  svntest.actions.do_sleep_for_timestamps()

  prefix_path = os.path.join(sbox.wc_dir, 'prefix_mydir')
  svntest.actions.run_and_verify_svn(None, None, [],
                                     'mkdir', prefix_path)
  other_prefix_path = os.path.join(sbox.wc_dir, 'prefix_other')
  svntest.actions.run_and_verify_svn(None, None, [],
                                     'mkdir', other_prefix_path)

  svntest.actions.run_and_verify_svn(None, None, [],
                                     'ci', '-m', 'log msg', sbox.wc_dir)


  file_path = os.path.join(prefix_path, "test.txt")
  svntest.main.file_write(file_path, "Hello\nThere\nIota\n")

  svntest.actions.run_and_verify_svn(None, None, [],
                                     'add', file_path)

  svntest.actions.run_and_verify_svn(None, None, [],
                                     'ci', '-m', 'log msg', sbox.wc_dir)


  prefix_url = sbox.repo_url + "/prefix_mydir"
  other_prefix_url = sbox.repo_url + "/prefix_other/mytag"
  svntest.actions.run_and_verify_svn(None, None, [],
                                     'cp', '-m', 'log msg', prefix_url,
                                     other_prefix_url)

  svntest.main.file_write(file_path, "Hello\nWorld\nIota\n")
  svntest.actions.run_and_verify_svn(None, None, [],
                                     'ci', '-m', 'log msg', prefix_path)

  exit_code, out, err = svntest.actions.run_and_verify_svn(None, None, [],
                                                           'diff', prefix_url,
                                                           other_prefix_url)

  src = extract_diff_path(out[2])
  dest = extract_diff_path(out[3])

  good_src = ".../prefix_mydir"
  good_dest = ".../prefix_other/mytag"

  if ((src != good_src) or (dest != good_dest)):
    print("src is '%s' instead of '%s' and dest is '%s' instead of '%s'" %
          (src, good_src, dest, good_dest))
    raise svntest.Failure

#----------------------------------------------------------------------
def diff_renamed_file(sbox):
  "diff a file that has been renamed"

  sbox.build()

  os.chdir(sbox.wc_dir)

  pi_path = os.path.join('A', 'D', 'G', 'pi')
  pi2_path = os.path.join('A', 'D', 'pi2')
  svntest.main.file_write(pi_path, "new pi")

  svntest.actions.run_and_verify_svn(None, None, [],
                                     'ci', '-m', 'log msg')

  svntest.main.file_append(pi_path, "even more pi")

  svntest.actions.run_and_verify_svn(None, None, [],
                                     'ci', '-m', 'log msg')

  svntest.main.run_svn(None, 'mv', pi_path, pi2_path)

  # Repos->WC diff of the file
  exit_code, diff_output, err_output = svntest.main.run_svn(None,
                                                            'diff', '-r', '1',
                                                            pi2_path)
  if check_diff_output(diff_output,
                       pi2_path,
                       'M') :
    raise svntest.Failure

  # Repos->WC diff of the file showing copies as adds
  exit_code, diff_output, err_output = svntest.main.run_svn(
                                         None, 'diff', '-r', '1',
                                         '--show-copies-as-adds', pi2_path)
  if check_diff_output(diff_output,
                       pi2_path,
                       'A') :
    raise svntest.Failure

  svntest.main.file_append(pi2_path, "new pi")

  # Repos->WC of the containing directory
  exit_code, diff_output, err_output = svntest.main.run_svn(
    None, 'diff', '-r', '1', os.path.join('A', 'D'))

  if check_diff_output(diff_output,
                       pi_path,
                       'D') :
    raise svntest.Failure

  if check_diff_output(diff_output,
                       pi2_path,
                       'M') :
    raise svntest.Failure

  # Repos->WC of the containing directory showing copies as adds
  exit_code, diff_output, err_output = svntest.main.run_svn(
    None, 'diff', '-r', '1', '--show-copies-as-adds', os.path.join('A', 'D'))

  if check_diff_output(diff_output,
                       pi_path,
                       'D') :
    raise svntest.Failure

  if check_diff_output(diff_output,
                       pi2_path,
                       'A') :
    raise svntest.Failure

  # WC->WC of the file
  exit_code, diff_output, err_output = svntest.main.run_svn(None, 'diff',
                                                            pi2_path)
  if check_diff_output(diff_output,
                       pi2_path,
                       'M') :
    raise svntest.Failure

  # WC->WC of the file showing copies as adds
  exit_code, diff_output, err_output = svntest.main.run_svn(
                                         None, 'diff',
                                         '--show-copies-as-adds', pi2_path)
  if check_diff_output(diff_output,
                       pi2_path,
                       'A') :
    raise svntest.Failure


  svntest.actions.run_and_verify_svn(None, None, [],
                                     'ci', '-m', 'log msg')

  # Repos->WC diff of file after the rename
  exit_code, diff_output, err_output = svntest.main.run_svn(None,
                                                            'diff', '-r', '1',
                                                            pi2_path)
  if check_diff_output(diff_output,
                       pi2_path,
                       'M') :
    raise svntest.Failure

  # Repos->WC diff of file after the rename. The local file is not
  # a copy anymore (it has schedule "normal"), so --show-copies-as-adds
  # should have no effect.
  exit_code, diff_output, err_output = svntest.main.run_svn(
                                         None, 'diff', '-r', '1',
                                         '--show-copies-as-adds', pi2_path)
  if check_diff_output(diff_output,
                       pi2_path,
                       'M') :
    raise svntest.Failure

  # Repos->repos diff after the rename
  ### --show-copies-as-adds has no effect
  exit_code, diff_output, err_output = svntest.main.run_svn(None, 'diff',
                                                            '-r', '2:3',
                                                            pi2_path)
  if check_diff_output(diff_output,
                       os.path.join('A', 'D', 'pi'),
                       'M') :
    raise svntest.Failure

#----------------------------------------------------------------------
def diff_within_renamed_dir(sbox):
  "diff a file within a renamed directory"

  sbox.build()

  os.chdir(sbox.wc_dir)

  svntest.main.run_svn(None, 'mv', os.path.join('A', 'D', 'G'),
                                   os.path.join('A', 'D', 'I'))
  # svntest.main.run_svn(None, 'ci', '-m', 'log_msg')
  svntest.main.file_write(os.path.join('A', 'D', 'I', 'pi'), "new pi")

  # Check a repos->wc diff
  exit_code, diff_output, err_output = svntest.main.run_svn(
    None, 'diff', os.path.join('A', 'D', 'I', 'pi'))

  if check_diff_output(diff_output,
                       os.path.join('A', 'D', 'I', 'pi'),
                       'M') :
    raise svntest.Failure

  svntest.actions.run_and_verify_svn(None, None, [],
                                     'ci', '-m', 'log msg')

  # Check repos->wc after commit
  exit_code, diff_output, err_output = svntest.main.run_svn(
    None, 'diff', '-r', '1', os.path.join('A', 'D', 'I', 'pi'))

  if check_diff_output(diff_output,
                       os.path.join('A', 'D', 'I', 'pi'),
                       'M') :
    raise svntest.Failure

  # Test the diff while within the moved directory
  os.chdir(os.path.join('A','D','I'))

  exit_code, diff_output, err_output = svntest.main.run_svn(None,
                                                            'diff', '-r', '1')

  if check_diff_output(diff_output, 'pi', 'M') :
    raise svntest.Failure

  # Test a repos->repos diff while within the moved directory
  exit_code, diff_output, err_output = svntest.main.run_svn(None, 'diff',
                                                            '-r', '1:2')

  if check_diff_output(diff_output, 'pi', 'M') :
    raise svntest.Failure

#----------------------------------------------------------------------
def diff_prop_on_named_dir(sbox):
  "diff a prop change on a dir named explicitly"

  # Diff of a property change or addition should contain a "+" line.
  # Diff of a property change or deletion should contain a "-" line.
  # On a diff between repository revisions (not WC) of a dir named
  # explicitly, the "-" line was missing.  (For a file, and for a dir
  # recursed into, the result was correct.)

  sbox.build()
  wc_dir = sbox.wc_dir

  os.chdir(sbox.wc_dir)

  svntest.actions.run_and_verify_svn(None, None, [],
                                     'propset', 'p', 'v', 'A')
  svntest.actions.run_and_verify_svn(None, None, [],
                                     'ci', '-m', '')

  svntest.actions.run_and_verify_svn(None, None, [],
                                     'propdel', 'p', 'A')
  svntest.actions.run_and_verify_svn(None, None, [],
                                     'ci', '-m', '')

  exit_code, diff_output, err_output = svntest.main.run_svn(None, 'diff',
                                                            '-r2:3', 'A')
  # Check that the result contains a "-" line.
  verify_expected_output(diff_output, "-v")

#----------------------------------------------------------------------
def diff_keywords(sbox):
  "ensure that diff won't show keywords"

  sbox.build()

  iota_path = os.path.join(sbox.wc_dir, 'iota')

  svntest.actions.run_and_verify_svn(None, None, [],
                                     'ps',
                                     'svn:keywords',
                                     'Id Rev Date',
                                     iota_path)

  fp = open(iota_path, 'w')
  fp.write("$Date$\n")
  fp.write("$Id$\n")
  fp.write("$Rev$\n")
  fp.write("$Date::%s$\n" % (' ' * 80))
  fp.write("$Id::%s$\n"   % (' ' * 80))
  fp.write("$Rev::%s$\n"  % (' ' * 80))
  fp.close()

  svntest.actions.run_and_verify_svn(None, None, [],
                                     'ci', '-m', 'keywords', sbox.wc_dir)

  svntest.main.file_append(iota_path, "bar\n")
  svntest.actions.run_and_verify_svn(None, None, [],
                                     'ci', '-m', 'added bar', sbox.wc_dir)

  svntest.actions.run_and_verify_svn(None, None, [],
                                     'up', sbox.wc_dir)

  exit_code, diff_output, err = svntest.actions.run_and_verify_svn(
    None, None, [], 'diff', '-r', 'prev:head', sbox.wc_dir)

  verify_expected_output(diff_output, "+bar")
  verify_excluded_output(diff_output, "$Date:")
  verify_excluded_output(diff_output, "$Rev:")
  verify_excluded_output(diff_output, "$Id:")

  exit_code, diff_output, err = svntest.actions.run_and_verify_svn(
    None, None, [], 'diff', '-r', 'head:prev', sbox.wc_dir)

  verify_expected_output(diff_output, "-bar")
  verify_excluded_output(diff_output, "$Date:")
  verify_excluded_output(diff_output, "$Rev:")
  verify_excluded_output(diff_output, "$Id:")

  # Check fixed length keywords will show up
  # when the length of keyword has changed
  fp = open(iota_path, 'w')
  fp.write("$Date$\n")
  fp.write("$Id$\n")
  fp.write("$Rev$\n")
  fp.write("$Date::%s$\n" % (' ' * 79))
  fp.write("$Id::%s$\n"   % (' ' * 79))
  fp.write("$Rev::%s$\n"  % (' ' * 79))
  fp.close()

  svntest.actions.run_and_verify_svn(None, None, [],
                                     'ci', '-m', 'keywords 2', sbox.wc_dir)
  svntest.actions.run_and_verify_svn(None, None, [],
                                     'up', sbox.wc_dir)

  exit_code, diff_output, err = svntest.actions.run_and_verify_svn(
    None, None, [], 'diff', '-r', 'prev:head', sbox.wc_dir)

  # these should show up
  verify_expected_output(diff_output, "+$Id:: ")
  verify_expected_output(diff_output, "-$Id:: ")
  verify_expected_output(diff_output, "-$Rev:: ")
  verify_expected_output(diff_output, "+$Rev:: ")
  verify_expected_output(diff_output, "-$Date:: ")
  verify_expected_output(diff_output, "+$Date:: ")
  # ... and these won't
  verify_excluded_output(diff_output, "$Date: ")
  verify_excluded_output(diff_output, "$Rev: ")
  verify_excluded_output(diff_output, "$Id: ")


def diff_force(sbox):
  "show diffs for binary files with --force"

  sbox.build()
  wc_dir = sbox.wc_dir

  iota_path = os.path.join(wc_dir, 'iota')

  # Append a line to iota and make it binary.
  svntest.main.file_append(iota_path, "new line")
  svntest.main.run_svn(None,
                       'propset', 'svn:mime-type',
                       'application/octet-stream', iota_path)

  # Created expected output tree for 'svn ci'
  expected_output = svntest.wc.State(wc_dir, {
    'iota' : Item(verb='Sending'),
    })

  # Create expected status tree
  expected_status = svntest.actions.get_virginal_state(wc_dir, 1)
  expected_status.add({
    'iota' : Item(status='  ', wc_rev=2),
    })

  # Commit iota, creating revision 2.
  svntest.actions.run_and_verify_commit(wc_dir, expected_output,
                                        expected_status, None, wc_dir)

  # Add another line, while keeping he file as binary.
  svntest.main.file_append(iota_path, "another line")

  # Commit creating rev 3.
  expected_output = svntest.wc.State(wc_dir, {
    'iota' : Item(verb='Sending'),
    })

  expected_status = svntest.actions.get_virginal_state(wc_dir, 1)
  expected_status.add({
    'iota' : Item(status='  ', wc_rev=3),
    })

  svntest.actions.run_and_verify_commit(wc_dir, expected_output,
                                        expected_status, None, wc_dir)

  # Check that we get diff when the first, the second and both files are
  # marked as binary.

  re_nodisplay = re.compile('^Cannot display:')

  exit_code, stdout, stderr = svntest.main.run_svn(None,
                                                   'diff', '-r1:2', iota_path,
                                                   '--force')

  for line in stdout:
    if (re_nodisplay.match(line)):
      raise svntest.Failure

  exit_code, stdout, stderr = svntest.main.run_svn(None,
                                                   'diff', '-r2:1', iota_path,
                                                   '--force')

  for line in stdout:
    if (re_nodisplay.match(line)):
      raise svntest.Failure

  exit_code, stdout, stderr = svntest.main.run_svn(None,
                                                   'diff', '-r2:3', iota_path,
                                                   '--force')

  for line in stdout:
    if (re_nodisplay.match(line)):
      raise svntest.Failure

#----------------------------------------------------------------------
# Regression test for issue #2333: Renaming a directory should produce
# deletion and addition diffs for each included file.
@Issue(2333)
def diff_renamed_dir(sbox):
  "diff a renamed directory"

  sbox.build()

  os.chdir(sbox.wc_dir)

  svntest.main.run_svn(None, 'mv', os.path.join('A', 'D', 'G'),
                                   os.path.join('A', 'D', 'I'))

  # Check a repos->wc diff
  exit_code, diff_output, err_output = svntest.main.run_svn(
    None, 'diff', '--show-copies-as-adds', os.path.join('A', 'D'))

  if check_diff_output(diff_output,
                       os.path.join('A', 'D', 'G', 'pi'),
                       'D') :
    raise svntest.Failure
  if check_diff_output(diff_output,
                       os.path.join('A', 'D', 'I', 'pi'),
                       'A') :
    raise svntest.Failure

  # Commit
  svntest.actions.run_and_verify_svn(None, None, [],
                                     'ci', '-m', 'log msg')

  # Check repos->wc after commit
  exit_code, diff_output, err_output = svntest.main.run_svn(
    None, 'diff', '-r', '1', os.path.join('A', 'D'))

  if check_diff_output(diff_output,
                       os.path.join('A', 'D', 'G', 'pi'),
                       'D') :
    raise svntest.Failure
  if check_diff_output(diff_output,
                       os.path.join('A', 'D', 'I', 'pi'),
                       'A') :
    raise svntest.Failure

  # Test a repos->repos diff after commit
  exit_code, diff_output, err_output = svntest.main.run_svn(None, 'diff',
                                                            '-r', '1:2')
  if check_diff_output(diff_output,
                       os.path.join('A', 'D', 'G', 'pi'),
                       'D') :
    raise svntest.Failure
  if check_diff_output(diff_output,
                       os.path.join('A', 'D', 'I', 'pi'),
                       'A') :
    raise svntest.Failure

  # repos->repos with explicit URL arg
  exit_code, diff_output, err_output = svntest.main.run_svn(None, 'diff',
                                                            '-r', '1:2',
                                                            '^/A')
  if check_diff_output(diff_output,
                       os.path.join('D', 'G', 'pi'),
                       'D') :
    raise svntest.Failure
  if check_diff_output(diff_output,
                       os.path.join('D', 'I', 'pi'),
                       'A') :
    raise svntest.Failure

  # Go to the parent of the moved directory
  os.chdir(os.path.join('A','D'))

  # repos->wc diff in the parent
  exit_code, diff_output, err_output = svntest.main.run_svn(None, 'diff',
                                                            '-r', '1')

  if check_diff_output(diff_output,
                       os.path.join('G', 'pi'),
                       'D') :
    raise svntest.Failure
  if check_diff_output(diff_output,
                       os.path.join('I', 'pi'),
                       'A') :
    raise svntest.Failure

  # repos->repos diff in the parent
  exit_code, diff_output, err_output = svntest.main.run_svn(None, 'diff',
                                                            '-r', '1:2')

  if check_diff_output(diff_output,
                       os.path.join('G', 'pi'),
                       'D') :
    raise svntest.Failure
  if check_diff_output(diff_output,
                       os.path.join('I', 'pi'),
                       'A') :
    raise svntest.Failure

  # Go to the move target directory
  os.chdir('I')

  # repos->wc diff while within the moved directory (should be empty)
  exit_code, diff_output, err_output = svntest.main.run_svn(None, 'diff',
                                                            '-r', '1')
  if diff_output:
    raise svntest.Failure

  # repos->repos diff while within the moved directory (should be empty)
  exit_code, diff_output, err_output = svntest.main.run_svn(None, 'diff',
                                                            '-r', '1:2')

  if diff_output:
    raise svntest.Failure


#----------------------------------------------------------------------
def diff_property_changes_to_base(sbox):
  "diff to BASE with local property mods"

  sbox.build()
  wc_dir = sbox.wc_dir


  add_diff = \
    make_diff_prop_header("A") + \
    make_diff_prop_added("dirprop", "r2value") + \
    make_diff_prop_header("iota") + \
    make_diff_prop_added("fileprop", "r2value")

  del_diff = \
    make_diff_prop_header("A") + \
    make_diff_prop_deleted("dirprop", "r2value") + \
    make_diff_prop_header("iota") + \
    make_diff_prop_deleted("fileprop", "r2value")


  expected_output_r1_r2 = list(make_diff_header('A', 'revision 1', 'revision 2')
                               + add_diff[:6]
                               + make_diff_header('iota', 'revision 1',
                                                   'revision 2')
                               + add_diff[7:])

  expected_output_r2_r1 = list(make_diff_header('A', 'revision 2',
                                                'revision 1')
                               + del_diff[:6]
                               + make_diff_header('iota', 'revision 2',
                                                  'revision 1')
                               + del_diff[7:])

  expected_output_r1 = list(make_diff_header('A', 'revision 1',
                                             'working copy')
                            + add_diff[:6]
                            + make_diff_header('iota', 'revision 1',
                                               'working copy')
                            + add_diff[7:])
  expected_output_base_r1 = list(make_diff_header('A', 'working copy',
                                                  'revision 1')
                                 + del_diff[:6]
                                 + make_diff_header('iota', 'working copy',
                                                    'revision 1')
                                 + del_diff[7:])

  os.chdir(sbox.wc_dir)

  svntest.actions.run_and_verify_svn(None, None, [],
                                     'propset',
                                     'fileprop', 'r2value', 'iota')

  svntest.actions.run_and_verify_svn(None, None, [],
                                     'propset',
                                     'dirprop', 'r2value', 'A')

  svntest.actions.run_and_verify_svn(None, None, [],
                                     'ci', '-m', 'empty-msg')

  # Check that forward and reverse repos-repos diffs are as expected.
  expected = svntest.verify.UnorderedOutput(expected_output_r1_r2)
  svntest.actions.run_and_verify_svn(None, expected, [],
                                     'diff', '-r', '1:2')

  expected = svntest.verify.UnorderedOutput(expected_output_r2_r1)
  svntest.actions.run_and_verify_svn(None, expected, [],
                                     'diff', '-r', '2:1')

  # Now check repos->WORKING, repos->BASE, and BASE->repos.
  # (BASE is r1, and WORKING has no local mods, so this should produce
  # the same output as above).
  expected = svntest.verify.UnorderedOutput(expected_output_r1)
  svntest.actions.run_and_verify_svn(None, expected, [],
                                     'diff', '-r', '1')

  svntest.actions.run_and_verify_svn(None, expected, [],
                                     'diff', '-r', '1:BASE')

  expected = svntest.verify.UnorderedOutput(expected_output_base_r1)
  svntest.actions.run_and_verify_svn(None, expected, [],
                                     'diff', '-r', 'BASE:1')

  # Modify some properties.
  svntest.actions.run_and_verify_svn(None, None, [],
                                     'propset',
                                     'fileprop', 'workingvalue', 'iota')

  svntest.actions.run_and_verify_svn(None, None, [],
                                     'propset',
                                     'dirprop', 'workingvalue', 'A')

  svntest.actions.run_and_verify_svn(None, None, [],
                                     'propset',
                                     'fileprop', 'workingvalue', 'A/mu')

  # Check that the earlier diffs against BASE are unaffected by the
  # presence of local mods (with the exception of diff header changes).
  expected = svntest.verify.UnorderedOutput(expected_output_r1)
  svntest.actions.run_and_verify_svn(None, expected, [],
                                     'diff', '-r', '1:BASE')

  expected = svntest.verify.UnorderedOutput(expected_output_base_r1)
  svntest.actions.run_and_verify_svn(None, expected, [],
                                     'diff', '-r', 'BASE:1')

def diff_schedule_delete(sbox):
  "scheduled deleted"

  sbox.build()

  expected_output_r2_working = make_diff_header("foo", "revision 2",
                                                "working copy") + [
  "@@ -1 +0,0 @@\n",
  "-xxx\n"
  ]

  expected_output_r2_base = make_diff_header("foo", "revision 2",
                                                "working copy") + [
  "@@ -1 +1,2 @@\n",
  " xxx\n",
  "+yyy\n"
  ]
  expected_output_base_r2 = make_diff_header("foo", "working copy",
                                                "revision 2") + [
  "@@ -1,2 +1 @@\n",
  " xxx\n",
  "-yyy\n"
  ]

  expected_output_r1_base = make_diff_header("foo", "revision 0",
                                                "working copy") + [
  "@@ -0,0 +1,2 @@\n",
  "+xxx\n",
  "+yyy\n"
  ]
  expected_output_base_r1 = make_diff_header("foo", "working copy",
                                                "revision 1") + [
  "@@ -1,2 +0,0 @@\n",
  "-xxx\n",
  "-yyy\n"
  ]
  expected_output_base_working = expected_output_base_r1[:]
  expected_output_base_working[2] = "--- foo\t(revision 3)\n"
  expected_output_base_working[3] = "+++ foo\t(working copy)\n"

  wc_dir = sbox.wc_dir
  os.chdir(wc_dir)

  svntest.main.file_append('foo', "xxx\n")
  svntest.main.run_svn(None, 'add', 'foo')
  svntest.main.run_svn(None,
                       'ci', '-m', 'log msg r2')

  svntest.main.file_append('foo', "yyy\n")
  svntest.main.run_svn(None,
                       'ci', '-m', 'log msg r3')

  # Update everyone's BASE to r3, and mark 'foo' as schedule-deleted.
  svntest.main.run_svn(None,
                       'up')
  svntest.main.run_svn(None, 'rm', 'foo')

  # A file marked as schedule-delete should act as if were not present
  # in WORKING, but diffs against BASE should remain unaffected.

  # 1. repos-wc diff: file not present in repos.
  svntest.actions.run_and_verify_svn(None, [], [],
                                     'diff', '-r', '1')
  svntest.actions.run_and_verify_svn(None, expected_output_r1_base, [],
                                     'diff', '-r', '1:BASE')
  svntest.actions.run_and_verify_svn(None, expected_output_base_r1, [],
                                     'diff', '-r', 'BASE:1')

  # 2. repos-wc diff: file present in repos.
  svntest.actions.run_and_verify_svn(None, expected_output_r2_working, [],
                                     'diff', '-r', '2')
  svntest.actions.run_and_verify_svn(None, expected_output_r2_base, [],
                                     'diff', '-r', '2:BASE')
  svntest.actions.run_and_verify_svn(None, expected_output_base_r2, [],
                                     'diff', '-r', 'BASE:2')

  # 3. wc-wc diff.
  svntest.actions.run_and_verify_svn(None, expected_output_base_working, [],
                                     'diff')

#----------------------------------------------------------------------
def diff_mime_type_changes(sbox):
  "repos-wc diffs with local svn:mime-type prop mods"

  sbox.build()

  expected_output_r1_wc = make_diff_header("iota", "revision 1",
                                                "working copy") + [
    "@@ -1 +1,2 @@\n",
    " This is the file 'iota'.\n",
    "+revision 2 text.\n" ]

  expected_output_wc_r1 = make_diff_header("iota", "working copy",
                                                "revision 1") + [
    "@@ -1,2 +1 @@\n",
    " This is the file 'iota'.\n",
    "-revision 2 text.\n" ]


  os.chdir(sbox.wc_dir)

  # Append some text to iota (r2).
  svntest.main.file_append('iota', "revision 2 text.\n")

  svntest.actions.run_and_verify_svn(None, None, [],
                                     'ci', '-m', 'log_msg')

  # Check that forward and reverse repos-BASE diffs are as expected.
  svntest.actions.run_and_verify_svn(None, expected_output_r1_wc, [],
                                     'diff', '-r', '1:BASE')

  svntest.actions.run_and_verify_svn(None, expected_output_wc_r1, [],
                                     'diff', '-r', 'BASE:1')

  # Mark iota as a binary file in the working copy.
  svntest.actions.run_and_verify_svn(None, None, [],
                                     'propset', 'svn:mime-type',
                                     'application/octet-stream', 'iota')

  # Check that the earlier diffs against BASE are unaffected by the
  # presence of local svn:mime-type property mods.
  svntest.actions.run_and_verify_svn(None, expected_output_r1_wc, [],
                                     'diff', '-r', '1:BASE')

  svntest.actions.run_and_verify_svn(None, expected_output_wc_r1, [],
                                     'diff', '-r', 'BASE:1')

  # Commit the change (r3) (so that BASE has the binary MIME type), then
  # mark iota as a text file again in the working copy.
  svntest.actions.run_and_verify_svn(None, None, [],
                                     'ci', '-m', 'log_msg')
  svntest.actions.run_and_verify_svn(None, None, [],
                                     'propdel', 'svn:mime-type', 'iota')

  # Now diffs against BASE will fail, but diffs against WORKNG should be
  # fine.
  svntest.actions.run_and_verify_svn(None, expected_output_r1_wc, [],
                                     'diff', '-r', '1')


#----------------------------------------------------------------------
# Test a repos-WORKING diff, with different versions of the same property
# at repository, BASE, and WORKING.
def diff_prop_change_local_propmod(sbox):
  "diff a property change plus a local prop edit"

  sbox.build()

  expected_output_r2_wc = \
    make_diff_header("A", "revision 2", "working copy") + \
    make_diff_prop_header("A") + \
    make_diff_prop_modified("dirprop", "r2value", "workingvalue") + \
    make_diff_prop_added("newdirprop", "newworkingvalue") + \
    make_diff_header("iota", "revision 2", "working copy") + \
    make_diff_prop_header("iota") + \
    make_diff_prop_modified("fileprop", "r2value", "workingvalue") + \
    make_diff_prop_added("newfileprop", "newworkingvalue")

  os.chdir(sbox.wc_dir)

  # Set a property on A/ and iota, and commit them (r2).
  svntest.actions.run_and_verify_svn(None, None, [],
                                     'propset', 'dirprop',
                                     'r2value', 'A')
  svntest.actions.run_and_verify_svn(None, None, [],
                                     'propset', 'fileprop',
                                     'r2value', 'iota')
  svntest.actions.run_and_verify_svn(None, None, [],
                                     'ci', '-m', 'log_msg')

  # Change the property values on A/ and iota, and commit them (r3).
  svntest.actions.run_and_verify_svn(None, None, [],
                                     'propset', 'dirprop',
                                     'r3value', 'A')
  svntest.actions.run_and_verify_svn(None, None, [],
                                     'propset', 'fileprop',
                                     'r3value', 'iota')
  svntest.actions.run_and_verify_svn(None, None, [],
                                     'ci', '-m', 'log_msg')

  # Finally, change the property values one last time.
  svntest.actions.run_and_verify_svn(None, None, [],
                                     'propset', 'dirprop',
                                     'workingvalue', 'A')
  svntest.actions.run_and_verify_svn(None, None, [],
                                     'propset', 'fileprop',
                                     'workingvalue', 'iota')
  # And also add some properties that only exist in WORKING.
  svntest.actions.run_and_verify_svn(None, None, [],
                                     'propset', 'newdirprop',
                                     'newworkingvalue', 'A')
  svntest.actions.run_and_verify_svn(None, None, [],
                                     'propset', 'newfileprop',
                                     'newworkingvalue', 'iota')

  # Now, if we diff r2 to WORKING, we've got three property values
  # to consider: r2value (in the repository), r3value (in BASE), and
  # workingvalue (in WORKING).
  # The diff should only show the r2->WORKING change.
  #
  # We also need to make sure that the 'new' (WORKING only) properties
  # are included in the output, since they won't be listed in a simple
  # BASE->r2 diff.
  expected = svntest.verify.UnorderedOutput(expected_output_r2_wc)
  svntest.actions.run_and_verify_svn(None, expected, [],
                                     'diff', '-r', '2')


#----------------------------------------------------------------------
# repos->wc and BASE->repos diffs that add files or directories with
# properties should show the added properties.
def diff_repos_wc_add_with_props(sbox):
  "repos-wc diff showing added entries with props"

  sbox.build()

  diff_foo = [
    "@@ -0,0 +1 @@\n",
    "+content\n",
    ] + make_diff_prop_header("foo") + \
    make_diff_prop_added("propname", "propvalue")
  diff_X = \
    make_diff_prop_header("X") + \
    make_diff_prop_added("propname", "propvalue")
  diff_X_bar = [
    "@@ -0,0 +1 @@\n",
    "+content\n",
    ] + make_diff_prop_header("X/bar") + \
    make_diff_prop_added("propname", "propvalue")

  diff_X_r1_base = make_diff_header("X", "revision 1",
                                         "working copy") + diff_X
  diff_X_base_r3 = make_diff_header("X", "working copy",
                                         "revision 3") + diff_X
  diff_foo_r1_base = make_diff_header("foo", "revision 0",
                                             "revision 3") + diff_foo
  diff_foo_base_r3 = make_diff_header("foo", "revision 0",
                                             "revision 3") + diff_foo
  diff_X_bar_r1_base = make_diff_header("X/bar", "revision 0",
                                                 "revision 3") + diff_X_bar
  diff_X_bar_base_r3 = make_diff_header("X/bar", "revision 0",
                                                 "revision 3") + diff_X_bar

  expected_output_r1_base = svntest.verify.UnorderedOutput(diff_X_r1_base +
                                                           diff_X_bar_r1_base +
                                                           diff_foo_r1_base)
  expected_output_base_r3 = svntest.verify.UnorderedOutput(diff_foo_base_r3 +
                                                           diff_X_bar_base_r3 +
                                                           diff_X_base_r3)

  os.chdir(sbox.wc_dir)

  # Create directory X, file foo, and file X/bar, and commit them (r2).
  os.makedirs('X')
  svntest.main.file_append('foo', "content\n")
  svntest.main.file_append(os.path.join('X', 'bar'), "content\n")
  svntest.actions.run_and_verify_svn(None, None, [],
                                     'add', 'X', 'foo')
  svntest.actions.run_and_verify_svn(None, None, [],
                                     'ci', '-m', 'log_msg')

  # Set a property on all three items, and commit them (r3).
  svntest.actions.run_and_verify_svn(None, None, [],
                                     'propset', 'propname',
                                     'propvalue', 'X', 'foo',
                                     os.path.join('X', 'bar'))
  svntest.actions.run_and_verify_svn(None, None, [],
                                     'ci', '-m', 'log_msg')

  # Now, if we diff r1 to WORKING or BASE, we should see the content
  # addition for foo and X/bar, and property additions for all three.
  svntest.actions.run_and_verify_svn(None, expected_output_r1_base, [],
                                     'diff', '-r', '1')
  svntest.actions.run_and_verify_svn(None, expected_output_r1_base, [],
                                     'diff', '-r', '1:BASE')

  # Update the BASE and WORKING revisions to r1.
  svntest.actions.run_and_verify_svn(None, None, [],
                                     'up', '-r', '1')

  # If we diff BASE to r3, we should see the same output as above.
  svntest.actions.run_and_verify_svn(None, expected_output_base_r3, [],
                                     'diff', '-r', 'BASE:3')


#----------------------------------------------------------------------
# repos-wc diffs on a non-recursively checked out wc that would normally
# (if recursively checked out) include a directory that is not present in
# the repos version should not segfault.
def diff_nonrecursive_checkout_deleted_dir(sbox):
  "nonrecursive diff + deleted directories"
  sbox.build()

  url = sbox.repo_url
  A_url = url + '/A'
  A_prime_url = url + '/A_prime'

  svntest.main.run_svn(None,
                       'cp', '-m', 'log msg', A_url, A_prime_url)

  svntest.main.run_svn(None,
                       'mkdir', '-m', 'log msg', A_prime_url + '/Q')

  wc = sbox.add_wc_path('wc')

  svntest.main.run_svn(None,
                       'co', '-N', A_prime_url, wc)

  os.chdir(wc)

  # We don't particular care about the output here, just that it doesn't
  # segfault.
  svntest.main.run_svn(None,
                       'diff', '-r1')


#----------------------------------------------------------------------
# repos->WORKING diffs that include directories with local mods that are
# not present in the repos version should work as expected (and not, for
# example, show an extraneous BASE->WORKING diff for the added directory
# after the repos->WORKING output).
def diff_repos_working_added_dir(sbox):
  "repos->WORKING diff showing added modifed dir"

  sbox.build()

  expected_output_r1_BASE = make_diff_header("X/bar", "revision 0",
                                                "revision 2") + [
    "@@ -0,0 +1 @@\n",
    "+content\n" ]
  expected_output_r1_WORKING = make_diff_header("X/bar", "revision 0",
                                                "revision 2") + [
    "@@ -0,0 +1,2 @@\n",
    "+content\n",
    "+more content\n" ]

  os.chdir(sbox.wc_dir)

  # Create directory X and file X/bar, and commit them (r2).
  os.makedirs('X')
  svntest.main.file_append(os.path.join('X', 'bar'), "content\n")
  svntest.actions.run_and_verify_svn(None, None, [],
                                     'add', 'X')
  svntest.actions.run_and_verify_svn(None, None, [],
                                     'ci', '-m', 'log_msg')

  # Make a local modification to X/bar.
  svntest.main.file_append(os.path.join('X', 'bar'), "more content\n")

  # Now, if we diff r1 to WORKING or BASE, we should see the content
  # addition for X/bar, and (for WORKING) the local modification.
  svntest.actions.run_and_verify_svn(None, expected_output_r1_BASE, [],
                                     'diff', '-r', '1:BASE')
  svntest.actions.run_and_verify_svn(None, expected_output_r1_WORKING, [],
                                     'diff', '-r', '1')


#----------------------------------------------------------------------
# A base->repos diff of a moved file used to output an all-lines-deleted diff
def diff_base_repos_moved(sbox):
  "base->repos diff of moved file"

  sbox.build()

  os.chdir(sbox.wc_dir)

  oldfile = 'iota'
  newfile = 'kappa'

  # Move, modify and commit a file
  svntest.main.run_svn(None, 'mv', oldfile, newfile)
  svntest.main.file_write(newfile, "new content\n")
  svntest.actions.run_and_verify_svn(None, None, [],
                                     'ci', '-m', '')

  # Check that a base->repos diff with copyfrom shows deleted and added lines.
  exit_code, out, err = svntest.actions.run_and_verify_svn(
    None, svntest.verify.AnyOutput, [], 'diff', '-rBASE:1', newfile)

  if check_diff_output(out, newfile, 'M'):
    raise svntest.Failure

  # Diff should recognise that the item's name has changed, and mention both
  # the current and the old name in parentheses, in the right order.
  if (out[2][:3] != '---' or out[2].find('kappa)') == -1 or
      out[3][:3] != '+++' or out[3].find('iota)') == -1):
    raise svntest.Failure

#----------------------------------------------------------------------
# A diff of an added file within an added directory should work, and
# shouldn't produce an error.
def diff_added_subtree(sbox):
  "wc->repos diff of added subtree"

  sbox.build()

  os.chdir(sbox.wc_dir)

  # Roll the wc back to r0 (i.e. an empty wc).
  svntest.actions.run_and_verify_svn(None, None, [],
                                     'up', '-r0')

  # We shouldn't get any errors when we request a diff showing the
  # addition of the greek tree.  The diff contains additions of files
  # and directories with parents that don't currently exist in the wc,
  # which is what we're testing here.
  svntest.actions.run_and_verify_svn(None, svntest.verify.AnyOutput, [],
                                     'diff', '-r', 'BASE:1')

#----------------------------------------------------------------------
def basic_diff_summarize(sbox):
  "basic diff summarize"

  sbox.build()
  wc_dir = sbox.wc_dir
  p = sbox.ospath

  # Diff summarize of a newly added file
  expected_diff = svntest.wc.State(wc_dir, {
    'iota': Item(status='A '),
    })
  svntest.actions.run_and_verify_diff_summarize(expected_diff,
                                                p('iota'), '-c1')

  # Reverse summarize diff of a newly added file
  expected_diff = svntest.wc.State(wc_dir, {
    'iota': Item(status='D '),
    })
  svntest.actions.run_and_verify_diff_summarize(expected_diff,
                                                p('iota'), '-c-1')

  # Diff summarize of a newly added directory
  expected_diff = svntest.wc.State(wc_dir, {
    'A/D':          Item(status='A '),
    'A/D/gamma':    Item(status='A '),
    'A/D/H':        Item(status='A '),
    'A/D/H/chi':    Item(status='A '),
    'A/D/H/psi':    Item(status='A '),
    'A/D/H/omega':  Item(status='A '),
    'A/D/G':        Item(status='A '),
    'A/D/G/pi':     Item(status='A '),
    'A/D/G/rho':    Item(status='A '),
    'A/D/G/tau':    Item(status='A '),
    })
  svntest.actions.run_and_verify_diff_summarize(expected_diff,
                                                p('A/D'), '-c1')

  # Reverse summarize diff of a newly added directory
  expected_diff = svntest.wc.State(wc_dir, {
    'A/D':          Item(status='D '),
    'A/D/gamma':    Item(status='D '),
    'A/D/H':        Item(status='D '),
    'A/D/H/chi':    Item(status='D '),
    'A/D/H/psi':    Item(status='D '),
    'A/D/H/omega':  Item(status='D '),
    'A/D/G':        Item(status='D '),
    'A/D/G/pi':     Item(status='D '),
    'A/D/G/rho':    Item(status='D '),
    'A/D/G/tau':    Item(status='D '),
    })
  svntest.actions.run_and_verify_diff_summarize(expected_diff,
                                                p('A/D'), '-c-1')

  # Add props to some items that will be deleted, and commit.
  sbox.simple_propset('prop', 'val',
                      'A/C',
                      'A/D/gamma',
                      'A/D/H/chi')
  sbox.simple_commit() # r2
  sbox.simple_update()

  # Content modification.
  svntest.main.file_append(p('A/mu'), 'new text\n')

  # Prop modification.
  sbox.simple_propset('prop', 'val', 'iota')

  # Both content and prop mods.
  svntest.main.file_append(p('A/D/G/tau'), 'new text\n')
  sbox.simple_propset('prop', 'val', 'A/D/G/tau')

  # File addition.
  svntest.main.file_append(p('newfile'), 'new text\n')
  svntest.main.file_append(p('newfile2'), 'new text\n')
  sbox.simple_add('newfile',
                  'newfile2')
  sbox.simple_propset('prop', 'val', 'newfile')

  # File deletion.
  sbox.simple_rm('A/B/lambda',
                 'A/D/gamma')

  # Directory addition.
  os.makedirs(p('P'))
  os.makedirs(p('Q/R'))
  svntest.main.file_append(p('Q/newfile'), 'new text\n')
  svntest.main.file_append(p('Q/R/newfile'), 'new text\n')
  sbox.simple_add('P',
                  'Q')
  sbox.simple_propset('prop', 'val',
                      'P',
                      'Q/newfile')

  # Directory deletion.
  sbox.simple_rm('A/D/H',
                 'A/C')

  # Commit, because diff-summarize handles repos-repos only.
  #svntest.main.run_svn(False, 'st', wc_dir)
  sbox.simple_commit() # r3

  # Get the differences between two versions of a file.
  expected_diff = svntest.wc.State(wc_dir, {
    'iota': Item(status=' M'),
    })
  svntest.actions.run_and_verify_diff_summarize(expected_diff,
                                                p('iota'), '-c3')
  svntest.actions.run_and_verify_diff_summarize(expected_diff,
                                                p('iota'), '-c-3')

  # wc-wc diff summary for a directory.
  expected_diff = svntest.wc.State(wc_dir, {
    'A/mu':           Item(status='M '),
    'iota':           Item(status=' M'),
    'A/D/G/tau':      Item(status='MM'),
    'newfile':        Item(status='A '),
    'newfile2':       Item(status='A '),
    'P':              Item(status='A '),
    'Q':              Item(status='A '),
    'Q/newfile':      Item(status='A '),
    'Q/R':            Item(status='A '),
    'Q/R/newfile':    Item(status='A '),
    'A/B/lambda':     Item(status='D '),
    'A/C':            Item(status='D '),
    'A/D/gamma':      Item(status='D '),
    'A/D/H':          Item(status='D '),
    'A/D/H/chi':      Item(status='D '),
    'A/D/H/psi':      Item(status='D '),
    'A/D/H/omega':    Item(status='D '),
    })

  expected_reverse_diff = svntest.wc.State(wc_dir, {
    'A/mu':           Item(status='M '),
    'iota':           Item(status=' M'),
    'A/D/G/tau':      Item(status='MM'),
    'newfile':        Item(status='D '),
    'newfile2':       Item(status='D '),
    'P':              Item(status='D '),
    'Q':              Item(status='D '),
    'Q/newfile':      Item(status='D '),
    'Q/R':            Item(status='D '),
    'Q/R/newfile':    Item(status='D '),
    'A/B/lambda':     Item(status='A '),
    'A/C':            Item(status='A '),
    'A/D/gamma':      Item(status='A '),
    'A/D/H':          Item(status='A '),
    'A/D/H/chi':      Item(status='A '),
    'A/D/H/psi':      Item(status='A '),
    'A/D/H/omega':    Item(status='A '),
    })

  svntest.actions.run_and_verify_diff_summarize(expected_diff,
                                                wc_dir, '-c3')
  svntest.actions.run_and_verify_diff_summarize(expected_reverse_diff,
                                                wc_dir, '-c-3')

  # Get the differences between a newly added file 
  expected_diff = svntest.wc.State(wc_dir, {
    'newfile': Item(status='A '),
    })
  expected_reverse_diff = svntest.wc.State(wc_dir, {
    'newfile': Item(status='D '),
    })
  svntest.actions.run_and_verify_diff_summarize(expected_diff,
                                                p('newfile'), '-c3')
  svntest.actions.run_and_verify_diff_summarize(expected_reverse_diff,
                                                p('newfile'), '-c-3')

  # Get the differences between a newly added dir 
  expected_diff = svntest.wc.State(wc_dir, {
    'P': Item(status='A '),
    })
  expected_reverse_diff = svntest.wc.State(wc_dir, {
    'P': Item(status='D '),
    })
  svntest.actions.run_and_verify_diff_summarize(expected_diff,
                                                p('P'), '-c3')
  svntest.actions.run_and_verify_diff_summarize(expected_reverse_diff,
                                                p('P'), '-c-3')

#----------------------------------------------------------------------
def diff_weird_author(sbox):
  "diff with svn:author that has < in it"

  sbox.build()

  svntest.actions.enable_revprop_changes(sbox.repo_dir)

  svntest.main.file_write(os.path.join(sbox.wc_dir, 'A', 'mu'),
                          "new content\n")

  expected_output = svntest.wc.State(sbox.wc_dir, {
    'A/mu': Item(verb='Sending'),
    })

  expected_status = svntest.actions.get_virginal_state(sbox.wc_dir, 1)
  expected_status.tweak("A/mu", wc_rev=2)

  svntest.actions.run_and_verify_commit(sbox.wc_dir, expected_output,
                                        expected_status, None, sbox.wc_dir)

  svntest.main.run_svn(None,
                       "propset", "--revprop", "-r", "2", "svn:author",
                       "J. Random <jrandom@example.com>", sbox.repo_url)

  svntest.actions.run_and_verify_svn(None,
                                     ["J. Random <jrandom@example.com>\n"],
                                     [],
                                     "pget", "--revprop", "-r" "2",
                                     "svn:author", sbox.repo_url)

  expected_output = make_diff_header("A/mu", "revision 1", "revision 2") + [
    "@@ -1 +1 @@\n",
    "-This is the file 'mu'.\n",
    "+new content\n"
  ]

  svntest.actions.run_and_verify_svn(None, expected_output, [],
                                     'diff', '-r1:2', sbox.repo_url)

# test for issue 2121, use -x -w option for ignoring whitespace during diff
@Issue(2121)
def diff_ignore_whitespace(sbox):
  "ignore whitespace when diffing"

  sbox.build()
  wc_dir = sbox.wc_dir

  file_name = "iota"
  file_path = os.path.join(wc_dir, file_name)

  svntest.main.file_write(file_path,
                          "Aa\n"
                          "Bb\n"
                          "Cc\n")
  expected_output = svntest.wc.State(wc_dir, {
      'iota' : Item(verb='Sending'),
      })
  svntest.actions.run_and_verify_commit(wc_dir, expected_output,
                                        None, None, wc_dir)

  # only whitespace changes, should return no changes
  svntest.main.file_write(file_path,
                          " A  a   \n"
                          "   B b  \n"
                          "    C    c    \n")

  svntest.actions.run_and_verify_svn(None, [], [],
                                     'diff', '-x', '-w', file_path)

  # some changes + whitespace
  svntest.main.file_write(file_path,
                          " A  a   \n"
                          "Xxxx X\n"
                          "   Bb b  \n"
                          "    C    c    \n")
  expected_output = make_diff_header(file_path, "revision 2",
                                     "working copy") + [
    "@@ -1,3 +1,4 @@\n",
    " Aa\n",
    "-Bb\n",
    "+Xxxx X\n",
    "+   Bb b  \n",
    " Cc\n" ]

  svntest.actions.run_and_verify_svn(None, expected_output, [],
                                     'diff', '-x', '-w', file_path)

def diff_ignore_eolstyle(sbox):
  "ignore eol styles when diffing"

  sbox.build()
  wc_dir = sbox.wc_dir

  file_name = "iota"
  file_path = os.path.join(wc_dir, file_name)

  svntest.main.file_write(file_path,
                          "Aa\n"
                          "Bb\n"
                          "Cc\n")
  expected_output = svntest.wc.State(wc_dir, {
      'iota' : Item(verb='Sending'),
      })
  svntest.actions.run_and_verify_commit(wc_dir, expected_output,
                                        None, None, wc_dir)

  # commit only eol changes
  svntest.main.file_write(file_path,
                          "Aa\r"
                          "Bb\r"
                          "Cc")

  expected_output = make_diff_header(file_path, "revision 2",
                                     "working copy") + [
    "@@ -1,3 +1,3 @@\n",
    " Aa\n",
    " Bb\n",
    "-Cc\n",
    "+Cc\n",
    "\ No newline at end of file\n" ]

  svntest.actions.run_and_verify_svn(None, expected_output, [],
                                     'diff', '-x', '--ignore-eol-style',
                                     file_path)

# test for issue 2600, diff revision of a file in a renamed folder
@Issue(2600)
def diff_in_renamed_folder(sbox):
  "diff a revision of a file in a renamed folder"

  sbox.build()
  wc_dir = sbox.wc_dir

  C_path = os.path.join(wc_dir, "A", "C")
  D_path = os.path.join(wc_dir, "A", "D")
  kappa_path = os.path.join(D_path, "C", "kappa")

  # add a new file to a renamed (moved in this case) folder.
  svntest.main.run_svn(None, 'mv', C_path, D_path)

  svntest.main.file_append(kappa_path, "this is file kappa.\n")
  svntest.main.run_svn(None, 'add', kappa_path)

  expected_output = svntest.wc.State(wc_dir, {
      'A/C' : Item(verb='Deleting'),
      'A/D/C' : Item(verb='Adding'),
      'A/D/C/kappa' : Item(verb='Adding'),
  })
  ### right now, we cannot denote that kappa is a local-add rather than a
  ### child of the A/D/C copy. thus, it appears in the status output as a
  ### (M)odified child.
  svntest.actions.run_and_verify_commit(wc_dir, expected_output,
                                        None, None, wc_dir)

  expected_output = svntest.wc.State(wc_dir, {
      'A/D/C/kappa' : Item(verb='Sending'),
  })

  # modify the file two times so we have something to diff.
  for i in range(3, 5):
    svntest.main.file_append(kappa_path, str(i) + "\n")
    svntest.actions.run_and_verify_commit(wc_dir, expected_output,
                                          None, None, wc_dir)

  expected_output = make_diff_header(kappa_path, "revision 3",
                                     "revision 4") + [
    "@@ -1,2 +1,3 @@\n",
    " this is file kappa.\n",
    " 3\n",
    "+4\n"
  ]

  svntest.actions.run_and_verify_svn(None, expected_output, [],
                                     'diff', '-r3:4', kappa_path)

def diff_with_depth(sbox):
  "test diffs at various depths"

  sbox.build()
  B_path = os.path.join('A', 'B')

  diff = make_diff_prop_header(".") + \
         make_diff_prop_added("foo1", "bar1") + \
         make_diff_prop_header("iota") + \
         make_diff_prop_added("foo2", "bar2") + \
         make_diff_prop_header("A") + \
         make_diff_prop_added("foo3", "bar3") + \
         make_diff_prop_header("A/B") + \
         make_diff_prop_added("foo4", "bar4")

  dot_header = make_diff_header(".", "revision 1", "working copy")
  iota_header = make_diff_header('iota', "revision 1", "working copy")
  A_header = make_diff_header('A', "revision 1", "working copy")
  B_header = make_diff_header(B_path, "revision 1", "working copy")

  expected_empty = svntest.verify.UnorderedOutput(dot_header + diff[:7])
  expected_files = svntest.verify.UnorderedOutput(dot_header + diff[:7]
                                                  + iota_header + diff[8:14])
  expected_immediates = svntest.verify.UnorderedOutput(dot_header + diff[:7]
                                                       + iota_header
                                                       + diff[8:14]
                                                       + A_header + diff[15:21])
  expected_infinity = svntest.verify.UnorderedOutput(dot_header + diff[:7]
                                                       + iota_header
                                                       + diff[8:14]
                                                       + A_header + diff[15:21]
                                                       + B_header + diff[22:])

  os.chdir(sbox.wc_dir)

  svntest.actions.run_and_verify_svn(None, None, [],
                                     'propset',
                                     'foo1', 'bar1', '.')
  svntest.actions.run_and_verify_svn(None, None, [],
                                     'propset',
                                     'foo2', 'bar2', 'iota')
  svntest.actions.run_and_verify_svn(None, None, [],
                                     'propset',
                                     'foo3', 'bar3', 'A')
  svntest.actions.run_and_verify_svn(None, None, [],
                                     'propset',
                                     'foo4', 'bar4', os.path.join('A', 'B'))

  # Test wc-wc diff.
  svntest.actions.run_and_verify_svn(None, expected_empty, [],
                                     'diff', '--depth', 'empty')
  svntest.actions.run_and_verify_svn(None, expected_files, [],
                                     'diff', '--depth', 'files')
  svntest.actions.run_and_verify_svn(None, expected_immediates, [],
                                     'diff', '--depth', 'immediates')
  svntest.actions.run_and_verify_svn(None, expected_infinity, [],
                                     'diff', '--depth', 'infinity')

  # Commit the changes.
  svntest.actions.run_and_verify_svn(None, None, [],
                                     'ci', '-m', '')

  dot_header = make_diff_header(".", "revision 1", "revision 2")
  iota_header = make_diff_header('iota', "revision 1", "revision 2")
  A_header = make_diff_header('A', "revision 1", "revision 2")
  B_header = make_diff_header(B_path, "revision 1", "revision 2")

  expected_empty = svntest.verify.UnorderedOutput(dot_header + diff[:7])
  expected_files = svntest.verify.UnorderedOutput(dot_header + diff[:7]
                                                  + iota_header + diff[8:14])
  expected_immediates = svntest.verify.UnorderedOutput(dot_header + diff[:7]
                                                       + iota_header
                                                       + diff[8:14]
                                                       + A_header + diff[15:21])
  expected_infinity = svntest.verify.UnorderedOutput(dot_header + diff[:6]
                                                       + iota_header
                                                       + diff[8:14]
                                                       + A_header + diff[15:21]
                                                       + B_header + diff[22:])

  # Test repos-repos diff.
  svntest.actions.run_and_verify_svn(None, expected_empty, [],
                                     'diff', '-c2', '--depth', 'empty')
  svntest.actions.run_and_verify_svn(None, expected_files, [],
                                     'diff', '-c2', '--depth', 'files')
  svntest.actions.run_and_verify_svn(None, expected_immediates, [],
                                     'diff', '-c2', '--depth', 'immediates')
  svntest.actions.run_and_verify_svn(None, expected_infinity, [],
                                     'diff', '-c2', '--depth', 'infinity')

  diff_wc_repos = \
    make_diff_header("A/B", "revision 2", "working copy") + \
    make_diff_prop_header("A/B") + \
    make_diff_prop_modified("foo4", "bar4", "baz4") + \
    make_diff_header("A", "revision 2", "working copy") + \
    make_diff_prop_header("A") + \
    make_diff_prop_modified("foo3", "bar3", "baz3") + \
    make_diff_header("A/mu", "revision 1", "working copy") + [
    "@@ -1 +1,2 @@\n",
    " This is the file 'mu'.\n",
    "+new text\n",
    ] + make_diff_header("iota", "revision 2", "working copy") + [
    "@@ -1 +1,2 @@\n",
    " This is the file 'iota'.\n",
    "+new text\n",
    ] + make_diff_prop_header("iota") + \
    make_diff_prop_modified("foo2", "bar2", "baz2") + \
    make_diff_header(".", "revision 2", "working copy") + \
    make_diff_prop_header(".") + \
    make_diff_prop_modified("foo1", "bar1", "baz1")

  expected_empty = svntest.verify.UnorderedOutput(diff_wc_repos[49:])
  expected_files = svntest.verify.UnorderedOutput(diff_wc_repos[33:])
  expected_immediates = svntest.verify.UnorderedOutput(diff_wc_repos[13:26]
                                                       +diff_wc_repos[33:])
  expected_infinity = svntest.verify.UnorderedOutput(diff_wc_repos[:])

  svntest.actions.run_and_verify_svn(None, None, [],
                                     'up', '-r1')

  svntest.actions.run_and_verify_svn(None, None, [],
                                     'propset',
                                     'foo1', 'baz1', '.')
  svntest.actions.run_and_verify_svn(None, None, [],
                                     'propset',
                                     'foo2', 'baz2', 'iota')
  svntest.actions.run_and_verify_svn(None, None, [],
                                     'propset',
                                     'foo3', 'baz3', 'A')
  svntest.actions.run_and_verify_svn(None, None, [],
                                     'propset',
                                     'foo4', 'baz4', os.path.join('A', 'B'))
  svntest.main.file_append(os.path.join('A', 'mu'), "new text\n")
  svntest.main.file_append('iota', "new text\n")

  # Test wc-repos diff.
  svntest.actions.run_and_verify_svn(None, expected_empty, [],
                                     'diff', '-rHEAD', '--depth', 'empty')
  svntest.actions.run_and_verify_svn(None, expected_files, [],
                                     'diff', '-rHEAD', '--depth', 'files')
  svntest.actions.run_and_verify_svn(None, expected_immediates, [],
                                     'diff', '-rHEAD', '--depth', 'immediates')
  svntest.actions.run_and_verify_svn(None, expected_infinity, [],
                                     'diff', '-rHEAD', '--depth', 'infinity')

# test for issue 2920: ignore eol-style on empty lines
@Issue(2920)
def diff_ignore_eolstyle_empty_lines(sbox):
  "ignore eol styles when diffing empty lines"

  sbox.build()
  wc_dir = sbox.wc_dir

  file_name = "iota"
  file_path = os.path.join(wc_dir, file_name)

  svntest.main.file_write(file_path,
                          "Aa\n"
                          "\n"
                          "Bb\n"
                          "\n"
                          "Cc\n")
  expected_output = svntest.wc.State(wc_dir, {
      'iota' : Item(verb='Sending'),
      })
  svntest.actions.run_and_verify_commit(wc_dir, expected_output,
                                        None, None, wc_dir)

  # sleep to guarantee timestamp change
  time.sleep(1.1)

  # commit only eol changes
  svntest.main.file_write(file_path,
                          "Aa\012"
                          "\012"
                          "Bb\r"
                          "\r"
                          "Cc\012",
                          mode="wb")

  svntest.actions.run_and_verify_svn(None, [], [],
                                     'diff', '-x', '--ignore-eol-style',
                                     file_path)

def diff_backward_repos_wc_copy(sbox):
  "backward repos->wc diff with copied file"

  sbox.build()
  wc_dir = sbox.wc_dir
  os.chdir(wc_dir)

  # copy a file
  mu_path = os.path.join('A', 'mu')
  mucp_path = os.path.join('A', 'mucopy')
  svntest.main.run_svn(None, 'cp', mu_path, mucp_path)

  # commit r2 and update back to r1
  svntest.main.run_svn(None,
                       'ci', '-m', 'log msg')
  svntest.main.run_svn(None, 'up', '-r1')

  # diff r2 against working copy
  diff_repos_wc = make_diff_header("A/mucopy", "revision 2", "working copy")
  diff_repos_wc += [
    "@@ -1 +0,0 @@\n",
    "-This is the file 'mu'.\n",
  ]

  svntest.actions.run_and_verify_svn(None, diff_repos_wc, [],
                                     'diff', '-r' , '2')

#----------------------------------------------------------------------

def diff_summarize_xml(sbox):
  "xml diff summarize"

  sbox.build()
  wc_dir = sbox.wc_dir

  # A content modification.
  svntest.main.file_append(os.path.join(wc_dir, "A", "mu"), "New mu content")

  # A prop modification.
  svntest.main.run_svn(None,
                       "propset", "prop", "val",
                       os.path.join(wc_dir, 'iota'))

  # Both content and prop mods.
  tau_path = os.path.join(wc_dir, "A", "D", "G", "tau")
  svntest.main.file_append(tau_path, "tautau")
  svntest.main.run_svn(None,
                       "propset", "prop", "val", tau_path)

  # A file addition.
  newfile_path = os.path.join(wc_dir, 'newfile')
  svntest.main.file_append(newfile_path, 'newfile')
  svntest.main.run_svn(None, 'add', newfile_path)

  # A file deletion.
  svntest.main.run_svn(None, "delete", os.path.join(wc_dir, 'A', 'B',
                                                    'lambda'))

  # A directory addition
  svntest.main.run_svn(None, "mkdir", os.path.join(wc_dir, 'newdir'))

  expected_output = svntest.wc.State(wc_dir, {
    'A/mu': Item(verb='Sending'),
    'iota': Item(verb='Sending'),
    'newfile': Item(verb='Adding'),
    'A/D/G/tau': Item(verb='Sending'),
    'A/B/lambda': Item(verb='Deleting'),
    'newdir': Item(verb='Adding'),
    })
  expected_status = svntest.actions.get_virginal_state(wc_dir, 1)
  expected_status.add({
    'newfile': Item(status='  ', wc_rev=2),
    'newdir': Item(status='  ', wc_rev=2),
    })
  expected_status.tweak("A/mu", "iota", "A/D/G/tau", "newfile", "newdir",
                        wc_rev=2)
  expected_status.remove("A/B/lambda")

  svntest.actions.run_and_verify_commit(wc_dir, expected_output,
                                        expected_status, None, wc_dir)

  # 1) Test --xml without --summarize
  svntest.actions.run_and_verify_svn(
    None, None, ".*--xml' option only valid with '--summarize' option",
    'diff', wc_dir, '--xml')

  # 2) Test --xml on invalid revision
  svntest.actions.run_and_verify_diff_summarize_xml(
    ".*No such revision 5555555",
    None, wc_dir, None, None, None, '-r0:5555555', wc_dir)

  # 3) Test working copy summarize
  svntest.actions.run_and_verify_diff_summarize_xml(
    ".*Summarizing diff can only compare repository to repository",
    None, wc_dir, None, None, wc_dir)

  # 4) Test --summarize --xml on -c2
  paths = ['iota',]
  items = ['none',]
  kinds = ['file',]
  props = ['modified',]

  svntest.actions.run_and_verify_diff_summarize_xml(
    [], wc_dir, paths, items, props, kinds, '-c2',
    os.path.join(wc_dir, 'iota'))

  # 5) Test --summarize --xml on -r1:2
  paths = ['A/mu', 'iota', 'A/D/G/tau', 'newfile', 'A/B/lambda',
           'newdir',]
  items = ['modified', 'none', 'modified', 'added', 'deleted', 'added',]
  kinds = ['file','file','file','file','file', 'dir',]
  props = ['none', 'modified', 'modified', 'none', 'none', 'none',]

  svntest.actions.run_and_verify_diff_summarize_xml(
    [], wc_dir, paths, items, props, kinds, '-r1:2', wc_dir)

  # 6) Same as test #5 but ran against a URL instead of a WC path
  paths = ['A/mu', 'iota', 'A/D/G/tau', 'newfile', 'A/B/lambda',
           'newdir',]
  items = ['modified', 'none', 'modified', 'added', 'deleted', 'added',]
  kinds = ['file','file','file','file','file', 'dir',]
  props = ['none', 'modified', 'modified', 'none', 'none', 'none',]

  svntest.actions.run_and_verify_diff_summarize_xml(
    [], sbox.repo_url, paths, items, props, kinds, '-r1:2', sbox.repo_url)

def diff_file_depth_empty(sbox):
  "svn diff --depth=empty FILE_WITH_LOCAL_MODS"
  # The bug was that no diff output would be generated.  Check that some is.
  sbox.build()
  iota_path = os.path.join(sbox.wc_dir, 'iota')
  svntest.main.file_append(iota_path, "new text in iota")
  exit_code, out, err = svntest.main.run_svn(None, 'diff',
                                             '--depth', 'empty', iota_path)
  if err:
    raise svntest.Failure
  if len(out) < 4:
    raise svntest.Failure

# This used to abort with ra_serf.
def diff_wrong_extension_type(sbox):
  "'svn diff -x wc -r#' should return error"

  sbox.build(read_only = True)
  svntest.actions.run_and_verify_svn(None, [], err.INVALID_DIFF_OPTION,
                                     'diff', '-x', sbox.wc_dir, '-r', '1')

# Check the order of the arguments for an external diff tool
def diff_external_diffcmd(sbox):
  "svn diff --diff-cmd provides the correct arguments"

  sbox.build(read_only = True)
  os.chdir(sbox.wc_dir)

  iota_path = 'iota'
  svntest.main.file_append(iota_path, "new text in iota")

  # Create a small diff mock object that prints its arguments to stdout.
  # (This path needs an explicit directory component to avoid searching.)
  diff_script_path = os.path.join('.', 'diff')
  # TODO: make the create function return the actual script name, and rename
  # it to something more generic.
  svntest.main.create_python_hook_script(diff_script_path, 'import sys\n'
    'for arg in sys.argv[1:]:\n  print(arg)\n')
  if sys.platform == 'win32':
    diff_script_path = "%s.bat" % diff_script_path

  expected_output = svntest.verify.ExpectedOutput([
    "Index: iota\n",
    "===================================================================\n",
    "-u\n",
    "-L\n",
    "iota\t(revision 1)\n",
    "-L\n",
    "iota\t(working copy)\n",
    os.path.abspath(svntest.wc.text_base_path("iota")) + "\n",
    os.path.abspath("iota") + "\n"])

  # Check that the output of diff corresponds with the expected arguments,
  # in the correct order.
  svntest.actions.run_and_verify_svn(None, expected_output, [],
                                     'diff', '--diff-cmd', diff_script_path,
                                     iota_path)


#----------------------------------------------------------------------
# Diffing an unrelated repository URL against working copy with
# local modifications (i.e. not committed). This is issue #3295 (diff
# local changes against arbitrary URL@REV ignores local add).

# Helper
def make_file_edit_del_add(dir):
  "make a file mod (M), a deletion (D) and an addition (A)."
  alpha = os.path.join(dir, 'B', 'E', 'alpha')
  beta = os.path.join(dir, 'B', 'E', 'beta')
  theta = os.path.join(dir, 'B', 'E', 'theta')

  # modify alpha, remove beta and add theta.
  svntest.main.file_append(alpha, "Edited file alpha.\n")
  svntest.main.run_svn(None, 'remove', beta)
  svntest.main.file_append(theta, "Created file theta.\n")

  svntest.main.run_svn(None, 'add', theta)


@XFail()
@Issue(3295)
def diff_url_against_local_mods(sbox):
  "diff URL against working copy with local mods"

  sbox.build()
  os.chdir(sbox.wc_dir)

  A = 'A'
  A_url = sbox.repo_url + '/A'

  # First, just make a copy.
  A2 = 'A2'
  A2_url = sbox.repo_url + '/A2'

  svntest.actions.run_and_verify_svn(None, None, [],
                                     'cp', '-m', 'log msg',
                                     A_url, A2_url)

  svntest.actions.run_and_verify_svn(None, None, [],
                                     'up')

  # In A, add, remove and change a file, and commit.
  make_file_edit_del_add(A);
  svntest.actions.run_and_verify_svn(None, None, [],
                                     'ci', '-m', 'committing A')

  # In A2, do the same changes but leave uncommitted.
  make_file_edit_del_add(A2);

  # Diff URL of A against working copy of A2. Output should be empty.
  expected_output = []
  svntest.actions.run_and_verify_svn(None, expected_output, [],
                                     'diff', '--old', A_url, '--new', A2)


#----------------------------------------------------------------------
# Diff against old revision of the parent directory of a removed and
# locally re-added file.
@Issue(3797)
def diff_preexisting_rev_against_local_add(sbox):
  "diff -r1 of dir with removed-then-readded file"
  sbox.build()
  os.chdir(sbox.wc_dir)

  beta = os.path.join('A', 'B', 'E', 'beta')

  # remove
  svntest.main.run_svn(None, 'remove', beta)
  svntest.actions.run_and_verify_svn(None, None, [],
                                     'ci', '-m', 'removing beta')

  # re-add, without committing
  svntest.main.file_append(beta, "Re-created file beta.\n")
  svntest.main.run_svn(None, 'add', beta)

  # diff against -r1, the diff should show both removal and re-addition
  exit_code, diff_output, err_output = svntest.main.run_svn(
                        None, 'diff', '-r1', 'A')

  verify_expected_output(diff_output, "-This is the file 'beta'.")
  verify_expected_output(diff_output, "+Re-created file beta.")

def diff_git_format_wc_wc(sbox):
  "create a diff in git unidiff format for wc-wc"
  sbox.build()
  wc_dir = sbox.wc_dir
  iota_path = os.path.join(wc_dir, 'iota')
  mu_path = os.path.join(wc_dir, 'A', 'mu')
  new_path = os.path.join(wc_dir, 'new')
  lambda_path = os.path.join(wc_dir, 'A', 'B', 'lambda')
  lambda_copied_path = os.path.join(wc_dir, 'A', 'B', 'lambda_copied')
  alpha_path = os.path.join(wc_dir, 'A', 'B', 'E', 'alpha')
  alpha_copied_path = os.path.join(wc_dir, 'A', 'B', 'E', 'alpha_copied')

  svntest.main.file_append(iota_path, "Changed 'iota'.\n")
  svntest.main.file_append(new_path, "This is the file 'new'.\n")
  svntest.main.run_svn(None, 'add', new_path)
  svntest.main.run_svn(None, 'rm', mu_path)
  svntest.main.run_svn(None, 'cp', lambda_path, lambda_copied_path)
  svntest.main.run_svn(None, 'cp', alpha_path, alpha_copied_path)
  svntest.main.file_append(alpha_copied_path, "This is a copy of 'alpha'.\n")

  ### We're not testing moved paths

  expected_output = make_git_diff_header(lambda_copied_path,
                                         "A/B/lambda_copied",
                                         "revision 1", "working copy",
                                         copyfrom_path="A/B/lambda", cp=True,
                                         text_changes=False) \
  + make_git_diff_header(mu_path, "A/mu", "revision 1",
                                         "working copy",
                                         delete=True) + [
    "@@ -1 +0,0 @@\n",
    "-This is the file 'mu'.\n",
  ] + make_git_diff_header(alpha_copied_path, "A/B/E/alpha_copied",
                         "revision 0", "working copy",
                         copyfrom_path="A/B/E/alpha", cp=True,
                         text_changes=True) + [
    "@@ -1 +1,2 @@\n",
    " This is the file 'alpha'.\n",
    "+This is a copy of 'alpha'.\n",
  ] + make_git_diff_header(new_path, "new", "revision 0",
                           "working copy", add=True) + [
    "@@ -0,0 +1 @@\n",
    "+This is the file 'new'.\n",
  ] +  make_git_diff_header(iota_path, "iota", "revision 1",
                            "working copy") + [
    "@@ -1 +1,2 @@\n",
    " This is the file 'iota'.\n",
    "+Changed 'iota'.\n",
  ]

  expected = svntest.verify.UnorderedOutput(expected_output)

  svntest.actions.run_and_verify_svn(None, expected, [], 'diff',
                                     '--git', wc_dir)

@Issue(4294)
def diff_git_format_wc_wc_dir_mv(sbox):
  "create a diff in git unidff format for wc dir mv"
  sbox.build()
  wc_dir = sbox.wc_dir
  g_path = sbox.ospath('A/D/G')
  g2_path = sbox.ospath('A/D/G2')
  pi_path = sbox.ospath('A/D/G/pi')
  rho_path = sbox.ospath('A/D/G/rho')
  tau_path = sbox.ospath('A/D/G/tau')
  new_pi_path = sbox.ospath('A/D/G2/pi')
  new_rho_path = sbox.ospath('A/D/G2/rho')
  new_tau_path = sbox.ospath('A/D/G2/tau')

  svntest.main.run_svn(None, 'mv', g_path, g2_path)

  expected_output = make_git_diff_header(pi_path, "A/D/G/pi",
                                         "revision 1", "working copy",
                                         delete=True) \
  + [
    "@@ -1 +0,0 @@\n",
    "-This is the file 'pi'.\n"
  ] + make_git_diff_header(rho_path, "A/D/G/rho",
                           "revision 1", "working copy",
                           delete=True) \
  + [
    "@@ -1 +0,0 @@\n",
    "-This is the file 'rho'.\n"
  ] + make_git_diff_header(tau_path, "A/D/G/tau",
                           "revision 1", "working copy",
                           delete=True) \
  + [
    "@@ -1 +0,0 @@\n",
    "-This is the file 'tau'.\n"
  ] + make_git_diff_header(new_pi_path, "A/D/G2/pi", None, None, cp=True,
                           copyfrom_path="A/D/G/pi", text_changes=False) \
  + make_git_diff_header(new_rho_path, "A/D/G2/rho", None, None, cp=True,
                         copyfrom_path="A/D/G/rho", text_changes=False) \
  + make_git_diff_header(new_tau_path, "A/D/G2/tau", None, None, cp=True,
                         copyfrom_path="A/D/G/tau", text_changes=False)

  expected = svntest.verify.UnorderedOutput(expected_output)

  svntest.actions.run_and_verify_svn(None, expected, [], 'diff',
                                     '--git', wc_dir)

def diff_git_format_url_wc(sbox):
  "create a diff in git unidiff format for url-wc"
  sbox.build()
  wc_dir = sbox.wc_dir
  repo_url = sbox.repo_url
  iota_path = os.path.join(wc_dir, 'iota')
  mu_path = os.path.join(wc_dir, 'A', 'mu')
  new_path = os.path.join(wc_dir, 'new')
  svntest.main.file_append(iota_path, "Changed 'iota'.\n")
  svntest.main.file_append(new_path, "This is the file 'new'.\n")
  svntest.main.run_svn(None, 'add', new_path)
  svntest.main.run_svn(None, 'rm', mu_path)

  ### We're not testing copied or moved paths

  svntest.main.run_svn(None, 'commit', '-m', 'Committing changes', wc_dir)
  svntest.main.run_svn(None, 'up', wc_dir)

  expected_output = make_git_diff_header(new_path, "new", "revision 0",
                                         "revision 2", add=True) + [
    "@@ -0,0 +1 @@\n",
    "+This is the file 'new'.\n",
  ] + make_git_diff_header(mu_path, "A/mu", "revision 1", "working copy",
                           delete=True) + [
    "@@ -1 +0,0 @@\n",
    "-This is the file 'mu'.\n",
  ] +  make_git_diff_header(iota_path, "iota", "revision 1",
                            "working copy") + [
    "@@ -1 +1,2 @@\n",
    " This is the file 'iota'.\n",
    "+Changed 'iota'.\n",
  ]

  expected = svntest.verify.UnorderedOutput(expected_output)

  svntest.actions.run_and_verify_svn(None, expected, [], 'diff',
                                     '--git',
                                     '--old', repo_url + '@1', '--new',
                                     wc_dir)

def diff_git_format_url_url(sbox):
  "create a diff in git unidiff format for url-url"
  sbox.build()
  wc_dir = sbox.wc_dir
  repo_url = sbox.repo_url
  iota_path = os.path.join(wc_dir, 'iota')
  mu_path = os.path.join(wc_dir, 'A', 'mu')
  new_path = os.path.join(wc_dir, 'new')
  svntest.main.file_append(iota_path, "Changed 'iota'.\n")
  svntest.main.file_append(new_path, "This is the file 'new'.\n")
  svntest.main.run_svn(None, 'add', new_path)
  svntest.main.run_svn(None, 'rm', mu_path)

  ### We're not testing copied or moved paths. When we do, we will not be
  ### able to identify them as copies/moves until we have editor-v2.

  svntest.main.run_svn(None, 'commit', '-m', 'Committing changes', wc_dir)
  svntest.main.run_svn(None, 'up', wc_dir)

  expected_output = make_git_diff_header("A/mu", "A/mu", "revision 1",
                                         "revision 2",
                                         delete=True) + [
    "@@ -1 +0,0 @@\n",
    "-This is the file 'mu'.\n",
    ] + make_git_diff_header("new", "new", "revision 0", "revision 2",
                             add=True) + [
    "@@ -0,0 +1 @@\n",
    "+This is the file 'new'.\n",
  ] +  make_git_diff_header("iota", "iota", "revision 1",
                            "revision 2") + [
    "@@ -1 +1,2 @@\n",
    " This is the file 'iota'.\n",
    "+Changed 'iota'.\n",
  ]

  expected = svntest.verify.UnorderedOutput(expected_output)

  svntest.actions.run_and_verify_svn(None, expected, [], 'diff',
                                     '--git',
                                     '--old', repo_url + '@1', '--new',
                                     repo_url + '@2')

# Regression test for an off-by-one error when printing intermediate context
# lines.
def diff_prop_missing_context(sbox):
  "diff for property has missing context"
  sbox.build()
  wc_dir = sbox.wc_dir

  iota_path = os.path.join(wc_dir, 'iota')
  prop_val = "".join([
       "line 1\n",
       "line 2\n",
       "line 3\n",
       "line 4\n",
       "line 5\n",
       "line 6\n",
       "line 7\n",
     ])
  svntest.main.run_svn(None,
                       "propset", "prop", prop_val, iota_path)

  expected_output = svntest.wc.State(wc_dir, {
      'iota'    : Item(verb='Sending'),
      })
  expected_status = svntest.actions.get_virginal_state(wc_dir, 1)
  expected_status.tweak('iota', wc_rev=2)
  svntest.actions.run_and_verify_commit(wc_dir, expected_output,
                                        expected_status, None, wc_dir)

  prop_val = "".join([
               "line 3\n",
               "line 4\n",
               "line 5\n",
               "line 6\n",
             ])
  svntest.main.run_svn(None,
                       "propset", "prop", prop_val, iota_path)
  expected_output = make_diff_header(iota_path, 'revision 2',
                                     'working copy') + \
                    make_diff_prop_header(iota_path) + [
    "Modified: prop\n",
    "## -1,7 +1,4 ##\n",
    "-line 1\n",
    "-line 2\n",
    " line 3\n",
    " line 4\n",
    " line 5\n",
    " line 6\n",
    "-line 7\n",
  ]

  svntest.actions.run_and_verify_svn(None, expected_output, [],
                                     'diff', iota_path)

def diff_prop_multiple_hunks(sbox):
  "diff for property with multiple hunks"
  sbox.build()
  wc_dir = sbox.wc_dir

  iota_path = os.path.join(wc_dir, 'iota')
  prop_val = "".join([
       "line 1\n",
       "line 2\n",
       "line 3\n",
       "line 4\n",
       "line 5\n",
       "line 6\n",
       "line 7\n",
       "line 8\n",
       "line 9\n",
       "line 10\n",
       "line 11\n",
       "line 12\n",
       "line 13\n",
     ])
  svntest.main.run_svn(None,
                       "propset", "prop", prop_val, iota_path)

  expected_output = svntest.wc.State(wc_dir, {
      'iota'    : Item(verb='Sending'),
      })
  expected_status = svntest.actions.get_virginal_state(wc_dir, 1)
  expected_status.tweak('iota', wc_rev=2)
  svntest.actions.run_and_verify_commit(wc_dir, expected_output,
                                        expected_status, None, wc_dir)

  prop_val = "".join([
               "line 1\n",
               "line 2\n",
               "line 3\n",
               "Add a line here\n",
               "line 4\n",
               "line 5\n",
               "line 6\n",
               "line 7\n",
               "line 8\n",
               "line 9\n",
               "line 10\n",
               "And add a line here\n",
               "line 11\n",
               "line 12\n",
               "line 13\n",
             ])
  svntest.main.run_svn(None,
                       "propset", "prop", prop_val, iota_path)
  expected_output = make_diff_header(iota_path, 'revision 2',
                                     'working copy') + \
                    make_diff_prop_header(iota_path) + [
    "Modified: prop\n",
    "## -1,6 +1,7 ##\n",
    " line 1\n",
    " line 2\n",
    " line 3\n",
    "+Add a line here\n",
    " line 4\n",
    " line 5\n",
    " line 6\n",
    "## -8,6 +9,7 ##\n",
    " line 8\n",
    " line 9\n",
    " line 10\n",
    "+And add a line here\n",
    " line 11\n",
    " line 12\n",
    " line 13\n",
  ]

  svntest.actions.run_and_verify_svn(None, expected_output, [],
                                     'diff', iota_path)
def diff_git_empty_files(sbox):
  "create a diff in git format for empty files"
  sbox.build()
  wc_dir = sbox.wc_dir
  iota_path = os.path.join(wc_dir, 'iota')
  new_path = os.path.join(wc_dir, 'new')
  svntest.main.file_write(iota_path, "")

  # Now commit the local mod, creating rev 2.
  expected_output = svntest.wc.State(wc_dir, {
    'iota' : Item(verb='Sending'),
    })

  expected_status = svntest.actions.get_virginal_state(wc_dir, 1)
  expected_status.add({
    'iota' : Item(status='  ', wc_rev=2),
    })

  svntest.actions.run_and_verify_commit(wc_dir, expected_output,
                                        expected_status, None, wc_dir)

  svntest.main.file_write(new_path, "")
  svntest.main.run_svn(None, 'add', new_path)
  svntest.main.run_svn(None, 'rm', iota_path)

  expected_output = make_git_diff_header(new_path, "new", "revision 0",
                                         "working copy",
                                         add=True, text_changes=False) + [
  ] + make_git_diff_header(iota_path, "iota", "revision 2", "working copy",
                           delete=True, text_changes=False)

  # Two files in diff may be in any order.
  expected_output = svntest.verify.UnorderedOutput(expected_output)

  svntest.actions.run_and_verify_svn(None, expected_output, [], 'diff',
                                     '--git', wc_dir)

def diff_git_with_props(sbox):
  "create a diff in git format showing prop changes"
  sbox.build()
  wc_dir = sbox.wc_dir
  iota_path = os.path.join(wc_dir, 'iota')
  new_path = os.path.join(wc_dir, 'new')
  svntest.main.file_write(iota_path, "")

  # Now commit the local mod, creating rev 2.
  expected_output = svntest.wc.State(wc_dir, {
    'iota' : Item(verb='Sending'),
    })

  expected_status = svntest.actions.get_virginal_state(wc_dir, 1)
  expected_status.add({
    'iota' : Item(status='  ', wc_rev=2),
    })

  svntest.actions.run_and_verify_commit(wc_dir, expected_output,
                                        expected_status, None, wc_dir)

  svntest.main.file_write(new_path, "")
  svntest.main.run_svn(None, 'add', new_path)
  svntest.main.run_svn(None, 'propset', 'svn:eol-style', 'native', new_path)
  svntest.main.run_svn(None, 'propset', 'svn:keywords', 'Id', iota_path)

  expected_output = make_git_diff_header(new_path, "new",
                                         "revision 0", "working copy",
                                         add=True, text_changes=False) + \
                    make_diff_prop_header("new") + \
                    make_diff_prop_added("svn:eol-style", "native") + \
                    make_git_diff_header(iota_path, "iota",
                                         "revision 1", "working copy",
                                         text_changes=False) + \
                    make_diff_prop_header("iota") + \
                    make_diff_prop_added("svn:keywords", "Id")

  # Files in diff may be in any order.
  expected_output = svntest.verify.UnorderedOutput(expected_output)

  svntest.actions.run_and_verify_svn(None, expected_output, [], 'diff',
                                     '--git', wc_dir)

def diff_git_with_props_on_dir(sbox):
  "diff in git format showing prop changes on dir"
  sbox.build()
  wc_dir = sbox.wc_dir

  # Now commit the local mod, creating rev 2.
  expected_output = svntest.wc.State(wc_dir, {
    '.' : Item(verb='Sending'),
    })

  expected_status = svntest.actions.get_virginal_state(wc_dir, 1)
  expected_status.add({
    '' : Item(status='  ', wc_rev=2),
    })

  svntest.main.run_svn(None, 'ps', 'a','b', wc_dir)
  svntest.actions.run_and_verify_commit(wc_dir, expected_output,
                                        expected_status, None, wc_dir)

  was_cwd = os.getcwd()
  os.chdir(wc_dir)
  expected_output = make_git_diff_header(".", "", "revision 1",
                                         "revision 2",
                                         add=False, text_changes=False) + \
                    make_diff_prop_header("") + \
                    make_diff_prop_added("a", "b")

  svntest.actions.run_and_verify_svn(None, expected_output, [], 'diff',
                                     '-c2', '--git')
  os.chdir(was_cwd)

@Issue(3826)
def diff_abs_localpath_from_wc_folder(sbox):
  "diff absolute localpath from wc folder"
  sbox.build(read_only = True)
  wc_dir = sbox.wc_dir

  A_path = os.path.join(wc_dir, 'A')
  B_abs_path = os.path.abspath(os.path.join(wc_dir, 'A', 'B'))
  os.chdir(os.path.abspath(A_path))
  svntest.actions.run_and_verify_svn(None, None, [], 'diff', B_abs_path)

@Issue(3449)
def no_spurious_conflict(sbox):
  "no spurious conflict on update"
  sbox.build()
  wc_dir = sbox.wc_dir

  svntest.actions.do_sleep_for_timestamps()

  data_dir = os.path.join(os.path.dirname(sys.argv[0]), 'diff_tests_data')
  shutil.copyfile(os.path.join(data_dir, '3449_spurious_v1'),
                  sbox.ospath('3449_spurious'))
  svntest.actions.run_and_verify_svn(None, None, [],
                                     'add', sbox.ospath('3449_spurious'))
  sbox.simple_commit()
  shutil.copyfile(os.path.join(data_dir, '3449_spurious_v2'),
                  sbox.ospath('3449_spurious'))
  sbox.simple_commit()
  shutil.copyfile(os.path.join(data_dir, '3449_spurious_v3'),
                  sbox.ospath('3449_spurious'))
  sbox.simple_commit()

  svntest.actions.run_and_verify_svn(None, None, [],
                                     'update', '-r2', wc_dir)
  svntest.actions.run_and_verify_svn(None, None, [],
                                     'merge', '-c4', '^/', wc_dir)

  expected_status = svntest.actions.get_virginal_state(wc_dir, 2)
  expected_status.tweak('', status=' M')
  expected_status.add({
      '3449_spurious' : Item(status='M ', wc_rev=2),
      })
  svntest.actions.run_and_verify_status(wc_dir, expected_status)

  # This update produces a conflict in 1.6
  svntest.actions.run_and_verify_svn(None, None, [],
                                     'update', '--accept', 'postpone', wc_dir)
  expected_status.tweak(wc_rev=4)
  expected_status.tweak('3449_spurious', status='  ')
  svntest.actions.run_and_verify_status(wc_dir, expected_status)


def diff_deleted_url(sbox):
  "diff -cN of URL deleted in rN"
  sbox.build()
  wc_dir = sbox.wc_dir

  # remove A/D/H in r2
  sbox.simple_rm("A/D/H")
  sbox.simple_commit()

  # A diff of r2 with target A/D/H should show the removed children
  expected_output = make_diff_header("chi", "revision 1", "revision 2") + [
                      "@@ -1 +0,0 @@\n",
                      "-This is the file 'chi'.\n",
                    ] + make_diff_header("omega", "revision 1",
                                         "revision 2") + [
                      "@@ -1 +0,0 @@\n",
                      "-This is the file 'omega'.\n",
                    ] + make_diff_header("psi", "revision 1",
                                         "revision 2") + [
                      "@@ -1 +0,0 @@\n",
                      "-This is the file 'psi'.\n",
                    ]

  # Files in diff may be in any order.
  expected_output = svntest.verify.UnorderedOutput(expected_output)
  svntest.actions.run_and_verify_svn(None, expected_output, [],
                                     'diff', '-c2',
                                     sbox.repo_url + '/A/D/H')

########################################################################
#Run the tests


# list all tests here, starting with None:
test_list = [ None,
              diff_update_a_file,
              diff_add_a_file,
              diff_add_a_file_in_a_subdir,
              diff_replace_a_file,
              diff_multiple_reverse,
              diff_non_recursive,
              diff_repo_subset,
              diff_non_version_controlled_file,
              diff_pure_repository_update_a_file,
              diff_only_property_change,
              dont_diff_binary_file,
              diff_nonextant_urls,
              diff_head_of_moved_file,
              diff_base_to_repos,
              diff_deleted_in_head,
              diff_targets,
              diff_branches,
              diff_repos_and_wc,
              diff_file_urls,
              diff_prop_change_local_edit,
              check_for_omitted_prefix_in_path_component,
              diff_renamed_file,
              diff_within_renamed_dir,
              diff_prop_on_named_dir,
              diff_keywords,
              diff_force,
              diff_schedule_delete,
              diff_renamed_dir,
              diff_property_changes_to_base,
              diff_mime_type_changes,
              diff_prop_change_local_propmod,
              diff_repos_wc_add_with_props,
              diff_nonrecursive_checkout_deleted_dir,
              diff_repos_working_added_dir,
              diff_base_repos_moved,
              diff_added_subtree,
              basic_diff_summarize,
              diff_weird_author,
              diff_ignore_whitespace,
              diff_ignore_eolstyle,
              diff_in_renamed_folder,
              diff_with_depth,
              diff_ignore_eolstyle_empty_lines,
              diff_backward_repos_wc_copy,
              diff_summarize_xml,
              diff_file_depth_empty,
              diff_wrong_extension_type,
              diff_external_diffcmd,
              diff_url_against_local_mods,
              diff_preexisting_rev_against_local_add,
              diff_git_format_wc_wc,
              diff_git_format_url_wc,
              diff_git_format_url_url,
              diff_prop_missing_context,
              diff_prop_multiple_hunks,
              diff_git_empty_files,
              diff_git_with_props,
              diff_git_with_props_on_dir,
              diff_abs_localpath_from_wc_folder,
              no_spurious_conflict,
<<<<<<< HEAD
              diff_deleted_url,
=======
              diff_git_format_wc_wc_dir_mv,
>>>>>>> 008a5ace
              ]

if __name__ == '__main__':
  svntest.main.run_tests(test_list)
  # NOTREACHED


### End of file.<|MERGE_RESOLUTION|>--- conflicted
+++ resolved
@@ -3943,11 +3943,8 @@
               diff_git_with_props_on_dir,
               diff_abs_localpath_from_wc_folder,
               no_spurious_conflict,
-<<<<<<< HEAD
               diff_deleted_url,
-=======
               diff_git_format_wc_wc_dir_mv,
->>>>>>> 008a5ace
               ]
 
 if __name__ == '__main__':
