#!/usr/bin/env python
#
#  copy_tests.py:  testing the many uses of 'svn cp' and 'svn mv'
#
#  Subversion is a tool for revision control. 
#  See http://subversion.tigris.org for more information.
#    
# ====================================================================
# Copyright (c) 2000-2004 CollabNet.  All rights reserved.
#
# This software is licensed as described in the file COPYING, which
# you should have received as part of this distribution.  The terms
# are also available at http://subversion.tigris.org/license-1.html.
# If newer versions of this license are posted there, you may use a
# newer version instead, at your option.
#
######################################################################

# General modules
import stat, string, sys, os, shutil, re

# Our testing module
import svntest
from svntest import SVNAnyOutput

# (abbreviation)
Skip = svntest.testcase.Skip
XFail = svntest.testcase.XFail
Item = svntest.wc.StateItem


######################################################################
# Utilities
#

def get_repos_rev(sbox):
  wc_dir = sbox.wc_dir;

  out, err = svntest.actions.run_and_verify_svn("Getting Repository Revision",
                                                None, [], "up", wc_dir)

  mo=re.match("(?:At|Updated to) revision (\\d+)\\.", out[-1])
  if mo:
    return int(mo.group(1))
  else:
    raise svntest.Failure

######################################################################
# Tests
#
#   Each test must return on success or raise on failure.

# (Taken from notes/copy-planz.txt:)
#
#  We have four use cases for 'svn cp' now.
#
#     A. svn cp wc_path1 wc_path2
#
#        This duplicates a path in the working copy, and schedules it
#        for addition with history.
#
#     B. svn cp URL [-r rev]  wc_path
#
#        This "checks out" URL (in REV) into the working copy at
#        wc_path, integrates it, and schedules it for addition with
#        history.
#
#     C. svn cp wc_path URL
#
#        This immediately commits wc_path to URL on the server;  the
#        commit will be an addition with history.  The commit will not
#        change the working copy at all.
#
#     D. svn cp URL1 [-r rev] URL2
#
#        This causes a server-side copy to happen immediately;  no
#        working copy is required.



# TESTS THAT NEED TO BE WRITTEN
#
#  Use Cases A & C
#
#   -- single files, with/without local mods, as both 'cp' and 'mv'.
#        (need to verify commit worked by updating a 2nd working copy
#        to see the local mods)
#
#   -- dir copy, has mixed revisions
#
#   -- dir copy, has local mods (an edit, an add, a delete, and a replace)
#
#   -- dir copy, has mixed revisions AND local mods
#
#   -- dir copy, has mixed revisions AND another previously-made copy!
#      (perhaps done as two nested 'mv' commands!)
#
#  Use Case D
#

#   By the time the copy setup algorithm is complete, the copy
#   operation will have four parts: SRC-DIR, SRC-BASENAME, DST-DIR,
#   DST-BASENAME.  In all cases, SRC-DIR/SRC-BASENAME and DST_DIR must
#   already exist before the operation, but DST_DIR/DST_BASENAME must
#   NOT exist.
#
#   Besides testing things that don't meet the above criteria, we want to
#   also test valid cases:
#
#   - where SRC-DIR/SRC-BASENAME is a file or a dir.
#   - where SRC-DIR (or SRC-DIR/SRC-BASENAME) is a parent/grandparent
#     directory of DST-DIR
#   - where SRC-DIR (or SRC-DIR/SRC-BASENAME) is a child/grandchild
#     directory of DST-DIR
#   - where SRC-DIR (or SRC-DIR/SRC-BASENAME) is not in the lineage
#     of DST-DIR at all



#----------------------------------------------------------------------

def basic_copy_and_move_files(sbox):
  "basic copy and move commands -- on files only"

  sbox.build()
  wc_dir = sbox.wc_dir

  mu_path = os.path.join(wc_dir, 'A', 'mu')
  iota_path = os.path.join(wc_dir, 'iota')
  rho_path = os.path.join(wc_dir, 'A', 'D', 'G', 'rho')
  D_path = os.path.join(wc_dir, 'A', 'D')
  C_path = os.path.join(wc_dir, 'A', 'C')
  alpha_path = os.path.join(wc_dir, 'A', 'B', 'E', 'alpha')
  H_path = os.path.join(wc_dir, 'A', 'D', 'H')
  F_path = os.path.join(wc_dir, 'A', 'B', 'F')

  new_mu_path = os.path.join(H_path, 'mu')
  new_iota_path = os.path.join(F_path, 'iota')
  rho_copy_path = os.path.join(D_path, 'rho')
  alpha2_path = os.path.join(C_path, 'alpha2')

  # Make local mods to mu and rho
  svntest.main.file_append (mu_path, 'appended mu text')
  svntest.main.file_append (rho_path, 'new appended text for rho')

  # Copy rho to D -- local mods
  svntest.actions.run_and_verify_svn(None, None, [], 'cp', rho_path, D_path)

  # Copy alpha to C -- no local mods, and rename it to 'alpha2' also
  svntest.actions.run_and_verify_svn(None, None, [], 'cp',
                                     alpha_path, alpha2_path)

  # Move mu to H -- local mods
  svntest.actions.run_and_verify_svn(None, None, [], 'mv', '--force',
                                     mu_path, H_path)

  # Move iota to F -- no local mods
  svntest.actions.run_and_verify_svn(None, None, [], 'mv', iota_path, F_path)

  # Created expected output tree for 'svn ci':
  # We should see four adds, two deletes, and one change in total.
  expected_output = svntest.wc.State(wc_dir, {
    'A/D/G/rho' : Item(verb='Sending'),
    'A/D/rho' : Item(verb='Adding'),
    'A/C/alpha2' : Item(verb='Adding'),
    'A/D/H/mu' : Item(verb='Adding'),
    'A/B/F/iota' : Item(verb='Adding'),
    'A/mu' : Item(verb='Deleting'),
    'iota' : Item(verb='Deleting'),
    })

  # Create expected status tree; all local revisions should be at 1,
  # but several files should be at revision 2.  Also, two files should
  # be missing.  
  expected_status = svntest.actions.get_virginal_state(wc_dir, 2)
  expected_status.tweak(wc_rev=1)
  expected_status.tweak('A/D/G/rho', 'A/mu', wc_rev=2)

  expected_status.add({
    'A/D/rho' : Item(status='  ', wc_rev=2),
    'A/C/alpha2' : Item(status='  ', wc_rev=2),
    'A/D/H/mu' : Item(status='  ', wc_rev=2),
    'A/B/F/iota' : Item(status='  ', wc_rev=2),
    })

  expected_status.remove('A/mu', 'iota')

  svntest.actions.run_and_verify_commit (wc_dir,
                                         expected_output,
                                         expected_status,
                                         None,
                                         None, None,
                                         None, None,
                                         wc_dir)

  # Issue 1091, alpha2 would now have the wrong checksum and so a
  # subsequent commit would fail
  svntest.main.file_append (alpha2_path, 'appended alpha2 text')
  expected_output = svntest.wc.State(wc_dir, {
    'A/C/alpha2' : Item(verb='Sending'),
    })
  expected_status.tweak('A/C/alpha2', wc_rev=3)
  svntest.actions.run_and_verify_commit (wc_dir,
                                         expected_output,
                                         expected_status,
                                         None,
                                         None, None,
                                         None, None,
                                         wc_dir)

#----------------------------------------------------------------------

def mv_unversioned_file(sbox):
  "test fix for 'svn mv unversioned_file some_dst'"

  ##################### Here is the bug Lars saw ######################
  #
  # From: Lars Kellogg-Stedman <lars@larsshack.org>
  # Subject:  svn mv segfault
  # To: dev@subversion.tigris.org
  # Date: Tue, 29 Jan 2002 15:40:00 -0500
  # 
  # Here's a new one.  And this one's reliable :).
  # 
  # I tried performing the following operation:
  # 
  #    $ svn mv src/config.h.in .
  # 
  # But src/config.h.in wasn't in the repository.  This should have
  # generated an error, right around line 141 in libsvn_wc/copy.c.  But
  # instead it's segfaulting.
  # 
  # This is in copy_file_administratively(), in the following section:
  # 
  #    SVN_ERR (svn_wc_entry (&src_entry, src_path, pool));
  #    if ((src_entry->schedule == svn_wc_schedule_add)
  #        || (! src_entry->url))
  #      return svn_error_createf
  #        (SVN_ERR_UNSUPPORTED_FEATURE, 0, NULL, pool,
  #        "Not allowed to copy or move '%s' -- it's not in the
  # repository yet.\n"
  #         "Try committing first.",
  #         src_path->data);
  # 
  # The first thing svn_wc_entry() does is set src_entry to NULL, so upon
  # our return from svn_wc_entry(), when we try to look at
  # src_entry->schedule, we're attempting to dereference a NULL pointer.
  # Ouch!
  # 
  # It looks like the real failure may be in svn_wc_entry(), here:
  # 
  #        /* ### it would be nice to avoid reading all of these. or maybe read
  #           ### them into a subpool and copy the one that we need up to the
  #           ### specified pool. */
  #        SVN_ERR (svn_wc_entries_read (&entries, dir, pool));
  # 
  #        *entry = apr_hash_get (entries, basename->data, basename->len);
  # 
  # Since the file isn't under revision control, that hash lookup is
  # probably going to fail, so src_entry never gets set to anything but
  # NULL.
  # 
  # Cheers,
  # 
  # -- Lars

  sbox.build()
  wc_dir = sbox.wc_dir

  unver_path = os.path.join(wc_dir, 'A', 'unversioned')
  dst_path = os.path.join(wc_dir, 'A', 'hypothetical-dest')
  svntest.main.file_append(unver_path, "an unversioned file")
  output, errput = svntest.main.run_svn(1, 'mv', unver_path, dst_path)

  for line in errput:
    if string.find(line, "not under version control") != -1:
      break
  else:
    raise svntest.Failure

#----------------------------------------------------------------------

# This test passes over ra_local certainly; we're adding it because at
# one time it failed over ra_dav.  Specifically, it failed when
# mod_dav_svn first started sending vsn-rsc-urls as "CR/path", and was
# sending bogus CR/paths for items within copied subtrees.

def receive_copy_in_update(sbox):
  "receive a copied directory during update"

  sbox.build()
  wc_dir = sbox.wc_dir

  # Make a backup copy of the working copy.
  wc_backup = sbox.add_wc_path('backup')
  svntest.actions.duplicate_dir(wc_dir, wc_backup)

  # Define a zillion paths in both working copies.
  G_path = os.path.join(wc_dir, 'A', 'D', 'G')
  newG_path = os.path.join(wc_dir, 'A', 'B', 'newG')
  newGpi_path = os.path.join(wc_dir, 'A', 'B', 'newG', 'pi')
  newGrho_path = os.path.join(wc_dir, 'A', 'B', 'newG', 'rho')
  newGtau_path = os.path.join(wc_dir, 'A', 'B', 'newG', 'tau')
  b_newG_path = os.path.join(wc_backup, 'A', 'B', 'newG')
  b_newGpi_path = os.path.join(wc_backup, 'A', 'B', 'newG', 'pi')
  b_newGrho_path = os.path.join(wc_backup, 'A', 'B', 'newG', 'rho')
  b_newGtau_path = os.path.join(wc_backup, 'A', 'B', 'newG', 'tau')

  # Copy directory A/D to A/B/newG  
  svntest.actions.run_and_verify_svn(None, None, [], 'cp', G_path, newG_path)

  # Created expected output tree for 'svn ci':
  expected_output = svntest.wc.State(wc_dir, {
    'A/B/newG' : Item(verb='Adding'),
    })

  # Create expected status tree.
  expected_status = svntest.actions.get_virginal_state(wc_dir, 2)
  expected_status.tweak(wc_rev=1)
  expected_status.add({
    'A/B/newG' : Item(status='  ', wc_rev=2),
    'A/B/newG/pi' : Item(status='  ', wc_rev=2),
    'A/B/newG/rho' : Item(status='  ', wc_rev=2),
    'A/B/newG/tau' : Item(status='  ', wc_rev=2),
    })

  svntest.actions.run_and_verify_commit (wc_dir,
                                         expected_output,
                                         expected_status,
                                         None,
                                         None, None,
                                         None, None,
                                         wc_dir)

  # Now update the other working copy; it should receive a full add of
  # the newG directory and its contents.

  # Expected output of update
  expected_output = svntest.wc.State(wc_backup, {
    'A/B/newG' : Item(status='A '),
    'A/B/newG/pi' : Item(status='A '),
    'A/B/newG/rho' : Item(status='A '),
    'A/B/newG/tau' : Item(status='A '),
    })

  # Create expected disk tree for the update.
  expected_disk = svntest.main.greek_state.copy()
  expected_disk.add({
    'A/B/newG' : Item(),
    'A/B/newG/pi' : Item("This is the file 'pi'.\n"),
    'A/B/newG/rho' : Item("This is the file 'rho'.\n"),
    'A/B/newG/tau' : Item("This is the file 'tau'.\n"),
    })

  # Create expected status tree for the update.
  expected_status = svntest.actions.get_virginal_state(wc_backup, 2)
  expected_status.add({
    'A/B/newG' : Item(status='  ', wc_rev=2),
    'A/B/newG/pi' : Item(status='  ', wc_rev=2),
    'A/B/newG/rho' : Item(status='  ', wc_rev=2),
    'A/B/newG/tau' : Item(status='  ', wc_rev=2),
    })

  # Do the update and check the results in three ways.
  svntest.actions.run_and_verify_update(wc_backup,
                                        expected_output,
                                        expected_disk,
                                        expected_status)


#----------------------------------------------------------------------

# Regression test for issue #683.  In particular, this bug prevented
# us from running 'svn cp -r N src_URL dst_URL' as a means of
# resurrecting a deleted directory.  Also, the final 'update' at the
# end of this test was uncovering a ghudson 'deleted' edge-case bug.
# (In particular, re-adding G to D, when D already had a 'deleted'
# entry for G.  The entry-merge wasn't overwriting the 'deleted'
# attribute, and thus the newly-added G was ending up disconnected
# from D.)

def resurrect_deleted_dir(sbox):
  "resurrect a deleted directory"

  sbox.build()
  wc_dir = sbox.wc_dir

  # Delete directory A/D/G, commit that as r2.
  svntest.actions.run_and_verify_svn(None, None, [], 'rm', '--force',
                                     wc_dir + '/A/D/G')

  expected_output = svntest.wc.State(wc_dir, {
    'A/D/G' : Item(verb='Deleting'),
    })

  expected_status = svntest.actions.get_virginal_state(wc_dir, 1)
  expected_status.remove('A/D/G')
  expected_status.remove('A/D/G/pi')
  expected_status.remove('A/D/G/rho')
  expected_status.remove('A/D/G/tau')
  
  svntest.actions.run_and_verify_commit (wc_dir,
                                         expected_output,
                                         expected_status,
                                         None,
                                         None, None,
                                         None, None,
                                         wc_dir)

  # Use 'svn cp -r 1 URL URL' to resurrect the deleted directory, where
  # the two URLs are identical.  This used to trigger a failure.  
  url = svntest.main.current_repo_url + '/A/D/G'
  svntest.actions.run_and_verify_svn(None, None, [], 'cp',
                                     '--username', svntest.main.wc_author,
                                     '--password', svntest.main.wc_passwd,
                                     '-r', '1', url, url,
                                     '-m', 'logmsg')

  # For completeness' sake, update to HEAD, and verify we have a full
  # greek tree again, all at revision 3.

  expected_output = svntest.wc.State(wc_dir, {
    'A/D/G'     : Item(status='A '),
    'A/D/G/pi'  : Item(status='A '),
    'A/D/G/rho' : Item(status='A '),
    'A/D/G/tau' : Item(status='A '),
    })

  expected_disk = svntest.main.greek_state.copy()

  expected_status = svntest.actions.get_virginal_state(wc_dir, 3)
  
  svntest.actions.run_and_verify_update(wc_dir,
                                        expected_output,
                                        expected_disk,
                                        expected_status)

#----------------------------------------------------------------------

# Test that we're enforcing proper 'svn cp' overwrite behavior.  Note
# that svn_fs_copy() will always overwrite its destination if an entry
# by the same name already exists.  However, libsvn_client should be
# doing existence checks to prevent directories from being
# overwritten, and files can't be overwritten because the RA layers
# are doing out-of-dateness checks during the commit.


def no_copy_overwrites(sbox):
  "svn cp URL URL cannot overwrite destination"

  sbox.build()

  wc_dir = sbox.wc_dir

  fileURL1 =  svntest.main.current_repo_url + "/A/B/E/alpha"
  fileURL2 =  svntest.main.current_repo_url + "/A/B/E/beta"
  dirURL1  =  svntest.main.current_repo_url + "/A/D/G"
  dirURL2  =  svntest.main.current_repo_url + "/A/D/H"

  # Expect out-of-date failure if 'svn cp URL URL' tries to overwrite a file  
  svntest.actions.run_and_verify_svn("Whoa, I was able to overwrite a file!",
                                     None, SVNAnyOutput,
                                     'cp', fileURL1, fileURL2,
                                     '--username',
                                     svntest.main.wc_author,
                                     '--password',
                                     svntest.main.wc_passwd,
                                     '-m', 'fooogle')

  # Create A/D/H/G by running 'svn cp ...A/D/G .../A/D/H'
  svntest.actions.run_and_verify_svn(None, None, [],
                                     'cp', dirURL1, dirURL2,
                                     '--username', svntest.main.wc_author,
                                     '--password', svntest.main.wc_passwd,
                                     '-m', 'fooogle')

  # Repeat the last command.  It should *fail* because A/D/H/G already exists.
  svntest.actions.run_and_verify_svn(
    "Whoa, I was able to overwrite a directory!",
    None, SVNAnyOutput,
    'cp', dirURL1, dirURL2,
    '--username', svntest.main.wc_author,
    '--password', svntest.main.wc_passwd,
    '-m', 'fooogle')

#----------------------------------------------------------------------

# Issue 845. WC -> WC copy should not overwrite base text-base

def no_wc_copy_overwrites(sbox):
  "svn cp PATH PATH cannot overwrite destination"

  sbox.build()
  wc_dir = sbox.wc_dir

  # File simply missing
  tau_path = os.path.join(wc_dir, 'A', 'D', 'G', 'tau')
  os.remove(tau_path)

  # Status before attempting copies
  expected_status = svntest.actions.get_virginal_state(wc_dir, 1)
  expected_status.tweak('A/D/G/tau', status='! ')
  svntest.actions.run_and_verify_status(wc_dir, expected_status)

  # These copies should fail
  pi_path = os.path.join(wc_dir, 'A', 'D', 'G', 'pi')
  rho_path = os.path.join(wc_dir, 'A', 'D', 'G', 'rho')
  svntest.actions.run_and_verify_svn("", None, SVNAnyOutput,
                                     'cp', pi_path, rho_path)
  svntest.actions.run_and_verify_svn("", None, SVNAnyOutput,
                                     'cp', pi_path, tau_path)

  # Status after failed copies should not have changed
  svntest.actions.run_and_verify_status(wc_dir, expected_status)

#----------------------------------------------------------------------

# Takes out working-copy locks for A/B2 and child A/B2/E. At one stage
# during issue 749 the second lock cause an already-locked error.
def copy_modify_commit(sbox):
  "copy and tree and modify before commit"

  sbox.build()
  wc_dir = sbox.wc_dir
  
  svntest.actions.run_and_verify_svn(None, None, [], 'cp',
                                     wc_dir + '/A/B', wc_dir + '/A/B2')
  
  alpha_path = os.path.join(wc_dir, 'A', 'B2', 'E', 'alpha')
  svntest.main.file_append(alpha_path, "modified alpha")

  expected_output = svntest.wc.State(wc_dir, {
    'A/B2' : Item(verb='Adding'),
    'A/B2/E/alpha' : Item(verb='Sending'),
    })

  svntest.actions.run_and_verify_commit (wc_dir,
                                         expected_output,
                                         None,
                                         None,
                                         None, None,
                                         None, None,
                                         wc_dir)

#----------------------------------------------------------------------

# Issue 591, at one point copying a file from URL to WC didn't copy
# properties.

def copy_files_with_properties(sbox):
  "copy files with properties"

  sbox.build()
  wc_dir = sbox.wc_dir

  # Set a property on a file
  rho_path = os.path.join(wc_dir, 'A', 'D', 'G', 'rho')
  svntest.actions.run_and_verify_svn(None, None, [],
                                     'propset', 'pname', 'pval', rho_path)

  # and commit it
  expected_output = svntest.wc.State(wc_dir, {
    'A/D/G/rho' : Item(verb='Sending'),
    })
  expected_status = svntest.actions.get_virginal_state(wc_dir, 1)
  expected_status.tweak('A/D/G/rho', status='  ', wc_rev=2)
  svntest.actions.run_and_verify_commit(wc_dir,
                                        expected_output, expected_status,
                                        None, None, None, None, None,
                                        wc_dir)

  # Set another property, but don't commit it yet
  svntest.actions.run_and_verify_svn(None, None, [],
                                     'propset', 'pname2', 'pval2', rho_path)

  # WC to WC copy of file with committed and uncommitted properties
  rho_wc_path = os.path.join(wc_dir, 'A', 'D', 'G', 'rho_wc')
  svntest.actions.run_and_verify_svn(None, None, [],
                                     'copy', rho_path, rho_wc_path)

  # REPOS to WC copy of file with properties
  rho_url_path = os.path.join(wc_dir, 'A', 'D', 'G', 'rho_url')
  rho_url = svntest.main.current_repo_url + '/A/D/G/rho'
  svntest.actions.run_and_verify_svn(None, None, [],
                                     'copy', rho_url, rho_url_path)

  # Properties are not visible in WC status 'A'
  expected_status.add({
    'A/D/G/rho' : Item(status=' M', wc_rev='2'),
    'A/D/G/rho_wc' : Item(status='A ', wc_rev='-', copied='+'),
    'A/D/G/rho_url' : Item(status='A ', wc_rev='-', copied='+'),
    })
  svntest.actions.run_and_verify_status(wc_dir, expected_status)

  # Check properties explicitly
  svntest.actions.run_and_verify_svn(None, ['pval\n'], [],
                                     'propget', 'pname', rho_wc_path)
  svntest.actions.run_and_verify_svn(None, ['pval2\n'], [],
                                     'propget', 'pname2', rho_wc_path)
  svntest.actions.run_and_verify_svn(None, ['pval\n'], [],
                                     'propget', 'pname', rho_url_path)

  # Commit and properties are visible in status
  expected_output = svntest.wc.State(wc_dir, {
    'A/D/G/rho' : Item(verb='Sending'),
    'A/D/G/rho_wc' : Item(verb='Adding'),
    'A/D/G/rho_url' : Item(verb='Adding'),
    })
  expected_status.tweak('A/D/G/rho', status='  ', wc_rev=3)
  expected_status.remove('A/D/G/rho_wc', 'A/D/G/rho_url')
  expected_status.add({
    'A/D/G/rho_wc' : Item(status='  ', wc_rev=3),
    'A/D/G/rho_url' : Item(status='  ', wc_rev=3),
    })
  svntest.actions.run_and_verify_commit(wc_dir,
                                        expected_output, expected_status,
                                        None, None, None, None, None,
                                        wc_dir)

#----------------------------------------------------------------------

# Issue 918
def copy_delete_commit(sbox):
  "copy a tree and delete part of it before commit"

  sbox.build()
  wc_dir = sbox.wc_dir

  # copy a tree
  svntest.actions.run_and_verify_svn(None, None, [], 'cp',
                                     wc_dir + '/A/B', wc_dir + '/A/B2')
  
  # delete a file
  alpha_path = os.path.join(wc_dir, 'A', 'B2', 'E', 'alpha')
  svntest.actions.run_and_verify_svn(None, None, [], 'rm', alpha_path)

  # commit copied tree containing a deleted file
  expected_output = svntest.wc.State(wc_dir, {
    'A/B2' : Item(verb='Adding'),
    'A/B2/E/alpha' : Item(verb='Deleting'),
    })
  svntest.actions.run_and_verify_commit (wc_dir,
                                         expected_output,
                                         None,
                                         None,
                                         None, None,
                                         None, None,
                                         wc_dir)

  # copy a tree
  svntest.actions.run_and_verify_svn(None, None, [], 'cp',
                                     wc_dir + '/A/B', wc_dir + '/A/B3')
  
  # delete a directory
  E_path = os.path.join(wc_dir, 'A', 'B3', 'E')
  svntest.actions.run_and_verify_svn(None, None, [], 'rm', E_path)

  # commit copied tree containing a deleted directory
  expected_output = svntest.wc.State(wc_dir, {
    'A/B3' : Item(verb='Adding'),
    'A/B3/E' : Item(verb='Deleting'),
    })
  svntest.actions.run_and_verify_commit (wc_dir,
                                         expected_output,
                                         None,
                                         None,
                                         None, None,
                                         None, None,
                                         wc_dir)


#----------------------------------------------------------------------
def mv_and_revert_directory(sbox):
  "move and revert a directory"

  sbox.build()
  wc_dir = sbox.wc_dir

  # Issue 931: move failed to lock the directory being deleted
  svntest.actions.run_and_verify_svn(None, None, [], 'move',
                                     wc_dir + '/A/B/E',
                                     wc_dir + '/A/B/F')
  expected_status = svntest.actions.get_virginal_state(wc_dir, 1)
  expected_status.tweak('A/B/E', 'A/B/E/alpha', 'A/B/E/beta', status='D ')
  expected_status.add({
    'A/B/F/E' : Item(status='A ', wc_rev='-', copied='+'),
    'A/B/F/E/alpha' : Item(status='  ', wc_rev='-', copied='+'),
    'A/B/F/E/beta' : Item(status='  ', wc_rev='-', copied='+'),
    })
  svntest.actions.run_and_verify_status(wc_dir, expected_status)

  # Issue 932: revert failed to lock the parent directory
  svntest.actions.run_and_verify_svn(None, None, [], 'revert', '--recursive',
                                     wc_dir + '/A/B/F/E')
  expected_status.remove('A/B/F/E', 'A/B/F/E/alpha', 'A/B/F/E/beta')
  svntest.actions.run_and_verify_status(wc_dir, expected_status)


#----------------------------------------------------------------------
# Issue 982.  When copying a file with the executable bit set, the copied
# file should also have its executable bit set.
def copy_preserve_executable_bit(sbox):
  "executable bit should be preserved when copying"

  # Bootstrap
  sbox.build()
  wc_dir = sbox.wc_dir

  # Create two paths
  newpath1 = os.path.join(wc_dir, 'newfile1')
  newpath2 = os.path.join(wc_dir, 'newfile2')

  # Create the first file.
  svntest.main.file_append(newpath1, "a new file")
  svntest.actions.run_and_verify_svn(None, None, [], 'add', newpath1)

  mode1 = os.stat(newpath1)[stat.ST_MODE]
  
  # Doing this to get the executable bit set on systems that support
  # that -- the property itself is not the point.
  svntest.actions.run_and_verify_svn(None, None, [], 'propset',
                                     'svn:executable', 'on', newpath1)

  mode2 = os.stat(newpath1)[stat.ST_MODE]

  if mode1 == mode2:
    print "setting svn:executable did not change file's permissions"
    raise svntest.Failure

  # Commit the file
  svntest.actions.run_and_verify_svn(None, None, [], 'ci',
                                     '-m', 'create file and set svn:executable',
                                     wc_dir)

  # Copy the file
  svntest.actions.run_and_verify_svn(None, None, [], 'cp', newpath1, newpath2)

  mode3 = os.stat(newpath2)[stat.ST_MODE]

  # The mode on the original and copied file should be identical
  if mode2 != mode3:
    print "permissions on the copied file are not identical to original file"
    raise svntest.Failure

#----------------------------------------------------------------------
# Issue 1029, copy failed with a "working copy not locked" error
def wc_to_repos(sbox):
  "working-copy to repository copy"

  sbox.build()
  wc_dir = sbox.wc_dir

  beta_path = os.path.join(wc_dir, "A", "B", "E", "beta")
  beta2_url = svntest.main.current_repo_url + "/A/B/E/beta2"
  H_path = os.path.join(wc_dir, "A", "D", "H")
  H2_url = svntest.main.current_repo_url + "/A/D/H2"

  # modify some items to be copied
  svntest.main.file_append(os.path.join(wc_dir, 'A', 'D', 'H', 'omega'),
                           "new otext\n")
  svntest.actions.run_and_verify_svn(None, None, [], 'propset', 'foo', 'bar',
                                     beta_path)

  # copy a file
  svntest.actions.run_and_verify_svn(None, None, [], '-m', 'fumble file',
                                     'copy', beta_path, beta2_url)
  # and a directory
  svntest.actions.run_and_verify_svn(None, None, [], '-m', 'fumble dir',
                                     'copy', H_path, H2_url)

  # copy a file to a directory
  svntest.actions.run_and_verify_svn(None, None, [], '-m', 'fumble file',
                                     'copy', beta_path, H2_url)

  expected_output = svntest.wc.State(wc_dir, {
    'A/B/E/beta2'  : Item(status='A '),
    'A/D/H2'       : Item(status='A '),
    'A/D/H2/chi'   : Item(status='A '),
    'A/D/H2/omega' : Item(status='A '),
    'A/D/H2/psi'   : Item(status='A '),
    'A/D/H2/beta'  : Item(status='A '),
    })
  expected_disk = svntest.main.greek_state.copy()
  expected_disk.tweak('A/D/H/omega',
                      contents="This is the file 'omega'.\nnew otext\n")
  expected_disk.add({
    'A/B/E/beta2'  : Item("This is the file 'beta'.\n"),
    'A/D/H2/chi'   : Item("This is the file 'chi'.\n"),
    'A/D/H2/omega' : Item("This is the file 'omega'.\nnew otext\n"),
    'A/D/H2/psi'   : Item("This is the file 'psi'.\n"),
    'A/D/H2/beta'  : Item("This is the file 'beta'.\n"),
    })
  expected_status = svntest.actions.get_virginal_state(wc_dir, 4)
  expected_status.add({
    'A/B/E/beta'   : Item(status=' M', wc_rev=4),
    'A/D/H/omega'  : Item(status='M ', wc_rev=4),
    'A/B/E/beta2'  : Item(status='  ', wc_rev=4),
    'A/D/H2'       : Item(status='  ', wc_rev=4),
    'A/D/H2/chi'   : Item(status='  ', wc_rev=4),
    'A/D/H2/omega' : Item(status='  ', wc_rev=4),
    'A/D/H2/psi'   : Item(status='  ', wc_rev=4),
    'A/D/H2/beta'  : Item(status='  ', wc_rev=4),
    })
  svntest.actions.run_and_verify_update(wc_dir,
                                        expected_output,
                                        expected_disk,
                                        expected_status)

  # check local property was copied
  svntest.actions.run_and_verify_svn(None, ['bar\n'], [], 'propget', 'foo',
                                     beta_path + "2")

#----------------------------------------------------------------------
# Issue 1090: various use-cases of 'svn cp URL wc' where the
# repositories might be different, or be the same repository.

def repos_to_wc(sbox):
  "repository to working-copy copy"

  sbox.build()
  wc_dir = sbox.wc_dir

  # We have a standard repository and working copy.  Now we create a
  # second repository with the same greek tree, but different UUID.
  repo_dir       = sbox.repo_dir
  repo_url       = sbox.repo_url
  other_repo_dir, other_repo_url = sbox.add_repo_path('other')
  svntest.main.copy_repos(repo_dir, other_repo_dir, 1, 1)

  # URL->wc copy:
  # copy a file and a directory from the same repository.
  # we should get some scheduled additions *with history*.
  E_url = svntest.main.current_repo_url + "/A/B/E"
  pi_url = svntest.main.current_repo_url + "/A/D/G/pi"
  pi_path = os.path.join (wc_dir, 'pi')

  svntest.actions.run_and_verify_svn(None, None, [], 'copy', E_url, wc_dir)
  svntest.actions.run_and_verify_svn(None, None, [], 'copy', pi_url, wc_dir)

  # Extra test: modify file ASAP to check there was a timestamp sleep
  svntest.main.file_append(pi_path, 'zig\n')

  expected_output = svntest.actions.get_virginal_state(wc_dir, 1)
  expected_output.add({
    'pi' : Item(status='A ', copied='+', wc_rev='-'),
    'E' :  Item(status='A ', copied='+', wc_rev='-'),
    'E/alpha' :  Item(status='  ', copied='+', wc_rev='-'),
    'E/beta'  :  Item(status='  ', copied='+', wc_rev='-'),
    })
  svntest.actions.run_and_verify_status (wc_dir, expected_output)

  # Modification will only show up if timestamps differ
  out,err = svntest.main.run_svn(None, 'diff', pi_path)
  if err or not out:
    print "diff failed"
    raise svntest.Failure
  for line in out:
    if line == '+zig\n': # Crude check for diff-like output
      break
  else:
    print "diff output incorrect", out
    raise svntest.Failure
  
  # Revert everything and verify.
  svntest.actions.run_and_verify_svn(None, None, [], 'revert', '-R', wc_dir)

  svntest.main.safe_rmtree(os.path.join(wc_dir, 'E'))
  os.unlink(os.path.join(wc_dir, 'pi'))

  expected_output = svntest.actions.get_virginal_state(wc_dir, 1)
  svntest.actions.run_and_verify_status (wc_dir, expected_output)

  # URL->wc copy:
  # Copy an empty directory from the same repository, see issue #1444.
  C_url = svntest.main.current_repo_url + "/A/C"

  svntest.actions.run_and_verify_svn(None, None, [], 'copy', C_url, wc_dir)

  expected_output = svntest.actions.get_virginal_state(wc_dir, 1)
  expected_output.add({
    'C' :  Item(status='A ', copied='+', wc_rev='-'),
    })
  svntest.actions.run_and_verify_status (wc_dir, expected_output)
  
  # Revert everything and verify.
  svntest.actions.run_and_verify_svn(None, None, [], 'revert', '-R', wc_dir)

  svntest.main.safe_rmtree(os.path.join(wc_dir, 'C'))

  expected_output = svntest.actions.get_virginal_state(wc_dir, 1)
  svntest.actions.run_and_verify_status (wc_dir, expected_output)

  # URL->wc copy:
  # copy a file and a directory from a foreign repository.
  # we should get some scheduled additions *without history*.
  E_url = other_repo_url + "/A/B/E"
  pi_url = other_repo_url + "/A/D/G/pi"

  # Expect an error in the directory case
  svntest.actions.run_and_verify_svn("", None, SVNAnyOutput,
                                     'copy', E_url, wc_dir)  

  # But file case should work fine.
  svntest.actions.run_and_verify_svn(None, None, [], 'copy', pi_url, wc_dir)

  expected_output = svntest.actions.get_virginal_state(wc_dir, 1)
  expected_output.add({
    'pi' : Item(status='A ',  wc_rev='0'),
    })
  svntest.actions.run_and_verify_status (wc_dir, expected_output)


#----------------------------------------------------------------------
# Issue 1084: ra_svn move/copy bug

def copy_to_root(sbox):
  'copy item to root of repository'

  sbox.build()

  root = svntest.main.current_repo_url
  mu = root + '/A/mu'

  svntest.actions.run_and_verify_svn(None, None, [], 'cp',
                                     '--username', svntest.main.wc_author,
                                     '--password', svntest.main.wc_passwd,
                                     '-m', '',
                                     mu, root)

#----------------------------------------------------------------------
def url_copy_parent_into_child(sbox):
  "copy URL URL/subdir"

  sbox.build()
  wc_dir = sbox.wc_dir
  
  B_url = svntest.main.current_repo_url + "/A/B"
  F_url = svntest.main.current_repo_url + "/A/B/F"

  # Issue 1367 parent/child URL-to-URL was rejected.
  svntest.actions.run_and_verify_svn(None,
                                     ['\n', 'Committed revision 2.\n'], [],
                                     'cp',
                                     '--username', svntest.main.wc_author,
                                     '--password', svntest.main.wc_passwd,
                                     '-m', 'a can of worms',
                                     B_url, F_url)

  # Do an update to verify the copy worked
  expected_output = svntest.wc.State(wc_dir, {
    'A/B/F/B'         : Item(status='A '),
    'A/B/F/B/E'       : Item(status='A '),
    'A/B/F/B/E/alpha' : Item(status='A '),
    'A/B/F/B/E/beta'  : Item(status='A '),
    'A/B/F/B/F'       : Item(status='A '),
    'A/B/F/B/lambda'  : Item(status='A '),
    })
  expected_disk = svntest.main.greek_state.copy()
  expected_disk.add({
    'A/B/F/B'         : Item(),
    'A/B/F/B/E'       : Item(),
    'A/B/F/B/E/alpha' : Item("This is the file 'alpha'.\n"),
    'A/B/F/B/E/beta'  : Item("This is the file 'beta'.\n"),
    'A/B/F/B/F'       : Item(),
    'A/B/F/B/lambda'  : Item("This is the file 'lambda'.\n"),
    })
  expected_status = svntest.actions.get_virginal_state(wc_dir, 2)
  expected_status.add({
    'A/B/F/B'         : Item(status='  ', wc_rev=2),
    'A/B/F/B/E'       : Item(status='  ', wc_rev=2),
    'A/B/F/B/E/alpha' : Item(status='  ', wc_rev=2),
    'A/B/F/B/E/beta'  : Item(status='  ', wc_rev=2),
    'A/B/F/B/F'       : Item(status='  ', wc_rev=2),
    'A/B/F/B/lambda'  : Item(status='  ', wc_rev=2),
    })
  svntest.actions.run_and_verify_update(wc_dir,
                                        expected_output,
                                        expected_disk,
                                        expected_status)

#----------------------------------------------------------------------
def wc_copy_parent_into_child(sbox):
  "copy WC URL/subdir"

  sbox.build()
  wc_dir = sbox.wc_dir
  
  B_url = svntest.main.current_repo_url + "/A/B"
  F_B_url = svntest.main.current_repo_url + "/A/B/F/B"

  # Want a smaller WC
  svntest.main.safe_rmtree(wc_dir)
  svntest.actions.run_and_verify_svn(None, None, [],
                                     'checkout',
                                     '--username', svntest.main.wc_author,
                                     '--password', svntest.main.wc_passwd,
                                     B_url, wc_dir)

  # Issue 1367: A) copying '.' to URL failed with a parent/child
  # error, and also B) copying root of a working copy attempted to
  # lock the non-working copy parent directory.
  was_cwd = os.getcwd()
  os.chdir(sbox.wc_dir)
  try:
    svntest.actions.run_and_verify_svn(None,
                                       ['\n', 'Committed revision 2.\n'], [],
                                       'cp',
                                       '--username', svntest.main.wc_author,
                                       '--password', svntest.main.wc_passwd,
                                       '-m', 'a larger can',
                                       '.', F_B_url)
  finally:
    os.chdir(was_cwd)

  # Do an update to verify the copy worked
  expected_output = svntest.wc.State(wc_dir, {
    'F/B'         : Item(status='A '),
    'F/B/E'       : Item(status='A '),
    'F/B/E/alpha' : Item(status='A '),
    'F/B/E/beta'  : Item(status='A '),
    'F/B/F'       : Item(status='A '),
    'F/B/lambda'  : Item(status='A '),
    })
  expected_disk = svntest.wc.State('', {
    'E'           : Item(),
    'E/alpha'     : Item("This is the file 'alpha'.\n"),
    'E/beta'      : Item("This is the file 'beta'.\n"),
    'F'           : Item(),
    'lambda'      : Item("This is the file 'lambda'.\n"),
    'F/B'         : Item(),
    'F/B/E'       : Item(),
    'F/B/E/alpha' : Item("This is the file 'alpha'.\n"),
    'F/B/E/beta'  : Item("This is the file 'beta'.\n"),
    'F/B/F'       : Item(),
    'F/B/lambda'  : Item("This is the file 'lambda'.\n"),
    })
  expected_status = svntest.wc.State(wc_dir, {
    ''            : Item(status='  ', wc_rev=2),
    'E'           : Item(status='  ', wc_rev=2),
    'E/alpha'     : Item(status='  ', wc_rev=2),
    'E/beta'      : Item(status='  ', wc_rev=2),
    'F'           : Item(status='  ', wc_rev=2),
    'lambda'      : Item(status='  ', wc_rev=2),
    'F/B'         : Item(status='  ', wc_rev=2),
    'F/B/E'       : Item(status='  ', wc_rev=2),
    'F/B/E/alpha' : Item(status='  ', wc_rev=2),
    'F/B/E/beta'  : Item(status='  ', wc_rev=2),
    'F/B/F'       : Item(status='  ', wc_rev=2),
    'F/B/lambda'  : Item(status='  ', wc_rev=2),
    })
  svntest.actions.run_and_verify_update(wc_dir,
                                        expected_output,
                                        expected_disk,
                                        expected_status)

#----------------------------------------------------------------------
# Issue 1419: at one point ra_dav->get_uuid() was failing on a
# non-existent public URL, which prevented us from resurrecting files
# (svn cp -rOLD URL wc).

def resurrect_deleted_file(sbox):
  "resurrect a deleted file"

  sbox.build()
  wc_dir = sbox.wc_dir

  # Delete a file in the repository via immediate commit
  rho_url = svntest.main.current_repo_url + '/A/D/G/rho'
  svntest.actions.run_and_verify_svn(None, None, [],
                                     'rm', rho_url, '-m', 'rev 2')

  # Update the wc to HEAD (r2)
  expected_output = svntest.wc.State(wc_dir, {
    'A/D/G/rho' : Item(status='D '),
    })
  expected_disk = svntest.main.greek_state.copy()
  expected_disk.remove('A/D/G/rho')
  expected_status = svntest.actions.get_virginal_state(wc_dir, 2)
  expected_status.remove('A/D/G/rho')
  svntest.actions.run_and_verify_update(wc_dir,
                                        expected_output,
                                        expected_disk,
                                        expected_status)

  # repos->wc copy, to resurrect deleted file.
  svntest.actions.run_and_verify_svn("Copy error:", None, [],
                                     'cp', '-r', '1', rho_url, wc_dir)

  # status should now show the file scheduled for addition-with-history
  expected_status.add({
    'rho' : Item(status='A ', copied='+', wc_rev='-'),
    })
  svntest.actions.run_and_verify_status (wc_dir, expected_status)

#-------------------------------------------------------------
# Regression tests for Issue #1297:
# svn diff failed after a repository to WC copy of a single file
# This test checks just that.

def diff_repos_to_wc_copy(sbox):
  "copy file from repos to working copy and run diff"

  sbox.build()
  wc_dir = sbox.wc_dir
  
  iota_repos_path = svntest.main.current_repo_url + '/iota'
  target_wc_path = os.path.join(wc_dir, 'new_file')

  # Copy a file from the repository to the working copy.
  svntest.actions.run_and_verify_svn(None, None, [], 'cp', 
                                     iota_repos_path, target_wc_path)

  # Run diff.
  svntest.actions.run_and_verify_svn(None, None, [], 'diff', wc_dir)
 

#-------------------------------------------------------------

def repos_to_wc_copy_eol_keywords(sbox):
  "repos->WC copy with keyword or eol property set"

  # See issue #1473: repos->wc copy would seg fault if svn:keywords or
  # svn:eol were set on the copied file, because we'd be querying an
  # entry for keyword values when the entry was still null (because
  # not yet been fully installed in the wc).

  sbox.build()
  wc_dir = sbox.wc_dir
  
  iota_repos_path = svntest.main.current_repo_url + '/iota'
  iota_wc_path = os.path.join(wc_dir, 'iota')
  target_wc_path = os.path.join(wc_dir, 'new_file')

  # Modify iota to make it checkworthy.
  f = open(iota_wc_path, "ab")
  f.write("Hello\nSubversion\n$LastChangedRevision$\n")
  f.close()

  svntest.actions.run_and_verify_svn(None, None, [],
                                     'propset', 'svn:eol-style',
                                     'CRLF', iota_wc_path)

  svntest.actions.run_and_verify_svn(None, None, [],
                                     'propset', 'svn:keywords',
                                     'Rev', iota_wc_path)

  svntest.actions.run_and_verify_svn(None, None, [],
                                     'commit', '-m', 'log msg',
                                     wc_dir)

  # Copy a file from the repository to the working copy.
  svntest.actions.run_and_verify_svn(None, None, [], 'cp', 
                                     iota_repos_path, target_wc_path)

  # The original bug was that the copy would seg fault.  So we test
  # that the copy target exists now; if it doesn't, it's probably
  # because of the segfault.  Note that the crash would be independent
  # of whether there are actually any line breaks or keywords in the
  # file's contents -- the mere existence of the property would
  # trigger the bug.
  if not os.path.exists(target_wc_path):
    raise svntest.Failure

  # Okay, if we got this far, we might as well make sure that the
  # translations/substitutions were done correctly:
  f = open(target_wc_path, "rb")
  raw_contents = f.read()
  f.seek(0, 0)
  line_contents = f.readlines()
  f.close()

  if re.match('[^\\r]\\n', raw_contents):
    raise svntest.Failure

  if not re.match('.*\$LastChangedRevision:\s*\d+\s*\$', line_contents[3]):
    raise svntest.Failure

#-------------------------------------------------------------
# Regression test for revision 7331, with commented-out parts for a further
# similar bug.

def revision_kinds_local_source(sbox):
  "revision-kind keywords with non-URL source"

  sbox.build()
  wc_dir = sbox.wc_dir

  mu_path = os.path.join(wc_dir, 'A', 'mu')

  # Make a file with different content in each revision and WC; BASE != HEAD.
  expected_output = svntest.wc.State(wc_dir, {
    'A/mu' : Item(verb='Sending'), })
  svntest.main.file_append(mu_path, "New r2 text.\n")
  svntest.actions.run_and_verify_commit(wc_dir, expected_output, None,
                                        None, None, None, None, None, wc_dir)
  svntest.main.file_append(mu_path, "New r3 text.\n")
  svntest.actions.run_and_verify_commit(wc_dir, expected_output, None,
                                        None, None, None, None, None, wc_dir)
  svntest.actions.run_and_verify_svn(None, None, [], 'up', '-r2', mu_path)
  svntest.main.file_append(mu_path, "Working copy.\n")

  r1 = "This is the file 'mu'.\n"
  r2 = r1 + "New r2 text.\n"
  r3 = r2 + "New r3 text.\n"
  rWC = r2 + "Working copy.\n"

  expected_disk = svntest.main.greek_state.copy()
  expected_disk.tweak('A/mu', contents=rWC)

  # Test the various revision-kind keywords, and none.
  sub_tests = [ ('file0', 2, rWC, None),
                ('file1', 3, r3, '-rHEAD'),
                # ('file2', 2, r2, '-rBASE'),
                # ('file3', 2, r2, '-rCOMMITTED'),
                # ('file4', 1, r1, '-rPREV'),
              ]

  for dst, from_rev, text, rev_arg in sub_tests:
    dst_path = os.path.join(wc_dir, dst) 
    if rev_arg is None:
      svntest.actions.run_and_verify_svn(None, None, [], "copy",
                                         mu_path, dst_path)
    else:
      svntest.actions.run_and_verify_svn(None, None, [], "copy", rev_arg,
                                         mu_path, dst_path)
    expected_disk.add({ dst: Item(contents=text) })

    # Check that the copied-from revision == from_rev.
    output, errput = svntest.main.run_svn(None, "info", dst_path)
    for line in output:
      if line.rstrip() == "Copied From Rev: " + str(from_rev):
        break
    else:
      print dst, "should have been copied from revision", from_rev
      raise svntest.Failure

  # Check that the new files have the right contents
  actual_disk = svntest.tree.build_tree_from_wc(wc_dir)
  svntest.tree.compare_trees(actual_disk, expected_disk.old_tree())


#-------------------------------------------------------------
# Regression test for issue 1581.

def copy_over_missing_file(sbox):
  "copy over a missing file"
  sbox.build()
  wc_dir = sbox.wc_dir
  
  mu_path = os.path.join(wc_dir, 'A', 'mu')
  iota_path = os.path.join(wc_dir, 'iota')
  iota_url = svntest.main.current_repo_url + "/iota"

  # Make the target missing.
  os.remove(mu_path)

  # Try both wc->wc copy and repos->wc copy, expect failures:
  svntest.actions.run_and_verify_svn(None, None, SVNAnyOutput,
                                     'cp', iota_path, mu_path)

  svntest.actions.run_and_verify_svn(None, None, SVNAnyOutput,
                                    'cp', iota_url, mu_path)

  # Make sure that the working copy is not corrupted:
  expected_disk = svntest.main.greek_state.copy()
  expected_status = svntest.actions.get_virginal_state(wc_dir, 1)
  expected_output = svntest.wc.State(wc_dir, {'A/mu' : Item(verb='Restored')})
  svntest.actions.run_and_verify_update(wc_dir,
                                        expected_output,
                                        expected_disk,
                                        expected_status)
  


#----------------------------------------------------------------------
#  Regression test for issue 1634

def repos_to_wc_1634(sbox):
  "copy a deleted directory back from the repos"

  sbox.build()
  wc_dir = sbox.wc_dir

  # First delete a subdirectory and commit.
  E_path = wc_dir + "/A/B/E"
  svntest.actions.run_and_verify_svn(None, None, [], 'delete', E_path)
  expected_output = svntest.wc.State(wc_dir, {
    'A/B/E' : Item(verb='Deleting'),
    })
  expected_status = svntest.actions.get_virginal_state(wc_dir, 1)
  expected_status.remove('A/B/E', 'A/B/E/alpha', 'A/B/E/beta')
  svntest.actions.run_and_verify_commit (wc_dir,
                                         expected_output,
                                         expected_status,
                                         None, None, None, None, None,
                                         wc_dir)

  # Now copy the directory back.
  E_url = svntest.main.current_repo_url + "/A/B/E"
  svntest.actions.run_and_verify_svn(None, None, [],
                                     'copy', '-r1', E_url, E_path)
  expected_status.add({
    'A/B/E'       :  Item(status='A ', copied='+', wc_rev='-'),
    'A/B/E/alpha' :  Item(status='  ', copied='+', wc_rev='-'),
    'A/B/E/beta'  :  Item(status='  ', copied='+', wc_rev='-'),
    })
  svntest.actions.run_and_verify_status (wc_dir, expected_status)

  svntest.actions.run_and_verify_svn(None, None, [], 'up', wc_dir)
  expected_status = svntest.actions.get_virginal_state(wc_dir, 2)
  expected_status.add({
    'A/B/E'       :  Item(status='A ', copied='+', wc_rev='-'),
    'A/B/E/alpha' :  Item(status='  ', copied='+', wc_rev='-'),
    'A/B/E/beta'  :  Item(status='  ', copied='+', wc_rev='-'),
    })
  svntest.actions.run_and_verify_status (wc_dir, expected_status)

#----------------------------------------------------------------------
#  Regression test for issue 1814

def double_uri_escaping_1814(sbox):
  "check for double URI escaping in svn ls -R"

  sbox.build()
  wc_dir = sbox.wc_dir

  base_url = svntest.main.current_repo_url + '/base'

  svntest.actions.run_and_verify_svn(None, None, [], 'mkdir', '-m', 'mybase',
                                     base_url)

  orig_url = base_url + '/foo%20bar'

  svntest.actions.run_and_verify_svn(None, None, [], 'mkdir', '-m', 'r1',
                                     orig_url)

  orig_rev = get_repos_rev(sbox);

  new_url = base_url + '/foo_bar'

  svntest.actions.run_and_verify_svn(None, None, [], 'mv', '-m', 'r2',
                                     orig_url, new_url)

  # This had failed with ra_dav because "foo bar" would be double-encoded
  # "foo bar" ==> "foo%20bar" ==> "foo%2520bar"
  svntest.actions.run_and_verify_svn(None, None, [], 'ls', ('-r'+str(orig_rev)),
                                     '-R', base_url)


#----------------------------------------------------------------------
#  Regression test for issues 2101 and 2020

def wc_to_wc_copy_deleted(sbox):
  "wc to wc copy with deleted=true items"

  sbox.build()
  wc_dir = sbox.wc_dir

  B_path = os.path.join(wc_dir, 'A', 'B')
  B2_path = os.path.join(wc_dir, 'A', 'B2')

  # Schedule for delete
  svntest.actions.run_and_verify_svn(None, None, [], 'rm',
                                     os.path.join(B_path, 'E', 'alpha'),
                                     os.path.join(B_path, 'lambda'),
                                     os.path.join(B_path, 'F'))
  expected_status = svntest.actions.get_virginal_state(wc_dir, 1)
  expected_status.tweak('A/B/E/alpha', 'A/B/lambda', 'A/B/F', status='D ')
  svntest.actions.run_and_verify_status (wc_dir, expected_status)

  # Copy to schedule=delete fails
  out, err = svntest.main.run_svn(1, 'cp',
                                  os.path.join(B_path, 'E'),
                                  os.path.join(B_path, 'F'))
  for line in err:
    if line.find("is scheduled for deletion") != -1:
      break
  else:
    raise svntest.Failure
  svntest.actions.run_and_verify_status (wc_dir, expected_status)


  # Commit to get state deleted
  expected_status.remove('A/B/E/alpha', 'A/B/lambda', 'A/B/F')
  expected_output = svntest.wc.State(wc_dir, {
    'A/B/E/alpha' : Item(verb='Deleting'),
    'A/B/lambda'  : Item(verb='Deleting'),
    'A/B/F'       : Item(verb='Deleting'),
    })
  svntest.actions.run_and_verify_commit (wc_dir,
                                         expected_output,
                                         expected_status,
                                         None, None, None, None, None,
                                         wc_dir)

  # Copy including stuff in state deleted=true
  svntest.actions.run_and_verify_svn(None, None, [], 'copy', B_path, B2_path)
  expected_status.add({
    'A/B2'         : Item(status='A ', wc_rev='-', copied='+'),
    'A/B2/E'       : Item(status='  ', wc_rev='-', copied='+'),
    'A/B2/E/beta'  : Item(status='  ', wc_rev='-', copied='+'),
    'A/B2/E/alpha' : Item(status='D ', wc_rev='-', copied='+'),
    'A/B2/lambda'  : Item(status='D ', wc_rev='-', copied='+'),
    'A/B2/F'       : Item(status='D ', wc_rev='-', copied='+'),
    })
  svntest.actions.run_and_verify_status(wc_dir, expected_status)

  # Stuff copied from state deleted=true is now schedule=delete.
  # Attempts to revert the schedule=delete will fail, but should not
  # break the wc.  It's very important that the directory revert fails
  # since it's a placeholder rather than a full hierarchy
  out, err = svntest.main.run_svn(1, 'revert', '--recursive',
                                  os.path.join(B2_path, 'F'))
  for line in err:
    if line.find("Error restoring text") != -1:
      break
  else:
    raise svntest.Failure
  out, err = svntest.main.run_svn(1, 'revert', os.path.join(B2_path, 'lambda'))
  for line in err:
    if line.find("Error restoring text") != -1:
      break
  else:
    raise svntest.Failure
  svntest.actions.run_and_verify_status(wc_dir, expected_status)

  # Revert the entire copy including the schedule delete bits
  svntest.actions.run_and_verify_svn(None, None, [], 'revert', '--recursive',
                                     B2_path)
  expected_status.remove('A/B2',
                         'A/B2/E',
                         'A/B2/E/beta',
                         'A/B2/E/alpha',
                         'A/B2/lambda',
                         'A/B2/F')
  svntest.actions.run_and_verify_status(wc_dir, expected_status)
  svntest.main.safe_rmtree(B2_path)

  # Copy again and commit
  svntest.actions.run_and_verify_svn(None, None, [], 'copy', B_path, B2_path)
  expected_status.add({
    'A/B2'        : Item(status='  ', wc_rev=3),
    'A/B2/E'      : Item(status='  ', wc_rev=3),
    'A/B2/E/beta' : Item(status='  ', wc_rev=3),
    })
  expected_output = svntest.wc.State(wc_dir, {
    'A/B2'         : Item(verb='Adding'),
    'A/B2/E/alpha' : Item(verb='Deleting'),
    'A/B2/lambda'  : Item(verb='Deleting'),
    'A/B2/F'       : Item(verb='Deleting'),
    })
  svntest.actions.run_and_verify_commit (wc_dir,
                                         expected_output,
                                         expected_status,
                                         None, None, None, None, None,
                                         wc_dir)

#----------------------------------------------------------------------
<<<<<<< HEAD

# Issue 1516: WC replacement of files requires
# a second text-base and prop-base

def wc_copy_replacement(sbox):
  "svn cp PATH PATH replacement of deleted target"

  sbox.build()
  wc_dir = sbox.wc_dir

  # File scheduled for deletion
  rho_path = os.path.join(wc_dir, 'A', 'D', 'G', 'rho')
  svntest.actions.run_and_verify_svn(None, None, [], 'rm', rho_path)

  # Status before attempting copies
  expected_status = svntest.actions.get_virginal_state(wc_dir, 1)
  expected_status.tweak('A/D/G/rho', status='D ')
  svntest.actions.run_and_verify_status(wc_dir, expected_status)

  # The copy shouldn't fail
  pi_path = os.path.join(wc_dir, 'A', 'D', 'G', 'pi')
  svntest.actions.run_and_verify_svn("", None, None,
                                     'cp', pi_path, rho_path)

  # Now commit
  expected_status.tweak('A/D/G/rho', status='R ', copied='+', wc_rev='-')
  svntest.actions.run_and_verify_status(wc_dir, expected_status)

  expected_status.tweak(repos_rev='2')
  expected_status.tweak('A/D/G/rho', status='  ', copied=None,
                        repos_rev='2', wc_rev='2')
  expected_output = svntest.wc.State(wc_dir, {
    'A/D/G/rho': Item(verb='Replacing'),
    })
  svntest.actions.run_and_verify_commit(wc_dir,
                                        expected_output,
                                        expected_status,
                                        None, None, None, None, None,
                                        wc_dir)

#----------------------------------------------------------------------

def wc_copy_replace_with_props(sbox):
  "svn cp PATH PATH replace with props"

  sbox.build()
  wc_dir = sbox.wc_dir

  # Set props on file which is copy-source later on
  pi_path = os.path.join(wc_dir, 'A', 'D', 'G', 'pi')
  rho_path = os.path.join(wc_dir, 'A', 'D', 'G', 'rho')
  svntest.actions.run_and_verify_svn("", None, None,
                                     'ps', 'phony-prop', '*', pi_path)
  svntest.actions.run_and_verify_svn("", None, None,
                                     'ps', 'svn:eol-style', 'LF', rho_path)

  # Verify props having been set
  expected_disk = svntest.main.greek_state.copy()
  expected_status = svntest.actions.get_virginal_state(wc_dir, 1)
  expected_disk.tweak('A/D/G/pi',
                      props={ 'phony-prop': '*' })
  expected_disk.tweak('A/D/G/rho',
                      props={ 'svn:eol-style': 'LF' })

  actual_disk = svntest.tree.build_tree_from_wc(wc_dir, 1)
  svntest.tree.compare_trees(actual_disk, expected_disk.old_tree())

  # Commit props
  expected_output = svntest.wc.State(wc_dir, {
    'A/D/G/pi':  Item(verb='Sending'),
    'A/D/G/rho': Item(verb='Sending'),
    })
  expected_status = svntest.actions.get_virginal_state(wc_dir, 1)
  expected_status.tweak(repos_rev='2')
  expected_status.tweak('A/D/G/pi',  wc_rev='2')
  expected_status.tweak('A/D/G/rho', wc_rev='2')
  svntest.actions.run_and_verify_commit(wc_dir,
                                        expected_output,
                                        expected_status,
                                        None, None, None, None, None,
                                        wc_dir)

  # Bring wc into sync
  svntest.actions.run_and_verify_svn("",None,None, 'up', wc_dir)

  # File scheduled for deletion
  svntest.actions.run_and_verify_svn(None, None, [], 'rm', rho_path)

  # Status before attempting copies
  expected_status = svntest.actions.get_virginal_state(wc_dir, 2)
  expected_status.tweak('A/D/G/rho', status='D ')
  svntest.actions.run_and_verify_status(wc_dir, expected_status)

  # The copy shouldn't fail
  svntest.actions.run_and_verify_svn("", None, None,
                                     'cp', pi_path, rho_path)

  # Verify both content and props have been copied
  expected_disk.tweak('A/D/G/rho',
                      contents="This is the file 'pi'.",
                      props={ 'phony-prop': '*' })
  actual_disk = svntest.tree.build_tree_from_wc(wc_dir, 1)
  svntest.tree.compare_trees(actual_disk, expected_disk.old_tree())

  # Now commit and verify
  expected_status.tweak('A/D/G/rho', status='R ', copied='+', wc_rev='-')
  svntest.actions.run_and_verify_status(wc_dir, expected_status)

  expected_status.tweak(repos_rev='3')
  expected_status.tweak('A/D/G/rho', status='  ', copied=None,
                        repos_rev='3', wc_rev='3')
  expected_output = svntest.wc.State(wc_dir, {
    'A/D/G/rho': Item(verb='Replacing'),
    })
  svntest.actions.run_and_verify_commit(wc_dir,
                                        expected_output,
                                        expected_status,
                                        None, None, None, None, None,
                                        wc_dir)
=======
# Test for copy into a non-existent URL path 
def url_to_non_existent_url_path(sbox):
  "svn cp src-URL non-existent-URL-path"

  sbox.build()
  wc_dir = sbox.wc_dir

  dirURL1 = svntest.main.current_repo_url + "/A/B/E"
  dirURL2 = svntest.main.current_repo_url + "/G/C/E/I"

  # Look for both possible versions of the error message, as the DAV
  # error is worded differently from that of other RA layers.
  msg = ".*: (Path 'G' not present|.*G' path not found)"

  # Expect failure on 'svn cp SRC DST' where one or more ancestor
  # directories of DST do not exist
  out, err = svntest.main.run_svn(1,
                                  'cp', dirURL1, dirURL2,
                                  '--username', svntest.main.wc_author,
                                  '--password', svntest.main.wc_passwd,
                                  '-m', 'fooogle')
  for err_line in err:
    if re.match (msg, err_line):
      break
  else:
    print "message \"" + msg + "\" not found in error output: ", err
    raise svntest.Failure


#----------------------------------------------------------------------
# Test for a copying (URL to URL) an old rev of a deleted file in a
# deleted directory.
def non_existent_url_to_url(sbox):
  "svn cp oldrev-of-deleted-URL URL"

  sbox.build()

  adg_url = svntest.main.current_repo_url + '/A/D/G'
  pi_url = svntest.main.current_repo_url + '/A/D/G/pi'
  new_url = svntest.main.current_repo_url + '/newfile'

  svntest.actions.run_and_verify_svn(None, None, None, 'delete',
                                     adg_url, '-m', '')

  svntest.actions.run_and_verify_svn(None, None, None, 'copy',
                                     '-r', '1', pi_url, new_url,
                                     '-m', '')

#----------------------------------------------------------------------
def old_dir_url_to_url(sbox):
  "test URL to URL copying edge case"

  sbox.build()

  adg_url = svntest.main.current_repo_url + '/A/D/G'
  pi_url = svntest.main.current_repo_url + '/A/D/G/pi'
  iota_url = svntest.main.current_repo_url + '/iota'
  new_url = svntest.main.current_repo_url + '/newfile'

  # Delete a directory
  svntest.actions.run_and_verify_svn(None, None, None, 'delete',
                                     adg_url, '-m', '')

  # Copy a file to where the directory used to be
  svntest.actions.run_and_verify_svn(None, None, None, 'copy',
                                     iota_url, adg_url,
                                     '-m', '')

  # Try copying a file that was in the deleted directory that is now a
  # file
  svntest.actions.run_and_verify_svn(None, None, None, 'copy',
                                     '-r', '1', pi_url, new_url,
                                     '-m', '')



#----------------------------------------------------------------------
# Test fix for issue 2224 - copying wc dir to itself causes endless
# recursion
def wc_copy_dir_to_itself(sbox):
  "copy wc dir to itself"

  sbox.build()
  wc_dir = sbox.wc_dir
  dnames = ['A','A/B']

  for dirname in dnames:
    dir_path = os.path.join(sbox.wc_dir, dirname)

    # try to copy dir to itself
    svntest.actions.run_and_verify_svn(None, svntest.SVNAnyOutput, None,
                                       'copy', dir_path, dir_path)


#----------------------------------------------------------------------

def mixed_wc_to_url(sbox):
  "copy a complex mixed-rev wc"

  # For issue 2153.
  #
  # Copy a mixed-revision wc (that also has some uncommitted local
  # mods, and an entry marked as 'deleted') to a URL.  Make sure the
  # copy gets the uncommitted mods, and does not contain the deleted
  # file.

  sbox.build()

  wc_dir = sbox.wc_dir
  url = svntest.main.current_repo_url
  G_url = svntest.main.current_repo_url + '/A/D/G'
  Z_url = svntest.main.current_repo_url + '/A/D/Z'
  G_path = os.path.join(wc_dir, 'A', 'D', 'G')
  pi_path = os.path.join(wc_dir, 'A', 'D', 'G', 'pi')
  rho_path = os.path.join(wc_dir, 'A', 'D', 'G', 'rho')

  # Remove A/D/G/pi, then commit that removal.
  svntest.actions.run_and_verify_svn(None, None, [], 'rm', pi_path)
  svntest.actions.run_and_verify_svn(None, None, [],
                                     'ci', '-m', "Delete pi.", wc_dir)

  # Make a modification to A/D/G/rho, then commit that modification.
  svntest.main.file_append(rho_path, "\nFirst modification to rho.\n")
  svntest.actions.run_and_verify_svn(None, None, [],
                                     'ci', '-m', "Modify rho.", wc_dir)

  # Make another modification to A/D/G/rho, but don't commit it.
  svntest.main.file_append(rho_path, "Second modification to rho.\n")

  # Now copy local A/D/G to create new directory A/D/Z the repository.
  svntest.actions.run_and_verify_svn(None, None, [],
                                     'cp', '-m', "Make a copy.",
                                     G_path, Z_url)

  # Check out A/D/Z.  If it has pi, that's a bug; or if its rho does
  # not have the second local mod, that's also a bug.
  svntest.main.safe_rmtree(wc_dir)
  svntest.actions.run_and_verify_svn(None, None, [],
                                     'co', Z_url, wc_dir)
  
  if os.path.exists(os.path.join(wc_dir, 'pi')):
    raise svntest.Failure

  fp = open(os.path.join(wc_dir, 'rho'), 'r')
  found_it = 0
  for line in fp.readlines():
    if re.match("^Second modification to rho.", line):
      found_it = 1
  if not found_it:
    raise svntest.Failure
>>>>>>> 0c82beff


########################################################################
# Run the tests


# list all tests here, starting with None:
test_list = [ None,
              basic_copy_and_move_files,
              mv_unversioned_file,
              receive_copy_in_update,
              resurrect_deleted_dir,
              no_copy_overwrites,
              no_wc_copy_overwrites,
              copy_modify_commit,
              copy_files_with_properties,
              copy_delete_commit,
              mv_and_revert_directory,
              Skip(copy_preserve_executable_bit, (os.name != 'posix')),
              wc_to_repos,
              repos_to_wc,
              copy_to_root,
              url_copy_parent_into_child,
              wc_copy_parent_into_child,
              resurrect_deleted_file,
              diff_repos_to_wc_copy,
              repos_to_wc_copy_eol_keywords,
              revision_kinds_local_source,
              copy_over_missing_file,
              repos_to_wc_1634,
              double_uri_escaping_1814,
              wc_to_wc_copy_deleted,
<<<<<<< HEAD
              wc_copy_replacement,
              wc_copy_replace_with_props,
=======
              url_to_non_existent_url_path,
              non_existent_url_to_url,
              old_dir_url_to_url,
              wc_copy_dir_to_itself,
              mixed_wc_to_url,
>>>>>>> 0c82beff
             ]

if __name__ == '__main__':
  svntest.main.run_tests(test_list)
  # NOTREACHED


### End of file.<|MERGE_RESOLUTION|>--- conflicted
+++ resolved
@@ -485,13 +485,19 @@
 
 #----------------------------------------------------------------------
 
-# Issue 845. WC -> WC copy should not overwrite base text-base
+# Issue 845.  A WC -> WC copy will write a destination text-base and
+# prop-base, so the destination cannot be a versioned file even if the
+# destination is scheduled for deletion.
 
 def no_wc_copy_overwrites(sbox):
   "svn cp PATH PATH cannot overwrite destination"
 
   sbox.build()
   wc_dir = sbox.wc_dir
+
+  # File scheduled for deletion
+  rho_path = os.path.join(wc_dir, 'A', 'D', 'G', 'rho')
+  svntest.actions.run_and_verify_svn(None, None, [], 'rm', rho_path)
 
   # File simply missing
   tau_path = os.path.join(wc_dir, 'A', 'D', 'G', 'tau')
@@ -499,16 +505,19 @@
 
   # Status before attempting copies
   expected_status = svntest.actions.get_virginal_state(wc_dir, 1)
+  expected_status.tweak('A/D/G/rho', status='D ')
   expected_status.tweak('A/D/G/tau', status='! ')
   svntest.actions.run_and_verify_status(wc_dir, expected_status)
 
   # These copies should fail
   pi_path = os.path.join(wc_dir, 'A', 'D', 'G', 'pi')
-  rho_path = os.path.join(wc_dir, 'A', 'D', 'G', 'rho')
+  alpha_path = os.path.join(wc_dir, 'A', 'B', 'E', 'alpha')
   svntest.actions.run_and_verify_svn("", None, SVNAnyOutput,
                                      'cp', pi_path, rho_path)
   svntest.actions.run_and_verify_svn("", None, SVNAnyOutput,
                                      'cp', pi_path, tau_path)
+  svntest.actions.run_and_verify_svn("", None, SVNAnyOutput,
+                                     'cp', pi_path, alpha_path)
 
   # Status after failed copies should not have changed
   svntest.actions.run_and_verify_status(wc_dir, expected_status)
@@ -1456,127 +1465,6 @@
                                          wc_dir)
 
 #----------------------------------------------------------------------
-<<<<<<< HEAD
-
-# Issue 1516: WC replacement of files requires
-# a second text-base and prop-base
-
-def wc_copy_replacement(sbox):
-  "svn cp PATH PATH replacement of deleted target"
-
-  sbox.build()
-  wc_dir = sbox.wc_dir
-
-  # File scheduled for deletion
-  rho_path = os.path.join(wc_dir, 'A', 'D', 'G', 'rho')
-  svntest.actions.run_and_verify_svn(None, None, [], 'rm', rho_path)
-
-  # Status before attempting copies
-  expected_status = svntest.actions.get_virginal_state(wc_dir, 1)
-  expected_status.tweak('A/D/G/rho', status='D ')
-  svntest.actions.run_and_verify_status(wc_dir, expected_status)
-
-  # The copy shouldn't fail
-  pi_path = os.path.join(wc_dir, 'A', 'D', 'G', 'pi')
-  svntest.actions.run_and_verify_svn("", None, None,
-                                     'cp', pi_path, rho_path)
-
-  # Now commit
-  expected_status.tweak('A/D/G/rho', status='R ', copied='+', wc_rev='-')
-  svntest.actions.run_and_verify_status(wc_dir, expected_status)
-
-  expected_status.tweak(repos_rev='2')
-  expected_status.tweak('A/D/G/rho', status='  ', copied=None,
-                        repos_rev='2', wc_rev='2')
-  expected_output = svntest.wc.State(wc_dir, {
-    'A/D/G/rho': Item(verb='Replacing'),
-    })
-  svntest.actions.run_and_verify_commit(wc_dir,
-                                        expected_output,
-                                        expected_status,
-                                        None, None, None, None, None,
-                                        wc_dir)
-
-#----------------------------------------------------------------------
-
-def wc_copy_replace_with_props(sbox):
-  "svn cp PATH PATH replace with props"
-
-  sbox.build()
-  wc_dir = sbox.wc_dir
-
-  # Set props on file which is copy-source later on
-  pi_path = os.path.join(wc_dir, 'A', 'D', 'G', 'pi')
-  rho_path = os.path.join(wc_dir, 'A', 'D', 'G', 'rho')
-  svntest.actions.run_and_verify_svn("", None, None,
-                                     'ps', 'phony-prop', '*', pi_path)
-  svntest.actions.run_and_verify_svn("", None, None,
-                                     'ps', 'svn:eol-style', 'LF', rho_path)
-
-  # Verify props having been set
-  expected_disk = svntest.main.greek_state.copy()
-  expected_status = svntest.actions.get_virginal_state(wc_dir, 1)
-  expected_disk.tweak('A/D/G/pi',
-                      props={ 'phony-prop': '*' })
-  expected_disk.tweak('A/D/G/rho',
-                      props={ 'svn:eol-style': 'LF' })
-
-  actual_disk = svntest.tree.build_tree_from_wc(wc_dir, 1)
-  svntest.tree.compare_trees(actual_disk, expected_disk.old_tree())
-
-  # Commit props
-  expected_output = svntest.wc.State(wc_dir, {
-    'A/D/G/pi':  Item(verb='Sending'),
-    'A/D/G/rho': Item(verb='Sending'),
-    })
-  expected_status = svntest.actions.get_virginal_state(wc_dir, 1)
-  expected_status.tweak(repos_rev='2')
-  expected_status.tweak('A/D/G/pi',  wc_rev='2')
-  expected_status.tweak('A/D/G/rho', wc_rev='2')
-  svntest.actions.run_and_verify_commit(wc_dir,
-                                        expected_output,
-                                        expected_status,
-                                        None, None, None, None, None,
-                                        wc_dir)
-
-  # Bring wc into sync
-  svntest.actions.run_and_verify_svn("",None,None, 'up', wc_dir)
-
-  # File scheduled for deletion
-  svntest.actions.run_and_verify_svn(None, None, [], 'rm', rho_path)
-
-  # Status before attempting copies
-  expected_status = svntest.actions.get_virginal_state(wc_dir, 2)
-  expected_status.tweak('A/D/G/rho', status='D ')
-  svntest.actions.run_and_verify_status(wc_dir, expected_status)
-
-  # The copy shouldn't fail
-  svntest.actions.run_and_verify_svn("", None, None,
-                                     'cp', pi_path, rho_path)
-
-  # Verify both content and props have been copied
-  expected_disk.tweak('A/D/G/rho',
-                      contents="This is the file 'pi'.",
-                      props={ 'phony-prop': '*' })
-  actual_disk = svntest.tree.build_tree_from_wc(wc_dir, 1)
-  svntest.tree.compare_trees(actual_disk, expected_disk.old_tree())
-
-  # Now commit and verify
-  expected_status.tweak('A/D/G/rho', status='R ', copied='+', wc_rev='-')
-  svntest.actions.run_and_verify_status(wc_dir, expected_status)
-
-  expected_status.tweak(repos_rev='3')
-  expected_status.tweak('A/D/G/rho', status='  ', copied=None,
-                        repos_rev='3', wc_rev='3')
-  expected_output = svntest.wc.State(wc_dir, {
-    'A/D/G/rho': Item(verb='Replacing'),
-    })
-  svntest.actions.run_and_verify_commit(wc_dir,
-                                        expected_output,
-                                        expected_status,
-                                        None, None, None, None, None,
-                                        wc_dir)
-=======
 # Test for copy into a non-existent URL path 
 def url_to_non_existent_url_path(sbox):
   "svn cp src-URL non-existent-URL-path"
@@ -1727,7 +1615,6 @@
       found_it = 1
   if not found_it:
     raise svntest.Failure
->>>>>>> 0c82beff
 
 
 ########################################################################
@@ -1760,16 +1647,11 @@
               repos_to_wc_1634,
               double_uri_escaping_1814,
               wc_to_wc_copy_deleted,
-<<<<<<< HEAD
-              wc_copy_replacement,
-              wc_copy_replace_with_props,
-=======
               url_to_non_existent_url_path,
               non_existent_url_to_url,
               old_dir_url_to_url,
               wc_copy_dir_to_itself,
               mixed_wc_to_url,
->>>>>>> 0c82beff
              ]
 
 if __name__ == '__main__':
