/* repos-test.c --- tests for the filesystem
 *
 * ====================================================================
 *    Licensed to the Apache Software Foundation (ASF) under one
 *    or more contributor license agreements.  See the NOTICE file
 *    distributed with this work for additional information
 *    regarding copyright ownership.  The ASF licenses this file
 *    to you under the Apache License, Version 2.0 (the
 *    "License"); you may not use this file except in compliance
 *    with the License.  You may obtain a copy of the License at
 *
 *      http://www.apache.org/licenses/LICENSE-2.0
 *
 *    Unless required by applicable law or agreed to in writing,
 *    software distributed under the License is distributed on an
 *    "AS IS" BASIS, WITHOUT WARRANTIES OR CONDITIONS OF ANY
 *    KIND, either express or implied.  See the License for the
 *    specific language governing permissions and limitations
 *    under the License.
 * ====================================================================
 */

#include <stdlib.h>
#include <string.h>
#include <apr_pools.h>

#include "../svn_test.h"

#include "svn_pools.h"
#include "svn_error.h"
#include "svn_fs.h"
#include "svn_hash.h"
#include "svn_repos.h"
#include "svn_path.h"
#include "svn_delta.h"
#include "svn_config.h"
#include "svn_props.h"
#include "svn_version.h"

#include "../svn_test_fs.h"

#include "dir-delta-editor.h"

/* Used to terminate lines in large multi-line string literals. */
#define NL APR_EOL_STR

#ifndef MAX
#define MAX(a,b) (((a)>(b))?(a):(b))
#endif
#ifndef MIN
#define MIN(a,b) (((a)<(b))?(a):(b))
#endif

/* Compare strings, like strcmp but either or both may be NULL which
 * compares equal to NULL and not equal to any non-NULL string. */
static int
strcmp_null(const char *s1, const char *s2)
{
  if (s1 && s2)
    return strcmp(s1, s2);
  else if (s1 || s2)
    return 1;
  else
    return 0;
}



static svn_error_t *
dir_deltas(const svn_test_opts_t *opts,
           apr_pool_t *pool)
{
  svn_repos_t *repos;
  svn_fs_t *fs;
  svn_fs_txn_t *txn;
  svn_fs_root_t *txn_root, *revision_root;
  svn_revnum_t youngest_rev;
  void *edit_baton;
  const svn_delta_editor_t *editor;
  svn_test__tree_t expected_trees[8];
  int revision_count = 0;
  int i, j;
  apr_pool_t *subpool = svn_pool_create(pool);

  /* The Test Plan

     The filesystem function svn_repos_dir_delta2 exists to drive an
     editor in such a way that given a source tree S and a target tree
     T, that editor manipulation will transform S into T, insomuch as
     directories and files, and their contents and properties, go.
     The general notion of the test plan will be to create pairs of
     trees (S, T), and an editor that edits a copy of tree S, run them
     through svn_repos_dir_delta2, and then verify that the edited copy of
     S is identical to T when it is all said and done.  */

  /* Create a filesystem and repository. */
  SVN_ERR(svn_test__create_repos(&repos, "test-repo-dir-deltas",
                                 opts, pool));
  fs = svn_repos_fs(repos);
  expected_trees[revision_count].num_entries = 0;
  expected_trees[revision_count++].entries = 0;

  /* Prepare a txn to receive the greek tree. */
  SVN_ERR(svn_fs_begin_txn(&txn, fs, 0, subpool));
  SVN_ERR(svn_fs_txn_root(&txn_root, txn, subpool));
  SVN_ERR(svn_test__create_greek_tree(txn_root, subpool));
  SVN_ERR(svn_repos_fs_commit_txn(NULL, repos, &youngest_rev, txn, subpool));
  SVN_TEST_ASSERT(SVN_IS_VALID_REVNUM(youngest_rev));

  /***********************************************************************/
  /* REVISION 1 */
  /***********************************************************************/
  {
    static svn_test__tree_entry_t expected_entries[] = {
      /* path, contents (0 = dir) */
      { "iota",        "This is the file 'iota'.\n" },
      { "A",           0 },
      { "A/mu",        "This is the file 'mu'.\n" },
      { "A/B",         0 },
      { "A/B/lambda",  "This is the file 'lambda'.\n" },
      { "A/B/E",       0 },
      { "A/B/E/alpha", "This is the file 'alpha'.\n" },
      { "A/B/E/beta",  "This is the file 'beta'.\n" },
      { "A/B/F",       0 },
      { "A/C",         0 },
      { "A/D",         0 },
      { "A/D/gamma",   "This is the file 'gamma'.\n" },
      { "A/D/G",       0 },
      { "A/D/G/pi",    "This is the file 'pi'.\n" },
      { "A/D/G/rho",   "This is the file 'rho'.\n" },
      { "A/D/G/tau",   "This is the file 'tau'.\n" },
      { "A/D/H",       0 },
      { "A/D/H/chi",   "This is the file 'chi'.\n" },
      { "A/D/H/psi",   "This is the file 'psi'.\n" },
      { "A/D/H/omega", "This is the file 'omega'.\n" }
    };
    expected_trees[revision_count].entries = expected_entries;
    expected_trees[revision_count].num_entries = 20;
    SVN_ERR(svn_fs_revision_root(&revision_root, fs,
                                 youngest_rev, subpool));
    SVN_ERR(svn_test__validate_tree
            (revision_root, expected_trees[revision_count].entries,
             expected_trees[revision_count].num_entries, subpool));
    revision_count++;
  }
  svn_pool_clear(subpool);

  /* Make a new txn based on the youngest revision, make some changes,
     and commit those changes (which makes a new youngest
     revision). */
  SVN_ERR(svn_fs_begin_txn(&txn, fs, youngest_rev, subpool));
  SVN_ERR(svn_fs_txn_root(&txn_root, txn, subpool));
  {
    static svn_test__txn_script_command_t script_entries[] = {
      { 'a', "A/delta",     "This is the file 'delta'.\n" },
      { 'a', "A/epsilon",   "This is the file 'epsilon'.\n" },
      { 'a', "A/B/Z",       0 },
      { 'a', "A/B/Z/zeta",  "This is the file 'zeta'.\n" },
      { 'd', "A/C",         0 },
      { 'd', "A/mu",        "" },
      { 'd', "A/D/G/tau",   "" },
      { 'd', "A/D/H/omega", "" },
      { 'e', "iota",        "Changed file 'iota'.\n" },
      { 'e', "A/D/G/rho",   "Changed file 'rho'.\n" }
    };
    SVN_ERR(svn_test__txn_script_exec(txn_root, script_entries, 10,
                                      subpool));
  }
  SVN_ERR(svn_repos_fs_commit_txn(NULL, repos, &youngest_rev, txn, subpool));
  SVN_TEST_ASSERT(SVN_IS_VALID_REVNUM(youngest_rev));

  /***********************************************************************/
  /* REVISION 2 */
  /***********************************************************************/
  {
    static svn_test__tree_entry_t expected_entries[] = {
      /* path, contents (0 = dir) */
      { "iota",        "Changed file 'iota'.\n" },
      { "A",           0 },
      { "A/delta",     "This is the file 'delta'.\n" },
      { "A/epsilon",   "This is the file 'epsilon'.\n" },
      { "A/B",         0 },
      { "A/B/lambda",  "This is the file 'lambda'.\n" },
      { "A/B/E",       0 },
      { "A/B/E/alpha", "This is the file 'alpha'.\n" },
      { "A/B/E/beta",  "This is the file 'beta'.\n" },
      { "A/B/F",       0 },
      { "A/B/Z",       0 },
      { "A/B/Z/zeta",  "This is the file 'zeta'.\n" },
      { "A/D",         0 },
      { "A/D/gamma",   "This is the file 'gamma'.\n" },
      { "A/D/G",       0 },
      { "A/D/G/pi",    "This is the file 'pi'.\n" },
      { "A/D/G/rho",   "Changed file 'rho'.\n" },
      { "A/D/H",       0 },
      { "A/D/H/chi",   "This is the file 'chi'.\n" },
      { "A/D/H/psi",   "This is the file 'psi'.\n" }
    };
    expected_trees[revision_count].entries = expected_entries;
    expected_trees[revision_count].num_entries = 20;
    SVN_ERR(svn_fs_revision_root(&revision_root, fs,
                                 youngest_rev, subpool));
    SVN_ERR(svn_test__validate_tree
            (revision_root, expected_trees[revision_count].entries,
             expected_trees[revision_count].num_entries, subpool));
    revision_count++;
  }
  svn_pool_clear(subpool);

  /* Make a new txn based on the youngest revision, make some changes,
     and commit those changes (which makes a new youngest
     revision). */
  SVN_ERR(svn_fs_begin_txn(&txn, fs, youngest_rev, subpool));
  SVN_ERR(svn_fs_txn_root(&txn_root, txn, subpool));
  {
    static svn_test__txn_script_command_t script_entries[] = {
      { 'a', "A/mu",        "Re-added file 'mu'.\n" },
      { 'a', "A/D/H/omega", 0 }, /* re-add omega as directory! */
      { 'd', "iota",        "" },
      { 'e', "A/delta",     "This is the file 'delta'.\nLine 2.\n" }
    };
    SVN_ERR(svn_test__txn_script_exec(txn_root, script_entries, 4, subpool));
  }
  SVN_ERR(svn_repos_fs_commit_txn(NULL, repos, &youngest_rev, txn, subpool));
  SVN_TEST_ASSERT(SVN_IS_VALID_REVNUM(youngest_rev));

  /***********************************************************************/
  /* REVISION 3 */
  /***********************************************************************/
  {
    static svn_test__tree_entry_t expected_entries[] = {
      /* path, contents (0 = dir) */
      { "A",           0 },
      { "A/delta",     "This is the file 'delta'.\nLine 2.\n" },
      { "A/epsilon",   "This is the file 'epsilon'.\n" },
      { "A/mu",        "Re-added file 'mu'.\n" },
      { "A/B",         0 },
      { "A/B/lambda",  "This is the file 'lambda'.\n" },
      { "A/B/E",       0 },
      { "A/B/E/alpha", "This is the file 'alpha'.\n" },
      { "A/B/E/beta",  "This is the file 'beta'.\n" },
      { "A/B/F",       0 },
      { "A/B/Z",       0 },
      { "A/B/Z/zeta",  "This is the file 'zeta'.\n" },
      { "A/D",         0 },
      { "A/D/gamma",   "This is the file 'gamma'.\n" },
      { "A/D/G",       0 },
      { "A/D/G/pi",    "This is the file 'pi'.\n" },
      { "A/D/G/rho",   "Changed file 'rho'.\n" },
      { "A/D/H",       0 },
      { "A/D/H/chi",   "This is the file 'chi'.\n" },
      { "A/D/H/psi",   "This is the file 'psi'.\n" },
      { "A/D/H/omega", 0 }
    };
    expected_trees[revision_count].entries = expected_entries;
    expected_trees[revision_count].num_entries = 21;
    SVN_ERR(svn_fs_revision_root(&revision_root, fs,
                                 youngest_rev, subpool));
    SVN_ERR(svn_test__validate_tree
            (revision_root, expected_trees[revision_count].entries,
             expected_trees[revision_count].num_entries, subpool));
    revision_count++;
  }
  svn_pool_clear(subpool);

  /* Make a new txn based on the youngest revision, make some changes,
     and commit those changes (which makes a new youngest
     revision). */
  SVN_ERR(svn_fs_begin_txn(&txn, fs, youngest_rev, subpool));
  SVN_ERR(svn_fs_txn_root(&txn_root, txn, subpool));
  SVN_ERR(svn_fs_revision_root(&revision_root, fs, youngest_rev, subpool));
  SVN_ERR(svn_fs_copy(revision_root, "A/D/G",
                      txn_root, "A/D/G2",
                      subpool));
  SVN_ERR(svn_fs_copy(revision_root, "A/epsilon",
                      txn_root, "A/B/epsilon",
                      subpool));
  SVN_ERR(svn_repos_fs_commit_txn(NULL, repos, &youngest_rev, txn, subpool));
  SVN_TEST_ASSERT(SVN_IS_VALID_REVNUM(youngest_rev));

  /***********************************************************************/
  /* REVISION 4 */
  /***********************************************************************/
  {
    static svn_test__tree_entry_t expected_entries[] = {
      /* path, contents (0 = dir) */
      { "A",           0 },
      { "A/delta",     "This is the file 'delta'.\nLine 2.\n" },
      { "A/epsilon",   "This is the file 'epsilon'.\n" },
      { "A/mu",        "Re-added file 'mu'.\n" },
      { "A/B",         0 },
      { "A/B/epsilon", "This is the file 'epsilon'.\n" },
      { "A/B/lambda",  "This is the file 'lambda'.\n" },
      { "A/B/E",       0 },
      { "A/B/E/alpha", "This is the file 'alpha'.\n" },
      { "A/B/E/beta",  "This is the file 'beta'.\n" },
      { "A/B/F",       0 },
      { "A/B/Z",       0 },
      { "A/B/Z/zeta",  "This is the file 'zeta'.\n" },
      { "A/D",         0 },
      { "A/D/gamma",   "This is the file 'gamma'.\n" },
      { "A/D/G",       0 },
      { "A/D/G/pi",    "This is the file 'pi'.\n" },
      { "A/D/G/rho",   "Changed file 'rho'.\n" },
      { "A/D/G2",      0 },
      { "A/D/G2/pi",   "This is the file 'pi'.\n" },
      { "A/D/G2/rho",  "Changed file 'rho'.\n" },
      { "A/D/H",       0 },
      { "A/D/H/chi",   "This is the file 'chi'.\n" },
      { "A/D/H/psi",   "This is the file 'psi'.\n" },
      { "A/D/H/omega", 0 }
    };
    expected_trees[revision_count].entries = expected_entries;
    expected_trees[revision_count].num_entries = 25;
    SVN_ERR(svn_fs_revision_root(&revision_root, fs,
                                 youngest_rev, pool));
    SVN_ERR(svn_test__validate_tree
            (revision_root, expected_trees[revision_count].entries,
             expected_trees[revision_count].num_entries, subpool));
    revision_count++;
  }
  svn_pool_clear(subpool);

  /* THE BIG IDEA: Now that we have a collection of revisions, let's
     first make sure that given any two revisions, we can get the
     right delta between them.  We'll do this by selecting our two
     revisions, R1 and R2, basing a transaction off R1, deltafying the
     txn with respect to R2, and then making sure our final txn looks
     exactly like R2.  This should work regardless of the
     chronological order in which R1 and R2 were created.  */
  for (i = 0; i < revision_count; i++)
    {
      for (j = 0; j < revision_count; j++)
        {
          /* Prepare a txn that will receive the changes from
             svn_repos_dir_delta2 */
          SVN_ERR(svn_fs_begin_txn(&txn, fs, i, subpool));
          SVN_ERR(svn_fs_txn_root(&txn_root, txn, subpool));

          /* Get the editor that will be modifying our transaction. */
          SVN_ERR(dir_delta_get_editor(&editor,
                                       &edit_baton,
                                       fs,
                                       txn_root,
                                       "",
                                       subpool));

          /* Here's the kicker...do the directory delta. */
          SVN_ERR(svn_fs_revision_root(&revision_root, fs, j, subpool));
          SVN_ERR(svn_repos_dir_delta2(txn_root,
                                       "",
                                       "",
                                       revision_root,
                                       "",
                                       editor,
                                       edit_baton,
                                       NULL,
                                       NULL,
                                       TRUE,
                                       svn_depth_infinity,
                                       FALSE,
                                       FALSE,
                                       subpool));

          /* Hopefully at this point our transaction has been modified
             to look exactly like our latest revision.  We'll check
             that. */
          SVN_ERR(svn_test__validate_tree
                  (txn_root, expected_trees[j].entries,
                   expected_trees[j].num_entries, subpool));

          /* We don't really want to do anything with this
             transaction...so we'll abort it (good for software, bad
             bad bad for society). */
          svn_error_clear(svn_fs_abort_txn(txn, subpool));
          svn_pool_clear(subpool);
        }
    }

  svn_pool_destroy(subpool);

  return SVN_NO_ERROR;
}


static svn_error_t *
node_tree_delete_under_copy(const svn_test_opts_t *opts,
                            apr_pool_t *pool)
{
  svn_repos_t *repos;
  svn_fs_t *fs;
  svn_fs_txn_t *txn;
  svn_fs_root_t *txn_root, *revision_root, *revision_2_root;
  svn_revnum_t youngest_rev;
  void *edit_baton;
  const svn_delta_editor_t *editor;
  svn_repos_node_t *tree;
  apr_pool_t *subpool = svn_pool_create(pool);

  /* Create a filesystem and repository. */
  SVN_ERR(svn_test__create_repos(&repos, "test-repo-del-under-copy",
                                 opts, pool));
  fs = svn_repos_fs(repos);

  /* Prepare a txn to receive the greek tree. */
  SVN_ERR(svn_fs_begin_txn(&txn, fs, 0, pool));
  SVN_ERR(svn_fs_txn_root(&txn_root, txn, pool));

  /* Create and commit the greek tree. */
  SVN_ERR(svn_test__create_greek_tree(txn_root, pool));
  SVN_ERR(svn_repos_fs_commit_txn(NULL, repos, &youngest_rev, txn, pool));
  SVN_TEST_ASSERT(SVN_IS_VALID_REVNUM(youngest_rev));

  /* Now, commit again, this time after copying a directory, and then
     deleting some paths under that directory. */
  SVN_ERR(svn_fs_revision_root(&revision_root, fs, youngest_rev, pool));
  SVN_ERR(svn_fs_begin_txn(&txn, fs, youngest_rev, pool));
  SVN_ERR(svn_fs_txn_root(&txn_root, txn, pool));
  SVN_ERR(svn_fs_copy(revision_root, "A", txn_root, "Z", pool));
  SVN_ERR(svn_fs_delete(txn_root, "Z/D/G/rho", pool));
  SVN_ERR(svn_fs_delete(txn_root, "Z/D/H", pool));
  SVN_ERR(svn_repos_fs_commit_txn(NULL, repos, &youngest_rev, txn, pool));
  SVN_TEST_ASSERT(SVN_IS_VALID_REVNUM(youngest_rev));

  /* Now, we run the node_tree editor code, and see that a) it doesn't
     bomb out, and b) that our nodes are all good. */
  SVN_ERR(svn_fs_revision_root(&revision_2_root, fs, youngest_rev, pool));
  SVN_ERR(svn_repos_node_editor(&editor, &edit_baton, repos,
                                revision_root, revision_2_root,
                                pool, subpool));
  SVN_ERR(svn_repos_replay2(revision_2_root, "", SVN_INVALID_REVNUM, FALSE,
                            editor, edit_baton, NULL, NULL, subpool));

  /* Get the root of the generated tree, and cleanup our mess. */
  tree = svn_repos_node_from_baton(edit_baton);
  svn_pool_destroy(subpool);

  /* See that we got what we expected (fortunately, svn_repos_replay
     drivers editor paths in a predictable fashion!). */

  if (! (tree /* / */
         && tree->child /* /Z */
         && tree->child->child /* /Z/D */
         && tree->child->child->child /* /Z/D/G */
         && tree->child->child->child->child /* /Z/D/G/rho */
         && tree->child->child->child->sibling)) /* /Z/D/H */
    return svn_error_create(SVN_ERR_TEST_FAILED, NULL,
                            "Generated node tree is bogus.");

  if (! ((strcmp(tree->name, "") == 0)
         && (strcmp(tree->child->name, "Z") == 0)
         && (strcmp(tree->child->child->name, "D") == 0)
         && (strcmp(tree->child->child->child->name, "G") == 0)
         && ((strcmp(tree->child->child->child->child->name, "rho") == 0)
             && (tree->child->child->child->child->kind == svn_node_file)
             && (tree->child->child->child->child->action == 'D'))
         && ((strcmp(tree->child->child->child->sibling->name, "H") == 0)
             && (tree->child->child->child->sibling->kind == svn_node_dir)
             && (tree->child->child->child->sibling->action == 'D'))))
    return svn_error_create(SVN_ERR_TEST_FAILED, NULL,
                            "Generated node tree is bogus.");

  return SVN_NO_ERROR;
}


/* Helper for revisions_changed(). */
static const char *
print_chrevs(const apr_array_header_t *revs_got,
             int num_revs_expected,
             const svn_revnum_t *revs_expected,
             apr_pool_t *pool)
{
  int i;
  const char *outstr;
  svn_revnum_t rev;

  outstr = apr_psprintf(pool, "Got: { ");
  if (revs_got)
    {
      for (i = 0; i < revs_got->nelts; i++)
        {
          rev = APR_ARRAY_IDX(revs_got, i, svn_revnum_t);
          outstr = apr_pstrcat(pool,
                               outstr,
                               apr_psprintf(pool, "%ld ", rev),
                               (char *)NULL);
        }
    }
  outstr = apr_pstrcat(pool, outstr, "}  Expected: { ", (char *)NULL);
  for (i = 0; i < num_revs_expected; i++)
    {
      outstr = apr_pstrcat(pool,
                           outstr,
                           apr_psprintf(pool, "%ld ",
                                        revs_expected[i]),
                           (char *)NULL);
    }
  return apr_pstrcat(pool, outstr, "}", (char *)NULL);
}


/* Implements svn_repos_history_func_t interface.  Accumulate history
   revisions the apr_array_header_t * which is the BATON. */
static svn_error_t *
history_to_revs_array(void *baton,
                      const char *path,
                      svn_revnum_t revision,
                      apr_pool_t *pool)
{
  apr_array_header_t *revs_array = baton;
  APR_ARRAY_PUSH(revs_array, svn_revnum_t) = revision;
  return SVN_NO_ERROR;
}

struct revisions_changed_results
{
  const char *path;
  int num_revs;
  svn_revnum_t revs_changed[11];
};


static svn_error_t *
revisions_changed(const svn_test_opts_t *opts,
                  apr_pool_t *pool)
{
  apr_pool_t *spool = svn_pool_create(pool);
  svn_repos_t *repos;
  svn_fs_t *fs;
  svn_fs_txn_t *txn;
  svn_fs_root_t *txn_root, *rev_root;
  svn_revnum_t youngest_rev = 0;

  /* Create a filesystem and repository. */
  SVN_ERR(svn_test__create_repos(&repos, "test-repo-revisions-changed",
                                 opts, pool));
  fs = svn_repos_fs(repos);

  /*** Testing Algorithm ***

     1.  Create a greek tree in revision 1.
     2.  Make a series of new revisions, changing a file here and file
         there.
     3.  Loop over each path in each revision, verifying that we get
         the right revisions-changed array back from the filesystem.
  */

  /* Created the greek tree in revision 1. */
  SVN_ERR(svn_fs_begin_txn(&txn, fs, youngest_rev, spool));
  SVN_ERR(svn_fs_txn_root(&txn_root, txn, spool));
  SVN_ERR(svn_test__create_greek_tree(txn_root, spool));
  SVN_ERR(svn_fs_commit_txn(NULL, &youngest_rev, txn, spool));
  SVN_TEST_ASSERT(SVN_IS_VALID_REVNUM(youngest_rev));
  svn_pool_clear(spool);

  /* Revision 2 - mu, alpha, omega */
  SVN_ERR(svn_fs_begin_txn(&txn, fs, youngest_rev, spool));
  SVN_ERR(svn_fs_txn_root(&txn_root, txn, spool));
  SVN_ERR(svn_test__set_file_contents(txn_root, "A/mu", "2", spool));
  SVN_ERR(svn_test__set_file_contents(txn_root, "A/B/E/alpha", "2", spool));
  SVN_ERR(svn_test__set_file_contents(txn_root, "A/D/H/omega", "2", spool));
  SVN_ERR(svn_fs_commit_txn(NULL, &youngest_rev, txn, spool));
  SVN_TEST_ASSERT(SVN_IS_VALID_REVNUM(youngest_rev));
  svn_pool_clear(spool);

  /* Revision 3 - iota, lambda, psi, omega */
  SVN_ERR(svn_fs_begin_txn(&txn, fs, youngest_rev, spool));
  SVN_ERR(svn_fs_txn_root(&txn_root, txn, spool));
  SVN_ERR(svn_test__set_file_contents(txn_root, "iota", "3", spool));
  SVN_ERR(svn_test__set_file_contents(txn_root, "A/B/lambda", "3", spool));
  SVN_ERR(svn_test__set_file_contents(txn_root, "A/D/H/psi", "3", spool));
  SVN_ERR(svn_test__set_file_contents(txn_root, "A/D/H/omega", "3", spool));
  SVN_ERR(svn_fs_commit_txn(NULL, &youngest_rev, txn, spool));
  SVN_TEST_ASSERT(SVN_IS_VALID_REVNUM(youngest_rev));
  svn_pool_clear(spool);

  /* Revision 4 - iota, beta, gamma, pi, rho */
  SVN_ERR(svn_fs_begin_txn(&txn, fs, youngest_rev, spool));
  SVN_ERR(svn_fs_txn_root(&txn_root, txn, spool));
  SVN_ERR(svn_test__set_file_contents(txn_root, "iota", "4", spool));
  SVN_ERR(svn_test__set_file_contents(txn_root, "A/B/E/beta", "4", spool));
  SVN_ERR(svn_test__set_file_contents(txn_root, "A/D/gamma", "4", spool));
  SVN_ERR(svn_test__set_file_contents(txn_root, "A/D/G/pi", "4", spool));
  SVN_ERR(svn_test__set_file_contents(txn_root, "A/D/G/rho", "4", spool));
  SVN_ERR(svn_fs_commit_txn(NULL, &youngest_rev, txn, spool));
  SVN_TEST_ASSERT(SVN_IS_VALID_REVNUM(youngest_rev));
  svn_pool_clear(spool);

  /* Revision 5 - mu, alpha, tau, chi */
  SVN_ERR(svn_fs_begin_txn(&txn, fs, youngest_rev, spool));
  SVN_ERR(svn_fs_txn_root(&txn_root, txn, spool));
  SVN_ERR(svn_test__set_file_contents(txn_root, "A/mu", "5", spool));
  SVN_ERR(svn_test__set_file_contents(txn_root, "A/B/E/alpha", "5", spool));
  SVN_ERR(svn_test__set_file_contents(txn_root, "A/D/G/tau", "5", spool));
  SVN_ERR(svn_test__set_file_contents(txn_root, "A/D/H/chi", "5", spool));
  SVN_ERR(svn_fs_commit_txn(NULL, &youngest_rev, txn, spool));
  SVN_TEST_ASSERT(SVN_IS_VALID_REVNUM(youngest_rev));
  svn_pool_clear(spool);

  /* Revision 6 - move A/D to A/Z */
  SVN_ERR(svn_fs_begin_txn(&txn, fs, youngest_rev, spool));
  SVN_ERR(svn_fs_txn_root(&txn_root, txn, spool));
  SVN_ERR(svn_fs_revision_root(&rev_root, fs, youngest_rev, spool));
  SVN_ERR(svn_fs_copy(rev_root, "A/D", txn_root, "A/Z", spool));
  SVN_ERR(svn_fs_delete(txn_root, "A/D", spool));
  SVN_ERR(svn_fs_commit_txn(NULL, &youngest_rev, txn, spool));
  SVN_TEST_ASSERT(SVN_IS_VALID_REVNUM(youngest_rev));
  svn_pool_clear(spool);

  /* Revision 7 - edit A/Z/G/pi */
  SVN_ERR(svn_fs_begin_txn(&txn, fs, youngest_rev, spool));
  SVN_ERR(svn_fs_txn_root(&txn_root, txn, spool));
  SVN_ERR(svn_test__set_file_contents(txn_root, "A/Z/G/pi", "7", spool));
  SVN_ERR(svn_fs_commit_txn(NULL, &youngest_rev, txn, spool));
  SVN_TEST_ASSERT(SVN_IS_VALID_REVNUM(youngest_rev));
  svn_pool_clear(spool);

  /* Revision 8 - move A/Z back to A/D, edit iota */
  SVN_ERR(svn_fs_begin_txn(&txn, fs, youngest_rev, spool));
  SVN_ERR(svn_fs_txn_root(&txn_root, txn, spool));
  SVN_ERR(svn_fs_revision_root(&rev_root, fs, youngest_rev, spool));
  SVN_ERR(svn_fs_copy(rev_root, "A/Z", txn_root, "A/D", spool));
  SVN_ERR(svn_fs_delete(txn_root, "A/Z", spool));
  SVN_ERR(svn_test__set_file_contents(txn_root, "iota", "8", spool));
  SVN_ERR(svn_fs_commit_txn(NULL, &youngest_rev, txn, spool));
  SVN_TEST_ASSERT(SVN_IS_VALID_REVNUM(youngest_rev));
  svn_pool_clear(spool);

  /* Revision 9 - copy A/D/G to A/D/Q */
  SVN_ERR(svn_fs_begin_txn(&txn, fs, youngest_rev, spool));
  SVN_ERR(svn_fs_txn_root(&txn_root, txn, spool));
  SVN_ERR(svn_fs_revision_root(&rev_root, fs, youngest_rev, spool));
  SVN_ERR(svn_fs_copy(rev_root, "A/D/G", txn_root, "A/D/Q", spool));
  SVN_ERR(svn_fs_commit_txn(NULL, &youngest_rev, txn, spool));
  SVN_TEST_ASSERT(SVN_IS_VALID_REVNUM(youngest_rev));
  svn_pool_clear(spool);

  /* Revision 10 - edit A/D/Q/pi and A/D/Q/rho */
  SVN_ERR(svn_fs_begin_txn(&txn, fs, youngest_rev, spool));
  SVN_ERR(svn_fs_txn_root(&txn_root, txn, spool));
  SVN_ERR(svn_test__set_file_contents(txn_root, "A/D/Q/pi", "10", spool));
  SVN_ERR(svn_test__set_file_contents(txn_root, "A/D/Q/rho", "10", spool));
  SVN_ERR(svn_fs_commit_txn(NULL, &youngest_rev, txn, spool));
  SVN_TEST_ASSERT(SVN_IS_VALID_REVNUM(youngest_rev));
  svn_pool_clear(spool);

  /* Now, it's time to verify our results. */
  {
    int j;
    /* Number, and list of, changed revisions for each path.  Note
       that for now, bubble-up in directories causes the directory to
       appear changed though no entries were added or removed, and no
       property mods occurred.  Also note that this matrix represents
       only the final state of the paths existing in HEAD of the
       repository.

       Notice for each revision, you can glance down that revision's
       column in this table and see all the paths modified directory or
       via bubble-up. */
    static const struct revisions_changed_results test_data[25] = {
      /* path,          num,    revisions changed... */
      { "",              11,    { 10, 9, 8, 7, 6, 5, 4, 3, 2, 1, 0 } },
      { "iota",           4,    {        8,          4, 3,    1    } },
      { "A",             10,    { 10, 9, 8, 7, 6, 5, 4, 3, 2, 1    } },
      { "A/mu",           3,    {                 5,       2, 1    } },
      { "A/B",            5,    {                 5, 4, 3, 2, 1    } },
      { "A/B/lambda",     2,    {                       3,    1    } },
      { "A/B/E",          4,    {                 5, 4,    2, 1    } },
      { "A/B/E/alpha",    3,    {                 5,       2, 1    } },
      { "A/B/E/beta",     2,    {                    4,       1    } },
      { "A/B/F",          1,    {                             1    } },
      { "A/C",            1,    {                             1    } },
      { "A/D",           10,    { 10, 9, 8, 7, 6, 5, 4, 3, 2, 1    } },
      { "A/D/gamma",      4,    {        8,    6,    4,       1    } },
      { "A/D/G",          6,    {        8, 7, 6, 5, 4,       1    } },
      { "A/D/G/pi",       5,    {        8, 7, 6,    4,       1    } },
      { "A/D/G/rho",      4,    {        8,    6,    4,       1    } },
      { "A/D/G/tau",      4,    {        8,    6, 5,          1    } },
      { "A/D/Q",          8,    { 10, 9, 8, 7, 6, 5, 4,       1    } },
      { "A/D/Q/pi",       7,    { 10, 9, 8, 7, 6,    4,       1    } },
      { "A/D/Q/rho",      6,    { 10, 9, 8,    6,    4,       1    } },
      { "A/D/Q/tau",      5,    {     9, 8,    6, 5,          1    } },
      { "A/D/H",          6,    {        8,    6, 5,    3, 2, 1    } },
      { "A/D/H/chi",      4,    {        8,    6, 5,          1    } },
      { "A/D/H/psi",      4,    {        8,    6,       3,    1    } },
      { "A/D/H/omega",    5,    {        8,    6,       3, 2, 1    } }
    };

    /* Now, for each path in the revision, get its changed-revisions
       array and compare the array to the static results above.  */
    for (j = 0; j < 25; j++)
      {
        int i;
        const char *path = test_data[j].path;
        int num_revs = test_data[j].num_revs;
        const svn_revnum_t *revs_changed = test_data[j].revs_changed;
        apr_array_header_t *revs = apr_array_make(spool, 10,
                                                  sizeof(svn_revnum_t));

        SVN_ERR(svn_repos_history(fs, path, history_to_revs_array, revs,
                                  0, youngest_rev, TRUE, spool));

        /* Are we at least looking at the right number of returned
           revisions? */
        if ((! revs) || (revs->nelts != num_revs))
          return svn_error_createf
            (SVN_ERR_FS_GENERAL, NULL,
             "Changed revisions differ from expected for '%s'\n%s",
             path, print_chrevs(revs, num_revs, revs_changed, spool));

        /* Do the revisions lists match up exactly? */
        for (i = 0; i < num_revs; i++)
          {
            svn_revnum_t rev = APR_ARRAY_IDX(revs, i, svn_revnum_t);
            if (rev != revs_changed[i])
              return svn_error_createf
                (SVN_ERR_FS_GENERAL, NULL,
                 "Changed revisions differ from expected for '%s'\n%s",
                 path, print_chrevs(revs, num_revs, revs_changed, spool));
          }

        /* Clear the per-iteration subpool. */
        svn_pool_clear(spool);
      }
  }

  /* Destroy the subpool. */
  svn_pool_destroy(spool);

  return SVN_NO_ERROR;
}



struct locations_info
{
  svn_revnum_t rev;
  const char *path;
};

/* Check that LOCATIONS contain everything in INFO and nothing more. */
static svn_error_t *
check_locations_info(apr_hash_t *locations, const struct locations_info *info)
{
  unsigned int i;
  for (i = 0; info->rev != 0; ++i, ++info)
    {
      const char *p = apr_hash_get(locations, &info->rev, sizeof
                                   (svn_revnum_t));
      if (!p)
        return svn_error_createf(SVN_ERR_TEST_FAILED, NULL,
                                 "Missing path for revision %ld", info->rev);
      if (strcmp(p, info->path) != 0)
        return svn_error_createf(SVN_ERR_TEST_FAILED, NULL,
                                 "Pth mismatch for rev %ld", info->rev);
    }

  if (apr_hash_count(locations) > i)
    return svn_error_create(SVN_ERR_TEST_FAILED, NULL,
                            "Returned locations contain too many elements.");

  return SVN_NO_ERROR;
}

/* Check that all locations in INFO exist in REPOS for PATH and PEG_REVISION.
 */
static svn_error_t *
check_locations(svn_fs_t *fs, struct locations_info *info,
                const char *path, svn_revnum_t peg_revision,
                apr_pool_t *pool)
{
  apr_array_header_t *a = apr_array_make(pool, 0, sizeof(svn_revnum_t));
  apr_hash_t *h;
  struct locations_info *iter;

  for (iter = info; iter->rev != 0; ++iter)
    APR_ARRAY_PUSH(a, svn_revnum_t) = iter->rev;

  SVN_ERR(svn_repos_trace_node_locations(fs, &h, path, peg_revision, a,
                                         NULL, NULL, pool));
  SVN_ERR(check_locations_info(h, info));

  return SVN_NO_ERROR;
}

static svn_error_t *
node_locations(const svn_test_opts_t *opts,
               apr_pool_t *pool)
{
  apr_pool_t *subpool = svn_pool_create(pool);
  svn_repos_t *repos;
  svn_fs_t *fs;
  svn_fs_txn_t *txn;
  svn_fs_root_t *txn_root, *root;
  svn_revnum_t youngest_rev;

  /* Create the repository with a Greek tree. */
  SVN_ERR(svn_test__create_repos(&repos, "test-repo-node-locations",
                                 opts, pool));
  fs = svn_repos_fs(repos);
  SVN_ERR(svn_fs_begin_txn(&txn, fs, 0, subpool));
  SVN_ERR(svn_fs_txn_root(&txn_root, txn, subpool));
  SVN_ERR(svn_test__create_greek_tree(txn_root, subpool));
  SVN_ERR(svn_repos_fs_commit_txn(NULL, repos, &youngest_rev, txn, subpool));
  SVN_TEST_ASSERT(SVN_IS_VALID_REVNUM(youngest_rev));
  svn_pool_clear(subpool);

  /* Move a file. Rev 2. */
  SVN_ERR(svn_fs_revision_root(&root, fs, youngest_rev, subpool));
  SVN_ERR(svn_fs_begin_txn(&txn, fs, 0, subpool));
  SVN_ERR(svn_fs_txn_root(&txn_root, txn, subpool));
  SVN_ERR(svn_fs_copy(root, "/A/mu", txn_root, "/mu.new", subpool));
  SVN_ERR(svn_repos_fs_commit_txn(NULL, repos, &youngest_rev, txn, subpool));
  SVN_TEST_ASSERT(SVN_IS_VALID_REVNUM(youngest_rev));
  {
    struct locations_info info[] =
      {
        { 1, "/A/mu" },
        { 2, "/mu.new" },
        { 0 }
      };

    /* Test this twice, once with a leading slash, once without,
       because we know that the "without" form has caused us trouble
       in the past. */
    SVN_ERR(check_locations(fs, info, "/mu.new", 2, pool));
    SVN_ERR(check_locations(fs, info, "mu.new", 2, pool));
  }
  svn_pool_clear(subpool);

  return SVN_NO_ERROR;
}


static svn_error_t *
node_locations2(const svn_test_opts_t *opts,
                apr_pool_t *pool)
{
  apr_pool_t *subpool = svn_pool_create(pool);
  svn_repos_t *repos;
  svn_fs_t *fs;
  svn_fs_txn_t *txn;
  svn_fs_root_t *txn_root, *root;
  svn_revnum_t youngest_rev = 0;

  /* Create the repository. */
  SVN_ERR(svn_test__create_repos(&repos, "test-repo-node-locations2",
                                 opts, pool));
  fs = svn_repos_fs(repos);

  /* Revision 1:  Add a directory /foo  */
  SVN_ERR(svn_fs_begin_txn(&txn, fs, youngest_rev, subpool));
  SVN_ERR(svn_fs_txn_root(&txn_root, txn, subpool));
  SVN_ERR(svn_fs_make_dir(txn_root, "/foo", subpool));
  SVN_ERR(svn_repos_fs_commit_txn(NULL, repos, &youngest_rev, txn, subpool));
  SVN_TEST_ASSERT(SVN_IS_VALID_REVNUM(youngest_rev));
  svn_pool_clear(subpool);

  /* Revision 2: Copy /foo to /bar, and add /bar/baz  */
  SVN_ERR(svn_fs_begin_txn(&txn, fs, youngest_rev, subpool));
  SVN_ERR(svn_fs_txn_root(&txn_root, txn, subpool));
  SVN_ERR(svn_fs_revision_root(&root, fs, youngest_rev, subpool));
  SVN_ERR(svn_fs_copy(root, "/foo", txn_root, "/bar", subpool));
  SVN_ERR(svn_fs_make_file(txn_root, "/bar/baz", subpool));
  SVN_ERR(svn_repos_fs_commit_txn(NULL, repos, &youngest_rev, txn, subpool));
  SVN_TEST_ASSERT(SVN_IS_VALID_REVNUM(youngest_rev));
  svn_pool_clear(subpool);

  /* Revision 3: Modify /bar/baz  */
  SVN_ERR(svn_fs_begin_txn(&txn, fs, youngest_rev, subpool));
  SVN_ERR(svn_fs_txn_root(&txn_root, txn, subpool));
  SVN_ERR(svn_test__set_file_contents(txn_root, "/bar/baz", "brrt", subpool));
  SVN_ERR(svn_repos_fs_commit_txn(NULL, repos, &youngest_rev, txn, subpool));
  SVN_TEST_ASSERT(SVN_IS_VALID_REVNUM(youngest_rev));
  svn_pool_clear(subpool);

  /* Revision 4: Modify /bar/baz again  */
  SVN_ERR(svn_fs_begin_txn(&txn, fs, youngest_rev, subpool));
  SVN_ERR(svn_fs_txn_root(&txn_root, txn, subpool));
  SVN_ERR(svn_test__set_file_contents(txn_root, "/bar/baz", "bzzz", subpool));
  SVN_ERR(svn_repos_fs_commit_txn(NULL, repos, &youngest_rev, txn, subpool));
  SVN_TEST_ASSERT(SVN_IS_VALID_REVNUM(youngest_rev));
  svn_pool_clear(subpool);

  /* Now, check locations. */
  {
    struct locations_info info[] =
      {
        { 3, "/bar/baz" },
        { 2, "/bar/baz" },
        { 0 }
      };
    SVN_ERR(check_locations(fs, info, "/bar/baz", youngest_rev, pool));
  }

  return SVN_NO_ERROR;
}



/* Testing the reporter. */

/* Functions for an editor that will catch removal of defunct locks. */

/* The main editor baton. */
typedef struct rmlocks_baton_t {
  apr_hash_t *removed;
  apr_pool_t *pool;
} rmlocks_baton_t;

/* The file baton. */
typedef struct rmlocks_file_baton_t {
  rmlocks_baton_t *main_baton;
  const char *path;
} rmlocks_file_baton_t;

/* An svn_delta_editor_t function. */
static svn_error_t *
rmlocks_open_file(const char *path,
                  void *parent_baton,
                  svn_revnum_t base_revision,
                  apr_pool_t *file_pool,
                  void **file_baton)
{
  rmlocks_file_baton_t *fb = apr_palloc(file_pool, sizeof(*fb));
  rmlocks_baton_t *b = parent_baton;

  fb->main_baton = b;
  fb->path = apr_pstrdup(b->pool, path);

  *file_baton = fb;

  return SVN_NO_ERROR;
}

/* An svn_delta_editor_t function. */
static svn_error_t *
rmlocks_change_prop(void *file_baton,
                    const char *name,
                    const svn_string_t *value,
                    apr_pool_t *pool)
{
  rmlocks_file_baton_t *fb = file_baton;

  if (strcmp(name, SVN_PROP_ENTRY_LOCK_TOKEN) == 0)
    {
      if (value != NULL)
        return svn_error_create(SVN_ERR_TEST_FAILED, NULL,
                                "Value for lock-token property not NULL");

      /* We only want it removed once. */
      if (apr_hash_get(fb->main_baton->removed, fb->path,
                       APR_HASH_KEY_STRING) != NULL)
        return svn_error_createf(SVN_ERR_TEST_FAILED, NULL,
                                 "Lock token for '%s' already removed",
                                 fb->path);

      /* Mark as removed. */
      apr_hash_set(fb->main_baton->removed, fb->path, APR_HASH_KEY_STRING,
                   (void *)1);
    }

  return SVN_NO_ERROR;
}

/* An svn_delta_editor_t function. */
static svn_error_t *
rmlocks_open_root(void *edit_baton,
                  svn_revnum_t base_revision,
                  apr_pool_t *dir_pool,
                  void **root_baton)
{
  *root_baton = edit_baton;
  return SVN_NO_ERROR;
}

/* An svn_delta_editor_t function. */
static svn_error_t *
rmlocks_open_directory(const char *path,
                       void *parent_baton,
                       svn_revnum_t base_revision,
                       apr_pool_t *pool,
                       void **dir_baton)
{
  *dir_baton = parent_baton;
  return SVN_NO_ERROR;
}

/* Create an svn_delta_editor/baton, storing them in EDITOR/EDIT_BATON,
   that will store paths for which lock tokens were *REMOVED in REMOVED.
   Allocate the editor and *REMOVED in POOL. */
static svn_error_t *
create_rmlocks_editor(svn_delta_editor_t **editor,
                      void **edit_baton,
                      apr_hash_t **removed,
                      apr_pool_t *pool)
{
  rmlocks_baton_t *baton = apr_palloc(pool, sizeof(*baton));

  /* Create the editor. */
  *editor = svn_delta_default_editor(pool);
  (*editor)->open_root = rmlocks_open_root;
  (*editor)->open_directory = rmlocks_open_directory;
  (*editor)->open_file = rmlocks_open_file;
  (*editor)->change_file_prop = rmlocks_change_prop;

  /* Initialize the baton. */
  baton->removed = apr_hash_make(pool);
  baton->pool = pool;
  *edit_baton = baton;

  *removed = baton->removed;

  return SVN_NO_ERROR;
}

/* Check that HASH contains exactly the const char * entries for all entries
   in the NULL-terminated array SPEC. */
static svn_error_t *
rmlocks_check(const char **spec, apr_hash_t *hash)
{
  apr_size_t n = 0;

  for (; *spec; ++spec, ++n)
    {
      if (! apr_hash_get(hash, *spec, APR_HASH_KEY_STRING))
        return svn_error_createf
          (SVN_ERR_TEST_FAILED, NULL,
           "Lock token for '%s' should have been removed", *spec);
    }

  if (n < apr_hash_count(hash))
    return svn_error_create(SVN_ERR_TEST_FAILED, NULL,
                            "Lock token for one or more paths unexpectedly "
                            "removed");
  return SVN_NO_ERROR;
}

/* Test that defunct locks are removed by the reporter. */
static svn_error_t *
rmlocks(const svn_test_opts_t *opts,
        apr_pool_t *pool)
{
  svn_repos_t *repos;
  svn_fs_t *fs;
  svn_fs_txn_t *txn;
  svn_fs_root_t *txn_root;
  apr_pool_t *subpool = svn_pool_create(pool);
  svn_revnum_t youngest_rev;
  svn_delta_editor_t *editor;
  void *edit_baton, *report_baton;
  svn_lock_t *l1, *l2, *l3, *l4;
  svn_fs_access_t *fs_access;
  apr_hash_t *removed;

  /* Create a filesystem and repository. */
  SVN_ERR(svn_test__create_repos(&repos, "test-repo-rmlocks",
                                 opts, pool));
  fs = svn_repos_fs(repos);

  /* Prepare a txn to receive the greek tree. */
  SVN_ERR(svn_fs_begin_txn(&txn, fs, 0, subpool));
  SVN_ERR(svn_fs_txn_root(&txn_root, txn, subpool));
  SVN_ERR(svn_test__create_greek_tree(txn_root, subpool));
  SVN_ERR(svn_repos_fs_commit_txn(NULL, repos, &youngest_rev, txn, subpool));
  SVN_TEST_ASSERT(SVN_IS_VALID_REVNUM(youngest_rev));
  svn_pool_clear(subpool);

  SVN_ERR(svn_fs_create_access(&fs_access, "user1", pool));
  SVN_ERR(svn_fs_set_access(fs, fs_access));

  /* Lock some files, break a lock, steal another and check that those get
     removed. */
  {
    const char *expected [] = { "A/mu", "A/D/gamma", NULL };

    SVN_ERR(svn_fs_lock(&l1, fs, "/iota", NULL, NULL, 0, 0, youngest_rev,
                        FALSE, subpool));
    SVN_ERR(svn_fs_lock(&l2, fs, "/A/mu", NULL, NULL, 0, 0, youngest_rev,
                        FALSE, subpool));
    SVN_ERR(svn_fs_lock(&l3, fs, "/A/D/gamma", NULL, NULL, 0, 0, youngest_rev,
                        FALSE, subpool));

    /* Break l2. */
    SVN_ERR(svn_fs_unlock(fs, "/A/mu", NULL, TRUE, subpool));

    /* Steal l3 from ourselves. */
    SVN_ERR(svn_fs_lock(&l4, fs, "/A/D/gamma", NULL, NULL, 0, 0, youngest_rev,
                        TRUE, subpool));

    /* Create the editor. */
    SVN_ERR(create_rmlocks_editor(&editor, &edit_baton, &removed, subpool));

    /* Report what we have. */
    SVN_ERR(svn_repos_begin_report3(&report_baton, 1, repos, "/", "", NULL,
                                    FALSE, svn_depth_infinity, FALSE, FALSE,
                                    editor, edit_baton, NULL, NULL, 1024,
                                    subpool));
    SVN_ERR(svn_repos_set_path3(report_baton, "", 1,
                                svn_depth_infinity,
                                FALSE, NULL, subpool));
    SVN_ERR(svn_repos_set_path3(report_baton, "iota", 1,
                                svn_depth_infinity,
                                FALSE, l1->token, subpool));
    SVN_ERR(svn_repos_set_path3(report_baton, "A/mu", 1,
                                svn_depth_infinity,
                                FALSE, l2->token, subpool));
    SVN_ERR(svn_repos_set_path3(report_baton, "A/D/gamma", 1,
                                svn_depth_infinity,
                                FALSE, l3->token, subpool));

    /* End the report. */
    SVN_ERR(svn_repos_finish_report(report_baton, pool));

    /* And check that the edit did what we wanted. */
    SVN_ERR(rmlocks_check(expected, removed));
  }

  svn_pool_destroy(subpool);

  return SVN_NO_ERROR;
}



/* Helper for the authz test.  Set *AUTHZ_P to a representation of
   AUTHZ_CONTENTS, using POOL for temporary allocation. If DISK
   is TRUE then write the contents to a temp file and use
   svn_repos_authz_read() to get the data if FALSE write the
   data to a buffered stream and use svn_repos_authz_parse(). */
static svn_error_t *
authz_get_handle(svn_authz_t **authz_p, const char *authz_contents,
                 svn_boolean_t disk, apr_pool_t *pool)
{
  if (disk)
    {
      const char *authz_file_path;

      /* Create a temporary file. */
      SVN_ERR_W(svn_io_write_unique(&authz_file_path, NULL,
                                    authz_contents, strlen(authz_contents),
                                    svn_io_file_del_on_pool_cleanup, pool),
                "Writing temporary authz file");

      /* Read the authz configuration back and start testing. */
      SVN_ERR_W(svn_repos_authz_read(authz_p, authz_file_path, TRUE, pool),
                "Opening test authz file");

      /* Done with the file. */
      SVN_ERR_W(svn_io_remove_file(authz_file_path, pool),
                "Removing test authz file");
    }
  else
    {
      svn_stream_t *stream;

      stream = svn_stream_buffered(pool);
      SVN_ERR_W(svn_stream_puts(stream, authz_contents),
                "Writing authz contents to stream");

      SVN_ERR_W(svn_repos_authz_parse(authz_p, stream, NULL, pool),
                "Parsing the authz contents");

      SVN_ERR_W(svn_stream_close(stream),
                "Closing the stream");
    }

  return SVN_NO_ERROR;
}

struct check_access_tests {
  const char *path;
  const char *repo_name;
  const char *user;
  const svn_repos_authz_access_t required;
  const svn_boolean_t expected;
};

/* Helper for the authz test.  Runs a set of tests against AUTHZ_CFG
 * as defined in TESTS. */
static svn_error_t *
authz_check_access(svn_authz_t *authz_cfg,
                   const struct check_access_tests *tests,
                   apr_pool_t *pool)
{
  int i;
  svn_boolean_t access_granted;

  /* Loop over the test array and test each case. */
  for (i = 0; !(tests[i].path == NULL
               && tests[i].required == svn_authz_none); i++)
    {
      SVN_ERR(svn_repos_authz_check_access(authz_cfg,
                                           tests[i].repo_name,
                                           tests[i].path,
                                           tests[i].user,
                                           tests[i].required,
                                           &access_granted, pool));

      if (access_granted != tests[i].expected)
        {
          return svn_error_createf(SVN_ERR_TEST_FAILED, NULL,
                                   "Authz incorrectly %s %s%s access "
                                   "to %s%s%s for user %s",
                                   access_granted ?
                                   "grants" : "denies",
                                   tests[i].required
                                   & svn_authz_recursive ?
                                   "recursive " : "",
                                   tests[i].required
                                   & svn_authz_read ?
                                   "read" : "write",
                                   tests[i].repo_name ?
                                   tests[i].repo_name : "",
                                   tests[i].repo_name ?
                                   ":" : "",
                                   tests[i].path,
                                   tests[i].user ?
                                   tests[i].user : "-");
        }
    }

  return SVN_NO_ERROR;
}


/* Test that authz is giving out the right authorizations. */
static svn_error_t *
authz(apr_pool_t *pool)
{
  const char *contents;
  svn_authz_t *authz_cfg;
  svn_error_t *err;
  svn_boolean_t access_granted;
  apr_pool_t *subpool = svn_pool_create(pool);

  /* Definition of the paths to test and expected replies for each. */
  struct check_access_tests test_set[] = {
    /* Test that read rules are correctly used. */
    { "/A", "greek", NULL, svn_authz_read, TRUE },
    { "/iota", "greek", NULL, svn_authz_read, FALSE },
    /* Test that write rules are correctly used. */
    { "/A", "greek", "plato", svn_authz_write, TRUE },
    { "/A", "greek", NULL, svn_authz_write, FALSE },
    /* Test that pan-repository rules are found and used. */
    { "/A/B/lambda", "greek", "plato", svn_authz_read, TRUE },
    { "/A/B/lambda", "greek", NULL, svn_authz_read, FALSE },
    /* Test that authz uses parent path ACLs if no rule for the path
       exists. */
    { "/A/C", "greek", NULL, svn_authz_read, TRUE },
    /* Test that recursive access requests take into account the rules
       of subpaths. */
    { "/A/D", "greek", "plato", svn_authz_read | svn_authz_recursive, TRUE },
    { "/A/D", "greek", NULL, svn_authz_read | svn_authz_recursive, FALSE },
    /* Test global write access lookups. */
    { NULL, "greek", "plato", svn_authz_read, TRUE },
    { NULL, "greek", NULL, svn_authz_write, FALSE },
    /* Sentinel */
    { NULL, NULL, NULL, svn_authz_none, FALSE }
  };

  /* The test logic:
   *
   * 1. Perform various access tests on a set of authz rules.  Each
   * test has a known outcome and tests different aspects of authz,
   * such as inheriting parent-path authz, pan-repository rules or
   * recursive access.  'plato' is our friendly neighborhood user with
   * more access rights than other anonymous philosophers.
   *
   * 2. Load an authz file containing a cyclic dependency in groups
   * and another containing a reference to an undefined group.  Verify
   * that svn_repos_authz_read fails to load both and returns an
   * "invalid configuration" error.
   *
   * 3. Regression test for a bug in how recursion is handled in
   * authz.  The bug was that paths not under the parent path
   * requested were being considered during the determination of
   * access rights (eg. a rule for /dir2 matched during a lookup for
   * /dir), due to incomplete tests on path relations.
   */

  /* The authz rules for the phase 1 tests. */
  contents =
    "[greek:/A]"                                                             NL
    "* = r"                                                                  NL
    "plato = w"                                                              NL
    ""                                                                       NL
    "[greek:/iota]"                                                          NL
    "* ="                                                                    NL
    ""                                                                       NL
    "[/A/B/lambda]"                                                          NL
    "plato = r"                                                              NL
    "* ="                                                                    NL
    ""                                                                       NL
    "[greek:/A/D]"                                                           NL
    "plato = r"                                                              NL
    "* = r"                                                                  NL
    ""                                                                       NL
    "[greek:/A/D/G]"                                                         NL
    "plato = r"                                                              NL
    "* ="                                                                    NL
    ""                                                                       NL
    "[greek:/A/B/E/beta]"                                                    NL
    "* ="                                                                    NL
    ""                                                                       NL
    "[/nowhere]"                                                             NL
    "nobody = r"                                                             NL
    ""                                                                       NL;

  /* Load the test authz rules. */
  SVN_ERR(authz_get_handle(&authz_cfg, contents, FALSE, subpool));

  /* Loop over the test array and test each case. */
  SVN_ERR(authz_check_access(authz_cfg, test_set, subpool));

  /* Repeat the previous test on disk */
  SVN_ERR(authz_get_handle(&authz_cfg, contents, TRUE, subpool));
  SVN_ERR(authz_check_access(authz_cfg, test_set, subpool));

  /* The authz rules for the phase 2 tests, first case (cyclic
     dependency). */
  contents =
    "[groups]"                                                               NL
    "slaves = cooks,scribes,@gladiators"                                     NL
    "gladiators = equites,thraces,@slaves"                                   NL
    ""                                                                       NL
    "[greek:/A]"                                                             NL
    "@slaves = r"                                                            NL;

  /* Load the test authz rules and check that group cycles are
     reported. */
  err = authz_get_handle(&authz_cfg, contents, FALSE, subpool);
  if (!err || err->apr_err != SVN_ERR_AUTHZ_INVALID_CONFIG)
    return svn_error_createf(SVN_ERR_TEST_FAILED, err,
                             "Got %s error instead of expected "
                             "SVN_ERR_AUTHZ_INVALID_CONFIG",
                             err ? "unexpected" : "no");
  svn_error_clear(err);

  /* The authz rules for the phase 2 tests, second case (missing group
     definition). */
  contents =
    "[greek:/A]"                                                             NL
    "@senate = r"                                                            NL;

  /* Check that references to undefined groups are reported. */
  err = authz_get_handle(&authz_cfg, contents, FALSE, subpool);
  if (!err || err->apr_err != SVN_ERR_AUTHZ_INVALID_CONFIG)
    return svn_error_createf(SVN_ERR_TEST_FAILED, err,
                             "Got %s error instead of expected "
                             "SVN_ERR_AUTHZ_INVALID_CONFIG",
                             err ? "unexpected" : "no");
  svn_error_clear(err);

  /* The authz rules for the phase 3 tests */
  contents =
    "[/]"                                                                    NL
    "* = rw"                                                                 NL
    ""                                                                       NL
    "[greek:/dir2/secret]"                                                   NL
    "* ="                                                                    NL;

  /* Load the test authz rules. */
  SVN_ERR(authz_get_handle(&authz_cfg, contents, FALSE, subpool));

  /* Verify that the rule on /dir2/secret doesn't affect this
     request */
  SVN_ERR(svn_repos_authz_check_access(authz_cfg, "greek",
                                       "/dir", NULL,
                                       (svn_authz_read
                                        | svn_authz_recursive),
                                       &access_granted, subpool));
  if (!access_granted)
    return svn_error_create(SVN_ERR_TEST_FAILED, NULL,
                            "Regression: incomplete ancestry test "
                            "for recursive access lookup.");

  /* The authz rules for the phase 4 tests */
  contents =
    "[greek:/dir2//secret]"                                                  NL
    "* ="                                                                    NL;
  SVN_TEST_ASSERT_ERROR(authz_get_handle(&authz_cfg, contents, FALSE, subpool),
                        SVN_ERR_AUTHZ_INVALID_CONFIG);

  /* That's a wrap! */
  svn_pool_destroy(subpool);
  return SVN_NO_ERROR;
}


/* Test in-repo authz paths */
static svn_error_t *
in_repo_authz(const svn_test_opts_t *opts,
                                 apr_pool_t *pool)
{
  svn_repos_t *repos;
  svn_fs_t *fs;
  svn_fs_txn_t *txn;
  svn_fs_root_t *txn_root;
  svn_revnum_t youngest_rev;
  svn_authz_t *authz_cfg;
  const char *authz_contents;
  const char *repos_root;
  const char *repos_url;
  const char *authz_url;
  const char *noent_authz_url;
  svn_error_t *err;
  struct check_access_tests test_set[] = {
    /* reads */
    { "/A", NULL, NULL, svn_authz_read, FALSE },
    { "/A", NULL, "plato", svn_authz_read, TRUE },
    { "/A", NULL, "socrates", svn_authz_read, TRUE },
    /* writes */
    { "/A", NULL, NULL, svn_authz_write, FALSE },
    { "/A", NULL, "socrates", svn_authz_write, FALSE },
    { "/A", NULL, "plato", svn_authz_write, TRUE },
    /* Sentinel */
    { NULL, NULL, NULL, svn_authz_none, FALSE }
  };

  /* Test plan:
   * Create an authz file and put it in the repository.
   * Verify it can be read with an relative URL.
   * Verify it can be read with an absolute URL.
   * Verify non-existant path does not error out when must_exist is FALSE. 
   * Verify non-existant path does error out when must_exist is TRUE.
   * Verify that an http:// URL produces an error.
   * Verify that an svn:// URL produces an error.
   */

  /* What we'll put in the authz file, it's simple since we're not testing
   * the parsing, just that we got what we expected. */ 
  authz_contents = 
    ""                                                                       NL
    ""                                                                       NL
    "[/]"                                                                    NL
    "plato = rw"                                                             NL
    "socrates = r";

  /* Create a filesystem and repository. */
  SVN_ERR(svn_test__create_repos(&repos, "test-repo-in-repo-authz",
                                 opts, pool));
  fs = svn_repos_fs(repos);

  /* Commit the authz file to the repo. */
  SVN_ERR(svn_fs_begin_txn(&txn, fs, 0, pool));
  SVN_ERR(svn_fs_txn_root(&txn_root, txn, pool));
  SVN_ERR(svn_fs_make_file(txn_root, "authz", pool));
  SVN_ERR(svn_test__set_file_contents(txn_root, "authz", authz_contents,
                                      pool));
  SVN_ERR(svn_repos_fs_commit_txn(NULL, repos, &youngest_rev, txn, pool));
  SVN_TEST_ASSERT(SVN_IS_VALID_REVNUM(youngest_rev));
  
  repos_root = svn_repos_path(repos, pool);
  SVN_ERR(svn_uri_get_file_url_from_dirent(&repos_url, repos_root, pool));
  authz_url = apr_pstrcat(pool, repos_url, "/authz", (char *)NULL);
  noent_authz_url = apr_pstrcat(pool, repos_url, "/A/authz", (char *)NULL);

  /* absolute file URL. */
  SVN_ERR(svn_repos_authz_read2(&authz_cfg, authz_url, NULL, TRUE, pool));
  SVN_ERR(authz_check_access(authz_cfg, test_set, pool));
  
  /* Non-existant path in the repo with must_exist set to FALSE */ 
  SVN_ERR(svn_repos_authz_read2(&authz_cfg, noent_authz_url, NULL,
                                FALSE, pool));

  /* Non-existant path in the repo with must_exist set to TRUE */ 
  err = svn_repos_authz_read2(&authz_cfg, noent_authz_url, NULL, TRUE, pool);
  if (!err || err->apr_err != SVN_ERR_ILLEGAL_TARGET)
    return svn_error_createf(SVN_ERR_TEST_FAILED, err,
                             "Got %s error instead of expected "
                             "SVN_ERR_ILLEGAL_TARGET",
                             err ? "unexpected" : "no");
  svn_error_clear(err);

  /* http:// URL which is unsupported */
  err = svn_repos_authz_read2(&authz_cfg, "http://example.com/repo/authz",
                              NULL, TRUE, pool);
  if (!err || err->apr_err != SVN_ERR_RA_ILLEGAL_URL)
    return svn_error_createf(SVN_ERR_TEST_FAILED, err,
                             "Got %s error instead of expected "
                             "SVN_ERR_RA_ILLEGAL_URL",
                             err ? "unexpected" : "no");
  svn_error_clear(err);

  /* svn:// URL which is unsupported */
  err = svn_repos_authz_read2(&authz_cfg, "svn://example.com/repo/authz",
                              NULL, TRUE, pool);
  if (!err || err->apr_err != SVN_ERR_RA_ILLEGAL_URL)
    return svn_error_createf(SVN_ERR_TEST_FAILED, err,
                             "Got %s error instead of expected "
                             "SVN_ERR_RA_ILLEGAL_URL",
                             err ? "unexpected" : "no");
  svn_error_clear(err);


  return SVN_NO_ERROR;
}


/* Test in-repo authz with global groups. */
static svn_error_t *
in_repo_groups_authz(const svn_test_opts_t *opts,
                     apr_pool_t *pool)
{
  svn_repos_t *repos;
  svn_fs_t *fs;
  svn_fs_txn_t *txn;
  svn_fs_root_t *txn_root;
  svn_revnum_t youngest_rev;
  svn_authz_t *authz_cfg;
  const char *groups_contents;
  const char *authz_contents;
  const char *repos_root;
  const char *repos_url;
  const char *groups_url;
  const char *noent_groups_url;
  const char *authz_url;
  const char *empty_authz_url;
  const char *noent_authz_url;
  svn_error_t *err;
  struct check_access_tests test_set[] = {
    /* reads */
    { "/A", NULL, NULL, svn_authz_read, FALSE },
    { "/A", NULL, "plato", svn_authz_read, TRUE },
    { "/A", NULL, "socrates", svn_authz_read, TRUE },
    { "/A", NULL, "solon", svn_authz_read, TRUE },
    { "/A", NULL, "ephialtes", svn_authz_read, TRUE },
    /* writes */
    { "/A", NULL, NULL, svn_authz_write, FALSE },
    { "/A", NULL, "plato", svn_authz_write, FALSE },
    { "/A", NULL, "socrates", svn_authz_write, FALSE },
    { "/A", NULL, "solon", svn_authz_write, TRUE },
    { "/A", NULL, "ephialtes", svn_authz_write, TRUE },
    /* Sentinel */
    { NULL, NULL, NULL, svn_authz_none, FALSE }
  };

  /* Test plan:
   * 1. Create an authz file, a global groups file and an empty authz file,
   *    put all these files in the repository.  The empty authz file is
   *    required to perform the non-existent path checks (4-7) --
   *    otherwise we would get the authz validation error due to undefined
   *    groups.
   * 2. Verify that the groups file can be read with an relative URL.
   * 3. Verify that the groups file can be read with an absolute URL.
   * 4. Verify that non-existent groups file path does not error out when
   *    must_exist is FALSE.
   * 5. Same as (4), but when both authz and groups file paths do
   *    not exist.
   * 6. Verify that non-existent path for the groups file does error out when
   *    must_exist is TRUE.
   * 7. Verify that an http:// URL produces an error.
   * 8. Verify that an svn:// URL produces an error.
   */

  /* What we'll put in the authz and groups files, it's simple since
   * we're not testing the parsing, just that we got what we expected. */

  groups_contents =
    "[groups]"                                                               NL
    "philosophers = plato, socrates"                                         NL
    "senate = solon, ephialtes"                                              NL
    ""                                                                       NL;

  authz_contents =
    "[/]"                                                                    NL
    "@senate = rw"                                                           NL
    "@philosophers = r"                                                      NL
    ""                                                                       NL;

  /* Create a filesystem and repository. */
  SVN_ERR(svn_test__create_repos(&repos,
                                 "test-repo-in-repo-global-groups-authz",
                                 opts, pool));
  fs = svn_repos_fs(repos);

  /* Commit the authz, empty authz and groups files to the repo. */
  SVN_ERR(svn_fs_begin_txn(&txn, fs, 0, pool));
  SVN_ERR(svn_fs_txn_root(&txn_root, txn, pool));
  SVN_ERR(svn_fs_make_file(txn_root, "groups", pool));
  SVN_ERR(svn_fs_make_file(txn_root, "authz", pool));
  SVN_ERR(svn_fs_make_file(txn_root, "empty-authz", pool));
  SVN_ERR(svn_test__set_file_contents(txn_root, "groups",
                                      groups_contents, pool));
  SVN_ERR(svn_test__set_file_contents(txn_root, "authz",
                                      authz_contents, pool));
  SVN_ERR(svn_test__set_file_contents(txn_root, "empty-authz", "", pool));
  SVN_ERR(svn_repos_fs_commit_txn(NULL, repos, &youngest_rev, txn, pool));
  SVN_TEST_ASSERT(SVN_IS_VALID_REVNUM(youngest_rev));

  /* Calculate URLs */
  repos_root = svn_repos_path(repos, pool);
  SVN_ERR(svn_uri_get_file_url_from_dirent(&repos_url, repos_root, pool));
  authz_url = apr_pstrcat(pool, repos_url, "/authz", (char *)NULL);
  empty_authz_url = apr_pstrcat(pool, repos_url, "/empty-authz", (char *)NULL);
  noent_authz_url = apr_pstrcat(pool, repos_url, "/A/authz", (char *)NULL);
<<<<<<< HEAD
  groups_url = apr_pstrcat(pool, repos_url, "/groups", (char *)NULL);
  noent_groups_url = apr_pstrcat(pool, repos_url, "/A/groups", (char *)NULL);


  /* absolute file URLs. */
  groups_url = apr_pstrcat(pool, repos_url, "/groups", (char *)NULL);
=======
  groups_url = apr_pstrcat(pool, repos_url, "/groups", (char *)NULL);
  noent_groups_url = apr_pstrcat(pool, repos_url, "/A/groups", (char *)NULL);


  /* absolute file URLs. */
  groups_url = apr_pstrcat(pool, repos_url, "/groups", (char *)NULL);
>>>>>>> d218a60b
  SVN_ERR(svn_repos_authz_read2(&authz_cfg, authz_url, groups_url, TRUE, pool));
  SVN_ERR(authz_check_access(authz_cfg, test_set, pool));

  /* Non-existent path for the groups file with must_exist
   * set to TRUE */
  SVN_ERR(svn_repos_authz_read2(&authz_cfg, empty_authz_url, noent_groups_url,
                                FALSE, pool));

  /* Non-existent paths for both the authz and the groups files
   * with must_exist set to TRUE */
  SVN_ERR(svn_repos_authz_read2(&authz_cfg, noent_authz_url, noent_groups_url,
                                FALSE, pool));

  /* Non-existent path for the groups file with must_exist
   * set to TRUE */
  err = svn_repos_authz_read2(&authz_cfg, empty_authz_url, noent_groups_url,
                              TRUE, pool);
  if (!err || err->apr_err != SVN_ERR_ILLEGAL_TARGET)
    return svn_error_createf(SVN_ERR_TEST_FAILED, err,
                             "Got %s error instead of expected "
                             "SVN_ERR_ILLEGAL_TARGET",
                             err ? "unexpected" : "no");
  svn_error_clear(err);

  /* http:// URL which is unsupported */
  err = svn_repos_authz_read2(&authz_cfg, empty_authz_url,
                              "http://example.com/repo/groups",
                              TRUE, pool);
  if (!err || err->apr_err != SVN_ERR_RA_ILLEGAL_URL)
    return svn_error_createf(SVN_ERR_TEST_FAILED, err,
                             "Got %s error instead of expected "
                             "SVN_ERR_RA_ILLEGAL_URL",
                             err ? "unexpected" : "no");
  svn_error_clear(err);

  /* svn:// URL which is unsupported */
  err = svn_repos_authz_read2(&authz_cfg, empty_authz_url,
                              "http://example.com/repo/groups",
                              TRUE, pool);
  if (!err || err->apr_err != SVN_ERR_RA_ILLEGAL_URL)
    return svn_error_createf(SVN_ERR_TEST_FAILED, err,
                             "Got %s error instead of expected "
                             "SVN_ERR_RA_ILLEGAL_URL",
                             err ? "unexpected" : "no");
  svn_error_clear(err);


  return SVN_NO_ERROR;
}


/* Helper for the groups_authz test.  Set *AUTHZ_P to a representation of
   AUTHZ_CONTENTS in conjuction with GROUPS_CONTENTS, using POOL for
   temporary allocation.  If DISK is TRUE then write the contents to
   temporary files and use svn_repos_authz_read2() to get the data if FALSE
   write the data to a buffered stream and use svn_repos_authz_parse(). */
static svn_error_t *
authz_groups_get_handle(svn_authz_t **authz_p,
                        const char *authz_contents,
                        const char *groups_contents,
                        svn_boolean_t disk,
                        apr_pool_t *pool)
{
  if (disk)
    {
      const char *authz_file_path;
      const char *groups_file_path;

      /* Create temporary files. */
      SVN_ERR_W(svn_io_write_unique(&authz_file_path, NULL,
                                    authz_contents,
                                    strlen(authz_contents),
                                    svn_io_file_del_on_pool_cleanup, pool),
                "Writing temporary authz file");
      SVN_ERR_W(svn_io_write_unique(&groups_file_path, NULL,
                                    groups_contents,
                                    strlen(groups_contents),
                                    svn_io_file_del_on_pool_cleanup, pool),
                "Writing temporary groups file");

      /* Read the authz configuration back and start testing. */
      SVN_ERR_W(svn_repos_authz_read2(authz_p, authz_file_path,
                                      groups_file_path, TRUE, pool),
                "Opening test authz and groups files");

      /* Done with the files. */
      SVN_ERR_W(svn_io_remove_file(authz_file_path, pool),
                "Removing test authz file");
      SVN_ERR_W(svn_io_remove_file(groups_file_path, pool),
                "Removing test groups file");
    }
  else
    {
      svn_stream_t *stream;
      svn_stream_t *groups_stream;

      /* Create the streams. */
      stream = svn_stream_buffered(pool);
      groups_stream = svn_stream_buffered(pool);

      SVN_ERR_W(svn_stream_puts(stream, authz_contents),
                "Writing authz contents to stream");
      SVN_ERR_W(svn_stream_puts(groups_stream, groups_contents),
                "Writing groups contents to stream");

      /* Read the authz configuration from the streams and start testing. */
      SVN_ERR_W(svn_repos_authz_parse(authz_p, stream, groups_stream, pool),
                "Parsing the authz and groups contents");

      /* Done with the streams. */
      SVN_ERR_W(svn_stream_close(stream),
                "Closing the authz stream");
      SVN_ERR_W(svn_stream_close(groups_stream),
                "Closing the groups stream");
    }

  return SVN_NO_ERROR;
}

/* Test authz with global groups. */
static svn_error_t *
groups_authz(const svn_test_opts_t *opts,
             apr_pool_t *pool)
{
  svn_authz_t *authz_cfg;
  const char *authz_contents;
  const char *groups_contents;
  svn_error_t *err;

  struct check_access_tests test_set1[] = {
    /* reads */
    { "/A", "greek", NULL, svn_authz_read, FALSE },
    { "/A", "greek", "plato", svn_authz_read, TRUE },
    { "/A", "greek", "demetrius", svn_authz_read, TRUE },
    { "/A", "greek", "galenos", svn_authz_read, TRUE },
    { "/A", "greek", "pamphilos", svn_authz_read, FALSE },
    /* writes */
    { "/A", "greek", NULL, svn_authz_write, FALSE },
    { "/A", "greek", "plato", svn_authz_write, TRUE },
    { "/A", "greek", "demetrius", svn_authz_write, FALSE },
    { "/A", "greek", "galenos", svn_authz_write, FALSE },
    { "/A", "greek", "pamphilos", svn_authz_write, FALSE },
    /* Sentinel */
    { NULL, NULL, NULL, svn_authz_none, FALSE }
  };

  struct check_access_tests test_set2[] = {
    /* reads */
    { "/A", "greek", NULL, svn_authz_read, FALSE },
    { "/A", "greek", "socrates", svn_authz_read, FALSE },
    { "/B", "greek", NULL, svn_authz_read, FALSE},
    { "/B", "greek", "socrates", svn_authz_read, TRUE },
    /* writes */
    { "/A", "greek", NULL, svn_authz_write, FALSE },
    { "/A", "greek", "socrates", svn_authz_write, FALSE },
    { "/B", "greek", NULL, svn_authz_write, FALSE},
    { "/B", "greek", "socrates", svn_authz_write, TRUE },
    /* Sentinel */
    { NULL, NULL, NULL, svn_authz_none, FALSE }
  };

  /* Test plan:
   * 1. Ensure that a simple setup with global groups and access rights in
   *    two separate files works as expected.
   * 2. Verify that access rights written in the global groups file are
   *    discarded and affect nothing in authorization terms.
   * 3. Verify that local groups in the authz file are prohibited in
   *    conjuction with global groups (and that a configuration error is
   *    reported in this scenario).
   * 4. Ensure that group cycles in the global groups file are reported.
   *
   * All checks are performed twice -- for the configurations stored on disk
   * and in memory.  See authz_groups_get_handle.
   */

  groups_contents =
    "[groups]"                                                               NL
    "slaves = pamphilos,@gladiators"                                         NL
    "gladiators = demetrius,galenos"                                         NL
    "philosophers = plato"                                                   NL
    ""                                                                       NL;

  authz_contents =
    "[greek:/A]"                                                             NL
    "@slaves = "                                                             NL
    "@gladiators = r"                                                        NL
    "@philosophers = rw"                                                     NL
    ""                                                                       NL;

  SVN_ERR(authz_groups_get_handle(&authz_cfg, authz_contents,
                                  groups_contents, TRUE, pool));

  SVN_ERR(authz_check_access(authz_cfg, test_set1, pool));

  SVN_ERR(authz_groups_get_handle(&authz_cfg, authz_contents,
                                  groups_contents, FALSE, pool));

  SVN_ERR(authz_check_access(authz_cfg, test_set1, pool));

  /* Access rights in the global groups file are discarded. */
  groups_contents =
    "[groups]"                                                               NL
    "philosophers = socrates"                                                NL
    ""                                                                       NL
    "[greek:/A]"                                                             NL
    "@philosophers = rw"                                                     NL
    ""                                                                       NL;

  authz_contents =
    "[greek:/B]"                                                             NL
    "@philosophers = rw"                                                     NL
    ""                                                                       NL;

  SVN_ERR(authz_groups_get_handle(&authz_cfg, authz_contents,
                                  groups_contents, TRUE, pool));

  SVN_ERR(authz_check_access(authz_cfg, test_set2, pool));

  SVN_ERR(authz_groups_get_handle(&authz_cfg, authz_contents,
                                  groups_contents, FALSE, pool));

  SVN_ERR(authz_check_access(authz_cfg, test_set2, pool));

  /* Local groups cannot be used in conjuction with global groups. */
  groups_contents =
    "[groups]"                                                               NL
    "slaves = maximus"                                                       NL
    ""                                                                       NL;

  authz_contents =
    "[greek:/A]"                                                             NL
    "@slaves = "                                                             NL
    "@kings = rw"                                                            NL
    ""                                                                       NL
    "[groups]"                                                               NL
    /* That's an epic story of the slave who tried to become a king. */
    "kings = maximus"                                                        NL
    ""                                                                       NL;

  err = authz_groups_get_handle(&authz_cfg, authz_contents,
                                groups_contents, TRUE, pool);

  if (!err || err->apr_err != SVN_ERR_AUTHZ_INVALID_CONFIG)
    return svn_error_createf(SVN_ERR_TEST_FAILED, err,
                             "Got %s error instead of expected "
                             "SVN_ERR_AUTHZ_INVALID_CONFIG",
                             err ? "unexpected" : "no");
  svn_error_clear(err);

  err = authz_groups_get_handle(&authz_cfg, authz_contents,
                                groups_contents, FALSE, pool);

  if (!err || err->apr_err != SVN_ERR_AUTHZ_INVALID_CONFIG)
    return svn_error_createf(SVN_ERR_TEST_FAILED, err,
                             "Got %s error instead of expected "
                             "SVN_ERR_AUTHZ_INVALID_CONFIG",
                             err ? "unexpected" : "no");
  svn_error_clear(err);

  /* Ensure that group cycles are reported. */
  groups_contents =
    "[groups]"                                                               NL
    "slaves = cooks,scribes,@gladiators"                                     NL
    "gladiators = equites,thraces,@slaves"                                   NL
    ""                                                                       NL;

  authz_contents =
    "[greek:/A]"                                                             NL
    "@slaves = r"                                                            NL
    ""                                                                       NL;

  err = authz_groups_get_handle(&authz_cfg, authz_contents,
                                groups_contents, TRUE, pool);

  if (!err || err->apr_err != SVN_ERR_AUTHZ_INVALID_CONFIG)
    return svn_error_createf(SVN_ERR_TEST_FAILED, err,
                             "Got %s error instead of expected "
                             "SVN_ERR_AUTHZ_INVALID_CONFIG",
                             err ? "unexpected" : "no");
  svn_error_clear(err);

  err = authz_groups_get_handle(&authz_cfg, authz_contents,
                                groups_contents, FALSE, pool);

  if (!err || err->apr_err != SVN_ERR_AUTHZ_INVALID_CONFIG)
    return svn_error_createf(SVN_ERR_TEST_FAILED, err,
                             "Got %s error instead of expected "
                             "SVN_ERR_AUTHZ_INVALID_CONFIG",
                             err ? "unexpected" : "no");
  svn_error_clear(err);

  return SVN_NO_ERROR;
}

/* Callback for the commit editor tests that relays requests to
   authz. */
static svn_error_t *
commit_authz_cb(svn_repos_authz_access_t required,
                svn_boolean_t *allowed,
                svn_fs_root_t *root,
                const char *path,
                void *baton,
                apr_pool_t *pool)
{
  svn_authz_t *authz_file = baton;

  return svn_repos_authz_check_access(authz_file, "test", path,
                                      "plato", required, allowed,
                                      pool);
}



enum action_t {
  A_DELETE,
  A_ADD_FILE,
  A_ADD_DIR,
  A_CHANGE_FILE_PROP
};
struct authz_path_action_t
{
  enum action_t action;
  const char *path;
  svn_boolean_t authz_error_expected;
  const char *copyfrom_path;
};

/* Return the appropriate dir baton for the parent of PATH in *DIR_BATON,
   allocated in POOL. */
static svn_error_t *
get_dir_baton(void **dir_baton,
              const char *path,
              const svn_delta_editor_t *editor,
              void *root_baton,
              apr_pool_t *pool)
{
  int i;
  apr_array_header_t *path_bits = svn_path_decompose(path, pool);
  const char *path_so_far = "";

  *dir_baton = root_baton;
  for (i = 0; i < (path_bits->nelts - 1); i++)
    {
      const char *path_bit = APR_ARRAY_IDX(path_bits, i, const char *);
      path_so_far = svn_path_join(path_so_far, path_bit, pool);
      SVN_ERR(editor->open_directory(path_so_far, *dir_baton,
                                     SVN_INVALID_REVNUM, pool, dir_baton));
    }

  return SVN_NO_ERROR;
}

/* Return the appropriate file baton for PATH in *FILE_BATON, allocated in
   POOL. */
static svn_error_t *
get_file_baton(void **file_baton,
               const char *path,
               const svn_delta_editor_t *editor,
               void *root_baton,
               apr_pool_t *pool)
{
  void *dir_baton;

  SVN_ERR(get_dir_baton(&dir_baton, path, editor, root_baton, pool));

  SVN_ERR(editor->open_file(path, dir_baton, SVN_INVALID_REVNUM, pool,
                            file_baton));

  return SVN_NO_ERROR;
}

static svn_error_t *
test_path_authz(svn_repos_t *repos,
                struct authz_path_action_t *path_action,
                svn_authz_t *authz_file,
                svn_revnum_t youngest_rev,
                apr_pool_t *scratch_pool)
{
  void *edit_baton;
  void *root_baton;
  void *dir_baton;
  void *file_baton;
  void *out_baton;
  const svn_delta_editor_t *editor;
  svn_error_t *err;
  svn_error_t *err2;

  /* Create a new commit editor in which we're going to play with
     authz */
  SVN_ERR(svn_repos_get_commit_editor4(&editor, &edit_baton, repos,
                                       NULL, "file://test", "/",
                                       "plato", "test commit", NULL,
                                       NULL, commit_authz_cb, authz_file,
                                       scratch_pool));

  /* Start fiddling.  First get the root, which is readonly. */
  SVN_ERR(editor->open_root(edit_baton, 1, scratch_pool, &root_baton));

  /* Fetch the appropriate baton for our action.  This may involve opening
     intermediate batons, but we only care about the final one for the
     cooresponding action. */
  if (path_action->action == A_CHANGE_FILE_PROP)
    SVN_ERR(get_file_baton(&file_baton, path_action->path, editor, root_baton,
                           scratch_pool));
  else
    SVN_ERR(get_dir_baton(&dir_baton, path_action->path, editor, root_baton,
                          scratch_pool));

  /* Test the appropriate action. */
  switch (path_action->action)
    {
      case A_DELETE:
        err = editor->delete_entry(path_action->path, SVN_INVALID_REVNUM,
                                   dir_baton, scratch_pool);
        break;

      case A_CHANGE_FILE_PROP:
        err = editor->change_file_prop(file_baton, "svn:test",
                                       svn_string_create("test", scratch_pool),
                                       scratch_pool);
        break;

      case A_ADD_FILE:
        err = editor->add_file(path_action->path, dir_baton,
                               path_action->copyfrom_path, youngest_rev,
                               scratch_pool, &out_baton);
        break;

      case A_ADD_DIR:
        err = editor->add_directory(path_action->path, dir_baton,
                                    path_action->copyfrom_path, youngest_rev,
                                    scratch_pool, &out_baton);
        break;
    }

  /* Don't worry about closing batons, just abort the edit.  Since errors
     may be delayed, we need to capture results of the abort as well. */
  err2 = editor->abort_edit(edit_baton, scratch_pool);
  if (!err)
    err = err2;
  else
    svn_error_clear(err2);

  /* Check for potential errors. */
  if (path_action->authz_error_expected)
    SVN_TEST_ASSERT_ERROR(err, SVN_ERR_AUTHZ_UNWRITABLE);
  else
    SVN_ERR(err);

  return SVN_NO_ERROR;
}


/* Test that the commit editor is taking authz into account
   properly */
static svn_error_t *
commit_editor_authz(const svn_test_opts_t *opts,
                    apr_pool_t *pool)
{
  svn_repos_t *repos;
  svn_fs_t *fs;
  svn_fs_txn_t *txn;
  svn_fs_root_t *txn_root;
  svn_revnum_t youngest_rev;
  svn_authz_t *authz_file;
  apr_pool_t *iterpool;
  const char *authz_contents;
  int i;
  struct authz_path_action_t path_actions[] = {
      { A_DELETE,             "/iota",      TRUE },
      { A_CHANGE_FILE_PROP,   "/iota",      TRUE },
      { A_ADD_FILE,           "/alpha",     TRUE },
      { A_ADD_FILE,           "/alpha",     TRUE,   "file://test/A/B/lambda" },
      { A_ADD_DIR,            "/I",         TRUE },
      { A_ADD_DIR,            "/J",         TRUE,   "file://test/A/D" },
      { A_ADD_FILE,           "/A/alpha",   TRUE },
      { A_ADD_FILE,           "/A/B/theta", FALSE },
      { A_DELETE,             "/A/mu",      FALSE },
      { A_ADD_DIR,            "/A/E",       FALSE },
      { A_ADD_DIR,            "/A/J",       FALSE,  "file://test/A/D" },
      { A_DELETE,             "A/D/G",      TRUE },
      { A_DELETE,             "A/D/H",      FALSE },
      { A_CHANGE_FILE_PROP,   "A/D/gamma",  FALSE }
    };

  /* The Test Plan
   *
   * We create a greek tree repository, then create a commit editor
   * and try to perform various operations that will run into authz
   * callbacks.  Check that all operations are properly
   * authorized/denied when necessary.  We don't try to be exhaustive
   * in the kinds of authz lookups.  We just make sure that the editor
   * replies to the calls in a way that proves it is doing authz
   * lookups.  Some actions are tested implicitly (such as open_file being
   * required for change_file_props).
   *
   * Note that because of the error handling requirements of the generic
   * editor API, each operation needs its own editor, which is handled by
   * a helper function above.
   */

  /* Create a filesystem and repository. */
  SVN_ERR(svn_test__create_repos(&repos, "test-repo-commit-authz",
                                 opts, pool));
  fs = svn_repos_fs(repos);

  /* Prepare a txn to receive the greek tree. */
  SVN_ERR(svn_fs_begin_txn(&txn, fs, 0, pool));
  SVN_ERR(svn_fs_txn_root(&txn_root, txn, pool));
  SVN_ERR(svn_test__create_greek_tree(txn_root, pool));
  SVN_ERR(svn_repos_fs_commit_txn(NULL, repos, &youngest_rev, txn, pool));
  SVN_TEST_ASSERT(SVN_IS_VALID_REVNUM(youngest_rev));

  /* Load the authz rules for the greek tree. */
  authz_contents =
    ""                                                                       NL
    ""                                                                       NL
    "[/]"                                                                    NL
    "plato = r"                                                              NL
    ""                                                                       NL
    "[/A]"                                                                   NL
    "plato = rw"                                                             NL
    ""                                                                       NL
    "[/A/alpha]"                                                             NL
    "plato = "                                                               NL
    ""                                                                       NL
    "[/A/C]"                                                                 NL
    ""                                                                       NL
    "plato = "                                                               NL
    ""                                                                       NL
    "[/A/D]"                                                                 NL
    "plato = rw"                                                             NL
    ""                                                                       NL
    "[/A/D/G]"                                                               NL
    "plato = r"; /* No newline at end of file. */

  SVN_ERR(authz_get_handle(&authz_file, authz_contents, FALSE, pool));

  iterpool = svn_pool_create(pool);
  for (i = 0; i < (sizeof(path_actions) / sizeof(struct authz_path_action_t));
        i++)
    {
      svn_pool_clear(iterpool);
      SVN_ERR(test_path_authz(repos, &path_actions[i], authz_file,
                              youngest_rev, iterpool));
    }

  svn_pool_destroy(iterpool);

  return SVN_NO_ERROR;
}

/* This implements svn_commit_callback2_t. */
static svn_error_t *
dummy_commit_cb(const svn_commit_info_t *commit_info,
                void *baton, apr_pool_t *pool)
{
  return SVN_NO_ERROR;
}

/* Test using explicit txns during a commit. */
static svn_error_t *
commit_continue_txn(const svn_test_opts_t *opts,
                    apr_pool_t *pool)
{
  svn_repos_t *repos;
  svn_fs_t *fs;
  svn_fs_txn_t *txn;
  svn_fs_root_t *txn_root, *revision_root;
  svn_revnum_t youngest_rev;
  void *edit_baton;
  void *root_baton, *file_baton;
  const svn_delta_editor_t *editor;
  apr_pool_t *subpool = svn_pool_create(pool);
  const char *txn_name;

  /* The Test Plan
   *
   * We create a greek tree repository, then create a transaction and
   * a commit editor from that txn.  We do one change, abort the edit, reopen
   * the txn and create a new commit editor, do anyther change and commit.
   * We check that both changes were done.
   */

  /* Create a filesystem and repository. */
  SVN_ERR(svn_test__create_repos(&repos, "test-repo-commit-continue",
                                 opts, subpool));
  fs = svn_repos_fs(repos);

  /* Prepare a txn to receive the greek tree. */
  SVN_ERR(svn_fs_begin_txn(&txn, fs, 0, subpool));
  SVN_ERR(svn_fs_txn_root(&txn_root, txn, subpool));
  SVN_ERR(svn_test__create_greek_tree(txn_root, subpool));
  SVN_ERR(svn_repos_fs_commit_txn(NULL, repos, &youngest_rev, txn, subpool));
  SVN_TEST_ASSERT(SVN_IS_VALID_REVNUM(youngest_rev));

  SVN_ERR(svn_fs_begin_txn(&txn, fs, youngest_rev, subpool));
  SVN_ERR(svn_fs_txn_name(&txn_name, txn, subpool));
  SVN_ERR(svn_repos_get_commit_editor4(&editor, &edit_baton, repos,
                                       txn, "file://test", "/",
                                       "plato", "test commit",
                                       dummy_commit_cb, NULL, NULL, NULL,
                                       subpool));

  SVN_ERR(editor->open_root(edit_baton, 1, subpool, &root_baton));

  SVN_ERR(editor->add_file("/f1", root_baton, NULL, SVN_INVALID_REVNUM,
                           subpool, &file_baton));
  SVN_ERR(editor->close_file(file_baton, NULL, subpool));
  /* This should leave the transaction. */
  SVN_ERR(editor->abort_edit(edit_baton, subpool));

  /* Reopen the transaction. */
  SVN_ERR(svn_fs_open_txn(&txn, fs, txn_name, subpool));
  SVN_ERR(svn_repos_get_commit_editor4(&editor, &edit_baton, repos,
                                       txn, "file://test", "/",
                                       "plato", "test commit",
                                       dummy_commit_cb,
                                       NULL, NULL, NULL,
                                       subpool));

  SVN_ERR(editor->open_root(edit_baton, 1, subpool, &root_baton));

  SVN_ERR(editor->add_file("/f2", root_baton, NULL, SVN_INVALID_REVNUM,
                           subpool, &file_baton));
  SVN_ERR(editor->close_file(file_baton, NULL, subpool));

  /* Finally, commit it. */
  SVN_ERR(editor->close_edit(edit_baton, subpool));

  /* Check that the edits really happened. */
  {
    static svn_test__tree_entry_t expected_entries[] = {
      /* path, contents (0 = dir) */
      { "iota",        "This is the file 'iota'.\n" },
      { "A",           0 },
      { "A/mu",        "This is the file 'mu'.\n" },
      { "A/B",         0 },
      { "A/B/lambda",  "This is the file 'lambda'.\n" },
      { "A/B/E",       0 },
      { "A/B/E/alpha", "This is the file 'alpha'.\n" },
      { "A/B/E/beta",  "This is the file 'beta'.\n" },
      { "A/B/F",       0 },
      { "A/C",         0 },
      { "A/D",         0 },
      { "A/D/gamma",   "This is the file 'gamma'.\n" },
      { "A/D/G",       0 },
      { "A/D/G/pi",    "This is the file 'pi'.\n" },
      { "A/D/G/rho",   "This is the file 'rho'.\n" },
      { "A/D/G/tau",   "This is the file 'tau'.\n" },
      { "A/D/H",       0 },
      { "A/D/H/chi",   "This is the file 'chi'.\n" },
      { "A/D/H/psi",   "This is the file 'psi'.\n" },
      { "A/D/H/omega", "This is the file 'omega'.\n" },
      { "f1",          "" },
      { "f2",          "" }
    };
    SVN_ERR(svn_fs_revision_root(&revision_root, fs,
                                 2, subpool));
    SVN_ERR(svn_test__validate_tree
            (revision_root, expected_entries,
             sizeof(expected_entries) / sizeof(expected_entries[0]),
             subpool));
  }

  svn_pool_destroy(subpool);

  return SVN_NO_ERROR;
}



/* A baton for check_location_segments(). */
struct nls_receiver_baton
{
  int count;
  const svn_location_segment_t *expected_segments;
};

/* Return a pretty-printed string representing SEGMENT. */
static const char *
format_segment(const svn_location_segment_t *segment,
               apr_pool_t *pool)
{
  return apr_psprintf(pool, "[r%ld-r%ld: /%s]",
                      segment->range_start,
                      segment->range_end,
                      segment->path ? segment->path : "(null)");
}

/* A location segment receiver for check_location_segments().
 * Implements svn_location_segment_receiver_t. */
static svn_error_t *
nls_receiver(svn_location_segment_t *segment,
             void *baton,
             apr_pool_t *pool)
{
  struct nls_receiver_baton *b = baton;
  const svn_location_segment_t *expected_segment = b->expected_segments + b->count;

  /* expected_segments->range_end can't be 0, so if we see that, it's
     our end-of-the-list sentry. */
  if (! expected_segment->range_end)
    return svn_error_createf(SVN_ERR_TEST_FAILED, NULL,
                             "Got unexpected location segment: %s",
                             format_segment(segment, pool));

  if (expected_segment->range_start != segment->range_start
      || expected_segment->range_end != segment->range_end
      || strcmp_null(expected_segment->path, segment->path) != 0)
    return svn_error_createf(SVN_ERR_TEST_FAILED, NULL,
                             "Location segments differ\n"
                             "   Expected location segment: %s\n"
                             "     Actual location segment: %s",
                             format_segment(expected_segment, pool),
                             format_segment(segment, pool));
  b->count++;
  return SVN_NO_ERROR;
}

/* Run a svn_repos_node_location_segments() query with REPOS, PATH, PEG_REV,
 * START_REV, END_REV.  Check that the result exactly matches the list of
 * segments EXPECTED_SEGMENTS, which is terminated by an entry with
 * 'range_end'==0.
 */
static svn_error_t *
check_location_segments(svn_repos_t *repos,
                        const char *path,
                        svn_revnum_t peg_rev,
                        svn_revnum_t start_rev,
                        svn_revnum_t end_rev,
                        const svn_location_segment_t *expected_segments,
                        apr_pool_t *pool)
{
  struct nls_receiver_baton b;
  const svn_location_segment_t *segment;

  /* Run svn_repos_node_location_segments() with a receiver that
     validates against EXPECTED_SEGMENTS.  */
  b.count = 0;
  b.expected_segments = expected_segments;
  SVN_ERR(svn_repos_node_location_segments(repos, path, peg_rev,
                                           start_rev, end_rev, nls_receiver,
                                           &b, NULL, NULL, pool));

  /* Make sure we saw all of our expected segments.  (If the
     'range_end' member of our expected_segments is 0, it's our
     end-of-the-list sentry.  Otherwise, it's some segment we expect
     to see.)  If not, raise an error.  */
  segment = expected_segments + b.count;
  if (segment->range_end)
    return svn_error_createf(SVN_ERR_TEST_FAILED, NULL,
                             "Failed to get expected location segment: %s",
                             format_segment(segment, pool));
  return SVN_NO_ERROR;
}

/* Inputs and expected outputs for svn_repos_node_location_segments() tests.
 */
typedef struct location_segment_test_t
{
  /* Path and peg revision to query */
  const char *path;
  svn_revnum_t peg;
  /* Start (youngest) and end (oldest) revisions to query */
  svn_revnum_t start;
  svn_revnum_t end;

  /* Expected segments */
  svn_location_segment_t segments[10];

} location_segment_test_t;

static svn_error_t *
node_location_segments(const svn_test_opts_t *opts,
                       apr_pool_t *pool)
{
  apr_pool_t *subpool = svn_pool_create(pool);
  svn_repos_t *repos;
  svn_fs_t *fs;
  svn_fs_txn_t *txn;
  svn_fs_root_t *txn_root, *root;
  svn_revnum_t youngest_rev = 0;

  static const location_segment_test_t subtests[] =
  {
    { /* Check locations for /@HEAD. */
      "", SVN_INVALID_REVNUM, SVN_INVALID_REVNUM, SVN_INVALID_REVNUM,
      {
        { 0, 7, "" },
        { 0 }
      }
    },
    { /* Check locations for A/D@HEAD. */
      "A/D", SVN_INVALID_REVNUM, SVN_INVALID_REVNUM, SVN_INVALID_REVNUM,
      {
        { 7, 7, "A/D" },
        { 3, 6, "A/D2" },
        { 1, 2, "A/D" },
        { 0 }
      }
    },
    { /* Check a subset of the locations for A/D@HEAD. */
      "A/D", SVN_INVALID_REVNUM, 5, 2,
      {
        { 3, 5, "A/D2" },
        { 2, 2, "A/D" },
        { 0 }
      },
    },
    { /* Check a subset of locations for A/D2@5. */
      "A/D2", 5, 3, 2,
      {
        { 3, 3, "A/D2" },
        { 2, 2, "A/D" },
        { 0 }
      },
    },
    { /* Check locations for A/D@6. */
      "A/D", 6, 6, SVN_INVALID_REVNUM,
      {
        { 1, 6, "A/D" },
        { 0 }
      },
    },
    { /* Check locations for A/D/G@HEAD. */
      "A/D/G", SVN_INVALID_REVNUM, SVN_INVALID_REVNUM, SVN_INVALID_REVNUM,
      {
        { 7, 7, "A/D/G" },
        { 6, 6, "A/D2/G" },
        { 5, 5, NULL },
        { 3, 4, "A/D2/G" },
        { 1, 2, "A/D/G" },
        { 0 }
      },
    },
    { /* Check a subset of the locations for A/D/G@HEAD. */
      "A/D/G", SVN_INVALID_REVNUM, 3, 2,
      {
        { 3, 3, "A/D2/G" },
        { 2, 2, "A/D/G" },
        { 0 }
      },
    },
    {
      NULL
    },
  };
  const location_segment_test_t *subtest;

  /* Bail (with success) on known-untestable scenarios */
  if ((strcmp(opts->fs_type, "bdb") == 0)
      && (opts->server_minor_version == 4))
    return SVN_NO_ERROR;

  /* Create the repository. */
  SVN_ERR(svn_test__create_repos(&repos, "test-repo-node-location-segments",
                                 opts, pool));
  fs = svn_repos_fs(repos);

  /* Revision 1: Create the Greek tree.  */
  SVN_ERR(svn_fs_begin_txn(&txn, fs, 0, subpool));
  SVN_ERR(svn_fs_txn_root(&txn_root, txn, subpool));
  SVN_ERR(svn_test__create_greek_tree(txn_root, subpool));
  SVN_ERR(svn_repos_fs_commit_txn(NULL, repos, &youngest_rev, txn, subpool));
  SVN_TEST_ASSERT(SVN_IS_VALID_REVNUM(youngest_rev));
  svn_pool_clear(subpool);

  /* Revision 2: Modify A/D/H/chi and A/B/E/alpha.  */
  SVN_ERR(svn_fs_begin_txn(&txn, fs, youngest_rev, subpool));
  SVN_ERR(svn_fs_txn_root(&txn_root, txn, subpool));
  SVN_ERR(svn_test__set_file_contents(txn_root, "A/D/H/chi", "2", subpool));
  SVN_ERR(svn_test__set_file_contents(txn_root, "A/B/E/alpha", "2", subpool));
  SVN_ERR(svn_repos_fs_commit_txn(NULL, repos, &youngest_rev, txn, subpool));
  SVN_TEST_ASSERT(SVN_IS_VALID_REVNUM(youngest_rev));
  svn_pool_clear(subpool);

  /* Revision 3: Copy A/D to A/D2.  */
  SVN_ERR(svn_fs_begin_txn(&txn, fs, youngest_rev, subpool));
  SVN_ERR(svn_fs_txn_root(&txn_root, txn, subpool));
  SVN_ERR(svn_fs_revision_root(&root, fs, youngest_rev, subpool));
  SVN_ERR(svn_fs_copy(root, "A/D", txn_root, "A/D2", subpool));
  SVN_ERR(svn_repos_fs_commit_txn(NULL, repos, &youngest_rev, txn, subpool));
  SVN_TEST_ASSERT(SVN_IS_VALID_REVNUM(youngest_rev));
  svn_pool_clear(subpool);

  /* Revision 4: Modify A/D/H/chi and A/D2/H/chi.  */
  SVN_ERR(svn_fs_begin_txn(&txn, fs, youngest_rev, subpool));
  SVN_ERR(svn_fs_txn_root(&txn_root, txn, subpool));
  SVN_ERR(svn_test__set_file_contents(txn_root, "A/D/H/chi", "4", subpool));
  SVN_ERR(svn_test__set_file_contents(txn_root, "A/D2/H/chi", "4", subpool));
  SVN_ERR(svn_repos_fs_commit_txn(NULL, repos, &youngest_rev, txn, subpool));
  SVN_TEST_ASSERT(SVN_IS_VALID_REVNUM(youngest_rev));
  svn_pool_clear(subpool);

  /* Revision 5: Delete A/D2/G.  */
  SVN_ERR(svn_fs_begin_txn(&txn, fs, youngest_rev, subpool));
  SVN_ERR(svn_fs_txn_root(&txn_root, txn, subpool));
  SVN_ERR(svn_fs_delete(txn_root, "A/D2/G", subpool));
  SVN_ERR(svn_repos_fs_commit_txn(NULL, repos, &youngest_rev, txn, subpool));
  SVN_TEST_ASSERT(SVN_IS_VALID_REVNUM(youngest_rev));
  svn_pool_clear(subpool);

  /* Revision 6: Restore A/D2/G (from version 4).  */
  SVN_ERR(svn_fs_begin_txn(&txn, fs, youngest_rev, subpool));
  SVN_ERR(svn_fs_txn_root(&txn_root, txn, subpool));
  SVN_ERR(svn_fs_revision_root(&root, fs, 4, subpool));
  SVN_ERR(svn_fs_copy(root, "A/D2/G", txn_root, "A/D2/G", subpool));
  SVN_ERR(svn_repos_fs_commit_txn(NULL, repos, &youngest_rev, txn, subpool));
  SVN_TEST_ASSERT(SVN_IS_VALID_REVNUM(youngest_rev));
  svn_pool_clear(subpool);

  /* Revision 7: Move A/D2 to A/D (replacing it).  */
  SVN_ERR(svn_fs_begin_txn(&txn, fs, youngest_rev, subpool));
  SVN_ERR(svn_fs_txn_root(&txn_root, txn, subpool));
  SVN_ERR(svn_fs_revision_root(&root, fs, youngest_rev, subpool));
  SVN_ERR(svn_fs_delete(txn_root, "A/D", subpool));
  SVN_ERR(svn_fs_copy(root, "A/D2", txn_root, "A/D", subpool));
  SVN_ERR(svn_fs_delete(txn_root, "A/D2", subpool));
  SVN_ERR(svn_repos_fs_commit_txn(NULL, repos, &youngest_rev, txn, subpool));
  SVN_TEST_ASSERT(SVN_IS_VALID_REVNUM(youngest_rev));
  svn_pool_clear(subpool);

  /*  */
  for (subtest = subtests; subtest->path; subtest++)
    {
      SVN_ERR(check_location_segments(repos, subtest->path, subtest->peg,
                                      subtest->start, subtest->end,
                                      subtest->segments, pool));
    }

  return SVN_NO_ERROR;
}



/* Test that the reporter doesn't send deltas under excluded paths. */
static svn_error_t *
reporter_depth_exclude(const svn_test_opts_t *opts,
                       apr_pool_t *pool)
{
  svn_repos_t *repos;
  svn_fs_t *fs;
  svn_fs_txn_t *txn;
  svn_fs_root_t *txn_root;
  apr_pool_t *subpool = svn_pool_create(pool);
  svn_revnum_t youngest_rev;
  const svn_delta_editor_t *editor;
  void *edit_baton, *report_baton;
  svn_error_t *err;

  SVN_ERR(svn_test__create_repos(&repos, "test-repo-reporter-depth-exclude",
                                 opts, pool));
  fs = svn_repos_fs(repos);

  /* Prepare a txn to receive the greek tree. */
  SVN_ERR(svn_fs_begin_txn(&txn, fs, 0, subpool));
  SVN_ERR(svn_fs_txn_root(&txn_root, txn, subpool));
  SVN_ERR(svn_test__create_greek_tree(txn_root, subpool));
  SVN_ERR(svn_repos_fs_commit_txn(NULL, repos, &youngest_rev, txn, subpool));
  SVN_TEST_ASSERT(SVN_IS_VALID_REVNUM(youngest_rev));
  svn_pool_clear(subpool);

  /* Revision 2: make a bunch of changes */
  SVN_ERR(svn_fs_begin_txn(&txn, fs, youngest_rev, subpool));
  SVN_ERR(svn_fs_txn_root(&txn_root, txn, subpool));
  {
    static svn_test__txn_script_command_t script_entries[] = {
      { 'e', "iota",      "Changed file 'iota'.\n" },
      { 'e', "A/D/G/pi",  "Changed file 'pi'.\n" },
      { 'e', "A/mu",      "Changed file 'mu'.\n" },
      { 'a', "A/D/foo",    "New file 'foo'.\n" },
      { 'a', "A/B/bar",    "New file 'bar'.\n" },
      { 'd', "A/D/H",      NULL },
      { 'd', "A/B/E/beta", NULL }
    };
    SVN_ERR(svn_test__txn_script_exec(txn_root,
                                      script_entries,
                                      sizeof(script_entries)/
                                       sizeof(script_entries[0]),
                                      subpool));
  }
  SVN_ERR(svn_repos_fs_commit_txn(NULL, repos, &youngest_rev, txn, subpool));
  SVN_TEST_ASSERT(SVN_IS_VALID_REVNUM(youngest_rev));
  svn_pool_clear(subpool);

  /* Confirm the contents of r2. */
  {
    svn_fs_root_t *revision_root;
    static svn_test__tree_entry_t entries[] = {
      { "iota",        "Changed file 'iota'.\n" },
      { "A",           0 },
      { "A/mu",        "Changed file 'mu'.\n" },
      { "A/B",         0 },
      { "A/B/bar",     "New file 'bar'.\n" },
      { "A/B/lambda",  "This is the file 'lambda'.\n" },
      { "A/B/E",       0 },
      { "A/B/E/alpha", "This is the file 'alpha'.\n" },
      { "A/B/F",       0 },
      { "A/C",         0 },
      { "A/D",         0 },
      { "A/D/foo",     "New file 'foo'.\n" },
      { "A/D/gamma",   "This is the file 'gamma'.\n" },
      { "A/D/G",       0 },
      { "A/D/G/pi",    "Changed file 'pi'.\n" },
      { "A/D/G/rho",   "This is the file 'rho'.\n" },
      { "A/D/G/tau",   "This is the file 'tau'.\n" },
    };
    SVN_ERR(svn_fs_revision_root(&revision_root, fs,
                                 youngest_rev, subpool));
    SVN_ERR(svn_test__validate_tree(revision_root,
                                    entries,
                                    sizeof(entries)/sizeof(entries[0]),
                                    subpool));
  }

  /* Run an update from r1 to r2, excluding iota and everything under
     A/D.  Record the editor commands in a temporary txn. */
  SVN_ERR(svn_fs_begin_txn(&txn, fs, 1, subpool));
  SVN_ERR(svn_fs_txn_root(&txn_root, txn, subpool));
  SVN_ERR(dir_delta_get_editor(&editor, &edit_baton, fs,
                               txn_root, "", subpool));

  SVN_ERR(svn_repos_begin_report3(&report_baton, 2, repos, "/", "", NULL,
                                  TRUE, svn_depth_infinity, FALSE, FALSE,
                                  editor, edit_baton, NULL, NULL, 0,
                                  subpool));
  SVN_ERR(svn_repos_set_path3(report_baton, "", 1,
                              svn_depth_infinity,
                              FALSE, NULL, subpool));
  SVN_ERR(svn_repos_set_path3(report_baton, "iota", SVN_INVALID_REVNUM,
                              svn_depth_exclude,
                              FALSE, NULL, subpool));
  SVN_ERR(svn_repos_set_path3(report_baton, "A/D", SVN_INVALID_REVNUM,
                              svn_depth_exclude,
                              FALSE, NULL, subpool));
  SVN_ERR(svn_repos_finish_report(report_baton, subpool));

  /* Confirm the contents of the txn. */
  /* This should have iota and A/D from r1, and everything else from
     r2. */
  {
    static svn_test__tree_entry_t entries[] = {
      { "iota",        "This is the file 'iota'.\n" },
      { "A",           0 },
      { "A/mu",        "Changed file 'mu'.\n" },
      { "A/B",         0 },
      { "A/B/bar",     "New file 'bar'.\n" },
      { "A/B/lambda",  "This is the file 'lambda'.\n" },
      { "A/B/E",       0 },
      { "A/B/E/alpha", "This is the file 'alpha'.\n" },
      { "A/B/F",       0 },
      { "A/C",         0 },
      { "A/D",         0 },
      { "A/D/gamma",   "This is the file 'gamma'.\n" },
      { "A/D/G",       0 },
      { "A/D/G/pi",    "This is the file 'pi'.\n" },
      { "A/D/G/rho",   "This is the file 'rho'.\n" },
      { "A/D/G/tau",   "This is the file 'tau'.\n" },
      { "A/D/H",       0 },
      { "A/D/H/chi",   "This is the file 'chi'.\n" },
      { "A/D/H/psi",   "This is the file 'psi'.\n" },
      { "A/D/H/omega", "This is the file 'omega'.\n" }
    };
    SVN_ERR(svn_test__validate_tree(txn_root,
                                    entries,
                                    sizeof(entries)/sizeof(entries[0]),
                                    subpool));
  }

  /* Clean up after ourselves. */
  svn_error_clear(svn_fs_abort_txn(txn, subpool));
  svn_pool_clear(subpool);

  /* Expect an error on an illegal report for r1 to r2.  The illegal
     sequence is that we exclude A/D, then set_path() below A/D. */
  SVN_ERR(svn_fs_begin_txn(&txn, fs, 1, subpool));
  SVN_ERR(svn_fs_txn_root(&txn_root, txn, subpool));
  SVN_ERR(dir_delta_get_editor(&editor, &edit_baton, fs,
                               txn_root, "", subpool));

  SVN_ERR(svn_repos_begin_report3(&report_baton, 2, repos, "/", "", NULL,
                                  TRUE, svn_depth_infinity, FALSE, FALSE,
                                  editor, edit_baton, NULL, NULL, 0,
                                  subpool));
  SVN_ERR(svn_repos_set_path3(report_baton, "", 1,
                              svn_depth_infinity,
                              FALSE, NULL, subpool));
  SVN_ERR(svn_repos_set_path3(report_baton, "iota", SVN_INVALID_REVNUM,
                              svn_depth_exclude,
                              FALSE, NULL, subpool));
  SVN_ERR(svn_repos_set_path3(report_baton, "A/D", SVN_INVALID_REVNUM,
                              svn_depth_exclude,
                              FALSE, NULL, subpool));

  /* This is the illegal call, since A/D was excluded above; the call
     itself will not error, but finish_report() will.  As of r868172,
     this delayed error behavior is not actually promised by the
     reporter API, which merely warns callers not to touch a path
     underneath a previously excluded path without defining what will
     happen if they do.  However, it's still useful to test for the
     error, since the reporter code is sensitive and we'd certainly
     want to know about it if the behavior were to change. */
  SVN_ERR(svn_repos_set_path3(report_baton, "A/D/G/pi",
                              SVN_INVALID_REVNUM,
                              svn_depth_infinity,
                              FALSE, NULL, subpool));
  err = svn_repos_finish_report(report_baton, subpool);
  if (! err)
    {
      return svn_error_createf
        (SVN_ERR_TEST_FAILED, NULL,
         "Illegal report of \"A/D/G/pi\" did not error as expected");
    }
  else if (err->apr_err != SVN_ERR_FS_NOT_FOUND)
    {
      return svn_error_createf
        (SVN_ERR_TEST_FAILED, err,
         "Illegal report of \"A/D/G/pi\" got wrong kind of error:");
    }

  /* Clean up after ourselves. */
  svn_error_clear(err);
  svn_error_clear(svn_fs_abort_txn(txn, subpool));

  svn_pool_destroy(subpool);

  return SVN_NO_ERROR;
}



/* Test if prop values received by the server are validated.
 * These tests "send" property values to the server and diagnose the
 * behaviour.
 */

/* Helper function that makes an arbitrary change to a given repository
 * REPOS and runs a commit with a specific revision property set to a
 * certain value. The property name, type and value are given in PROP_KEY,
 * PROP_KLEN and PROP_VAL, as in apr_hash_set(), using a const char* key.
 *
 * The FILENAME argument names a file in the test repository to add in
 * this commit, e.g. "/A/should_fail_1".
 *
 * On success, the given file is added to the repository. So, using
 * the same name multiple times on the same repository might fail. Thus,
 * use different FILENAME arguments for every call to this function
 * (e.g. "/A/f1", "/A/f2", "/A/f3" etc).
 */
static svn_error_t *
prop_validation_commit_with_revprop(const char *filename,
                                    const char *prop_key,
                                    apr_ssize_t prop_klen,
                                    const svn_string_t *prop_val,
                                    svn_repos_t *repos,
                                    apr_pool_t *pool)
{
  const svn_delta_editor_t *editor;
  void *edit_baton;
  void *root_baton;
  void *file_baton;

  /* Prepare revision properties */
  apr_hash_t *revprop_table = apr_hash_make(pool);

  /* Add the requested property */
  apr_hash_set(revprop_table, prop_key, prop_klen, prop_val);

  /* Set usual author and log props, if not set already */
  if (strcmp(prop_key, SVN_PROP_REVISION_AUTHOR) != 0)
    {
      apr_hash_set(revprop_table, SVN_PROP_REVISION_AUTHOR,
                   APR_HASH_KEY_STRING,
                   svn_string_create("plato", pool));
    }
  else if (strcmp(prop_key, SVN_PROP_REVISION_LOG) != 0)
    {
      apr_hash_set(revprop_table, SVN_PROP_REVISION_LOG,
                   APR_HASH_KEY_STRING,
                   svn_string_create("revision log", pool));
    }

  /* Make an arbitrary change and commit using above values... */

  SVN_ERR(svn_repos_get_commit_editor5(&editor, &edit_baton, repos,
                                       NULL, "file://test", "/",
                                       revprop_table,
                                       NULL, NULL, NULL, NULL, pool));

  SVN_ERR(editor->open_root(edit_baton, 0, pool, &root_baton));

  SVN_ERR(editor->add_file(filename, root_baton, NULL,
                           SVN_INVALID_REVNUM, pool,
                           &file_baton));

  SVN_ERR(editor->close_file(file_baton, NULL, pool));

  SVN_ERR(editor->close_directory(root_baton, pool));

  SVN_ERR(editor->close_edit(edit_baton, pool));

  return SVN_NO_ERROR;
}


/* Expect failure of invalid commit in these cases:
 *  - log message contains invalid UTF-8 octet (issue 1796)
 *  - log message contains invalid linefeed style (non-LF) (issue 1796)
 */
static svn_error_t *
prop_validation(const svn_test_opts_t *opts,
                apr_pool_t *pool)
{
  svn_error_t *err;
  svn_repos_t *repos;
  const char non_utf8_string[5] = { 'a', '\xff', 'b', '\n', 0 };
  const char *non_lf_string = "a\r\nb\n\rc\rd\n";
  apr_pool_t *subpool = svn_pool_create(pool);

  /* Create a filesystem and repository. */
  SVN_ERR(svn_test__create_repos(&repos, "test-repo-prop-validation",
                                 opts, subpool));


  /* Test an invalid commit log message: UTF-8 */
  err = prop_validation_commit_with_revprop
            ("/non_utf8_log_msg",
             SVN_PROP_REVISION_LOG, APR_HASH_KEY_STRING,
             svn_string_create(non_utf8_string, subpool),
             repos, subpool);

  if (err == SVN_NO_ERROR)
    return svn_error_create(SVN_ERR_TEST_FAILED, err,
                            "Failed to reject a log with invalid "
                            "UTF-8");
  else if (err->apr_err != SVN_ERR_BAD_PROPERTY_VALUE)
    return svn_error_create(SVN_ERR_TEST_FAILED, err,
                            "Expected SVN_ERR_BAD_PROPERTY_VALUE for "
                            "a log with invalid UTF-8, "
                            "got another error.");
  svn_error_clear(err);


  /* Test an invalid commit log message: LF */
  err = prop_validation_commit_with_revprop
            ("/non_lf_log_msg",
             SVN_PROP_REVISION_LOG, APR_HASH_KEY_STRING,
             svn_string_create(non_lf_string, subpool),
             repos, subpool);

  if (err == SVN_NO_ERROR)
    return svn_error_create(SVN_ERR_TEST_FAILED, err,
                            "Failed to reject a log with inconsistent "
                            "line ending style");
  else if (err->apr_err != SVN_ERR_BAD_PROPERTY_VALUE)
    return svn_error_create(SVN_ERR_TEST_FAILED, err,
                            "Expected SVN_ERR_BAD_PROPERTY_VALUE for "
                            "a log with inconsistent line ending style, "
                            "got another error.");
  svn_error_clear(err);


  /* Done. */
  svn_pool_destroy(subpool);

  return SVN_NO_ERROR;
}



/* Tests for svn_repos_get_logsN() */

/* Log receiver which simple increments a counter. */
static svn_error_t *
log_receiver(void *baton,
             svn_log_entry_t *log_entry,
             apr_pool_t *pool)
{
  int *count = baton;
  (*count)++;
  return SVN_NO_ERROR;
}


static svn_error_t *
get_logs(const svn_test_opts_t *opts,
         apr_pool_t *pool)
{
  svn_repos_t *repos;
  svn_fs_t *fs;
  svn_fs_txn_t *txn;
  svn_fs_root_t *txn_root;
  svn_revnum_t start, end, youngest_rev = 0;
  apr_pool_t *subpool = svn_pool_create(pool);

  /* Create a filesystem and repository. */
  SVN_ERR(svn_test__create_repos(&repos, "test-repo-get-logs",
                                 opts, pool));
  fs = svn_repos_fs(repos);

  /* Revision 1:  Add the Greek tree. */
  SVN_ERR(svn_fs_begin_txn(&txn, fs, youngest_rev, subpool));
  SVN_ERR(svn_fs_txn_root(&txn_root, txn, subpool));
  SVN_ERR(svn_test__create_greek_tree(txn_root, subpool));
  SVN_ERR(svn_repos_fs_commit_txn(NULL, repos, &youngest_rev, txn, subpool));
  SVN_TEST_ASSERT(SVN_IS_VALID_REVNUM(youngest_rev));

  /* Revision 2:  Tweak A/mu and A/B/E/alpha. */
  SVN_ERR(svn_fs_begin_txn(&txn, fs, youngest_rev, subpool));
  SVN_ERR(svn_fs_txn_root(&txn_root, txn, subpool));
  SVN_ERR(svn_test__set_file_contents(txn_root, "A/mu",
                                      "Revision 2", subpool));
  SVN_ERR(svn_test__set_file_contents(txn_root, "A/B/E/alpha",
                                      "Revision 2", subpool));
  SVN_ERR(svn_repos_fs_commit_txn(NULL, repos, &youngest_rev, txn, subpool));
  SVN_TEST_ASSERT(SVN_IS_VALID_REVNUM(youngest_rev));

  /* Revision 3:  Tweak A/B/E/alpha and A/B/E/beta. */
  SVN_ERR(svn_fs_begin_txn(&txn, fs, youngest_rev, subpool));
  SVN_ERR(svn_fs_txn_root(&txn_root, txn, subpool));
  SVN_ERR(svn_test__set_file_contents(txn_root, "A/B/E/alpha",
                                      "Revision 3", subpool));
  SVN_ERR(svn_test__set_file_contents(txn_root, "A/B/E/beta",
                                      "Revision 3", subpool));
  SVN_ERR(svn_repos_fs_commit_txn(NULL, repos, &youngest_rev, txn, subpool));
  SVN_TEST_ASSERT(SVN_IS_VALID_REVNUM(youngest_rev));


  for (start = 0; start <= youngest_rev; start++)
    {
      for (end = 0; end <= youngest_rev; end++)
        {
          svn_revnum_t start_arg = start ? start : SVN_INVALID_REVNUM;
          svn_revnum_t end_arg   = end ? end : SVN_INVALID_REVNUM;
          svn_revnum_t eff_start = start ? start : youngest_rev;
          svn_revnum_t eff_end   = end ? end : youngest_rev;
          int limit, max_logs =
            MAX(eff_start, eff_end) + 1 - MIN(eff_start, eff_end);
          int num_logs;

          for (limit = 0; limit <= max_logs; limit++)
            {
              int num_expected = limit ? limit : max_logs;

              svn_pool_clear(subpool);
              num_logs = 0;
              SVN_ERR(svn_repos_get_logs4(repos, NULL, start_arg, end_arg,
                                          limit, FALSE, FALSE, FALSE, NULL,
                                          NULL, NULL, log_receiver, &num_logs,
                                          subpool));
              if (num_logs != num_expected)
                return svn_error_createf(SVN_ERR_TEST_FAILED, NULL,
                                         "Log with start=%ld,end=%ld,limit=%d "
                                         "returned %d entries (expected %d)",
                                         start_arg, end_arg, limit,
                                         num_logs, max_logs);
            }
        }
    }
  svn_pool_destroy(subpool);
  return SVN_NO_ERROR;
}


/* Tests for svn_repos_get_file_revsN() */

typedef struct file_revs_t {
    svn_revnum_t rev;
    const char *path;
    svn_boolean_t result_of_merge;
    const char *author;
} file_revs_t;

/* Finds the revision REV in the hash table passed in in BATON, and checks
   if the PATH and RESULT_OF_MERGE match are as expected. */
static svn_error_t *
file_rev_handler(void *baton, const char *path, svn_revnum_t rev,
                 apr_hash_t *rev_props, svn_boolean_t result_of_merge,
                 svn_txdelta_window_handler_t *delta_handler,
                 void **delta_baton, apr_array_header_t *prop_diffs,
                 apr_pool_t *pool)
{
  apr_hash_t *ht = baton;
  const char *author;
  file_revs_t *file_rev = apr_hash_get(ht, &rev, sizeof(svn_revnum_t));

  if (!file_rev)
    return svn_error_createf(SVN_ERR_TEST_FAILED, NULL,
                             "Revision rev info not expected for rev %ld "
                             "from path %s",
                             rev, path);

  author = svn_prop_get_value(rev_props,
                              SVN_PROP_REVISION_AUTHOR);

  SVN_TEST_STRING_ASSERT(author, file_rev->author);
  SVN_TEST_STRING_ASSERT(path, file_rev->path);
  SVN_TEST_ASSERT(rev == file_rev->rev);
  SVN_TEST_ASSERT(result_of_merge == file_rev->result_of_merge);

  /* Remove this revision from this list so we'll be able to verify that we
     have seen all expected revisions. */
  apr_hash_set(ht, &rev, sizeof(svn_revnum_t), NULL);

  return SVN_NO_ERROR;
}

static svn_error_t *
test_get_file_revs(const svn_test_opts_t *opts,
                   apr_pool_t *pool)
{
  svn_repos_t *repos = NULL;
  svn_fs_t *fs;
  svn_revnum_t youngest_rev = 0;
  apr_pool_t *subpool = svn_pool_create(pool);
  int i;

  file_revs_t trunk_results[] = {
    { 2, "/trunk/A/mu", FALSE, "initial" },
    { 3, "/trunk/A/mu", FALSE, "user-trunk" },
    { 4, "/branches/1.0.x/A/mu", TRUE, "copy" },
    { 5, "/trunk/A/mu", FALSE, "user-trunk" },
    { 6, "/branches/1.0.x/A/mu", TRUE, "user-branch" },
    { 7, "/branches/1.0.x/A/mu", TRUE, "user-merge1" },
    { 8, "/trunk/A/mu", FALSE, "user-merge2" },
  };
  file_revs_t branch_results[] = {
    { 2, "/trunk/A/mu", FALSE, "initial" },
    { 3, "/trunk/A/mu", FALSE, "user-trunk" },
    { 4, "/branches/1.0.x/A/mu", FALSE, "copy" },
    { 5, "/trunk/A/mu", TRUE, "user-trunk" },
    { 6, "/branches/1.0.x/A/mu", FALSE, "user-branch" },
    { 7, "/branches/1.0.x/A/mu", FALSE, "user-merge1" },
  };
  apr_hash_t *ht_trunk_results = apr_hash_make(subpool);
  apr_hash_t *ht_branch_results = apr_hash_make(subpool);
  apr_hash_t *ht_reverse_results = apr_hash_make(subpool);

  for (i = 0; i < sizeof(trunk_results) / sizeof(trunk_results[0]); i++)
    apr_hash_set(ht_trunk_results, &trunk_results[i].rev,
                 sizeof(svn_revnum_t), &trunk_results[i]);

  for (i = 0; i < sizeof(branch_results) / sizeof(branch_results[0]); i++)
    apr_hash_set(ht_branch_results, &branch_results[i].rev,
                 sizeof(svn_revnum_t), &branch_results[i]);

  for (i = 0; i < sizeof(trunk_results) / sizeof(trunk_results[0]); i++)
    if (!trunk_results[i].result_of_merge)
      apr_hash_set(ht_reverse_results, &trunk_results[i].rev,
                   sizeof(svn_revnum_t), &trunk_results[i]);

  /* Create the repository and verify blame results. */
  SVN_ERR(svn_test__create_blame_repository(&repos, "test-repo-get-filerevs",
                                            opts, subpool));
  fs = svn_repos_fs(repos);

  SVN_ERR(svn_fs_youngest_rev(&youngest_rev, fs, subpool));

  /* Verify blame of /trunk/A/mu */
  SVN_ERR(svn_repos_get_file_revs2(repos, "/trunk/A/mu", 0, youngest_rev,
                                   TRUE, NULL, NULL,
                                   file_rev_handler,
                                   ht_trunk_results,
                                   subpool));
  SVN_TEST_ASSERT(apr_hash_count(ht_trunk_results) == 0);

  /* Verify blame of /branches/1.0.x/A/mu */
  SVN_ERR(svn_repos_get_file_revs2(repos, "/branches/1.0.x/A/mu", 0,
                                   youngest_rev,
                                   TRUE, NULL, NULL,
                                   file_rev_handler,
                                   ht_branch_results,
                                   subpool));
  SVN_TEST_ASSERT(apr_hash_count(ht_branch_results) == 0);

  /* ### TODO: Verify blame of /branches/1.0.x/A/mu in range 6-7 */

  SVN_ERR(svn_repos_get_file_revs2(repos, "/trunk/A/mu", youngest_rev, 0,
                                   FALSE, NULL, NULL,
                                   file_rev_handler,
                                   ht_reverse_results,
                                   subpool));
  SVN_TEST_ASSERT(apr_hash_count(ht_reverse_results) == 0);

  svn_pool_destroy(subpool);

  return SVN_NO_ERROR;
}

static svn_error_t *
issue_4060(const svn_test_opts_t *opts,
           apr_pool_t *pool)
{
  apr_pool_t *subpool = svn_pool_create(pool);
  svn_authz_t *authz_cfg;
  svn_boolean_t allowed;
  const char *authz_contents =
    "[/A/B]"                                                               NL
    "ozymandias = rw"                                                      NL
    "[/]"                                                                  NL
    "ozymandias = r"                                                       NL
    ""                                                                     NL;

  SVN_ERR(authz_get_handle(&authz_cfg, authz_contents, FALSE, subpool));

  SVN_ERR(svn_repos_authz_check_access(authz_cfg, "babylon",
                                       "/A/B/C", "ozymandias",
                                       svn_authz_write | svn_authz_recursive,
                                       &allowed, subpool));
  SVN_TEST_ASSERT(allowed);

  SVN_ERR(svn_repos_authz_check_access(authz_cfg, "",
                                       "/A/B/C", "ozymandias",
                                       svn_authz_write | svn_authz_recursive,
                                       &allowed, subpool));
  SVN_TEST_ASSERT(allowed);

  SVN_ERR(svn_repos_authz_check_access(authz_cfg, NULL,
                                       "/A/B/C", "ozymandias",
                                       svn_authz_write | svn_authz_recursive,
                                       &allowed, subpool));
  SVN_TEST_ASSERT(allowed);

  svn_pool_destroy(subpool);

  return SVN_NO_ERROR;
}

/* Test svn_repos_delete(). */
static svn_error_t *
test_delete_repos(const svn_test_opts_t *opts,
                  apr_pool_t *pool)
{
  const char *path;
  svn_node_kind_t kind;

  /* We have to use a subpool to close the svn_repos_t before calling
     svn_repos_delete. */
  {
    svn_repos_t *repos;
    apr_pool_t *subpool = svn_pool_create(pool);
    SVN_ERR(svn_test__create_repos(&repos, "test-repo-delete-repos", opts,
                                   subpool));
    path = svn_repos_path(repos, pool);
    svn_pool_destroy(subpool);
  }

  SVN_ERR(svn_io_check_path(path, &kind, pool));
  SVN_TEST_ASSERT(kind != svn_node_none);
  SVN_ERR(svn_repos_delete(path, pool));
  SVN_ERR(svn_io_check_path(path, &kind, pool));
  SVN_TEST_ASSERT(kind == svn_node_none);

  /* Recreate dir so that test cleanup doesn't fail. */
  SVN_ERR(svn_io_dir_make(path, APR_OS_DEFAULT, pool));

  return SVN_NO_ERROR;
}

/* Related to issue 4340, "fs layer should reject filenames with trailing \n" */
static svn_error_t *
filename_with_control_chars(const svn_test_opts_t *opts,
                            apr_pool_t *pool)
{
  apr_pool_t *subpool = svn_pool_create(pool);
  svn_repos_t *repos;
  svn_fs_t *fs;
  svn_fs_txn_t *txn;
  svn_fs_root_t *txn_root;
  svn_revnum_t youngest_rev = 0;
  svn_error_t *err;
  static const char *bad_paths[] = {
    "/bar\t",
    "/bar\n",
    "/\barb\az",
    "/\x02 baz",
    NULL,
  };
  const char *p;
  int i;
  void *edit_baton;
  void *root_baton;
  void *out_baton;
  const svn_delta_editor_t *editor;

  /* Create the repository. */
<<<<<<< HEAD
  SVN_ERR(svn_test__create_repos(&repos, "test-repos-filename-with-cntrl-chars",
=======
  SVN_ERR(svn_test__create_repos(&repos, "test-repo-filename-with-cntrl-chars",
>>>>>>> d218a60b
                                 opts, pool));
  fs = svn_repos_fs(repos);

  /* Revision 1:  Add a directory /foo  */
  SVN_ERR(svn_fs_begin_txn(&txn, fs, youngest_rev, subpool));
  SVN_ERR(svn_fs_txn_root(&txn_root, txn, subpool));
  SVN_ERR(svn_fs_make_dir(txn_root, "/foo", subpool));
  SVN_ERR(svn_repos_fs_commit_txn(NULL, repos, &youngest_rev, txn, subpool));
  SVN_TEST_ASSERT(SVN_IS_VALID_REVNUM(youngest_rev));
  svn_pool_clear(subpool);

  /* Checks for control characters are implemented in the commit editor,
   * not in the FS API. */
  SVN_ERR(svn_fs_begin_txn(&txn, fs, youngest_rev, pool));
  SVN_ERR(svn_repos_get_commit_editor4(&editor, &edit_baton, repos,
                                       txn, "file://test", "/",
                                       "plato", "test commit",
                                       dummy_commit_cb, NULL, NULL, NULL,
                                       pool));

  SVN_ERR(editor->open_root(edit_baton, 1, pool, &root_baton));

  /* Attempt to copy /foo to a bad path P. This should fail. */
  i = 0;
  do
    {
      p = bad_paths[i++];
      if (p == NULL)
        break;
      svn_pool_clear(subpool);
      err = editor->add_directory(p, root_baton, "/foo", 1, subpool,
                                  &out_baton);
      SVN_TEST_ASSERT_ERROR(err, SVN_ERR_FS_PATH_SYNTAX);
  } while (p);

  /* Attempt to add a file with bad path P. This should fail. */
  i = 0;
  do
    {
      p = bad_paths[i++];
      if (p == NULL)
        break;
      svn_pool_clear(subpool);
      err = editor->add_file(p, root_baton, NULL, SVN_INVALID_REVNUM,
                             subpool, &out_baton);
      SVN_TEST_ASSERT_ERROR(err, SVN_ERR_FS_PATH_SYNTAX);
  } while (p);


  /* Attempt to add a directory with bad path P. This should fail. */
  i = 0;
  do
    {
      p = bad_paths[i++];
      if (p == NULL)
        break;
      svn_pool_clear(subpool);
      err = editor->add_directory(p, root_baton, NULL, SVN_INVALID_REVNUM,
                                  subpool, &out_baton);
      SVN_TEST_ASSERT_ERROR(err, SVN_ERR_FS_PATH_SYNTAX);
  } while (p);

  SVN_ERR(editor->abort_edit(edit_baton, subpool));

  return SVN_NO_ERROR;
}
<<<<<<< HEAD
=======

static svn_error_t *
test_repos_info(const svn_test_opts_t *opts,
                apr_pool_t *pool)
{
  svn_repos_t *repos;
  svn_test_opts_t opts2;
  apr_hash_t *capabilities;
  svn_version_t *supports_version;
  svn_version_t v1_0_0 = {1, 0, 0, ""};
  svn_version_t v1_4_0 = {1, 4, 0, ""};
  int repos_format;
  
  opts2 = *opts;

  opts2.server_minor_version = 3;
  SVN_ERR(svn_test__create_repos(&repos, "test-repo-info-3",
                                 &opts2, pool));
  SVN_ERR(svn_repos_capabilities(&capabilities, repos, pool, pool));
  SVN_TEST_ASSERT(apr_hash_count(capabilities) == 0);
  SVN_ERR(svn_repos_info_format(&repos_format, &supports_version, repos,
                                pool, pool));
  SVN_TEST_ASSERT(repos_format == 3);
  SVN_TEST_ASSERT(svn_ver_equal(supports_version, &v1_0_0));

  opts2.server_minor_version = 8;
  SVN_ERR(svn_test__create_repos(&repos, "test-repo-info-8",
                                 &opts2, pool));
  SVN_ERR(svn_repos_capabilities(&capabilities, repos, pool, pool));
  SVN_TEST_ASSERT(apr_hash_count(capabilities) == 1);
  SVN_TEST_ASSERT(svn_hash_gets(capabilities, SVN_REPOS_CAPABILITY_MERGEINFO));
  SVN_ERR(svn_repos_info_format(&repos_format, &supports_version, repos,
                                pool, pool));
  SVN_TEST_ASSERT(repos_format == 5);
  SVN_TEST_ASSERT(svn_ver_equal(supports_version, &v1_4_0));

  return SVN_NO_ERROR;
}

>>>>>>> d218a60b

/* The test table.  */

struct svn_test_descriptor_t test_funcs[] =
  {
    SVN_TEST_NULL,
    SVN_TEST_OPTS_PASS(dir_deltas,
                       "test svn_repos_dir_delta2"),
    SVN_TEST_OPTS_PASS(node_tree_delete_under_copy,
                       "test deletions under copies in node_tree code"),
    SVN_TEST_OPTS_PASS(revisions_changed,
                       "test svn_repos_history() (partially)"),
    SVN_TEST_OPTS_PASS(node_locations,
                       "test svn_repos_node_locations"),
    SVN_TEST_OPTS_PASS(node_locations2,
                       "test svn_repos_node_locations some more"),
    SVN_TEST_OPTS_PASS(rmlocks,
                       "test removal of defunct locks"),
    SVN_TEST_PASS2(authz,
                   "test authz access control"),
    SVN_TEST_OPTS_PASS(in_repo_authz,
                       "test authz stored in the repo"),
    SVN_TEST_OPTS_PASS(in_repo_groups_authz,
                       "test authz and global groups stored in the repo"),
    SVN_TEST_OPTS_PASS(groups_authz,
                       "test authz with global groups"),
    SVN_TEST_OPTS_PASS(commit_editor_authz,
                       "test authz in the commit editor"),
    SVN_TEST_OPTS_PASS(commit_continue_txn,
                       "test commit with explicit txn"),
    SVN_TEST_OPTS_PASS(node_location_segments,
                       "test svn_repos_node_location_segments"),
    SVN_TEST_OPTS_PASS(reporter_depth_exclude,
                       "test reporter and svn_depth_exclude"),
    SVN_TEST_OPTS_PASS(prop_validation,
                       "test if revprops are validated by repos"),
    SVN_TEST_OPTS_PASS(get_logs,
                       "test svn_repos_get_logs ranges and limits"),
    SVN_TEST_OPTS_PASS(test_get_file_revs,
                       "test svn_repos_get_file_revsN"),
    SVN_TEST_OPTS_PASS(issue_4060,
                       "test issue 4060"),
    SVN_TEST_OPTS_PASS(test_delete_repos,
                       "test svn_repos_delete"),
    SVN_TEST_OPTS_PASS(filename_with_control_chars,
                       "test filenames with control characters"),
<<<<<<< HEAD
=======
    SVN_TEST_OPTS_PASS(test_repos_info,
                       "test svn_repos_info_*"),
>>>>>>> d218a60b
    SVN_TEST_NULL
  };<|MERGE_RESOLUTION|>--- conflicted
+++ resolved
@@ -1602,21 +1602,12 @@
   authz_url = apr_pstrcat(pool, repos_url, "/authz", (char *)NULL);
   empty_authz_url = apr_pstrcat(pool, repos_url, "/empty-authz", (char *)NULL);
   noent_authz_url = apr_pstrcat(pool, repos_url, "/A/authz", (char *)NULL);
-<<<<<<< HEAD
   groups_url = apr_pstrcat(pool, repos_url, "/groups", (char *)NULL);
   noent_groups_url = apr_pstrcat(pool, repos_url, "/A/groups", (char *)NULL);
 
 
   /* absolute file URLs. */
   groups_url = apr_pstrcat(pool, repos_url, "/groups", (char *)NULL);
-=======
-  groups_url = apr_pstrcat(pool, repos_url, "/groups", (char *)NULL);
-  noent_groups_url = apr_pstrcat(pool, repos_url, "/A/groups", (char *)NULL);
-
-
-  /* absolute file URLs. */
-  groups_url = apr_pstrcat(pool, repos_url, "/groups", (char *)NULL);
->>>>>>> d218a60b
   SVN_ERR(svn_repos_authz_read2(&authz_cfg, authz_url, groups_url, TRUE, pool));
   SVN_ERR(authz_check_access(authz_cfg, test_set, pool));
 
@@ -3211,11 +3202,7 @@
   const svn_delta_editor_t *editor;
 
   /* Create the repository. */
-<<<<<<< HEAD
-  SVN_ERR(svn_test__create_repos(&repos, "test-repos-filename-with-cntrl-chars",
-=======
   SVN_ERR(svn_test__create_repos(&repos, "test-repo-filename-with-cntrl-chars",
->>>>>>> d218a60b
                                  opts, pool));
   fs = svn_repos_fs(repos);
 
@@ -3282,8 +3269,6 @@
 
   return SVN_NO_ERROR;
 }
-<<<<<<< HEAD
-=======
 
 static svn_error_t *
 test_repos_info(const svn_test_opts_t *opts,
@@ -3323,7 +3308,6 @@
   return SVN_NO_ERROR;
 }
 
->>>>>>> d218a60b
  
 /* The test table.  */
@@ -3371,10 +3355,7 @@
                        "test svn_repos_delete"),
     SVN_TEST_OPTS_PASS(filename_with_control_chars,
                        "test filenames with control characters"),
-<<<<<<< HEAD
-=======
     SVN_TEST_OPTS_PASS(test_repos_info,
                        "test svn_repos_info_*"),
->>>>>>> d218a60b
     SVN_TEST_NULL
   };