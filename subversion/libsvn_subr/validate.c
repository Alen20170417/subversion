--- conflicted
+++ resolved
@@ -28,11 +28,11 @@
 
 /*** Includes. ***/
 
-#include <apr_lib.h>
 #define APR_WANT_STRFUNC
 #include <apr_want.h>
 
 #include "svn_error.h"
+#include "svn_ctype.h"
 #include "svn_private_config.h"
 
 
@@ -48,11 +48,7 @@
      only looking at the media type here. */
   const apr_size_t len = strcspn(mime_type, "; ");
   const char *const slash_pos = strchr(mime_type, '/');
-<<<<<<< HEAD
   apr_size_t i;
-=======
-  int i;
->>>>>>> 0213fdc3
   const char *tspecials = "()<>@,;:\\\"/[]?=";
 
   if (len == 0)
@@ -69,9 +65,9 @@
   for (i = 0; i < len; i++)
     {
       if (&mime_type[i] != slash_pos
-        && (! apr_isascii(mime_type[i])
-            || apr_iscntrl(mime_type[i])
-            || apr_isspace(mime_type[i])
+         && (! svn_ctype_isascii(mime_type[i])
+            || svn_ctype_iscntrl(mime_type[i])
+            || svn_ctype_isspace(mime_type[i])
             || (strchr(tspecials, mime_type[i]) != NULL)))
         return svn_error_createf
           (SVN_ERR_BAD_MIME_TYPE, NULL,
