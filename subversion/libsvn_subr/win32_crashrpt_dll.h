--- conflicted
+++ resolved
@@ -68,19 +68,6 @@
 typedef PVOID (WINAPI * SYMFUNCTIONTABLEACCESS64)(HANDLE hProcess, DWORD64 AddrBase);
 
 typedef DWORD64 (WINAPI * SYMGETMODULEBASE64)(HANDLE hProcess, DWORD64 dwAddr);
-<<<<<<< HEAD
-
-/* public functions in version.dll */
-typedef DWORD (APIENTRY * GETFILEVERSIONINFOSIZE)
-                          (LPCSTR lptstrFilename, LPDWORD lpdwHandle);
-typedef BOOL  (APIENTRY * GETFILEVERSIONINFO)
-                          (LPCSTR lptstrFilename, DWORD dwHandle, DWORD dwLen,
-                           LPVOID lpData);
-typedef BOOL  (APIENTRY * VERQUERYVALUE)
-                          (const LPVOID pBlock, LPSTR lpSubBlock,
-                           LPVOID * lplpBuffer, PUINT puLen);
-=======
->>>>>>> 6215c21a
 
 /* public functions in kernel32.dll */
 typedef BOOL  (WINAPI * ISDEBUGGERPRESENT)(VOID);
