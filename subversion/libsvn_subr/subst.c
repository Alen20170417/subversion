--- conflicted
+++ resolved
@@ -2,7 +2,7 @@
  * subst.c :  generic eol/keyword substitution routines
  *
  * ====================================================================
- * Copyright (c) 2000-2006 CollabNet.  All rights reserved.
+ * Copyright (c) 2000-2004 CollabNet.  All rights reserved.
  *
  * This software is licensed as described in the file COPYING, which
  * you should have received as part of this distribution.  The terms
@@ -19,10 +19,8 @@
 
  
-#define APR_WANT_STRFUNC
-#include <apr_want.h>
-
 #include <stdlib.h>
+#include <string.h>
 #include <assert.h>
 #include <apr_general.h>  /* for strcasecmp() */
 #include <apr_pools.h>
@@ -43,11 +41,6 @@
 
 #include "svn_private_config.h"
 
-/* The Repository Default EOL used for files which
- * use the 'native' eol style.
- */
-#define SVN_SUBST__DEFAULT_EOL_STR "\n"
-
 /**
  * The textual elements of a detranslated special file.  One of these
  * strings must appear as the first element of any special file as it
@@ -56,9 +49,9 @@
 #define SVN_SUBST__SPECIAL_LINK_STR "link"
 
 void 
-svn_subst_eol_style_from_value(svn_subst_eol_style_t *style,
-                               const char **eol,
-                               const char *value)
+svn_subst_eol_style_from_value (svn_subst_eol_style_t *style,
+                                const char **eol,
+                                const char *value)
 {
   if (value == NULL)
     {
@@ -67,25 +60,25 @@
       if (style)
         *style = svn_subst_eol_style_none;
     }
-  else if (! strcmp("native", value))
+  else if (! strcmp ("native", value))
     {
       *eol = APR_EOL_STR;       /* whee, a portability library! */
       if (style)
         *style = svn_subst_eol_style_native;
     }
-  else if (! strcmp("LF", value))
+  else if (! strcmp ("LF", value))
     {
       *eol = "\n";
       if (style)
         *style = svn_subst_eol_style_fixed;
     }
-  else if (! strcmp("CR", value))
+  else if (! strcmp ("CR", value))
     {
       *eol = "\r";
       if (style)
         *style = svn_subst_eol_style_fixed;
     }
-  else if (! strcmp("CRLF", value))
+  else if (! strcmp ("CRLF", value))
     {
       *eol = "\r\n";
       if (style)
@@ -97,49 +90,6 @@
       if (style)
         *style = svn_subst_eol_style_unknown;
     }
-}
-
-
-svn_boolean_t
-svn_subst_translation_required(svn_subst_eol_style_t style,
-                               const char *eol,
-                               apr_hash_t *keywords,
-                               svn_boolean_t special,
-                               svn_boolean_t force_eol_check)
-{
-  return (special || keywords
-          || (style != svn_subst_eol_style_none && force_eol_check)
-          || (style == svn_subst_eol_style_native &&
-              strcmp(APR_EOL_STR, SVN_SUBST__DEFAULT_EOL_STR) != 0)
-          || (style == svn_subst_eol_style_fixed &&
-              strcmp(APR_EOL_STR, eol) != 0));
-}
-
-
-svn_error_t *
-svn_subst_translate_to_normal_form(const char *src,
-                                   const char *dst,
-                                   svn_subst_eol_style_t eol_style,
-                                   const char *eol_str,
-                                   svn_boolean_t always_repair_eols,
-                                   apr_hash_t *keywords,
-                                   svn_boolean_t special,
-                                   apr_pool_t *pool)
-{
-
-  if (eol_style == svn_subst_eol_style_native)
-    eol_str = SVN_SUBST__DEFAULT_EOL_STR;
-  else if (! (eol_style == svn_subst_eol_style_fixed
-              || eol_style == svn_subst_eol_style_none))
-    return svn_error_create(SVN_ERR_IO_UNKNOWN_EOL, NULL, NULL);
-
-  return svn_subst_copy_and_translate3(src, dst, eol_str,
-                                       eol_style == svn_subst_eol_style_fixed
-                                       || always_repair_eols,
-                                       keywords,
-                                       FALSE /* contract keywords */,
-                                       special,
-                                       pool);
 }
 
 @@ -167,14 +117,14 @@
  * All memory is allocated out of @a pool.
  */
 static svn_string_t *
-keyword_printf(const char *fmt,
-               const char *rev,
-               const char *url,
-               apr_time_t date,
-               const char *author,
-               apr_pool_t *pool)
-{
-  svn_stringbuf_t *value = svn_stringbuf_ncreate("", 0, pool);
+keyword_printf (const char *fmt,
+                const char *rev,
+                const char *url,
+                apr_time_t date,
+                const char *author,
+                apr_pool_t *pool)
+{
+  svn_stringbuf_t *value = svn_stringbuf_ncreate ("", 0, pool);
   const char *cur;
   int n;
 
@@ -186,7 +136,7 @@
         cur++;
 
       if ((n = cur - fmt) > 0) /* Do we have an as-is string? */
-        svn_stringbuf_appendbytes(value, fmt, n);
+        svn_stringbuf_appendbytes (value, fmt, n);
 
       if (*cur == '\0')
         break;
@@ -195,14 +145,14 @@
         {
         case 'a': /* author of this revision */
           if (author)
-            svn_stringbuf_appendcstr(value, author);
+            svn_stringbuf_appendcstr (value, author);
           break;
         case 'b': /* basename of this file */
           if (url)
             {
               const char *base_name
-                = svn_path_uri_decode(svn_path_basename(url, pool), pool);
-              svn_stringbuf_appendcstr(value, base_name);
+                = svn_path_uri_decode (svn_path_basename (url, pool), pool);
+              svn_stringbuf_appendcstr (value, base_name);
             }
           break;
         case 'd': /* short format of date of this revision */
@@ -211,37 +161,37 @@
               apr_time_exp_t exploded_time;
               const char *human;
 
-              apr_time_exp_gmt(&exploded_time, date);
-
-              human = apr_psprintf(pool, "%04d-%02d-%02d %02d:%02d:%02dZ",
-                                   exploded_time.tm_year + 1900,
-                                   exploded_time.tm_mon + 1,
-                                   exploded_time.tm_mday,
-                                   exploded_time.tm_hour,
-                                   exploded_time.tm_min,
-                                   exploded_time.tm_sec);
-
-              svn_stringbuf_appendcstr(value, human);
+              apr_time_exp_gmt (&exploded_time, date);
+
+              human = apr_psprintf (pool, "%04d-%02d-%02d %02d:%02d:%02dZ",
+                                    exploded_time.tm_year + 1900,
+                                    exploded_time.tm_mon + 1,
+                                    exploded_time.tm_mday,
+                                    exploded_time.tm_hour,
+                                    exploded_time.tm_min,
+                                    exploded_time.tm_sec);
+
+              svn_stringbuf_appendcstr (value, human);
             }
           break;
         case 'D': /* long format of date of this revision */
           if (date)
-            svn_stringbuf_appendcstr(value,
-                                     svn_time_to_human_cstring(date, pool));
+            svn_stringbuf_appendcstr (value,
+                                      svn_time_to_human_cstring (date, pool));
           break;
         case 'r': /* number of this revision */
           if (rev)
-            svn_stringbuf_appendcstr(value, rev);
+            svn_stringbuf_appendcstr (value, rev);
           break;
         case 'u': /* URL of this file */
           if (url)
-            svn_stringbuf_appendcstr(value, url);
+            svn_stringbuf_appendcstr (value, url);
           break;
         case '%': /* '%%' => a literal % */
-          svn_stringbuf_appendbytes(value, cur, 1);
+          svn_stringbuf_appendbytes (value, cur, 1);
           break;
         case '\0': /* '%' as the last character of the string. */
-          svn_stringbuf_appendbytes(value, cur, 1);
+          svn_stringbuf_appendbytes (value, cur, 1);
           /* Now go back one character, since this was just a one character
            * sequence, whereas all others are two characters, and we do not
            * want to skip the null terminator entirely and carry on
@@ -249,7 +199,7 @@
           cur--;
           break;
         default: /* Unrecognized code, just print it literally. */
-          svn_stringbuf_appendbytes(value, cur, 2);
+          svn_stringbuf_appendbytes (value, cur, 2);
           break;
         }
 
@@ -257,7 +207,7 @@
       fmt = cur + 2;
     }
 
-  return svn_string_create_from_buf(value, pool);
+  return svn_string_create_from_buf (value, pool);
 }
 
 /* Convert an old-style svn_subst_keywords_t struct * into a new-style
@@ -265,8 +215,8 @@
  * hash must not be assumed to have lifetime longer than the struct it
  * is based on.  A NULL input causes a NULL output. */
 static apr_hash_t *
-kwstruct_to_kwhash(const svn_subst_keywords_t *kwstruct,
-                   apr_pool_t *pool)
+kwstruct_to_kwhash (const svn_subst_keywords_t *kwstruct,
+                    apr_pool_t *pool)
 {
   apr_hash_t *kwhash;
 
@@ -277,88 +227,45 @@
 
   if (kwstruct->revision)
     {
-      apr_hash_set(kwhash, SVN_KEYWORD_REVISION_LONG,
-                   APR_HASH_KEY_STRING, kwstruct->revision);
-      apr_hash_set(kwhash, SVN_KEYWORD_REVISION_MEDIUM,
-                   APR_HASH_KEY_STRING, kwstruct->revision);
-      apr_hash_set(kwhash, SVN_KEYWORD_REVISION_SHORT,
-                   APR_HASH_KEY_STRING, kwstruct->revision);
+      apr_hash_set (kwhash, SVN_KEYWORD_REVISION_LONG,
+                    APR_HASH_KEY_STRING, kwstruct->revision);
+      apr_hash_set (kwhash, SVN_KEYWORD_REVISION_MEDIUM,
+                    APR_HASH_KEY_STRING, kwstruct->revision);
+      apr_hash_set (kwhash, SVN_KEYWORD_REVISION_SHORT,
+                    APR_HASH_KEY_STRING, kwstruct->revision);
     }
   if (kwstruct->date)
     {
-      apr_hash_set(kwhash, SVN_KEYWORD_DATE_LONG,
-                   APR_HASH_KEY_STRING, kwstruct->date);
-      apr_hash_set(kwhash, SVN_KEYWORD_DATE_SHORT,
-                   APR_HASH_KEY_STRING, kwstruct->date);
+      apr_hash_set (kwhash, SVN_KEYWORD_DATE_LONG,
+                    APR_HASH_KEY_STRING, kwstruct->date);
+      apr_hash_set (kwhash, SVN_KEYWORD_DATE_SHORT,
+                    APR_HASH_KEY_STRING, kwstruct->date);
     }
   if (kwstruct->author)
     {
-      apr_hash_set(kwhash, SVN_KEYWORD_AUTHOR_LONG,
-                   APR_HASH_KEY_STRING, kwstruct->author);
-      apr_hash_set(kwhash, SVN_KEYWORD_AUTHOR_SHORT,
-                   APR_HASH_KEY_STRING, kwstruct->author);
+      apr_hash_set (kwhash, SVN_KEYWORD_AUTHOR_LONG,
+                    APR_HASH_KEY_STRING, kwstruct->author);
+      apr_hash_set (kwhash, SVN_KEYWORD_AUTHOR_SHORT,
+                    APR_HASH_KEY_STRING, kwstruct->author);
     }
   if (kwstruct->url)
     {
-      apr_hash_set(kwhash, SVN_KEYWORD_URL_LONG,
-                   APR_HASH_KEY_STRING, kwstruct->url);
-      apr_hash_set(kwhash, SVN_KEYWORD_URL_SHORT,
-                   APR_HASH_KEY_STRING, kwstruct->url);
+      apr_hash_set (kwhash, SVN_KEYWORD_URL_LONG,
+                    APR_HASH_KEY_STRING, kwstruct->url);
+      apr_hash_set (kwhash, SVN_KEYWORD_URL_SHORT,
+                    APR_HASH_KEY_STRING, kwstruct->url);
     }
   if (kwstruct->id)
     {
-      apr_hash_set(kwhash, SVN_KEYWORD_ID,
-                   APR_HASH_KEY_STRING, kwstruct->id);
+      apr_hash_set (kwhash, SVN_KEYWORD_ID,
+                    APR_HASH_KEY_STRING, kwstruct->id);
     }
 
   return kwhash;
 }
 
 svn_error_t *
-svn_subst_build_keywords(svn_subst_keywords_t *kw,
-                         const char *keywords_val,
-                         const char *rev,
-                         const char *url,
-                         apr_time_t date,
-                         const char *author,
-                         apr_pool_t *pool)
-{
-  apr_hash_t *kwhash;
-  const svn_string_t *val;
-
-  SVN_ERR(svn_subst_build_keywords2(&kwhash, keywords_val, rev,
-                                    url, date, author, pool));
-
-  /* The behaviour of pre-1.3 svn_subst_build_keywords, which we are
-   * replicating here, is to write to a slot in the svn_subst_keywords_t
-   * only if the relevant keyword was present in keywords_val, otherwise
-   * leaving that slot untouched. */
-
-  val = apr_hash_get(kwhash, SVN_KEYWORD_REVISION_LONG, APR_HASH_KEY_STRING);
-  if (val)
-    kw->revision = val;
-
-  val = apr_hash_get(kwhash, SVN_KEYWORD_DATE_LONG, APR_HASH_KEY_STRING);
-  if (val)
-    kw->date = val;
-
-  val = apr_hash_get(kwhash, SVN_KEYWORD_AUTHOR_LONG, APR_HASH_KEY_STRING);
-  if (val)
-    kw->author = val;
-
-  val = apr_hash_get(kwhash, SVN_KEYWORD_URL_LONG, APR_HASH_KEY_STRING);
-  if (val)
-    kw->url = val;
-
-  val = apr_hash_get(kwhash, SVN_KEYWORD_ID, APR_HASH_KEY_STRING);
-  if (val)
-    kw->id = val;
-
-  return SVN_NO_ERROR;
-}
-
-svn_error_t *
-svn_subst_build_keywords2(apr_hash_t **kw,
+svn_subst_build_keywords (svn_subst_keywords_t *kw,
                           const char *keywords_val,
                           const char *rev,
                           const char *url,
@@ -366,72 +273,115 @@
                           const char *author,
                           apr_pool_t *pool)
 {
+  apr_hash_t *kwhash;
+  const svn_string_t *val;
+
+  SVN_ERR (svn_subst_build_keywords2 (&kwhash, keywords_val, rev,
+                                      url, date, author, pool));
+
+  /* The behaviour of pre-1.3 svn_subst_build_keywords, which we are
+   * replicating here, is to write to a slot in the svn_subst_keywords_t
+   * only if the relevant keyword was present in keywords_val, otherwise
+   * leaving that slot untouched. */
+
+  val = apr_hash_get(kwhash, SVN_KEYWORD_REVISION_LONG, APR_HASH_KEY_STRING);
+  if (val)
+    kw->revision = val;
+
+  val = apr_hash_get(kwhash, SVN_KEYWORD_DATE_LONG, APR_HASH_KEY_STRING);
+  if (val)
+    kw->date = val;
+
+  val = apr_hash_get(kwhash, SVN_KEYWORD_AUTHOR_LONG, APR_HASH_KEY_STRING);
+  if (val)
+    kw->author = val;
+
+  val = apr_hash_get(kwhash, SVN_KEYWORD_URL_LONG, APR_HASH_KEY_STRING);
+  if (val)
+    kw->url = val;
+
+  val = apr_hash_get(kwhash, SVN_KEYWORD_ID, APR_HASH_KEY_STRING);
+  if (val)
+    kw->id = val;
+
+  return SVN_NO_ERROR;
+}
+
+svn_error_t *
+svn_subst_build_keywords2 (apr_hash_t **kw,
+                           const char *keywords_val,
+                           const char *rev,
+                           const char *url,
+                           apr_time_t date,
+                           const char *author,
+                           apr_pool_t *pool)
+{
   apr_array_header_t *keyword_tokens;
   int i;
-  *kw = apr_hash_make(pool);
-
-  keyword_tokens = svn_cstring_split(keywords_val, " \t\v\n\b\r\f",
-                                     TRUE /* chop */, pool);
+  *kw = apr_hash_make (pool);
+
+  keyword_tokens = svn_cstring_split (keywords_val, " \t\v\n\b\r\f",
+                                      TRUE /* chop */, pool);
 
   for (i = 0; i < keyword_tokens->nelts; ++i)
     {
-      const char *keyword = APR_ARRAY_IDX(keyword_tokens, i, const char *);
-
-      if ((! strcmp(keyword, SVN_KEYWORD_REVISION_LONG))
-          || (! strcmp(keyword, SVN_KEYWORD_REVISION_MEDIUM))
-          || (! strcasecmp(keyword, SVN_KEYWORD_REVISION_SHORT)))
+      const char *keyword = APR_ARRAY_IDX (keyword_tokens, i, const char *);
+
+      if ((! strcmp (keyword, SVN_KEYWORD_REVISION_LONG))
+          || (! strcmp (keyword, SVN_KEYWORD_REVISION_MEDIUM))
+          || (! strcasecmp (keyword, SVN_KEYWORD_REVISION_SHORT)))
         {
           svn_string_t *revision_val;
 
-          revision_val = keyword_printf("%r", rev, url, date, author, pool);
-          apr_hash_set(*kw, SVN_KEYWORD_REVISION_LONG,
-                       APR_HASH_KEY_STRING, revision_val);
-          apr_hash_set(*kw, SVN_KEYWORD_REVISION_MEDIUM,
-                       APR_HASH_KEY_STRING, revision_val);
-          apr_hash_set(*kw, SVN_KEYWORD_REVISION_SHORT,
-                       APR_HASH_KEY_STRING, revision_val);
-        }
-      else if ((! strcmp(keyword, SVN_KEYWORD_DATE_LONG))
-               || (! strcasecmp(keyword, SVN_KEYWORD_DATE_SHORT)))
+          revision_val = keyword_printf ("%r", rev, url, date, author, pool);
+          apr_hash_set (*kw, SVN_KEYWORD_REVISION_LONG,
+                        APR_HASH_KEY_STRING, revision_val);
+          apr_hash_set (*kw, SVN_KEYWORD_REVISION_MEDIUM,
+                        APR_HASH_KEY_STRING, revision_val);
+          apr_hash_set (*kw, SVN_KEYWORD_REVISION_SHORT,
+                        APR_HASH_KEY_STRING, revision_val);
+        }
+      else if ((! strcmp (keyword, SVN_KEYWORD_DATE_LONG))
+               || (! strcasecmp (keyword, SVN_KEYWORD_DATE_SHORT)))
         {
           svn_string_t *date_val;
 
-          date_val = keyword_printf("%D", rev, url, date, author, pool);
-          apr_hash_set(*kw, SVN_KEYWORD_DATE_LONG,
-                       APR_HASH_KEY_STRING, date_val);
-          apr_hash_set(*kw, SVN_KEYWORD_DATE_SHORT,
-                       APR_HASH_KEY_STRING, date_val);
-        }
-      else if ((! strcmp(keyword, SVN_KEYWORD_AUTHOR_LONG))
-               || (! strcasecmp(keyword, SVN_KEYWORD_AUTHOR_SHORT)))
+          date_val = keyword_printf ("%D", rev, url, date, author, pool);
+          apr_hash_set (*kw, SVN_KEYWORD_DATE_LONG,
+                        APR_HASH_KEY_STRING, date_val);
+          apr_hash_set (*kw, SVN_KEYWORD_DATE_SHORT,
+                        APR_HASH_KEY_STRING, date_val);
+        }
+      else if ((! strcmp (keyword, SVN_KEYWORD_AUTHOR_LONG))
+               || (! strcasecmp (keyword, SVN_KEYWORD_AUTHOR_SHORT)))
         {
           svn_string_t *author_val;
 
-          author_val = keyword_printf("%a", rev, url, date, author, pool);
-          apr_hash_set(*kw, SVN_KEYWORD_AUTHOR_LONG,
-                       APR_HASH_KEY_STRING, author_val);
-          apr_hash_set(*kw, SVN_KEYWORD_AUTHOR_SHORT,
-                       APR_HASH_KEY_STRING, author_val);
-        }
-      else if ((! strcmp(keyword, SVN_KEYWORD_URL_LONG))
-               || (! strcasecmp(keyword, SVN_KEYWORD_URL_SHORT)))
+          author_val = keyword_printf ("%a", rev, url, date, author, pool);
+          apr_hash_set (*kw, SVN_KEYWORD_AUTHOR_LONG,
+                        APR_HASH_KEY_STRING, author_val);
+          apr_hash_set (*kw, SVN_KEYWORD_AUTHOR_SHORT,
+                        APR_HASH_KEY_STRING, author_val);
+        }
+      else if ((! strcmp (keyword, SVN_KEYWORD_URL_LONG))
+               || (! strcasecmp (keyword, SVN_KEYWORD_URL_SHORT)))
         {
           svn_string_t *url_val;
 
-          url_val = keyword_printf("%u", rev, url, date, author, pool);
-          apr_hash_set(*kw, SVN_KEYWORD_URL_LONG,
-                       APR_HASH_KEY_STRING, url_val);
-          apr_hash_set(*kw, SVN_KEYWORD_URL_SHORT,
-                       APR_HASH_KEY_STRING, url_val);
-        }
-      else if ((! strcasecmp(keyword, SVN_KEYWORD_ID)))
+          url_val = keyword_printf ("%u", rev, url, date, author, pool);
+          apr_hash_set (*kw, SVN_KEYWORD_URL_LONG,
+                        APR_HASH_KEY_STRING, url_val);
+          apr_hash_set (*kw, SVN_KEYWORD_URL_SHORT,
+                        APR_HASH_KEY_STRING, url_val);
+        }
+      else if ((! strcasecmp (keyword, SVN_KEYWORD_ID)))
         {
           svn_string_t *id_val;
 
-          id_val = keyword_printf("%b %r %d %a", rev, url, date, author,
-                                  pool);
-          apr_hash_set(*kw, SVN_KEYWORD_ID,
-                       APR_HASH_KEY_STRING, id_val);
+          id_val = keyword_printf ("%b %r %d %a", rev, url, date, author,
+                                   pool);
+          apr_hash_set (*kw, SVN_KEYWORD_ID,
+                        APR_HASH_KEY_STRING, id_val);
         }
     }
 
@@ -445,12 +395,12 @@
 
 /* Write out LEN bytes of BUF into STREAM. */
 static svn_error_t *
-translate_write(svn_stream_t *stream,
-                const void *buf,
-                apr_size_t len)
+translate_write (svn_stream_t *stream,
+                 const void *buf,
+                 apr_size_t len)
 {
   apr_size_t wrote = len;
-  svn_error_t *write_err = svn_stream_write(stream, buf, &wrote);
+  svn_error_t *write_err = svn_stream_write (stream, buf, &wrote);
   if ((write_err) || (len != wrote))
     return write_err;
 
@@ -464,24 +414,24 @@
    goes well, FALSE otherwise.  If VALUE is NULL, keyword will be
    contracted, else it will be expanded.  */
 static svn_boolean_t
-translate_keyword_subst(char *buf,
-                        apr_size_t *len,
-                        const char *keyword,
-                        apr_size_t keyword_len,
-                        const svn_string_t *value)
+translate_keyword_subst (char *buf,
+                         apr_size_t *len,
+                         const char *keyword,
+                         apr_size_t keyword_len,
+                         const svn_string_t *value)
 {
   char *buf_ptr;
 
   /* Make sure we gotz good stuffs. */
-  assert(*len <= SVN_KEYWORD_MAX_LEN);
-  assert((buf[0] == '$') && (buf[*len - 1] == '$'));
+  assert (*len <= SVN_KEYWORD_MAX_LEN);
+  assert ((buf[0] == '$') && (buf[*len - 1] == '$'));
 
   /* Need at least a keyword and two $'s. */
   if (*len < keyword_len + 2)
     return FALSE;
 
   /* The keyword needs to match what we're looking for. */
-  if (strncmp(buf + 1, keyword, keyword_len))
+  if (strncmp (buf + 1, keyword, keyword_len))
     return FALSE;
 
   buf_ptr = buf + 1 + keyword_len;
@@ -497,8 +447,7 @@
       && (buf_ptr[1] == ':') /* second char after keyword is ':' */
       && (buf_ptr[2] == ' ') /* third char after keyword is ' ' */
       && ((buf[*len - 2] == ' ')  /* has ' ' for next to last character */
-          || (buf[*len - 2] == '#')) /* .. or has '#' for next to last
-                                        character */
+          || (buf[*len - 2] == '#')) /* .. or has '#' for next to last character */
       && ((6 + keyword_len) < *len))  /* holds "$kw:: x $" at least */
     {
       /* This is fixed length keyword, so *len remains unchanged */
@@ -506,16 +455,16 @@
 
       if (! value)
         {
-          /* no value, so unexpand */
-          buf_ptr += 2;
-          while (*buf_ptr != '$')
-            *(buf_ptr++) = ' ';
+            /* no value, so unexpand */
+            buf_ptr += 2;
+            while (*buf_ptr != '$')
+                *(buf_ptr++) = ' ';
         }
       else 
         {
           if (value->len <= max_value_len) 
             { /* replacement not as long as template, pad with spaces */
-              strncpy(buf_ptr + 3, value->data, value->len);
+              strncpy (buf_ptr + 3, value->data, value->len);
               buf_ptr += 3 + value->len;
               while (*buf_ptr != '$')
                 *(buf_ptr++) = ' ';
@@ -523,7 +472,7 @@
           else
             {
               /* replacement needs truncating */
-              strncpy(buf_ptr + 3, value->data, max_value_len);
+              strncpy (buf_ptr + 3, value->data, max_value_len);
               buf[*len - 2] = '#';
               buf[*len - 1] = '$';
             }
@@ -549,11 +498,7 @@
               /* "$keyword: value $" */
               if (vallen > (SVN_KEYWORD_MAX_LEN - 5 - keyword_len))
                 vallen = SVN_KEYWORD_MAX_LEN - 5 - keyword_len;
-<<<<<<< HEAD
-              strncpy(buf_ptr + 2, value->data, vallen);
-=======
               strncpy (buf_ptr + 2, value->data, vallen);
->>>>>>> 7a9d2b16
               buf_ptr[2 + vallen] = ' ';
               buf_ptr[2 + vallen + 1] = '$';
               *len = 5 + keyword_len + vallen;
@@ -597,7 +542,7 @@
               /* "$keyword: value $" */
               if (vallen > (SVN_KEYWORD_MAX_LEN - 5))
                 vallen = SVN_KEYWORD_MAX_LEN - 5;
-              strncpy(buf_ptr + 2, value->data, vallen);
+              strncpy (buf_ptr + 2, value->data, vallen);
               buf_ptr[2 + vallen] = ' ';
               buf_ptr[2 + vallen + 1] = '$';
               *len = 5 + keyword_len + vallen;
@@ -615,35 +560,11 @@
   return FALSE;
 }                         
 
-/* Parse BUF (whose length is LEN, and which starts and ends with '$'),
-   trying to match one of the keyword names in KEYWORDS.  If such a
-   keyword is found, update *KEYWORD_NAME with the keyword name and
-   return TRUE. */
-static svn_boolean_t
-match_keyword(char *buf,
-              apr_size_t len,
-              char *keyword_name,
-              apr_hash_t *keywords)
-{
-  apr_size_t i;
-
-  /* Early return for ignored keywords */
-  if (! keywords)
-    return FALSE;
-
-  /* Extract the name of the keyword */
-  for (i = 0; i < len - 2 && buf[i + 1] != ':'; i++)
-    keyword_name[i] = buf[i + 1];
-  keyword_name[i] = '\0';
-
-  return apr_hash_get(keywords, keyword_name, APR_HASH_KEY_STRING) != NULL;
-}
-
-/* Try to translate keyword *KEYWORD_NAME in BUF (whose length is LEN):
-   optionally perform the substitution in place, update *LEN with
-   the new length of the translated keyword string, and return TRUE.
-   If this buffer doesn't contain a known keyword pattern, leave BUF
-   and *LEN untouched and return FALSE.
+/* Parse BUF (whose length is *LEN) for Subversion keywords.  If a
+   keyword is found, optionally perform the substitution on it in
+   place, update *LEN with the new length of the translated keyword
+   string, and return TRUE.  If this buffer doesn't contain a known
+   keyword pattern, leave BUF and *LEN untouched and return FALSE.
 
    See the docstring for svn_subst_copy_and_translate for how the
    EXPAND and KEYWORDS parameters work.
@@ -656,29 +577,35 @@
    that the resultant keyword string is still valid (begins with
    "$Keyword:", ends in " $" and is SVN_KEYWORD_MAX_LEN bytes long).  */
 static svn_boolean_t
-translate_keyword(char *buf,
-                  apr_size_t *len,
-                  const char *keyword_name,
-                  svn_boolean_t expand,
-                  apr_hash_t *keywords)
+translate_keyword (char *buf,
+                   apr_size_t *len,
+                   svn_boolean_t expand,
+                   apr_hash_t *keywords)
 {
   const svn_string_t *value;
+  char keyword_name[SVN_KEYWORD_MAX_LEN + 1];
+  int i;
 
   /* Make sure we gotz good stuffs. */
-  assert(*len <= SVN_KEYWORD_MAX_LEN);
-  assert((buf[0] == '$') && (buf[*len - 1] == '$'));
+  assert (*len <= SVN_KEYWORD_MAX_LEN);
+  assert ((buf[0] == '$') && (buf[*len - 1] == '$'));
 
   /* Early return for ignored keywords */
   if (! keywords)
     return FALSE;
 
-  value = apr_hash_get(keywords, keyword_name, APR_HASH_KEY_STRING);
+  /* Extract the name of the keyword */
+  for (i = 0; i < *len - 2 && buf[i + 1] != ':'; i++)
+    keyword_name[i] = buf[i + 1];
+  keyword_name[i] = '\0';
+
+  value = apr_hash_get (keywords, keyword_name, APR_HASH_KEY_STRING);
 
   if (value)
     {
-      return translate_keyword_subst(buf, len,
-                                     keyword_name, strlen(keyword_name),
-                                     expand ? value : NULL);
+      return translate_keyword_subst (buf, len,
+                                      keyword_name, strlen (keyword_name),
+                                      expand ? value : NULL);
     }
 
   return FALSE;
@@ -697,14 +624,14 @@
    newline in the file, copy it to {SRC_FORMAT, *SRC_FORMAT_LEN} to
    use for later consistency checks. */
 static svn_error_t *
-translate_newline(const char *eol_str,
-                  apr_size_t eol_str_len,
-                  char *src_format,
-                  apr_size_t *src_format_len,
-                  char *newline_buf,
-                  apr_size_t newline_len,
-                  svn_stream_t *dst,
-                  svn_boolean_t repair)
+translate_newline (const char *eol_str,
+                   apr_size_t eol_str_len,
+                   char *src_format,
+                   apr_size_t *src_format_len,
+                   char *newline_buf,
+                   apr_size_t newline_len,
+                   svn_stream_t *dst,
+                   svn_boolean_t repair)
 {
   /* If this is the first newline we've seen, cache it
      future comparisons, else compare it with our cache to
@@ -715,18 +642,18 @@
          we are NOT repairing the file, generate an error! */
       if ((! repair) &&
           ((*src_format_len != newline_len) ||
-           (strncmp(src_format, newline_buf, newline_len)))) 
-        return svn_error_create(SVN_ERR_IO_INCONSISTENT_EOL, NULL, NULL);
+           (strncmp (src_format, newline_buf, newline_len)))) 
+        return svn_error_create (SVN_ERR_IO_INCONSISTENT_EOL, NULL, NULL);
     }
   else
     {
       /* This is our first line ending, so cache it before
          handling it. */
-      strncpy(src_format, newline_buf, newline_len);
+      strncpy (src_format, newline_buf, newline_len);
       *src_format_len = newline_len;
     }
   /* Translate the newline */
-  return translate_write(dst, eol_str, eol_str_len);
+  return translate_write (dst, eol_str, eol_str_len);
 }
 
 
@@ -735,9 +662,9 @@
 /*** Public interfaces. ***/
 
 svn_boolean_t
-svn_subst_keywords_differ(const svn_subst_keywords_t *a,
-                          const svn_subst_keywords_t *b,
-                          svn_boolean_t compare_values)
+svn_subst_keywords_differ (const svn_subst_keywords_t *a,
+                           const svn_subst_keywords_t *b,
+                           svn_boolean_t compare_values)
 {
   if (((a == NULL) && (b == NULL)) /* no A or B */
       /* no A, and B has no contents */
@@ -772,25 +699,25 @@
   if ((! a->revision) != (! b->revision))
     return TRUE;
   else if ((compare_values && (a->revision != NULL))
-           && (strcmp(a->revision->data, b->revision->data) != 0))
+           && (strcmp (a->revision->data, b->revision->data) != 0))
     return TRUE;
     
   if ((! a->date) != (! b->date))
     return TRUE;
   else if ((compare_values && (a->date != NULL))
-           && (strcmp(a->date->data, b->date->data) != 0))
+           && (strcmp (a->date->data, b->date->data) != 0))
     return TRUE;
     
   if ((! a->author) != (! b->author))
     return TRUE;
   else if ((compare_values && (a->author != NULL))
-           && (strcmp(a->author->data, b->author->data) != 0))
+           && (strcmp (a->author->data, b->author->data) != 0))
     return TRUE;
   
   if ((! a->url) != (! b->url))
     return TRUE;
   else if ((compare_values && (a->url != NULL))
-           && (strcmp(a->url->data, b->url->data) != 0))
+           && (strcmp (a->url->data, b->url->data) != 0))
     return TRUE;
   
   /* Else we never found a difference, so they must be the same. */  
@@ -799,18 +726,18 @@
 }
 
 svn_boolean_t
-svn_subst_keywords_differ2(apr_hash_t *a,
-                           apr_hash_t *b,
-                           svn_boolean_t compare_values,
-                           apr_pool_t *pool)
+svn_subst_keywords_differ2 (apr_hash_t *a,
+                            apr_hash_t *b,
+                            svn_boolean_t compare_values,
+                            apr_pool_t *pool)
 {
   apr_hash_index_t *hi;
   unsigned int a_count, b_count;
 
   /* An empty hash is logically equal to a NULL,
    * as far as this API is concerned. */
-  a_count = (a == NULL) ? 0 : apr_hash_count(a);
-  b_count = (b == NULL) ? 0 : apr_hash_count(b);
+  a_count = (a == NULL) ? 0 : apr_hash_count (a);
+  b_count = (b == NULL) ? 0 : apr_hash_count (b);
 
   if (a_count != b_count)
     return TRUE;
@@ -827,11 +754,11 @@
       void *void_a_val;
       svn_string_t *a_val, *b_val;
 
-      apr_hash_this(hi, &key, &klen, &void_a_val);
+      apr_hash_this (hi, &key, &klen, &void_a_val);
       a_val = void_a_val;
-      b_val = apr_hash_get(b, key, klen);
-
-      if (!b_val || (compare_values && !svn_string_compare(a_val, b_val)))
+      b_val = apr_hash_get (b, key, klen);
+
+      if (!b_val || (compare_values && !svn_string_compare (a_val, b_val)))
         return TRUE;
     }
 
@@ -839,115 +766,55 @@
 }
 
 svn_error_t *
-svn_subst_translate_stream2(svn_stream_t *s, /* src stream */
-                            svn_stream_t *d, /* dst stream */
-                            const char *eol_str,
-                            svn_boolean_t repair,
-                            const svn_subst_keywords_t *keywords,
-                            svn_boolean_t expand,
-                            apr_pool_t *pool)
-{
-  apr_hash_t *kh = kwstruct_to_kwhash(keywords, pool);
-
-  return svn_subst_translate_stream3(s, d, eol_str, repair, kh, expand, pool);
-}
-
-/* Baton for translate_chunk() to store its state in. */
-struct translation_baton
-{
-  const char *eol_str;
-  svn_boolean_t repair;
-  apr_hash_t *keywords;
-  svn_boolean_t expand;
-
-  /* Characters (excluding the terminating NUL character) which
-     may trigger a translation action, hence are 'interesting' */
-  const char *interesting;
-
-  /* Length of the string EOL_STR points to. */
-  apr_size_t eol_str_len;
-
-  /* Buffer to cache any newline state between translation chunks */
-  char newline_buf[2];
-
-  /* Offset (within newline_buf) of the first *unused* character */
-  apr_size_t newline_off;
-
-  /* Buffer to cache keyword-parsing state between translation chunks */
-  char keyword_buf[SVN_KEYWORD_MAX_LEN];
-
-  /* Offset (within keyword-buf) to the first *unused* character */
-  apr_size_t keyword_off;
-
-  /* EOL style used in the chunk-source */
-  char src_format[2];
-
-  /* Length of the EOL style string found in the chunk-source,
-     or zero if none encountered yet */
-  apr_size_t src_format_len;
-};
-
-
-/* Allocate a baton for use with translate_chunk() in POOL and
- * initialize it for the first iteration.
- *
- * The caller must assure that EOL_STR and KEYWORDS at least
- * have the same life time as that of POOL.
- *
- */
-
-static struct translation_baton *
-create_translation_baton(const char *eol_str,
-                         svn_boolean_t repair,
-                         apr_hash_t *keywords,
-                         svn_boolean_t expand,
-                         apr_pool_t *pool)
-{
-  struct translation_baton *b = apr_palloc(pool, sizeof(*b));
+svn_subst_translate_stream2 (svn_stream_t *s, /* src stream */
+                             svn_stream_t *d, /* dst stream */
+                             const char *eol_str,
+                             svn_boolean_t repair,
+                             const svn_subst_keywords_t *keywords,
+                             svn_boolean_t expand,
+                             apr_pool_t *pool)
+{
+  apr_hash_t *kh = kwstruct_to_kwhash (keywords, pool);
+
+  return svn_subst_translate_stream3 (s, d, eol_str, repair, kh, expand, pool);
+}
+
+svn_error_t *
+svn_subst_translate_stream3 (svn_stream_t *s, /* src stream */
+                             svn_stream_t *d, /* dst stream */
+                             const char *eol_str,
+                             svn_boolean_t repair,
+                             apr_hash_t *keywords,
+                             svn_boolean_t expand,
+                             apr_pool_t *pool)
+{
+  char *buf;
+  const char *p, *interesting;
+  apr_size_t len, readlen;
+  apr_size_t eol_str_len = eol_str ? strlen (eol_str) : 0;
+  char       newline_buf[2] = { 0 };
+  apr_size_t newline_off = 0;
+  char       keyword_buf[SVN_KEYWORD_MAX_LEN] = { 0 };
+  apr_size_t keyword_off = 0;
+  char       src_format[2] = { 0 };
+  apr_size_t src_format_len = 0;
+
+  buf = apr_palloc (pool, SVN_STREAM_CHUNK_SIZE + 1);
 
   /* For efficiency, convert an empty set of keywords to NULL. */
-  if (keywords && (apr_hash_count(keywords) == 0))
+  if (keywords && (apr_hash_count (keywords) == 0))
     keywords = NULL;
 
-  b->eol_str = eol_str;
-  b->eol_str_len = eol_str ? strlen(eol_str) : 0;
-  b->repair = repair;
-  b->keywords = keywords;
-  b->expand = expand;
-  b->interesting = (eol_str && keywords) ? "$\r\n" : eol_str ? "\r\n" : "$";
-  b->newline_off = 0;
-  b->keyword_off = 0;
-  b->src_format_len = 0;
-
-  return b;
-}
-
-/* Translate eols and keywords of a 'chunk' of characters BUF of size BUFLEN
- * according to the settings and state stored in baton B.
- *
- * Write output to stream DST.
- *
- * To finish a series of chunk translations, flush all buffers by calling
- * this routine with a NULL value for BUF.
- *
- * Use POOL for temporary allocations.
- */
-static svn_error_t *
-translate_chunk(svn_stream_t *dst,
-                struct translation_baton *b,
-                const char *buf,
-                apr_size_t buflen,
-                apr_pool_t *pool)
-{
-  const char *p;
-  apr_size_t len;
-
-  if (buf)
-    {
-      /* precalculate some oft-used values */
-      const char *end = buf + buflen;
-      const char *interesting = b->interesting;
-      apr_size_t next_sign_off = 0;
+  /* The docstring requires that *some* translation be requested. */
+  assert (eol_str || keywords);
+  interesting = (eol_str && keywords) ? "$\r\n" : eol_str ? "\r\n" : "$";
+
+  readlen = SVN_STREAM_CHUNK_SIZE;
+  while (readlen == SVN_STREAM_CHUNK_SIZE)
+    {
+      SVN_ERR (svn_stream_read (s, buf, &readlen));
+
+      buf[readlen] = '\0';
 
       /* At the beginning of this loop, assume that we might be in an
        * interesting state, i.e. with data in the newline or keyword
@@ -955,550 +822,238 @@
        * a run of boring characters; then try to get back to the
        * interesting state by processing an interesting character,
        * and repeat. */
-      for (p = buf; p < end;)
+      for (p = buf; p < buf + readlen;)
         {
           /* Try to get to the boring state, if necessary. */
-          if (b->newline_off)
+          if (newline_off)
             {
               if (*p == '\n')
-                b->newline_buf[b->newline_off++] = *p++;
-
-              SVN_ERR(translate_newline(b->eol_str, b->eol_str_len,
-                                        b->src_format,
-                                        &b->src_format_len, b->newline_buf,
-                                        b->newline_off, dst, b->repair));
-
-              b->newline_off = 0;
+                newline_buf[newline_off++] = *p++;
+
+              SVN_ERR (translate_newline (eol_str, eol_str_len, src_format,
+                                          &src_format_len, newline_buf,
+                                          newline_off, d, repair));
+
+              newline_off = 0;
             }
-          else if (b->keyword_off && *p == '$')
+          else if (keyword_off && *p == '$')
             {
-              svn_boolean_t keyword_matches;
-              char keyword_name[SVN_KEYWORD_MAX_LEN + 1];
-
-              /* If keyword is matched, but not correctly translated, try to
-               * look for the next ending '$'. */
-              b->keyword_buf[b->keyword_off++] = *p++;
-              keyword_matches = match_keyword(b->keyword_buf, b->keyword_off,
-                                              keyword_name, b->keywords);
-              if (keyword_matches == FALSE)
-                {
-                  /* reuse the ending '$' */
-                  p--;
-                  b->keyword_off--;
-                }
-
-              if (keyword_matches == FALSE ||
-                  translate_keyword(b->keyword_buf, &b->keyword_off,
-                                    keyword_name, b->expand, b->keywords) ||
-                  b->keyword_off >= SVN_KEYWORD_MAX_LEN)
-                {
-                  /* write out non-matching text or translated keyword */
-                  SVN_ERR(translate_write(dst, b->keyword_buf, b->keyword_off));
-
-                  next_sign_off = 0;
-                  b->keyword_off = 0;
-                }
+              /* If translation fails, treat this '$' as a starting '$'. */
+              keyword_buf[keyword_off++] = '$';
+              if (translate_keyword (keyword_buf, &keyword_off, expand,
+                                     keywords))
+                p++;
               else
-                {
-                  if (next_sign_off == 0)
-                    next_sign_off = b->keyword_off - 1;
-
-                  continue;
-                }
+                keyword_off--;
+
+              SVN_ERR (translate_write (d, keyword_buf, keyword_off));
+
+              keyword_off = 0;
             }
-          else if (b->keyword_off == SVN_KEYWORD_MAX_LEN - 1
-                   || (b->keyword_off && (*p == '\r' || *p == '\n')))
+          else if (keyword_off == SVN_KEYWORD_MAX_LEN - 1
+                   || (keyword_off && (*p == '\r' || *p == '\n')))
             {
-              if (next_sign_off > 0)
-              {
-                /* rolling back, continue with next '$' in keyword_buf */
-                p -= (b->keyword_off - next_sign_off);
-                b->keyword_off = next_sign_off;
-                next_sign_off = 0;
-              }
               /* No closing '$' found; flush the keyword buffer. */
-              SVN_ERR(translate_write(dst, b->keyword_buf, b->keyword_off));
-
-              b->keyword_off = 0;
+              SVN_ERR (translate_write (d, keyword_buf, keyword_off));
+              
+              keyword_off = 0;
             }
-          else if (b->keyword_off)
+          else if (keyword_off)
             {
-              b->keyword_buf[b->keyword_off++] = *p++;
+              keyword_buf[keyword_off++] = *p++;
               continue;
             }
 
-          /* We're in the boring state; look for interest characters. */
+          /* We're in the boring state; look for interest characters.
+           * For lack of a memcspn(), manually skip past NULs. */
           len = 0;
-
-          /* We wanted memcspn(), but lacking that, the loop below has
-             the same effect.
-
-             Also, skip NUL characters explicitly, since strchr()
-             considers them part of the string argument,
-             but we don't consider them interesting
-          */
-          while ((p + len) < end
-                 && (! p[len] || ! strchr(interesting, p[len])))
-            len++;
-
+          while (1)
+            {
+              len += strcspn (p + len, interesting);
+              if (p[len] != '\0' || p + len == buf + readlen)
+                break;
+              len++;
+            }
           if (len)
-            SVN_ERR(translate_write(dst, p, len));
-
+            SVN_ERR (translate_write (d, p, len));
+          
           p += len;
 
           /* Set up state according to the interesting character, if any. */
-          if (p < end)
+          switch (*p)
             {
-              switch (*p)
-                {
-                case '$':
-                  b->keyword_buf[b->keyword_off++] = *p++;
-                  break;
-                case '\r':
-                  b->newline_buf[b->newline_off++] = *p++;
-                  break;
-                case '\n':
-                  b->newline_buf[b->newline_off++] = *p++;
-
-                  SVN_ERR(translate_newline(b->eol_str, b->eol_str_len,
-                                            b->src_format,
-                                            &b->src_format_len,
-                                            b->newline_buf,
-                                            b->newline_off, dst, b->repair));
-
-                  b->newline_off = 0;
-                  break;
-
-                }
+            case '$':
+              keyword_buf[keyword_off++] = *p++;
+              break;
+            case '\r':
+              newline_buf[newline_off++] = *p++;
+              break;
+            case '\n':
+              newline_buf[newline_off++] = *p++;
+
+              SVN_ERR (translate_newline (eol_str, eol_str_len, src_format,
+                                          &src_format_len, newline_buf,
+                                          newline_off, d, repair));
+
+              newline_off = 0;
+              break;
             }
         }
     }
-  else
-    {
-      if (b->newline_off)
-        {
-          SVN_ERR(translate_newline(b->eol_str, b->eol_str_len,
-                                    b->src_format, &b->src_format_len,
-                                    b->newline_buf, b->newline_off,
-                                    dst, b->repair));
-          b->newline_off = 0;
-        }
-
-      if (b->keyword_off)
-        {
-          SVN_ERR(translate_write(dst, b->keyword_buf, b->keyword_off));
-          b->keyword_off = 0;
-        }
-    }
+
+  if (newline_off)
+    SVN_ERR (translate_newline (eol_str, eol_str_len, src_format,
+                                &src_format_len, newline_buf, newline_off, d,
+                                repair));
+
+  if (keyword_off)
+    SVN_ERR (translate_write (d, keyword_buf, keyword_off));
 
   return SVN_NO_ERROR;
 }
 
-/* Baton for use with translated stream callbacks. */
-struct translated_stream_baton
-{
-  /* Stream to take input from (before translation) on read
-     /write output to (after translation) on write. */
-  svn_stream_t *stream;
-
-  /* Input/Output translation batons to make them separate chunk streams. */
-  struct translation_baton *in_baton, *out_baton;
-
-  /* Remembers whether any write operations have taken place;
-     if so, we need to flush the output chunk stream. */
-  svn_boolean_t written;
-
-  /* Buffer to hold translated read data. */
-  svn_stringbuf_t *readbuf;
-
-  /* Offset of the first non-read character in readbuf. */
-  apr_size_t readbuf_off;
-
-  /* Buffer to hold read data
-     between svn_stream_read() and translate_chunk(). */
-  char *buf;
-
-  /* Pool in which (only!) this baton is allocated. */
-  apr_pool_t *pool;
-
-  /* Pool for callback iterations */
-  apr_pool_t *iterpool;
-};
-
-
-static svn_error_t *
-translated_stream_read(void *baton,
-                       char *buffer,
-                       apr_size_t *len)
-{
-  struct translated_stream_baton *b = baton;
-  apr_size_t readlen = SVN__STREAM_CHUNK_SIZE;
-  apr_size_t unsatisfied = *len;
-  apr_size_t off = 0;
-  apr_pool_t *iterpool;
-
-  iterpool = b->iterpool;
-  while (readlen == SVN__STREAM_CHUNK_SIZE && unsatisfied > 0)
-    {
-      apr_size_t to_copy;
-      apr_size_t buffer_remainder;
-
-      svn_pool_clear(iterpool);
-      /* fill read buffer, if necessary */
-      if (! (b->readbuf_off < b->readbuf->len))
-        {
-          svn_stream_t *buf_stream;
-
-          svn_stringbuf_setempty(b->readbuf);
-          b->readbuf_off = 0;
-          SVN_ERR(svn_stream_read(b->stream, b->buf, &readlen));
-          buf_stream = svn_stream_from_stringbuf(b->readbuf, iterpool);
-
-          SVN_ERR(translate_chunk(buf_stream, b->in_baton, b->buf,
-                                  readlen, iterpool));
-
-          if (readlen != SVN__STREAM_CHUNK_SIZE)
-            SVN_ERR(translate_chunk(buf_stream, b->in_baton, NULL, 0,
-                                    iterpool));
-
-          SVN_ERR(svn_stream_close(buf_stream));
-        }
-
-      /* Satisfy from the read buffer */
-      buffer_remainder = b->readbuf->len - b->readbuf_off;
-      to_copy = (buffer_remainder > unsatisfied)
-        ? unsatisfied : buffer_remainder;
-      memcpy(buffer + off, b->readbuf->data + b->readbuf_off, to_copy);
-      off += to_copy;
-      b->readbuf_off += to_copy;
-      unsatisfied -= to_copy;
-    }
-
-  *len -= unsatisfied;
-
-  return SVN_NO_ERROR;
-}
-
-static svn_error_t *
-translated_stream_write(void *baton,
-                        const char *buffer,
-                        apr_size_t *len)
-{
-  struct translated_stream_baton *b = baton;
-  svn_pool_clear(b->iterpool);
-
-  b->written = TRUE;
-  SVN_ERR(translate_chunk(b->stream, b->out_baton, buffer, *len,
-                          b->iterpool));
-
-  return SVN_NO_ERROR;
-}
-
-static svn_error_t *
-translated_stream_close(void *baton)
-{
-  struct translated_stream_baton *b = baton;
-
-  if (b->written)
-    SVN_ERR(translate_chunk(b->stream, b->out_baton, NULL, 0, b->iterpool));
-
-  SVN_ERR(svn_stream_close(b->stream));
-
-  svn_pool_destroy(b->pool);   /* Also destroys the baton itself */
-  return SVN_NO_ERROR;
-}
-
-/* Given a special file at SRC, set TRANSLATED_STREAM_P to a stream
-   with the textual representation of it. Perform all allocations in POOL. */
-static svn_error_t *
-detranslated_stream_special(svn_stream_t **translated_stream_p,
-                            const char *src,
-                            apr_pool_t *pool)
-{
-  apr_finfo_t finfo;
-  apr_file_t *s;
-  svn_string_t *buf;
-  svn_stringbuf_t *strbuf;
-  
-  /* First determine what type of special file we are
-     detranslating. */
-  SVN_ERR(svn_io_stat(&finfo, src, APR_FINFO_MIN | APR_FINFO_LINK, pool));
-  
-  switch (finfo.filetype) {
-  case APR_REG:
-    /* Nothing special to do here, just create stream from the original
-       file's contents. */
-    SVN_ERR(svn_io_file_open(&s, src, APR_READ | APR_BUFFERED,
-                             APR_OS_DEFAULT, pool));
-    *translated_stream_p = svn_stream_from_aprfile2(s, FALSE, pool);
-
-    break;
-  case APR_LNK:
-    /* Determine the destination of the link. */
-    SVN_ERR(svn_io_read_link(&buf, src, pool));
-    strbuf = svn_stringbuf_createf(pool, "link %s", buf->data);
-    *translated_stream_p = svn_stream_from_stringbuf(strbuf, pool);
-    
-    break;
-  default:
-    abort();
-  }
-  
-  return SVN_NO_ERROR;
-}
 
 svn_error_t *
-svn_subst_stream_detranslated(svn_stream_t **stream_p, 
-                              const char *src,
-                              svn_subst_eol_style_t eol_style,
-                              const char *eol_str,
-                              svn_boolean_t always_repair_eols,
-                              apr_hash_t *keywords,
-                              svn_boolean_t special,
-                              apr_pool_t *pool)
-{
-  apr_file_t *file_h;
-  svn_stream_t *src_stream;
-
-  if (special)
-    return detranslated_stream_special(stream_p, src, pool);
-  
-  if (eol_style == svn_subst_eol_style_native)
-    eol_str = SVN_SUBST__DEFAULT_EOL_STR;
-  else if (! (eol_style == svn_subst_eol_style_fixed
-              || eol_style == svn_subst_eol_style_none))
-    return svn_error_create(SVN_ERR_IO_UNKNOWN_EOL, NULL, NULL);
-
-  SVN_ERR(svn_io_file_open(&file_h, src, APR_READ,
-                           APR_OS_DEFAULT, pool));
-
-  src_stream = svn_stream_from_aprfile2(file_h, FALSE, pool);
-
-  *stream_p = svn_subst_stream_translated(
-    src_stream, eol_str,
-    eol_style == svn_subst_eol_style_fixed || always_repair_eols,
-    keywords, FALSE, pool);
-
-  return SVN_NO_ERROR;
-}
-
-svn_stream_t *
-svn_subst_stream_translated(svn_stream_t *stream,
-                            const char *eol_str,
-                            svn_boolean_t repair,
-                            apr_hash_t *keywords,
-                            svn_boolean_t expand,
-                            apr_pool_t *pool)
-{
-  apr_pool_t *baton_pool = svn_pool_create(pool);
-  struct translated_stream_baton *baton
-    = apr_palloc(baton_pool, sizeof(*baton));
-  svn_stream_t *s = svn_stream_create(baton, baton_pool);
-
-  /* Make sure EOL_STR and KEYWORDS are allocated in POOL, as
-     required by create_translation_baton() */
-  if (eol_str)
-    eol_str = apr_pstrdup(baton_pool, eol_str);
-  if (keywords)
-    {
-      if (apr_hash_count(keywords) == 0)
-        keywords = NULL;
-      else
-        {
-          /* deep copy the hash to make sure it's allocated in POOL */
-          apr_hash_t *copy = apr_hash_make(baton_pool);
-          apr_hash_index_t *hi;
-
-          for (hi = apr_hash_first(pool, keywords);
-               hi; hi = apr_hash_next(hi))
-            {
-              const void *key;
-              void *val;
-              apr_hash_this(hi, &key, NULL, &val);
-              apr_hash_set(copy, apr_pstrdup(baton_pool, key),
-                           APR_HASH_KEY_STRING,
-                           svn_string_dup(val, baton_pool));
-            }
-
-          keywords = copy;
-        }
-    }
-
-  /* Setup the baton fields */
-  baton->stream = stream;
-  baton->in_baton
-    = create_translation_baton(eol_str, repair, keywords, expand, baton_pool);
-  baton->out_baton
-    = create_translation_baton(eol_str, repair, keywords, expand, baton_pool);
-  baton->written = FALSE;
-  baton->readbuf = svn_stringbuf_create("", baton_pool);
-  baton->readbuf_off = 0;
-  baton->iterpool = svn_pool_create(baton_pool);
-  baton->pool = baton_pool;
-  baton->buf = apr_palloc(baton->pool, SVN__STREAM_CHUNK_SIZE + 1);
-
-  /* Setup the stream methods */
-  svn_stream_set_read(s, translated_stream_read);
-  svn_stream_set_write(s, translated_stream_write);
-  svn_stream_set_close(s, translated_stream_close);
-
-  return s;
-}
-
-
-svn_error_t *
-svn_subst_translate_stream3(svn_stream_t *s, /* src stream */
+svn_subst_translate_stream (svn_stream_t *s, /* src stream */
                             svn_stream_t *d, /* dst stream */
                             const char *eol_str,
                             svn_boolean_t repair,
-                            apr_hash_t *keywords,
-                            svn_boolean_t expand,
-                            apr_pool_t *pool)
-{
-  apr_pool_t *subpool = svn_pool_create(pool);
-  apr_pool_t *iterpool = svn_pool_create(subpool);
-  struct translation_baton *baton;
-  apr_size_t readlen = SVN__STREAM_CHUNK_SIZE;
-  char *buf = apr_palloc(subpool, SVN__STREAM_CHUNK_SIZE);
-
-  /* The docstring requires that *some* translation be requested. */
-  assert(eol_str || keywords);
-
-  baton = create_translation_baton(eol_str, repair, keywords, expand, pool);
-  while (readlen == SVN__STREAM_CHUNK_SIZE)
-    {
-      svn_pool_clear(iterpool);
-      SVN_ERR(svn_stream_read(s, buf, &readlen));
-      SVN_ERR(translate_chunk(d, baton, buf, readlen, iterpool));
-    }
-
-  SVN_ERR(translate_chunk(d, baton, NULL, 0, iterpool));
-
-  svn_pool_destroy(subpool); /* also destroys iterpool */
-  return SVN_NO_ERROR;
+                            const svn_subst_keywords_t *keywords,
+                            svn_boolean_t expand)
+{
+  apr_pool_t *pool = svn_pool_create (NULL);
+  svn_error_t *err = svn_subst_translate_stream2 (s, d, eol_str, repair,
+                                                  keywords, expand, pool);
+  svn_pool_destroy (pool);
+  return err;
 }
 
 
 svn_error_t *
-svn_subst_translate_stream(svn_stream_t *s, /* src stream */
-                           svn_stream_t *d, /* dst stream */
-                           const char *eol_str,
-                           svn_boolean_t repair,
-                           const svn_subst_keywords_t *keywords,
-                           svn_boolean_t expand)
-{
-  apr_pool_t *pool = svn_pool_create(NULL);
-  svn_error_t *err = svn_subst_translate_stream2(s, d, eol_str, repair,
-                                                 keywords, expand, pool);
-  svn_pool_destroy(pool);
-  return err;
-}
-
-
-svn_error_t *
-svn_subst_translate_cstring(const char *src,
-                            const char **dst,
-                            const char *eol_str,
-                            svn_boolean_t repair,
-                            const svn_subst_keywords_t *keywords,
-                            svn_boolean_t expand,
-                            apr_pool_t *pool)
-{
-  apr_hash_t *kh = kwstruct_to_kwhash(keywords, pool);
-
-  return svn_subst_translate_cstring2(src, dst, eol_str, repair,
-                                      kh, expand, pool);
-}
-
-svn_error_t *
-svn_subst_translate_cstring2(const char *src,
+svn_subst_translate_cstring (const char *src,
                              const char **dst,
-                             const char *eol_str,
-                             svn_boolean_t repair,
-                             apr_hash_t *keywords,
-                             svn_boolean_t expand,
-                             apr_pool_t *pool)
-{
-  svn_stringbuf_t *src_stringbuf, *dst_stringbuf;
-  svn_stream_t *src_stream, *dst_stream;
-  svn_error_t *err;
-
-  src_stringbuf = svn_stringbuf_create(src, pool);
-  
-  /* The easy way out:  no translation needed, just copy. */
-  if (! (eol_str || (keywords && (apr_hash_count(keywords) > 0))))
-    {
-      dst_stringbuf = svn_stringbuf_dup(src_stringbuf, pool);
-      goto all_good;
-    }
-
-  /* Convert our stringbufs into streams. */
-  src_stream = svn_stream_from_stringbuf(src_stringbuf, pool);
-  dst_stringbuf = svn_stringbuf_create("", pool);
-  dst_stream = svn_stream_from_stringbuf(dst_stringbuf, pool);
-
-  /* Translate src stream into dst stream. */
-  err = svn_subst_translate_stream3(src_stream, dst_stream,
-                                    eol_str, repair, keywords, expand, pool);
-  if (err)
-    {
-      svn_error_clear(svn_stream_close(src_stream));
-      svn_error_clear(svn_stream_close(dst_stream));
-      return err;
-    }
-
-  /* clean up nicely. */
-  SVN_ERR(svn_stream_close(src_stream));
-  SVN_ERR(svn_stream_close(dst_stream));
-
- all_good:
-  *dst = dst_stringbuf->data;
-  return SVN_NO_ERROR;
-}
-
-
-svn_error_t *
-svn_subst_copy_and_translate(const char *src,
-                             const char *dst,
                              const char *eol_str,
                              svn_boolean_t repair,
                              const svn_subst_keywords_t *keywords,
                              svn_boolean_t expand,
                              apr_pool_t *pool)
 {
-  return svn_subst_copy_and_translate2(src, dst, eol_str, repair, keywords,
-                                       expand, FALSE, pool);
+  apr_hash_t *kh = kwstruct_to_kwhash (keywords, pool);
+
+  return svn_subst_translate_cstring2 (src, dst, eol_str, repair,
+                                       kh, expand, pool);
+}
+
+svn_error_t *
+svn_subst_translate_cstring2 (const char *src,
+                              const char **dst,
+                              const char *eol_str,
+                              svn_boolean_t repair,
+                              apr_hash_t *keywords,
+                              svn_boolean_t expand,
+                              apr_pool_t *pool)
+{
+  svn_stringbuf_t *src_stringbuf, *dst_stringbuf;
+  svn_stream_t *src_stream, *dst_stream;
+  svn_error_t *err;
+
+  src_stringbuf = svn_stringbuf_create (src, pool);
+  
+  /* The easy way out:  no translation needed, just copy. */
+  if (! (eol_str || (keywords && (apr_hash_count (keywords) > 0))))
+    {
+      dst_stringbuf = svn_stringbuf_dup (src_stringbuf, pool);
+      goto all_good;
+    }
+
+  /* Convert our stringbufs into streams. */
+  src_stream = svn_stream_from_stringbuf (src_stringbuf, pool);
+  dst_stringbuf = svn_stringbuf_create ("", pool);
+  dst_stream = svn_stream_from_stringbuf (dst_stringbuf, pool);
+
+  /* Translate src stream into dst stream. */
+  err = svn_subst_translate_stream3 (src_stream, dst_stream,
+                                     eol_str, repair, keywords, expand, pool);
+  if (err)
+    {
+      svn_error_clear (svn_stream_close (src_stream));
+      svn_error_clear (svn_stream_close (dst_stream));
+      return err;
+    }
+
+  /* clean up nicely. */
+  SVN_ERR (svn_stream_close (src_stream));
+  SVN_ERR (svn_stream_close (dst_stream));
+
+ all_good:
+  *dst = dst_stringbuf->data;
+  return SVN_NO_ERROR;
+}
+
+
+svn_error_t *
+svn_subst_copy_and_translate (const char *src,
+                              const char *dst,
+                              const char *eol_str,
+                              svn_boolean_t repair,
+                              const svn_subst_keywords_t *keywords,
+                              svn_boolean_t expand,
+                              apr_pool_t *pool)
+{
+  return svn_subst_copy_and_translate2 (src, dst, eol_str, repair, keywords,
+                                        expand, FALSE, pool);
 }
 
 
 /* Given a special file at SRC, generate a textual representation of
    it in a normal file at DST.  Perform all allocations in POOL. */
 static svn_error_t *
-detranslate_special_file(const char *src,
-                         const char *dst,
-                         apr_pool_t *pool)
-{
-  svn_stream_t *translated_stream, *dst_stream;
+detranslate_special_file (const char *src,
+                          const char *dst,
+                          apr_pool_t *pool)
+{
   const char *dst_tmp;
-  apr_file_t *d;
-
-  SVN_ERR(detranslated_stream_special(&translated_stream, src, pool));
+  svn_string_t *buf;
+  apr_file_t *s, *d;
+  svn_stream_t *src_stream, *dst_stream;
+  apr_finfo_t finfo;
   
+  /* First determine what type of special file we are
+     detranslating. */
+  SVN_ERR (svn_io_stat (&finfo, src, APR_FINFO_MIN | APR_FINFO_LINK, pool));
+
   /* Open a temporary destination that we will eventually atomically
      rename into place. */
-  SVN_ERR(svn_io_open_unique_file2(&d, &dst_tmp, dst,
-                                   ".tmp", svn_io_file_del_none, pool));
-
-  dst_stream = svn_stream_from_aprfile(d, pool);
-
-  SVN_ERR(svn_stream_copy(translated_stream, dst_stream, pool));
-
-  SVN_ERR(svn_stream_close(dst_stream));
-  SVN_ERR(svn_stream_close(translated_stream));
-  SVN_ERR(svn_io_file_close(d, pool));
+  SVN_ERR (svn_io_open_unique_file (&d, &dst_tmp, dst,
+                                    ".tmp", FALSE, pool));
+
+  dst_stream = svn_stream_from_aprfile (d, pool);
+  
+  switch (finfo.filetype) {
+  case APR_REG:
+    /* Nothing special to do here, just copy the original file's
+       contents. */
+    SVN_ERR (svn_io_file_open (&s, src, APR_READ | APR_BUFFERED,
+                               APR_OS_DEFAULT, pool));
+    src_stream = svn_stream_from_aprfile (s, pool);
+
+    SVN_ERR (svn_stream_copy (src_stream, dst_stream, pool));
+    break;
+  case APR_LNK:
+    /* Determine the destination of the link. */
+    SVN_ERR (svn_io_read_link (&buf, src, pool));
+
+    SVN_ERR (svn_stream_printf (dst_stream, pool, "link %s",
+                                buf->data));
+    break;
+  default:
+    abort ();
+  }
+
+  SVN_ERR (svn_io_file_close (d, pool));
 
   /* Do the atomic rename from our temporary location. */
-  SVN_ERR(svn_io_file_rename(dst_tmp, dst, pool));
+  SVN_ERR (svn_io_file_rename (dst_tmp, dst, pool));
   
   return SVN_NO_ERROR;
 }
@@ -1508,9 +1063,9 @@
    file in SRC, create the appropriate special file at location DST.
    Perform all allocations in POOL. */
 static svn_error_t *
-create_special_file(const char *src,
-                    const char *dst,
-                    apr_pool_t *pool)
+create_special_file (const char *src,
+                     const char *dst,
+                     apr_pool_t *pool)
 {
   svn_stringbuf_t *contents;
   char *identifier, *remainder;
@@ -1522,22 +1077,25 @@
   /* Check to see if we are being asked to create a special file from
      a special file.  If so, do a temporary detranslation and work
      from there. */
-  SVN_ERR(svn_io_check_special_path(src, &kind, &is_special, pool));
+  SVN_ERR (svn_io_check_special_path (src, &kind, &is_special, pool));
 
   if (is_special)
     {
-      SVN_ERR(svn_io_open_unique_file2(NULL, &src_tmp, dst, ".tmp",
-                                       svn_io_file_del_none, pool));
-      SVN_ERR(detranslate_special_file(src, src_tmp, pool));
+      apr_file_t *fp;
+      
+      SVN_ERR (svn_io_open_unique_file (&fp, &src_tmp, dst, ".tmp", FALSE,
+                                        pool));
+      SVN_ERR (svn_io_file_close (fp, pool));
+      SVN_ERR (detranslate_special_file (src, src_tmp, pool));
       src = src_tmp;
     }
   
   /* Read in the detranslated file. */
-  SVN_ERR(svn_stringbuf_from_file(&contents, src, pool));
+  SVN_ERR (svn_stringbuf_from_file (&contents, src, pool));
 
   /* If there was just a temporary detranslation, remove it now. */
   if (src_tmp)
-    SVN_ERR(svn_io_remove_file(src_tmp, pool));
+    SVN_ERR (svn_io_remove_file (src_tmp, pool));
       
   /* Separate off the identifier.  The first space character delimits
      the identifier, after which any remaining characters are specific
@@ -1553,19 +1111,19 @@
         }
     }
            
-  if (! strcmp(identifier, SVN_SUBST__SPECIAL_LINK_STR))
+  if (! strcmp (identifier, SVN_SUBST__SPECIAL_LINK_STR))
     {
       /* For symlinks, the type specific data is just a filesystem
          path that the symlink should reference. */
-      err = svn_io_create_unique_link(&dst_tmp, dst, remainder,
-                                      ".tmp", pool);
+      err = svn_io_create_unique_link (&dst_tmp, dst, remainder,
+                                       ".tmp", pool);
     }
   else
     {
       /* We should return a valid error here. */
-      return svn_error_createf(SVN_ERR_UNSUPPORTED_FEATURE, NULL,
-                               _("'%s' has unsupported special file type "
-                                 "'%s'"), src, identifier);
+      return svn_error_createf (SVN_ERR_UNSUPPORTED_FEATURE, NULL,
+                                "Unsupported special file type '%s'",
+                                identifier);
     }
 
   /* If we had an error, check to see if it was because this type of
@@ -1574,122 +1132,156 @@
     {
       if (err->apr_err == SVN_ERR_UNSUPPORTED_FEATURE)
         {
-          svn_error_clear(err);
+          apr_file_t *fp;
+          
+          svn_error_clear (err);
           /* Fall back to just copying the text-base. */
-          SVN_ERR(svn_io_open_unique_file2(NULL, &dst_tmp, dst, ".tmp",
-                                           svn_io_file_del_none, pool));
-          SVN_ERR(svn_io_copy_file(src, dst_tmp, TRUE, pool));
+          SVN_ERR (svn_io_open_unique_file (&fp, &dst_tmp, dst, ".tmp", FALSE,
+                                            pool));
+          SVN_ERR (svn_io_file_close (fp, pool));
+          SVN_ERR (svn_io_copy_file (src, dst_tmp, TRUE, pool));
         }
       else
         return err;
     }
 
   /* Do the atomic rename from our temporary location. */
-  SVN_ERR(svn_io_file_rename(dst_tmp, dst, pool));
+  SVN_ERR (svn_io_file_rename (dst_tmp, dst, pool));
 
   return SVN_NO_ERROR;
 }
 
 
 svn_error_t *
-svn_subst_copy_and_translate2(const char *src,
-                              const char *dst,
-                              const char *eol_str,
-                              svn_boolean_t repair,
-                              const svn_subst_keywords_t *keywords,
-                              svn_boolean_t expand,
-                              svn_boolean_t special,
-                              apr_pool_t *pool)
-{
-  apr_hash_t *kh = kwstruct_to_kwhash(keywords, pool);
-
-  return svn_subst_copy_and_translate3(src, dst, eol_str,
-                                       repair, kh, expand, special,
-                                       pool);
+svn_subst_copy_and_translate2 (const char *src,
+                               const char *dst,
+                               const char *eol_str,
+                               svn_boolean_t repair,
+                               const svn_subst_keywords_t *keywords,
+                               svn_boolean_t expand,
+                               svn_boolean_t special,
+                               apr_pool_t *pool)
+{
+  apr_hash_t *kh = kwstruct_to_kwhash (keywords, pool);
+
+  return svn_subst_copy_and_translate3 (src, dst, eol_str,
+                                        repair, kh, expand, special,
+                                        pool);
 }
 
 svn_error_t *
-svn_subst_copy_and_translate3(const char *src,
-                              const char *dst,
-                              const char *eol_str,
-                              svn_boolean_t repair,
-                              apr_hash_t *keywords,
-                              svn_boolean_t expand,
-                              svn_boolean_t special,
-                              apr_pool_t *pool)
+svn_subst_copy_and_translate3 (const char *src,
+                               const char *dst,
+                               const char *eol_str,
+                               svn_boolean_t repair,
+                               apr_hash_t *keywords,
+                               svn_boolean_t expand,
+                               svn_boolean_t special,
+                               apr_pool_t *pool)
 {
   const char *dst_tmp = NULL;
   svn_stream_t *src_stream, *dst_stream;
   apr_file_t *s = NULL, *d = NULL;  /* init to null important for APR */
   svn_error_t *err;
+  apr_pool_t *subpool;
   svn_node_kind_t kind;
   svn_boolean_t path_special;
 
-  SVN_ERR(svn_io_check_special_path(src, &kind, &path_special, pool));
+  SVN_ERR (svn_io_check_special_path (src, &kind, &path_special, pool));
 
   /* If this is a 'special' file, we may need to create it or
      detranslate it. */
   if (special || path_special)
     {
       if (expand)
-        SVN_ERR(create_special_file(src, dst, pool));
+        SVN_ERR (create_special_file (src, dst, pool));
       else
-        SVN_ERR(detranslate_special_file(src, dst, pool));
+        SVN_ERR (detranslate_special_file (src, dst, pool));
       
       return SVN_NO_ERROR;
     }
 
   /* The easy way out:  no translation needed, just copy. */
-  if (! (eol_str || (keywords && (apr_hash_count(keywords) > 0))))
-    return svn_io_copy_file(src, dst, FALSE, pool);
+  if (! (eol_str || (keywords && (apr_hash_count (keywords) > 0))))
+    return svn_io_copy_file (src, dst, FALSE, pool);
+
+  subpool = svn_pool_create (pool);
 
   /* Open source file. */
-  SVN_ERR(svn_io_file_open(&s, src, APR_READ | APR_BUFFERED,
-                           APR_OS_DEFAULT, pool));
+  err = svn_io_file_open (&s, src, APR_READ | APR_BUFFERED,
+                          APR_OS_DEFAULT, subpool);
+  if (err)
+    goto error;
 
   /* For atomicity, we translate to a tmp file and
      then rename the tmp file over the real destination. */
-  SVN_ERR(svn_io_open_unique_file2(&d, &dst_tmp, dst,
-                                   ".tmp", svn_io_file_del_on_pool_cleanup,
-                                   pool));
+
+  err = svn_io_open_unique_file (&d, &dst_tmp, dst,
+                                 ".tmp", FALSE, subpool);
+
+  /* Move the file name to a more permanent pool. */
+  if (dst_tmp)
+    dst_tmp = apr_pstrdup(pool, dst_tmp);
+
+  if (err)
+    goto error;
 
   /* Now convert our two open files into streams. */
-  src_stream = svn_stream_from_aprfile(s, pool);
-  dst_stream = svn_stream_from_aprfile(d, pool);
+  src_stream = svn_stream_from_aprfile (s, subpool);
+  dst_stream = svn_stream_from_aprfile (d, subpool);
 
   /* Translate src stream into dst stream. */
-  err = svn_subst_translate_stream3(src_stream, dst_stream, eol_str,
-                                    repair, keywords, expand, pool);
+  err = svn_subst_translate_stream3 (src_stream, dst_stream, eol_str,
+                                     repair, keywords, expand, subpool);
   if (err)
     {
       if (err->apr_err == SVN_ERR_IO_INCONSISTENT_EOL)
-        return svn_error_createf
+        err = svn_error_createf 
           (SVN_ERR_IO_INCONSISTENT_EOL, err,
            _("File '%s' has inconsistent newlines"),
-           svn_path_local_style(src, pool));
-      else
-        return err;
+           svn_path_local_style (src, pool));
+      goto error;
     }
 
   /* clean up nicely. */
-  SVN_ERR(svn_stream_close(src_stream));
-  SVN_ERR(svn_stream_close(dst_stream));
-  SVN_ERR(svn_io_file_close(s, pool));
-  SVN_ERR(svn_io_file_close(d, pool));
+  err = svn_stream_close (src_stream);
+  if (err)
+    goto error;
+
+  err = svn_stream_close (dst_stream);
+  if (err)
+    goto error;
+
+  err = svn_io_file_close (s, subpool);
+  if (err)
+    goto error;
+
+  err = svn_io_file_close (d, subpool);
+  if (err)
+    goto error;
 
   /* Now that dst_tmp contains the translated data, do the atomic rename. */
-  SVN_ERR(svn_io_file_rename(dst_tmp, dst, pool));
-
+  err = svn_io_file_rename (dst_tmp, dst, subpool);
+  if (err)
+    goto error;
+
+  svn_pool_destroy (subpool);
   return SVN_NO_ERROR;
+
+ error:
+  svn_pool_destroy (subpool);   /* Make sure all files are closed first. */
+  if (dst_tmp)
+    svn_error_clear (svn_io_remove_file (dst_tmp, pool));
+  return err;
 }
 
 
 
 svn_error_t *
-svn_subst_translate_string(svn_string_t **new_value,
-                           const svn_string_t *value,
-                           const char *encoding,
-                           apr_pool_t *pool)
+svn_subst_translate_string (svn_string_t **new_value,
+                            const svn_string_t *value,
+                            const char *encoding,
+                            apr_pool_t *pool)
 {
   const char *val_utf8;
   const char *val_utf8_lf;
@@ -1702,33 +1294,33 @@
 
   if (encoding)
     {
-      SVN_ERR(svn_utf_cstring_to_utf8_ex2(&val_utf8, value->data,
-                                          encoding, pool));
+      SVN_ERR (svn_utf_cstring_to_utf8_ex (&val_utf8, value->data,
+                                           encoding, NULL, pool));
     }
   else
     {
-      SVN_ERR(svn_utf_cstring_to_utf8(&val_utf8, value->data, pool));
-    }
-
-  SVN_ERR(svn_subst_translate_cstring2(val_utf8,
-                                       &val_utf8_lf,
-                                       "\n",  /* translate to LF */
-                                       FALSE, /* no repair */
-                                       NULL,  /* no keywords */
-                                       FALSE, /* no expansion */
-                                       pool));
+      SVN_ERR (svn_utf_cstring_to_utf8 (&val_utf8, value->data, pool));
+    }
+
+  SVN_ERR (svn_subst_translate_cstring2 (val_utf8,
+                                         &val_utf8_lf,
+                                         "\n",  /* translate to LF */
+                                         FALSE, /* no repair */
+                                         NULL,  /* no keywords */
+                                         FALSE, /* no expansion */
+                                         pool));
   
-  *new_value = svn_string_create(val_utf8_lf, pool);
+  *new_value = svn_string_create (val_utf8_lf, pool);
 
   return SVN_NO_ERROR;
 }
 
 
 svn_error_t *
-svn_subst_detranslate_string(svn_string_t **new_value,
-                             const svn_string_t *value,
-                             svn_boolean_t for_output,
-                             apr_pool_t *pool)
+svn_subst_detranslate_string (svn_string_t **new_value,
+                              const svn_string_t *value,
+                              svn_boolean_t for_output,
+                              apr_pool_t *pool)
 {
   svn_error_t *err;
   const char *val_neol;
@@ -1740,39 +1332,39 @@
       return SVN_NO_ERROR;
     }
 
-  SVN_ERR(svn_subst_translate_cstring2(value->data,
-                                       &val_neol,
-                                       APR_EOL_STR,  /* 'native' eol */
-                                       FALSE, /* no repair */
-                                       NULL,  /* no keywords */
-                                       FALSE, /* no expansion */
-                                       pool));
+  SVN_ERR (svn_subst_translate_cstring2 (value->data,
+                                         &val_neol,
+                                         APR_EOL_STR,  /* 'native' eol */
+                                         FALSE, /* no repair */
+                                         NULL,  /* no keywords */
+                                         FALSE, /* no expansion */
+                                         pool));
 
   if (for_output)
     {
-      err = svn_cmdline_cstring_from_utf8(&val_nlocale_neol, val_neol, pool);
-      if (err && (APR_STATUS_IS_EINVAL(err->apr_err)))
+      err = svn_cmdline_cstring_from_utf8 (&val_nlocale_neol, val_neol, pool);
+      if (err && (APR_STATUS_IS_EINVAL (err->apr_err)))
         {
           val_nlocale_neol =
-            svn_cmdline_cstring_from_utf8_fuzzy(val_neol, pool);
-          svn_error_clear(err);
+            svn_cmdline_cstring_from_utf8_fuzzy (val_neol, pool);
+          svn_error_clear (err);
         }
       else if (err)
         return err;
     }
   else
     {
-      err = svn_utf_cstring_from_utf8(&val_nlocale_neol, val_neol, pool);
-      if (err && (APR_STATUS_IS_EINVAL(err->apr_err)))
-        {
-          val_nlocale_neol = svn_utf_cstring_from_utf8_fuzzy(val_neol, pool);
-          svn_error_clear(err);
+      err = svn_utf_cstring_from_utf8 (&val_nlocale_neol, val_neol, pool);
+      if (err && (APR_STATUS_IS_EINVAL (err->apr_err)))
+        {
+          val_nlocale_neol = svn_utf_cstring_from_utf8_fuzzy (val_neol, pool);
+          svn_error_clear (err);
         }
       else if (err)
         return err;
     }
 
-  *new_value = svn_string_create(val_nlocale_neol, pool);
+  *new_value = svn_string_create (val_nlocale_neol, pool);
 
   return SVN_NO_ERROR;
 }