/*
 * subst.c :  generic eol/keyword substitution routines
 *
 * ====================================================================
 * Copyright (c) 2000-2008 CollabNet.  All rights reserved.
 *
 * This software is licensed as described in the file COPYING, which
 * you should have received as part of this distribution.  The terms
 * are also available at http://subversion.tigris.org/license-1.html.
 * If newer versions of this license are posted there, you may use a
 * newer version instead, at your option.
 *
 * This software consists of voluntary contributions made by many
 * individuals.  For exact contribution history, see the revision
 * history and logs, available at http://subversion.tigris.org/.
 * ====================================================================
 */



#define APR_WANT_STRFUNC
#include <apr_want.h>

#include <stdlib.h>
#include <assert.h>
#include <apr_pools.h>
#include <apr_tables.h>
#include <apr_file_io.h>
#include <apr_strings.h>

#include "svn_cmdline.h"
#include "svn_types.h"
#include "svn_string.h"
#include "svn_time.h"
#include "svn_path.h"
#include "svn_error.h"
#include "svn_utf.h"
#include "svn_io.h"
#include "svn_subst.h"
#include "svn_pools.h"

#include "svn_private_config.h"

/* The Repository Default EOL used for files which
 * use the 'native' eol style.
 */
#define SVN_SUBST__DEFAULT_EOL_STR "\n"

/**
 * The textual elements of a detranslated special file.  One of these
 * strings must appear as the first element of any special file as it
 * exists in the repository or the text base.
 */
#define SVN_SUBST__SPECIAL_LINK_STR "link"

void
svn_subst_eol_style_from_value(svn_subst_eol_style_t *style,
                               const char **eol,
                               const char *value)
{
  if (value == NULL)
    {
      /* property doesn't exist. */
      *eol = NULL;
      if (style)
        *style = svn_subst_eol_style_none;
    }
  else if (! strcmp("native", value))
    {
      *eol = APR_EOL_STR;       /* whee, a portability library! */
      if (style)
        *style = svn_subst_eol_style_native;
    }
  else if (! strcmp("LF", value))
    {
      *eol = "\n";
      if (style)
        *style = svn_subst_eol_style_fixed;
    }
  else if (! strcmp("CR", value))
    {
      *eol = "\r";
      if (style)
        *style = svn_subst_eol_style_fixed;
    }
  else if (! strcmp("CRLF", value))
    {
      *eol = "\r\n";
      if (style)
        *style = svn_subst_eol_style_fixed;
    }
  else
    {
      *eol = NULL;
      if (style)
        *style = svn_subst_eol_style_unknown;
    }
}


svn_boolean_t
svn_subst_translation_required(svn_subst_eol_style_t style,
                               const char *eol,
                               apr_hash_t *keywords,
                               svn_boolean_t special,
                               svn_boolean_t force_eol_check)
{
  return (special || keywords
          || (style != svn_subst_eol_style_none && force_eol_check)
          || (style == svn_subst_eol_style_native &&
              strcmp(APR_EOL_STR, SVN_SUBST__DEFAULT_EOL_STR) != 0)
          || (style == svn_subst_eol_style_fixed &&
              strcmp(APR_EOL_STR, eol) != 0));
}


svn_error_t *
svn_subst_translate_to_normal_form(const char *src,
                                   const char *dst,
                                   svn_subst_eol_style_t eol_style,
                                   const char *eol_str,
                                   svn_boolean_t always_repair_eols,
                                   apr_hash_t *keywords,
                                   svn_boolean_t special,
                                   apr_pool_t *pool)
{

  if (eol_style == svn_subst_eol_style_native)
    eol_str = SVN_SUBST__DEFAULT_EOL_STR;
  else if (! (eol_style == svn_subst_eol_style_fixed
              || eol_style == svn_subst_eol_style_none))
    return svn_error_create(SVN_ERR_IO_UNKNOWN_EOL, NULL, NULL);

  return svn_subst_copy_and_translate3(src, dst, eol_str,
                                       eol_style == svn_subst_eol_style_fixed
                                       || always_repair_eols,
                                       keywords,
                                       FALSE /* contract keywords */,
                                       special,
                                       pool);
}

svn_error_t *
svn_subst_stream_translated_to_normal_form(svn_stream_t **stream,
                                           svn_stream_t *source,
                                           svn_subst_eol_style_t eol_style,
                                           const char *eol_str,
                                           svn_boolean_t always_repair_eols,
                                           apr_hash_t *keywords,
                                           apr_pool_t *pool)
{
  if (eol_style == svn_subst_eol_style_native)
    eol_str = SVN_SUBST__DEFAULT_EOL_STR;
  else if (! (eol_style == svn_subst_eol_style_fixed
              || eol_style == svn_subst_eol_style_none))
    return svn_error_create(SVN_ERR_IO_UNKNOWN_EOL, NULL, NULL);

 *stream = svn_subst_stream_translated(source, eol_str,
                                       eol_style == svn_subst_eol_style_fixed
                                       || always_repair_eols,
                                       keywords, FALSE, pool);

 return SVN_NO_ERROR;
}


/* Helper function for svn_subst_build_keywords */

/* Given a printf-like format string, return a string with proper
 * information filled in.
 *
 * Important API note: This function is the core of the implementation of
 * svn_subst_build_keywords (all versions), and as such must implement the
 * tolerance of NULL and zero inputs that that function's documention
 * stipulates.
 *
 * The format codes:
 *
 * %a author of this revision
 * %b basename of the URL of this file
 * %d short format of date of this revision
 * %D long format of date of this revision
 * %r number of this revision
 * %u URL of this file
 * %% a literal %
 *
 * All memory is allocated out of @a pool.
 */
static svn_string_t *
keyword_printf(const char *fmt,
               const char *rev,
               const char *url,
               apr_time_t date,
               const char *author,
               apr_pool_t *pool)
{
  svn_stringbuf_t *value = svn_stringbuf_ncreate("", 0, pool);
  const char *cur;
  int n;

  for (;;)
    {
      cur = fmt;

      while (*cur != '\0' && *cur != '%')
        cur++;

      if ((n = cur - fmt) > 0) /* Do we have an as-is string? */
        svn_stringbuf_appendbytes(value, fmt, n);

      if (*cur == '\0')
        break;

      switch (cur[1])
        {
        case 'a': /* author of this revision */
          if (author)
            svn_stringbuf_appendcstr(value, author);
          break;
        case 'b': /* basename of this file */
          if (url)
            {
              const char *base_name
                = svn_path_uri_decode(svn_path_basename(url, pool), pool);
              svn_stringbuf_appendcstr(value, base_name);
            }
          break;
        case 'd': /* short format of date of this revision */
          if (date)
            {
              apr_time_exp_t exploded_time;
              const char *human;

              apr_time_exp_gmt(&exploded_time, date);

              human = apr_psprintf(pool, "%04d-%02d-%02d %02d:%02d:%02dZ",
                                   exploded_time.tm_year + 1900,
                                   exploded_time.tm_mon + 1,
                                   exploded_time.tm_mday,
                                   exploded_time.tm_hour,
                                   exploded_time.tm_min,
                                   exploded_time.tm_sec);

              svn_stringbuf_appendcstr(value, human);
            }
          break;
        case 'D': /* long format of date of this revision */
          if (date)
            svn_stringbuf_appendcstr(value,
                                     svn_time_to_human_cstring(date, pool));
          break;
        case 'r': /* number of this revision */
          if (rev)
            svn_stringbuf_appendcstr(value, rev);
          break;
        case 'u': /* URL of this file */
          if (url)
            svn_stringbuf_appendcstr(value, url);
          break;
        case '%': /* '%%' => a literal % */
          svn_stringbuf_appendbytes(value, cur, 1);
          break;
        case '\0': /* '%' as the last character of the string. */
          svn_stringbuf_appendbytes(value, cur, 1);
          /* Now go back one character, since this was just a one character
           * sequence, whereas all others are two characters, and we do not
           * want to skip the null terminator entirely and carry on
           * formatting random memory contents. */
          cur--;
          break;
        default: /* Unrecognized code, just print it literally. */
          svn_stringbuf_appendbytes(value, cur, 2);
          break;
        }

      /* Format code is processed - skip it, and get ready for next chunk. */
      fmt = cur + 2;
    }

  return svn_string_create_from_buf(value, pool);
}

svn_error_t *
svn_subst_build_keywords(svn_subst_keywords_t *kw,
                         const char *keywords_val,
                         const char *rev,
                         const char *url,
                         apr_time_t date,
                         const char *author,
                         apr_pool_t *pool)
{
  apr_hash_t *kwhash;
  const svn_string_t *val;

  SVN_ERR(svn_subst_build_keywords2(&kwhash, keywords_val, rev,
                                    url, date, author, pool));

  /* The behaviour of pre-1.3 svn_subst_build_keywords, which we are
   * replicating here, is to write to a slot in the svn_subst_keywords_t
   * only if the relevant keyword was present in keywords_val, otherwise
   * leaving that slot untouched. */

  val = apr_hash_get(kwhash, SVN_KEYWORD_REVISION_LONG, APR_HASH_KEY_STRING);
  if (val)
    kw->revision = val;

  val = apr_hash_get(kwhash, SVN_KEYWORD_DATE_LONG, APR_HASH_KEY_STRING);
  if (val)
    kw->date = val;

  val = apr_hash_get(kwhash, SVN_KEYWORD_AUTHOR_LONG, APR_HASH_KEY_STRING);
  if (val)
    kw->author = val;

  val = apr_hash_get(kwhash, SVN_KEYWORD_URL_LONG, APR_HASH_KEY_STRING);
  if (val)
    kw->url = val;

  val = apr_hash_get(kwhash, SVN_KEYWORD_ID, APR_HASH_KEY_STRING);
  if (val)
    kw->id = val;

  return SVN_NO_ERROR;
}

svn_error_t *
svn_subst_build_keywords2(apr_hash_t **kw,
                          const char *keywords_val,
                          const char *rev,
                          const char *url,
                          apr_time_t date,
                          const char *author,
                          apr_pool_t *pool)
{
  apr_array_header_t *keyword_tokens;
  int i;
  *kw = apr_hash_make(pool);

  keyword_tokens = svn_cstring_split(keywords_val, " \t\v\n\b\r\f",
                                     TRUE /* chop */, pool);

  for (i = 0; i < keyword_tokens->nelts; ++i)
    {
      const char *keyword = APR_ARRAY_IDX(keyword_tokens, i, const char *);

      if ((! strcmp(keyword, SVN_KEYWORD_REVISION_LONG))
          || (! strcmp(keyword, SVN_KEYWORD_REVISION_MEDIUM))
          || (! svn_cstring_casecmp(keyword, SVN_KEYWORD_REVISION_SHORT)))
        {
          svn_string_t *revision_val;

          revision_val = keyword_printf("%r", rev, url, date, author, pool);
          apr_hash_set(*kw, SVN_KEYWORD_REVISION_LONG,
                       APR_HASH_KEY_STRING, revision_val);
          apr_hash_set(*kw, SVN_KEYWORD_REVISION_MEDIUM,
                       APR_HASH_KEY_STRING, revision_val);
          apr_hash_set(*kw, SVN_KEYWORD_REVISION_SHORT,
                       APR_HASH_KEY_STRING, revision_val);
        }
      else if ((! strcmp(keyword, SVN_KEYWORD_DATE_LONG))
               || (! svn_cstring_casecmp(keyword, SVN_KEYWORD_DATE_SHORT)))
        {
          svn_string_t *date_val;

          date_val = keyword_printf("%D", rev, url, date, author, pool);
          apr_hash_set(*kw, SVN_KEYWORD_DATE_LONG,
                       APR_HASH_KEY_STRING, date_val);
          apr_hash_set(*kw, SVN_KEYWORD_DATE_SHORT,
                       APR_HASH_KEY_STRING, date_val);
        }
      else if ((! strcmp(keyword, SVN_KEYWORD_AUTHOR_LONG))
               || (! svn_cstring_casecmp(keyword, SVN_KEYWORD_AUTHOR_SHORT)))
        {
          svn_string_t *author_val;

          author_val = keyword_printf("%a", rev, url, date, author, pool);
          apr_hash_set(*kw, SVN_KEYWORD_AUTHOR_LONG,
                       APR_HASH_KEY_STRING, author_val);
          apr_hash_set(*kw, SVN_KEYWORD_AUTHOR_SHORT,
                       APR_HASH_KEY_STRING, author_val);
        }
      else if ((! strcmp(keyword, SVN_KEYWORD_URL_LONG))
               || (! svn_cstring_casecmp(keyword, SVN_KEYWORD_URL_SHORT)))
        {
          svn_string_t *url_val;

          url_val = keyword_printf("%u", rev, url, date, author, pool);
          apr_hash_set(*kw, SVN_KEYWORD_URL_LONG,
                       APR_HASH_KEY_STRING, url_val);
          apr_hash_set(*kw, SVN_KEYWORD_URL_SHORT,
                       APR_HASH_KEY_STRING, url_val);
        }
      else if ((! svn_cstring_casecmp(keyword, SVN_KEYWORD_ID)))
        {
          svn_string_t *id_val;

          id_val = keyword_printf("%b %r %d %a", rev, url, date, author,
                                  pool);
          apr_hash_set(*kw, SVN_KEYWORD_ID,
                       APR_HASH_KEY_STRING, id_val);
        }
      else if ((! svn_cstring_casecmp(keyword, SVN_KEYWORD_HEADER)))
        {
          svn_string_t *header_val;

          header_val = keyword_printf("%u %r %d %a", rev, url, date, author,
                                      pool);
          apr_hash_set(*kw, SVN_KEYWORD_HEADER,
                       APR_HASH_KEY_STRING, header_val);
        }
    }

  return SVN_NO_ERROR;
}


/*** Helpers for svn_subst_translate_stream2 ***/


/* Write out LEN bytes of BUF into STREAM. */
static svn_error_t *
translate_write(svn_stream_t *stream,
                const void *buf,
                apr_size_t len)
{
  apr_size_t wrote = len;
  svn_error_t *write_err = svn_stream_write(stream, buf, &wrote);
  if ((write_err) || (len != wrote))
    return write_err;

  return SVN_NO_ERROR;
}


/* Perform the substition of VALUE into keyword string BUF (with len
   *LEN), given a pre-parsed KEYWORD (and KEYWORD_LEN), and updating
   *LEN to the new size of the substituted result.  Return TRUE if all
   goes well, FALSE otherwise.  If VALUE is NULL, keyword will be
   contracted, else it will be expanded.  */
static svn_boolean_t
translate_keyword_subst(char *buf,
                        apr_size_t *len,
                        const char *keyword,
                        apr_size_t keyword_len,
                        const svn_string_t *value)
{
  char *buf_ptr;

  /* Make sure we gotz good stuffs. */
  assert(*len <= SVN_KEYWORD_MAX_LEN);
  assert((buf[0] == '$') && (buf[*len - 1] == '$'));

  /* Need at least a keyword and two $'s. */
  if (*len < keyword_len + 2)
    return FALSE;

  /* The keyword needs to match what we're looking for. */
  if (strncmp(buf + 1, keyword, keyword_len))
    return FALSE;

  buf_ptr = buf + 1 + keyword_len;

  /* Check for fixed-length expansion.
   * The format of fixed length keyword and its data is
   * Unexpanded keyword:         "$keyword::       $"
   * Expanded keyword:           "$keyword:: value $"
   * Expanded kw with filling:   "$keyword:: value   $"
   * Truncated keyword:          "$keyword:: longval#$"
   */
  if ((buf_ptr[0] == ':') /* first char after keyword is ':' */
      && (buf_ptr[1] == ':') /* second char after keyword is ':' */
      && (buf_ptr[2] == ' ') /* third char after keyword is ' ' */
      && ((buf[*len - 2] == ' ')  /* has ' ' for next to last character */
          || (buf[*len - 2] == '#')) /* .. or has '#' for next to last
                                        character */
      && ((6 + keyword_len) < *len))  /* holds "$kw:: x $" at least */
    {
      /* This is fixed length keyword, so *len remains unchanged */
      apr_size_t max_value_len = *len - (6 + keyword_len);

      if (! value)
        {
          /* no value, so unexpand */
          buf_ptr += 2;
          while (*buf_ptr != '$')
            *(buf_ptr++) = ' ';
        }
      else
        {
          if (value->len <= max_value_len)
            { /* replacement not as long as template, pad with spaces */
              strncpy(buf_ptr + 3, value->data, value->len);
              buf_ptr += 3 + value->len;
              while (*buf_ptr != '$')
                *(buf_ptr++) = ' ';
            }
          else
            {
              /* replacement needs truncating */
              strncpy(buf_ptr + 3, value->data, max_value_len);
              buf[*len - 2] = '#';
              buf[*len - 1] = '$';
            }
        }
      return TRUE;
    }

  /* Check for unexpanded keyword. */
  else if (buf_ptr[0] == '$')          /* "$keyword$" */
    {
      /* unexpanded... */
      if (value)
        {
          /* ...so expand. */
          buf_ptr[0] = ':';
          buf_ptr[1] = ' ';
          if (value->len)
            {
              apr_size_t vallen = value->len;

              /* "$keyword: value $" */
              if (vallen > (SVN_KEYWORD_MAX_LEN - 5 - keyword_len))
                vallen = SVN_KEYWORD_MAX_LEN - 5 - keyword_len;
              strncpy(buf_ptr + 2, value->data, vallen);
              buf_ptr[2 + vallen] = ' ';
              buf_ptr[2 + vallen + 1] = '$';
              *len = 5 + keyword_len + vallen;
            }
          else
            {
              /* "$keyword: $"  */
              buf_ptr[2] = '$';
              *len = 4 + keyword_len;
            }
        }
      else
        {
          /* ...but do nothing. */
        }
      return TRUE;
    }

  /* Check for expanded keyword. */
  else if (((*len >= 4 + keyword_len ) /* holds at least "$keyword: $" */
           && (buf_ptr[0] == ':')      /* first char after keyword is ':' */
           && (buf_ptr[1] == ' ')      /* second char after keyword is ' ' */
           && (buf[*len - 2] == ' '))
        || ((*len >= 3 + keyword_len ) /* holds at least "$keyword:$" */
           && (buf_ptr[0] == ':')      /* first char after keyword is ':' */
           && (buf_ptr[1] == '$')))    /* second char after keyword is '$' */
    {
      /* expanded... */
      if (! value)
        {
          /* ...so unexpand. */
          buf_ptr[0] = '$';
          *len = 2 + keyword_len;
        }
      else
        {
          /* ...so re-expand. */
          buf_ptr[0] = ':';
          buf_ptr[1] = ' ';
          if (value->len)
            {
              apr_size_t vallen = value->len;

              /* "$keyword: value $" */
              if (vallen > (SVN_KEYWORD_MAX_LEN - 5))
                vallen = SVN_KEYWORD_MAX_LEN - 5;
              strncpy(buf_ptr + 2, value->data, vallen);
              buf_ptr[2 + vallen] = ' ';
              buf_ptr[2 + vallen + 1] = '$';
              *len = 5 + keyword_len + vallen;
            }
          else
            {
              /* "$keyword: $"  */
              buf_ptr[2] = '$';
              *len = 4 + keyword_len;
            }
        }
      return TRUE;
    }

  return FALSE;
}

/* Parse BUF (whose length is LEN, and which starts and ends with '$'),
   trying to match one of the keyword names in KEYWORDS.  If such a
   keyword is found, update *KEYWORD_NAME with the keyword name and
   return TRUE. */
static svn_boolean_t
match_keyword(char *buf,
              apr_size_t len,
              char *keyword_name,
              apr_hash_t *keywords)
{
  apr_size_t i;

  /* Early return for ignored keywords */
  if (! keywords)
    return FALSE;

  /* Extract the name of the keyword */
  for (i = 0; i < len - 2 && buf[i + 1] != ':'; i++)
    keyword_name[i] = buf[i + 1];
  keyword_name[i] = '\0';

  return apr_hash_get(keywords, keyword_name, APR_HASH_KEY_STRING) != NULL;
}

/* Try to translate keyword *KEYWORD_NAME in BUF (whose length is LEN):
   optionally perform the substitution in place, update *LEN with
   the new length of the translated keyword string, and return TRUE.
   If this buffer doesn't contain a known keyword pattern, leave BUF
   and *LEN untouched and return FALSE.

   See the docstring for svn_subst_copy_and_translate for how the
   EXPAND and KEYWORDS parameters work.

   NOTE: It is assumed that BUF has been allocated to be at least
   SVN_KEYWORD_MAX_LEN bytes longs, and that the data in BUF is less
   than or equal SVN_KEYWORD_MAX_LEN in length.  Also, any expansions
   which would result in a keyword string which is greater than
   SVN_KEYWORD_MAX_LEN will have their values truncated in such a way
   that the resultant keyword string is still valid (begins with
   "$Keyword:", ends in " $" and is SVN_KEYWORD_MAX_LEN bytes long).  */
static svn_boolean_t
translate_keyword(char *buf,
                  apr_size_t *len,
                  const char *keyword_name,
                  svn_boolean_t expand,
                  apr_hash_t *keywords)
{
  const svn_string_t *value;

  /* Make sure we gotz good stuffs. */
  assert(*len <= SVN_KEYWORD_MAX_LEN);
  assert((buf[0] == '$') && (buf[*len - 1] == '$'));

  /* Early return for ignored keywords */
  if (! keywords)
    return FALSE;

  value = apr_hash_get(keywords, keyword_name, APR_HASH_KEY_STRING);

  if (value)
    {
      return translate_keyword_subst(buf, len,
                                     keyword_name, strlen(keyword_name),
                                     expand ? value : NULL);
    }

  return FALSE;
}


/* Translate NEWLINE_BUF (length of NEWLINE_LEN) to the newline format
   specified in EOL_STR (length of EOL_STR_LEN), and write the
   translated thing to FILE (whose path is DST_PATH).

   SRC_FORMAT (length *SRC_FORMAT_LEN) is a cache of the first newline
   found while processing SRC_PATH.  If the current newline is not the
   same style as that of SRC_FORMAT, look to the REPAIR parameter.  If
   REPAIR is TRUE, ignore the inconsistency, else return an
   SVN_ERR_IO_INCONSISTENT_EOL error.  If we are examining the first
   newline in the file, copy it to {SRC_FORMAT, *SRC_FORMAT_LEN} to
   use for later consistency checks. */
static svn_error_t *
translate_newline(const char *eol_str,
                  apr_size_t eol_str_len,
                  char *src_format,
                  apr_size_t *src_format_len,
                  char *newline_buf,
                  apr_size_t newline_len,
                  svn_stream_t *dst,
                  svn_boolean_t repair)
{
  /* If this is the first newline we've seen, cache it
     future comparisons, else compare it with our cache to
     check for consistency. */
  if (*src_format_len)
    {
      /* Comparing with cache.  If we are inconsistent and
         we are NOT repairing the file, generate an error! */
      if ((! repair) &&
          ((*src_format_len != newline_len) ||
           (strncmp(src_format, newline_buf, newline_len))))
        return svn_error_create(SVN_ERR_IO_INCONSISTENT_EOL, NULL, NULL);
    }
  else
    {
      /* This is our first line ending, so cache it before
         handling it. */
      strncpy(src_format, newline_buf, newline_len);
      *src_format_len = newline_len;
    }
  /* Translate the newline */
  return translate_write(dst, eol_str, eol_str_len);
}



/*** Public interfaces. ***/

svn_boolean_t
svn_subst_keywords_differ(const svn_subst_keywords_t *a,
                          const svn_subst_keywords_t *b,
                          svn_boolean_t compare_values)
{
  if (((a == NULL) && (b == NULL)) /* no A or B */
      /* no A, and B has no contents */
      || ((a == NULL)
          && (b->revision == NULL)
          && (b->date == NULL)
          && (b->author == NULL)
          && (b->url == NULL))
      /* no B, and A has no contents */
      || ((b == NULL)           && (a->revision == NULL)
          && (a->date == NULL)
          && (a->author == NULL)
          && (a->url == NULL))
      /* neither A nor B has any contents */
      || ((a != NULL) && (b != NULL)
          && (b->revision == NULL)
          && (b->date == NULL)
          && (b->author == NULL)
          && (b->url == NULL)
          && (a->revision == NULL)
          && (a->date == NULL)
          && (a->author == NULL)
          && (a->url == NULL)))
    {
      return FALSE;
    }
  else if ((a == NULL) || (b == NULL))
    return TRUE;

  /* Else both A and B have some keywords. */

  if ((! a->revision) != (! b->revision))
    return TRUE;
  else if ((compare_values && (a->revision != NULL))
           && (strcmp(a->revision->data, b->revision->data) != 0))
    return TRUE;

  if ((! a->date) != (! b->date))
    return TRUE;
  else if ((compare_values && (a->date != NULL))
           && (strcmp(a->date->data, b->date->data) != 0))
    return TRUE;

  if ((! a->author) != (! b->author))
    return TRUE;
  else if ((compare_values && (a->author != NULL))
           && (strcmp(a->author->data, b->author->data) != 0))
    return TRUE;

  if ((! a->url) != (! b->url))
    return TRUE;
  else if ((compare_values && (a->url != NULL))
           && (strcmp(a->url->data, b->url->data) != 0))
    return TRUE;

  /* Else we never found a difference, so they must be the same. */

  return FALSE;
}

svn_boolean_t
svn_subst_keywords_differ2(apr_hash_t *a,
                           apr_hash_t *b,
                           svn_boolean_t compare_values,
                           apr_pool_t *pool)
{
  apr_hash_index_t *hi;
  unsigned int a_count, b_count;

  /* An empty hash is logically equal to a NULL,
   * as far as this API is concerned. */
  a_count = (a == NULL) ? 0 : apr_hash_count(a);
  b_count = (b == NULL) ? 0 : apr_hash_count(b);

  if (a_count != b_count)
    return TRUE;

  if (a_count == 0)
    return FALSE;

  /* The hashes are both non-NULL, and have the same number of items.
   * We must check that every item of A is present in B. */
  for (hi = apr_hash_first(pool, a); hi; hi = apr_hash_next(hi))
    {
      const void *key;
      apr_ssize_t klen;
      void *void_a_val;
      svn_string_t *a_val, *b_val;

      apr_hash_this(hi, &key, &klen, &void_a_val);
      a_val = void_a_val;
      b_val = apr_hash_get(b, key, klen);

      if (!b_val || (compare_values && !svn_string_compare(a_val, b_val)))
        return TRUE;
    }

  return FALSE;
}

/* Baton for translate_chunk() to store its state in. */
struct translation_baton
{
  const char *eol_str;
  svn_boolean_t repair;
  apr_hash_t *keywords;
  svn_boolean_t expand;

  /* Characters (excluding the terminating NUL character) which
     may trigger a translation action, hence are 'interesting' */
  const char *interesting;

  /* Length of the string EOL_STR points to. */
  apr_size_t eol_str_len;

  /* Buffer to cache any newline state between translation chunks */
  char newline_buf[2];

  /* Offset (within newline_buf) of the first *unused* character */
  apr_size_t newline_off;

  /* Buffer to cache keyword-parsing state between translation chunks */
  char keyword_buf[SVN_KEYWORD_MAX_LEN];

  /* Offset (within keyword-buf) to the first *unused* character */
  apr_size_t keyword_off;

  /* EOL style used in the chunk-source */
  char src_format[2];

  /* Length of the EOL style string found in the chunk-source,
     or zero if none encountered yet */
  apr_size_t src_format_len;
};


/* Allocate a baton for use with translate_chunk() in POOL and
 * initialize it for the first iteration.
 *
 * The caller must assure that EOL_STR and KEYWORDS at least
 * have the same life time as that of POOL.
 */
static struct translation_baton *
create_translation_baton(const char *eol_str,
                         svn_boolean_t repair,
                         apr_hash_t *keywords,
                         svn_boolean_t expand,
                         apr_pool_t *pool)
{
  struct translation_baton *b = apr_palloc(pool, sizeof(*b));

  /* For efficiency, convert an empty set of keywords to NULL. */
  if (keywords && (apr_hash_count(keywords) == 0))
    keywords = NULL;

  b->eol_str = eol_str;
  b->eol_str_len = eol_str ? strlen(eol_str) : 0;
  b->repair = repair;
  b->keywords = keywords;
  b->expand = expand;
  b->interesting = (eol_str && keywords) ? "$\r\n" : eol_str ? "\r\n" : "$";
  b->newline_off = 0;
  b->keyword_off = 0;
  b->src_format_len = 0;

  return b;
}

/* Translate eols and keywords of a 'chunk' of characters BUF of size BUFLEN
 * according to the settings and state stored in baton B.
 *
 * Write output to stream DST.
 *
 * To finish a series of chunk translations, flush all buffers by calling
 * this routine with a NULL value for BUF.
 *
 * Use POOL for temporary allocations.
 */
static svn_error_t *
translate_chunk(svn_stream_t *dst,
                struct translation_baton *b,
                const char *buf,
                apr_size_t buflen,
                apr_pool_t *pool)
{
  const char *p;
  apr_size_t len;

  if (buf)
    {
      /* precalculate some oft-used values */
      const char *end = buf + buflen;
      const char *interesting = b->interesting;
      apr_size_t next_sign_off = 0;

      /* At the beginning of this loop, assume that we might be in an
       * interesting state, i.e. with data in the newline or keyword
       * buffer.  First try to get to the boring state so we can copy
       * a run of boring characters; then try to get back to the
       * interesting state by processing an interesting character,
       * and repeat. */
      for (p = buf; p < end;)
        {
          /* Try to get to the boring state, if necessary. */
          if (b->newline_off)
            {
              if (*p == '\n')
                b->newline_buf[b->newline_off++] = *p++;

              SVN_ERR(translate_newline(b->eol_str, b->eol_str_len,
                                        b->src_format,
                                        &b->src_format_len, b->newline_buf,
                                        b->newline_off, dst, b->repair));

              b->newline_off = 0;
            }
          else if (b->keyword_off && *p == '$')
            {
              svn_boolean_t keyword_matches;
              char keyword_name[SVN_KEYWORD_MAX_LEN + 1];

              /* If keyword is matched, but not correctly translated, try to
               * look for the next ending '$'. */
              b->keyword_buf[b->keyword_off++] = *p++;
              keyword_matches = match_keyword(b->keyword_buf, b->keyword_off,
                                              keyword_name, b->keywords);
              if (keyword_matches == FALSE)
                {
                  /* reuse the ending '$' */
                  p--;
                  b->keyword_off--;
                }

              if (keyword_matches == FALSE ||
                  translate_keyword(b->keyword_buf, &b->keyword_off,
                                    keyword_name, b->expand, b->keywords) ||
                  b->keyword_off >= SVN_KEYWORD_MAX_LEN)
                {
                  /* write out non-matching text or translated keyword */
                  SVN_ERR(translate_write(dst, b->keyword_buf, b->keyword_off));

                  next_sign_off = 0;
                  b->keyword_off = 0;
                }
              else
                {
                  if (next_sign_off == 0)
                    next_sign_off = b->keyword_off - 1;

                  continue;
                }
            }
          else if (b->keyword_off == SVN_KEYWORD_MAX_LEN - 1
                   || (b->keyword_off && (*p == '\r' || *p == '\n')))
            {
              if (next_sign_off > 0)
              {
                /* rolling back, continue with next '$' in keyword_buf */
                p -= (b->keyword_off - next_sign_off);
                b->keyword_off = next_sign_off;
                next_sign_off = 0;
              }
              /* No closing '$' found; flush the keyword buffer. */
              SVN_ERR(translate_write(dst, b->keyword_buf, b->keyword_off));

              b->keyword_off = 0;
            }
          else if (b->keyword_off)
            {
              b->keyword_buf[b->keyword_off++] = *p++;
              continue;
            }

          /* We're in the boring state; look for interest characters. */
          len = 0;

          /* We wanted memcspn(), but lacking that, the loop below has
             the same effect.

             Also, skip NUL characters explicitly, since strchr()
             considers them part of the string argument,
             but we don't consider them interesting
          */
          while ((p + len) < end
                 && (! p[len] || ! strchr(interesting, p[len])))
            len++;

          if (len)
            SVN_ERR(translate_write(dst, p, len));

          p += len;

          /* Set up state according to the interesting character, if any. */
          if (p < end)
            {
              switch (*p)
                {
                case '$':
                  b->keyword_buf[b->keyword_off++] = *p++;
                  break;
                case '\r':
                  b->newline_buf[b->newline_off++] = *p++;
                  break;
                case '\n':
                  b->newline_buf[b->newline_off++] = *p++;

                  SVN_ERR(translate_newline(b->eol_str, b->eol_str_len,
                                            b->src_format,
                                            &b->src_format_len,
                                            b->newline_buf,
                                            b->newline_off, dst, b->repair));

                  b->newline_off = 0;
                  break;

                }
            }
        }
    }
  else
    {
      if (b->newline_off)
        {
          SVN_ERR(translate_newline(b->eol_str, b->eol_str_len,
                                    b->src_format, &b->src_format_len,
                                    b->newline_buf, b->newline_off,
                                    dst, b->repair));
          b->newline_off = 0;
        }

      if (b->keyword_off)
        {
          SVN_ERR(translate_write(dst, b->keyword_buf, b->keyword_off));
          b->keyword_off = 0;
        }
    }

  return SVN_NO_ERROR;
}

/* Baton for use with translated stream callbacks. */
struct translated_stream_baton
{
  /* Stream to take input from (before translation) on read
     /write output to (after translation) on write. */
  svn_stream_t *stream;

  /* Input/Output translation batons to make them separate chunk streams. */
  struct translation_baton *in_baton, *out_baton;

  /* Remembers whether any write operations have taken place;
     if so, we need to flush the output chunk stream. */
  svn_boolean_t written;

  /* Buffer to hold translated read data. */
  svn_stringbuf_t *readbuf;

  /* Offset of the first non-read character in readbuf. */
  apr_size_t readbuf_off;

  /* Buffer to hold read data
     between svn_stream_read() and translate_chunk(). */
  char *buf;

  /* Pool in which (only!) this baton is allocated. */
  apr_pool_t *pool;

  /* Pool for callback iterations */
  apr_pool_t *iterpool;
};


static svn_error_t *
translated_stream_read(void *baton,
                       char *buffer,
                       apr_size_t *len)
{
  struct translated_stream_baton *b = baton;
  apr_size_t readlen = SVN__STREAM_CHUNK_SIZE;
  apr_size_t unsatisfied = *len;
  apr_size_t off = 0;
  apr_pool_t *iterpool;

  iterpool = b->iterpool;
  while (readlen == SVN__STREAM_CHUNK_SIZE && unsatisfied > 0)
    {
      apr_size_t to_copy;
      apr_size_t buffer_remainder;

      svn_pool_clear(iterpool);
      /* fill read buffer, if necessary */
      if (! (b->readbuf_off < b->readbuf->len))
        {
          svn_stream_t *buf_stream;

          svn_stringbuf_setempty(b->readbuf);
          b->readbuf_off = 0;
          SVN_ERR(svn_stream_read(b->stream, b->buf, &readlen));
          buf_stream = svn_stream_from_stringbuf(b->readbuf, iterpool);

          SVN_ERR(translate_chunk(buf_stream, b->in_baton, b->buf,
                                  readlen, iterpool));

          if (readlen != SVN__STREAM_CHUNK_SIZE)
            SVN_ERR(translate_chunk(buf_stream, b->in_baton, NULL, 0,
                                    iterpool));

          SVN_ERR(svn_stream_close(buf_stream));
        }

      /* Satisfy from the read buffer */
      buffer_remainder = b->readbuf->len - b->readbuf_off;
      to_copy = (buffer_remainder > unsatisfied)
        ? unsatisfied : buffer_remainder;
      memcpy(buffer + off, b->readbuf->data + b->readbuf_off, to_copy);
      off += to_copy;
      b->readbuf_off += to_copy;
      unsatisfied -= to_copy;
    }

  *len -= unsatisfied;

  return SVN_NO_ERROR;
}

static svn_error_t *
translated_stream_write(void *baton,
                        const char *buffer,
                        apr_size_t *len)
{
  struct translated_stream_baton *b = baton;
  svn_pool_clear(b->iterpool);

  b->written = TRUE;
  return translate_chunk(b->stream, b->out_baton, buffer, *len, b->iterpool);
}

static svn_error_t *
translated_stream_close(void *baton)
{
  struct translated_stream_baton *b = baton;

  if (b->written)
    SVN_ERR(translate_chunk(b->stream, b->out_baton, NULL, 0, b->iterpool));

  SVN_ERR(svn_stream_close(b->stream));

  svn_pool_destroy(b->pool);   /* Also destroys the baton itself */
  return SVN_NO_ERROR;
}


svn_error_t *
svn_subst_read_specialfile(svn_stream_t **stream,
                           const char *path,
                           apr_pool_t *result_pool,
                           apr_pool_t *scratch_pool)
{
  apr_finfo_t finfo;
  svn_string_t *buf;

  /* First determine what type of special file we are
     detranslating. */
  SVN_ERR(svn_io_stat(&finfo, path, APR_FINFO_MIN | APR_FINFO_LINK,
                      scratch_pool));

  switch (finfo.filetype) {
  case APR_REG:
    /* Nothing special to do here, just create stream from the original
       file's contents. */
    SVN_ERR(svn_stream_open_readonly(stream, path, result_pool, scratch_pool));
    break;

  case APR_LNK:
    /* Determine the destination of the link. */
    SVN_ERR(svn_io_read_link(&buf, path, scratch_pool));
    *stream = svn_stream_from_string(svn_string_createf(result_pool,
                                                        "link %s",
                                                        buf->data),
                                     result_pool);
    break;

  default:
    SVN_ERR_MALFUNCTION();
  }

  return SVN_NO_ERROR;
}


svn_stream_t *
svn_subst_stream_translated(svn_stream_t *stream,
                            const char *eol_str,
                            svn_boolean_t repair,
                            apr_hash_t *keywords,
                            svn_boolean_t expand,
                            apr_pool_t *pool)
{
  apr_pool_t *baton_pool = svn_pool_create(pool);
  struct translated_stream_baton *baton
    = apr_palloc(baton_pool, sizeof(*baton));
  svn_stream_t *s = svn_stream_create(baton, baton_pool);

  /* Make sure EOL_STR and KEYWORDS are allocated in POOL, as
     required by create_translation_baton() */
  if (eol_str)
    eol_str = apr_pstrdup(baton_pool, eol_str);
  if (keywords)
    {
      if (apr_hash_count(keywords) == 0)
        keywords = NULL;
      else
        {
          /* deep copy the hash to make sure it's allocated in POOL */
          apr_hash_t *copy = apr_hash_make(baton_pool);
          apr_hash_index_t *hi;

          for (hi = apr_hash_first(pool, keywords);
               hi; hi = apr_hash_next(hi))
            {
              const void *key;
              void *val;
              apr_hash_this(hi, &key, NULL, &val);
              apr_hash_set(copy, apr_pstrdup(baton_pool, key),
                           APR_HASH_KEY_STRING,
                           svn_string_dup(val, baton_pool));
            }

          keywords = copy;
        }
    }

  /* Setup the baton fields */
  baton->stream = stream;
  baton->in_baton
    = create_translation_baton(eol_str, repair, keywords, expand, baton_pool);
  baton->out_baton
    = create_translation_baton(eol_str, repair, keywords, expand, baton_pool);
  baton->written = FALSE;
  baton->readbuf = svn_stringbuf_create("", baton_pool);
  baton->readbuf_off = 0;
  baton->iterpool = svn_pool_create(baton_pool);
  baton->pool = baton_pool;
  baton->buf = apr_palloc(baton->pool, SVN__STREAM_CHUNK_SIZE + 1);

  /* Setup the stream methods */
  svn_stream_set_read(s, translated_stream_read);
  svn_stream_set_write(s, translated_stream_write);
  svn_stream_set_close(s, translated_stream_close);

  return s;
}


svn_error_t *
svn_subst_translate_cstring2(const char *src,
                             const char **dst,
                             const char *eol_str,
                             svn_boolean_t repair,
                             apr_hash_t *keywords,
                             svn_boolean_t expand,
                             apr_pool_t *pool)
{
  svn_stringbuf_t *dst_stringbuf;
  svn_stream_t *dst_stream;
  apr_size_t len = strlen(src);

  /* The easy way out:  no translation needed, just copy. */
  if (! (eol_str || (keywords && (apr_hash_count(keywords) > 0))))
    {
      *dst = apr_pstrmemdup(pool, src, len);
      return SVN_NO_ERROR;
    }

  /* Create a stringbuf and wrapper stream to hold the output. */
  dst_stringbuf = svn_stringbuf_create("", pool);
  dst_stream = svn_stream_from_stringbuf(dst_stringbuf, pool);

  /* Another wrapper to translate the content. */
  dst_stream = svn_subst_stream_translated(dst_stream, eol_str, repair,
                                           keywords, expand, pool);

  /* Jam the text into the destination stream (to translate it). */
  SVN_ERR(svn_stream_write(dst_stream, src, &len));

  *dst = dst_stringbuf->data;
  return SVN_NO_ERROR;
}

/* Given a special file at SRC, generate a textual representation of
   it in a normal file at DST.  Perform all allocations in POOL. */
/* ### this should be folded into svn_subst_copy_and_translate3 */
static svn_error_t *
detranslate_special_file(const char *src, const char *dst,
                         apr_pool_t *scratch_pool)
{
  const char *dst_tmp;
  svn_stream_t *src_stream;
  svn_stream_t *dst_stream;

  /* Open a temporary destination that we will eventually atomically
     rename into place. */
  SVN_ERR(svn_stream_open_unique(&dst_stream, &dst_tmp,
                                 svn_path_dirname(dst, scratch_pool),
                                 svn_io_file_del_none,
                                 scratch_pool, scratch_pool));
  SVN_ERR(svn_subst_read_specialfile(&src_stream, src,
                                     scratch_pool, scratch_pool));
  SVN_ERR(svn_stream_copy3(src_stream, dst_stream, NULL, NULL, scratch_pool));

  /* Do the atomic rename from our temporary location. */
<<<<<<< HEAD
  return svn_io_file_rename(dst_tmp, dst, pool);
=======
  return svn_io_file_rename(dst_tmp, dst, scratch_pool);
>>>>>>> e363d545
}

/* Creates a special file DST from the "normal form" located in SOURCE.
 *
 * All temporary allocations will be done in POOL.
 */
static svn_error_t *
create_special_file_from_stream(svn_stream_t *source, const char *dst,
                                apr_pool_t *pool)
{
  svn_stringbuf_t *contents;
  svn_boolean_t eof;
  const char *identifier;
  const char *remainder;
  const char *dst_tmp;
  svn_boolean_t create_using_internal_representation = FALSE;

  SVN_ERR(svn_stream_readline(source, &contents, "\n", &eof, pool));

  /* Separate off the identifier.  The first space character delimits
     the identifier, after which any remaining characters are specific
     to the actual special file type being created. */
  identifier = contents->data;
  for (remainder = identifier; *remainder; remainder++)
    {
      if (*remainder == ' ')
        {
          remainder++;
          break;
        }
    }

  if (! strncmp(identifier, SVN_SUBST__SPECIAL_LINK_STR " ",
                strlen(SVN_SUBST__SPECIAL_LINK_STR " ")))
    {
      /* For symlinks, the type specific data is just a filesystem
         path that the symlink should reference. */
      svn_error_t *err = svn_io_create_unique_link(&dst_tmp, dst, remainder,
                                                   ".tmp", pool);

      /* If we had an error, check to see if it was because symlinks are
         not supported on the platform.  If so, fall back
         to using the internal representation. */
      if (err)
        {
          if (err->apr_err == SVN_ERR_UNSUPPORTED_FEATURE)
            {
              svn_error_clear(err);
              create_using_internal_representation = TRUE;
            }
          else
            return err;
        }
    }
  else
    {
      /* Just create a normal file using the internal special file
         representation.  We don't want a commit of an unknown special
         file type to DoS all the clients. */
      create_using_internal_representation = TRUE;
    }

  /* If nothing else worked, write out the internal representation to
     a file that can be edited by the user.

     ### this only writes the first line!
  */
  if (create_using_internal_representation)
    SVN_ERR(svn_io_write_unique(&dst_tmp, svn_path_dirname(dst, pool),
                                contents->data, contents->len,
                                svn_io_file_del_none, pool));

  /* Do the atomic rename from our temporary location. */
  return svn_io_file_rename(dst_tmp, dst, pool);
}


svn_error_t *
svn_subst_copy_and_translate3(const char *src,
                              const char *dst,
                              const char *eol_str,
                              svn_boolean_t repair,
                              apr_hash_t *keywords,
                              svn_boolean_t expand,
                              svn_boolean_t special,
                              apr_pool_t *pool)
{
  svn_stream_t *src_stream;
  svn_error_t *err;
  svn_node_kind_t kind;
  svn_boolean_t path_special;

  SVN_ERR(svn_io_check_special_path(src, &kind, &path_special, pool));

  /* If this is a 'special' file, we may need to create it or
     detranslate it. */
  if (special || path_special)
    {
      if (expand)
<<<<<<< HEAD
        return create_special_file(src, dst, pool);
      else
        return detranslate_special_file(src, dst, pool);
=======
        {
          svn_stream_t *source;

          if (path_special)
            {
              /* We are being asked to create a special file from a special
                 file.  Do a temporary detranslation and work from there. */

              /* ### woah. this section just undoes all the work we already did
                 ### to read the contents of the special file. shoot... the
                 ### svn_subst_read_specialfile even checks the file type
                 ### for us! */

              SVN_ERR(svn_subst_read_specialfile(&source, src, pool, pool));
            }
          else
            {
              SVN_ERR(svn_stream_open_readonly(&source, src, pool, pool));
            }

          return create_special_file_from_stream(source, dst, pool);
        }
      /* else !expand */

      return detranslate_special_file(src, dst, pool);
>>>>>>> e363d545
    }

  /* The easy way out:  no translation needed, just copy. */
  if (! (eol_str || (keywords && (apr_hash_count(keywords) > 0))))
    return svn_io_copy_file(src, dst, FALSE, pool);

  /* Open source file. */
  SVN_ERR(svn_stream_open_readonly(&src_stream, src, pool, pool));

  /* ### note: this checks for SPECIAL and for NO-TRANS. whatever. */
  err = svn_subst_create_translated(src_stream, dst,
                                    eol_str, repair, keywords, expand,
                                    FALSE, pool);

  /* On errors, we have a pathname available. */
  if (err && err->apr_err == SVN_ERR_IO_INCONSISTENT_EOL)
    err = svn_error_createf(SVN_ERR_IO_INCONSISTENT_EOL, err,
                            _("File '%s' has inconsistent newlines"),
                            svn_path_local_style(src, pool));

  return svn_error_compose_create(err, svn_stream_close(src_stream));
}


svn_error_t *
svn_subst_create_translated(svn_stream_t *src_stream,
                            const char *dst,
                            const char *eol_str,
                            svn_boolean_t repair,
                            apr_hash_t *keywords,
                            svn_boolean_t expand,
                            svn_boolean_t special,
                            apr_pool_t *pool)
{
  const char *dst_tmp;
  svn_stream_t *dst_stream;
  svn_error_t *err;

  /* If this is a 'special' file, then we need to create the thing... */
  if (special)
    {
      return create_special_file_from_stream(src_stream, dst, pool);
    }

  /* Our API contract says that we don't close SRC_STREAM, but the code
     below always does. Disown the sucker. */
  src_stream = svn_stream_disown(src_stream, pool);

<<<<<<< HEAD
=======
  /* For atomicity, we translate to a tmp file and then rename the tmp file
     over the real destination. */
  SVN_ERR(svn_stream_open_unique(&dst_stream, &dst_tmp,
                                 svn_path_dirname(dst, pool),
                                 svn_io_file_del_none, pool, pool));

  /* If some translation is needed, the wrap the output stream (this is
     more efficient than wrapping the input). */
  if (eol_str || (keywords && (apr_hash_count(keywords) > 0)))
    dst_stream = svn_subst_stream_translated(dst_stream, eol_str, repair,
                                             keywords, expand, pool);

  /* ###: use cancel func/baton in place of NULL/NULL below. */
  err = svn_stream_copy3(src_stream, dst_stream, NULL, NULL, pool);
  if (err)
    return svn_error_compose_create(err, svn_io_remove_file(dst_tmp, pool));

>>>>>>> e363d545
  /* Now that dst_tmp contains the translated data, do the atomic rename. */
  return svn_io_file_rename(dst_tmp, dst, pool);
}


/*** 'Special file' stream support */

struct special_stream_baton
{
  svn_stream_t *read_stream;
  svn_stringbuf_t *write_content;
  svn_stream_t *write_stream;
  const char *path;
  apr_pool_t *pool;
};


static svn_error_t *
read_handler_special(void *baton, char *buffer, apr_size_t *len)
{
  struct special_stream_baton *btn = baton;

  if (btn->read_stream)
    /* We actually found a file to read from */
    return svn_stream_read(btn->read_stream, buffer, len);
  else
    return svn_error_createf(APR_ENOENT, NULL,
                             "Can't read special file: File '%s' not found",
                             svn_path_local_style(btn->path, btn->pool));
}

static svn_error_t *
write_handler_special(void *baton, const char *buffer, apr_size_t *len)
{
  struct special_stream_baton *btn = baton;

  return svn_stream_write(btn->write_stream, buffer, len);
}


static svn_error_t *
close_handler_special(void *baton)
{
  struct special_stream_baton *btn = baton;

  if (btn->write_content->len)
    {
      /* yeay! we received data and need to create a special file! */

      svn_stream_t *source = svn_stream_from_stringbuf(btn->write_content,
                                                       btn->pool);
      SVN_ERR(create_special_file_from_stream(source, btn->path, btn->pool));
    }

  return SVN_NO_ERROR;
}


svn_error_t *
svn_subst_create_specialfile(svn_stream_t **stream,
                             const char *path,
                             apr_pool_t *result_pool,
                             apr_pool_t *scratch_pool)
{
  struct special_stream_baton *baton = apr_palloc(result_pool, sizeof(*baton));

  baton->path = apr_pstrdup(result_pool, path);

  /* SCRATCH_POOL may not exist after the function returns. */
  baton->pool = result_pool;

  baton->write_content = svn_stringbuf_create("", result_pool);
  baton->write_stream = svn_stream_from_stringbuf(baton->write_content,
                                                  result_pool);

  *stream = svn_stream_create(baton, result_pool);
  svn_stream_set_write(*stream, write_handler_special);
  svn_stream_set_close(*stream, close_handler_special);

  return SVN_NO_ERROR;
}


/* NOTE: this function is deprecated, but we cannot move it over to
   deprecated.c because it uses stuff private to this file, and it is
   not easily rebuilt in terms of "new" functions. */
svn_error_t *
svn_subst_stream_from_specialfile(svn_stream_t **stream,
                                  const char *path,
                                  apr_pool_t *pool)
{
  struct special_stream_baton *baton = apr_palloc(pool, sizeof(*baton));
  svn_error_t *err;

  baton->pool = pool;
  baton->path = apr_pstrdup(pool, path);

  err = svn_subst_read_specialfile(&baton->read_stream, path, pool, pool);

  /* File might not exist because we intend to create it upon close. */
  if (err && APR_STATUS_IS_ENOENT(err->apr_err))
    {
      svn_error_clear(err);

      /* Note: the special file is missing. the caller won't find out
         until the first read. Oh well. This function is deprecated anyways,
         so they can just deal with the weird behavior. */
      baton->read_stream = NULL;
    }

  baton->write_content = svn_stringbuf_create("", pool);
  baton->write_stream = svn_stream_from_stringbuf(baton->write_content, pool);

  *stream = svn_stream_create(baton, pool);
  svn_stream_set_read(*stream, read_handler_special);
  svn_stream_set_write(*stream, write_handler_special);
  svn_stream_set_close(*stream, close_handler_special);

  return SVN_NO_ERROR;
}



/*** String translation */
svn_error_t *
svn_subst_translate_string(svn_string_t **new_value,
                           const svn_string_t *value,
                           const char *encoding,
                           apr_pool_t *pool)
{
  const char *val_utf8;
  const char *val_utf8_lf;

  if (value == NULL)
    {
      *new_value = NULL;
      return SVN_NO_ERROR;
    }

  if (encoding)
    {
      SVN_ERR(svn_utf_cstring_to_utf8_ex2(&val_utf8, value->data,
                                          encoding, pool));
    }
  else
    {
      SVN_ERR(svn_utf_cstring_to_utf8(&val_utf8, value->data, pool));
    }

  SVN_ERR(svn_subst_translate_cstring2(val_utf8,
                                       &val_utf8_lf,
                                       "\n",  /* translate to LF */
                                       FALSE, /* no repair */
                                       NULL,  /* no keywords */
                                       FALSE, /* no expansion */
                                       pool));

  *new_value = svn_string_create(val_utf8_lf, pool);

  return SVN_NO_ERROR;
}


svn_error_t *
svn_subst_detranslate_string(svn_string_t **new_value,
                             const svn_string_t *value,
                             svn_boolean_t for_output,
                             apr_pool_t *pool)
{
  svn_error_t *err;
  const char *val_neol;
  const char *val_nlocale_neol;

  if (value == NULL)
    {
      *new_value = NULL;
      return SVN_NO_ERROR;
    }

  SVN_ERR(svn_subst_translate_cstring2(value->data,
                                       &val_neol,
                                       APR_EOL_STR,  /* 'native' eol */
                                       FALSE, /* no repair */
                                       NULL,  /* no keywords */
                                       FALSE, /* no expansion */
                                       pool));

  if (for_output)
    {
      err = svn_cmdline_cstring_from_utf8(&val_nlocale_neol, val_neol, pool);
      if (err && (APR_STATUS_IS_EINVAL(err->apr_err)))
        {
          val_nlocale_neol =
            svn_cmdline_cstring_from_utf8_fuzzy(val_neol, pool);
          svn_error_clear(err);
        }
      else if (err)
        return err;
    }
  else
    {
      err = svn_utf_cstring_from_utf8(&val_nlocale_neol, val_neol, pool);
      if (err && (APR_STATUS_IS_EINVAL(err->apr_err)))
        {
          val_nlocale_neol = svn_utf_cstring_from_utf8_fuzzy(val_neol, pool);
          svn_error_clear(err);
        }
      else if (err)
        return err;
    }

  *new_value = svn_string_create(val_nlocale_neol, pool);

  return SVN_NO_ERROR;
}<|MERGE_RESOLUTION|>--- conflicted
+++ resolved
@@ -1323,11 +1323,7 @@
   SVN_ERR(svn_stream_copy3(src_stream, dst_stream, NULL, NULL, scratch_pool));
 
   /* Do the atomic rename from our temporary location. */
-<<<<<<< HEAD
-  return svn_io_file_rename(dst_tmp, dst, pool);
-=======
   return svn_io_file_rename(dst_tmp, dst, scratch_pool);
->>>>>>> e363d545
 }
 
 /* Creates a special file DST from the "normal form" located in SOURCE.
@@ -1427,11 +1423,6 @@
   if (special || path_special)
     {
       if (expand)
-<<<<<<< HEAD
-        return create_special_file(src, dst, pool);
-      else
-        return detranslate_special_file(src, dst, pool);
-=======
         {
           svn_stream_t *source;
 
@@ -1457,7 +1448,6 @@
       /* else !expand */
 
       return detranslate_special_file(src, dst, pool);
->>>>>>> e363d545
     }
 
   /* The easy way out:  no translation needed, just copy. */
@@ -1506,8 +1496,6 @@
      below always does. Disown the sucker. */
   src_stream = svn_stream_disown(src_stream, pool);
 
-<<<<<<< HEAD
-=======
   /* For atomicity, we translate to a tmp file and then rename the tmp file
      over the real destination. */
   SVN_ERR(svn_stream_open_unique(&dst_stream, &dst_tmp,
@@ -1525,7 +1513,6 @@
   if (err)
     return svn_error_compose_create(err, svn_io_remove_file(dst_tmp, pool));
 
->>>>>>> e363d545
   /* Now that dst_tmp contains the translated data, do the atomic rename. */
   return svn_io_file_rename(dst_tmp, dst, pool);
 }
