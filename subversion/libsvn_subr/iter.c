--- conflicted
+++ resolved
@@ -184,15 +184,6 @@
   return &internal_break_error;
 }
 
-<<<<<<< HEAD
-/* APR isn't fully constified, and apr_hash_this does not expect a const
- * hash index parameter. However, it does not modify the hash index,
- * and in Subversion we're trying to be const-correct.
- * So these functions all take const hash indices, and we cast the const
- * away when passing them down to APR to avoid compiler warnings. */
-
-const void *svn_apr_hash_index_key(const apr_hash_index_t *hi)
-=======
 /* Note about the type casts:  apr_hash_this() does not expect a const hash
  * index pointer even though it does not modify the hash index.  In
  * Subversion we're trying to be const-correct, so these functions all take
@@ -201,7 +192,6 @@
  * cast is explicit and gathered in one place.) */
 
 const void *svn__apr_hash_index_key(const apr_hash_index_t *hi)
->>>>>>> 4cf18c3e
 {
   const void *key;
 
