/*
 * ssl_server_trust_providers.c: providers for
 * SVN_AUTH_CRED_SSL_SERVER_TRUST
 *
 * ====================================================================
 *    Licensed to the Apache Software Foundation (ASF) under one
 *    or more contributor license agreements.  See the NOTICE file
 *    distributed with this work for additional information
 *    regarding copyright ownership.  The ASF licenses this file
 *    to you under the Apache License, Version 2.0 (the
 *    "License"); you may not use this file except in compliance
 *    with the License.  You may obtain a copy of the License at
 *
 *      http://www.apache.org/licenses/LICENSE-2.0
 *
 *    Unless required by applicable law or agreed to in writing,
 *    software distributed under the License is distributed on an
 *    "AS IS" BASIS, WITHOUT WARRANTIES OR CONDITIONS OF ANY
 *    KIND, either express or implied.  See the License for the
 *    specific language governing permissions and limitations
 *    under the License.
 * ====================================================================
 */

#include <apr_pools.h>

#include "svn_hash.h"
#include "svn_auth.h"
#include "svn_error.h"
#include "svn_config.h"
#include "svn_string.h"
#include "auth_store.h"


/*-----------------------------------------------------------------------*/
/* File provider                                                         */
/*-----------------------------------------------------------------------*/

/* The keys that will be stored on disk.  These serve the same role as
   similar constants in other providers. */
#define AUTHN_ASCII_CERT_KEY            "ascii_cert"
#define AUTHN_FAILURES_KEY              "failures"


/* retrieve ssl server CA failure overrides (if any) from servers
   config */
static svn_error_t *
ssl_server_trust_file_first_credentials(void **credentials,
                                        void **iter_baton,
                                        void *provider_baton,
                                        apr_hash_t *parameters,
                                        const char *realmstring,
                                        apr_pool_t *pool)
{
  apr_uint32_t *failures = svn_hash_gets(parameters,
                                         SVN_AUTH_PARAM_SSL_SERVER_FAILURES);
  const svn_auth_ssl_server_cert_info_t *cert_info =
    svn_hash_gets(parameters, SVN_AUTH_PARAM_SSL_SERVER_CERT_INFO);
  apr_hash_t *creds_hash = NULL;
  svn_auth__store_t *auth_store;
  svn_error_t *error = SVN_NO_ERROR;

  *credentials = NULL;
  *iter_baton = NULL;

  /* Check if this is a permanently accepted certificate */
<<<<<<< HEAD
  error = svn_auth__get_store_from_parameters(&auth_store, parameters, pool);
  if (! error)
    error = svn_auth__store_get_cred_hash(&creds_hash, auth_store,
                                          SVN_AUTH_CRED_SSL_SERVER_TRUST,
                                          realmstring, pool, pool);
=======
  config_dir = svn_hash_gets(parameters, SVN_AUTH_PARAM_CONFIG_DIR);
  error =
    svn_config_read_auth_data(&creds_hash, SVN_AUTH_CRED_SSL_SERVER_TRUST,
                              realmstring, config_dir, pool);
>>>>>>> dedd5e5b
  svn_error_clear(error);
  if (! error && creds_hash)
    {
      svn_string_t *trusted_cert, *this_cert, *failstr;
      apr_uint32_t last_failures = 0;

      trusted_cert = svn_hash_gets(creds_hash, AUTHN_ASCII_CERT_KEY);
      this_cert = svn_string_create(cert_info->ascii_cert, pool);
      failstr = svn_hash_gets(creds_hash, AUTHN_FAILURES_KEY);

      if (failstr)
        {
          char *endptr;
          unsigned long tmp_ulong = strtoul(failstr->data, &endptr, 10);

          if (*endptr == '\0')
            last_failures = (apr_uint32_t) tmp_ulong;
        }

      /* If the cert is trusted and there are no new failures, we
       * accept it by clearing all failures. */
      if (trusted_cert &&
          svn_string_compare(this_cert, trusted_cert) &&
          (*failures & ~last_failures) == 0)
        {
          *failures = 0;
        }
    }

  /* If all failures are cleared now, we return the creds */
  if (! *failures)
    {
      svn_auth_cred_ssl_server_trust_t *creds =
        apr_pcalloc(pool, sizeof(*creds));
      creds->may_save = FALSE; /* No need to save it again... */
      *credentials = creds;
    }

  return SVN_NO_ERROR;
}


static svn_error_t *
ssl_server_trust_file_save_credentials(svn_boolean_t *saved,
                                       void *credentials,
                                       void *provider_baton,
                                       apr_hash_t *parameters,
                                       const char *realmstring,
                                       apr_pool_t *pool)
{
  svn_auth_cred_ssl_server_trust_t *creds = credentials;
  const svn_auth_ssl_server_cert_info_t *cert_info;
  apr_hash_t *creds_hash = NULL;
  svn_auth__store_t *auth_store;

  if (! creds->may_save)
    return SVN_NO_ERROR;

<<<<<<< HEAD
  cert_info = apr_hash_get(parameters,
                           SVN_AUTH_PARAM_SSL_SERVER_CERT_INFO,
                           APR_HASH_KEY_STRING);
=======
  config_dir = svn_hash_gets(parameters, SVN_AUTH_PARAM_CONFIG_DIR);

  cert_info = svn_hash_gets(parameters, SVN_AUTH_PARAM_SSL_SERVER_CERT_INFO);
>>>>>>> dedd5e5b

  creds_hash = apr_hash_make(pool);
  svn_hash_sets(creds_hash, AUTHN_ASCII_CERT_KEY,
                svn_string_create(cert_info->ascii_cert, pool));
  svn_hash_sets(creds_hash,
                AUTHN_FAILURES_KEY,
                svn_string_createf(pool, "%lu",
                                   (unsigned long)creds->accepted_failures));

  SVN_ERR(svn_auth__get_store_from_parameters(&auth_store, parameters, pool));
  SVN_ERR(svn_auth__store_set_cred_hash(saved, auth_store,
                                        SVN_AUTH_CRED_SSL_SERVER_TRUST,
                                        realmstring, creds_hash, pool));
  return SVN_NO_ERROR;
}


static const svn_auth_provider_t ssl_server_trust_file_provider = {
  SVN_AUTH_CRED_SSL_SERVER_TRUST,
  &ssl_server_trust_file_first_credentials,
  NULL,
  &ssl_server_trust_file_save_credentials,
};


/*** Public API to SSL file providers. ***/
void
svn_auth_get_ssl_server_trust_file_provider
  (svn_auth_provider_object_t **provider, apr_pool_t *pool)
{
  svn_auth_provider_object_t *po = apr_pcalloc(pool, sizeof(*po));

  po->vtable = &ssl_server_trust_file_provider;
  *provider = po;
}


/*-----------------------------------------------------------------------*/
/* Prompt provider                                                       */
/*-----------------------------------------------------------------------*/

/* Baton type for prompting to verify server ssl creds.
   There is no iteration baton type. */
typedef struct ssl_server_trust_prompt_provider_baton_t
{
  svn_auth_ssl_server_trust_prompt_func_t prompt_func;
  void *prompt_baton;
} ssl_server_trust_prompt_provider_baton_t;


static svn_error_t *
ssl_server_trust_prompt_first_cred(void **credentials_p,
                                   void **iter_baton,
                                   void *provider_baton,
                                   apr_hash_t *parameters,
                                   const char *realmstring,
                                   apr_pool_t *pool)
{
  ssl_server_trust_prompt_provider_baton_t *pb = provider_baton;
  apr_uint32_t *failures = svn_hash_gets(parameters,
                                         SVN_AUTH_PARAM_SSL_SERVER_FAILURES);
  const char *no_auth_cache = svn_hash_gets(parameters,
                                            SVN_AUTH_PARAM_NO_AUTH_CACHE);
  const svn_auth_ssl_server_cert_info_t *cert_info =
    svn_hash_gets(parameters, SVN_AUTH_PARAM_SSL_SERVER_CERT_INFO);
  svn_boolean_t may_save = (!no_auth_cache
                            && !(*failures & SVN_AUTH_SSL_OTHER));

  SVN_ERR(pb->prompt_func((svn_auth_cred_ssl_server_trust_t **)credentials_p,
                          pb->prompt_baton, realmstring, *failures, cert_info,
                          may_save, pool));

  *iter_baton = NULL;
  return SVN_NO_ERROR;
}


static const svn_auth_provider_t ssl_server_trust_prompt_provider = {
  SVN_AUTH_CRED_SSL_SERVER_TRUST,
  ssl_server_trust_prompt_first_cred,
  NULL,
  NULL
};


/*** Public API to SSL prompting providers. ***/
void
svn_auth_get_ssl_server_trust_prompt_provider
  (svn_auth_provider_object_t **provider,
   svn_auth_ssl_server_trust_prompt_func_t prompt_func,
   void *prompt_baton,
   apr_pool_t *pool)
{
  svn_auth_provider_object_t *po = apr_pcalloc(pool, sizeof(*po));
  ssl_server_trust_prompt_provider_baton_t *pb =
    apr_palloc(pool, sizeof(*pb));
  pb->prompt_func = prompt_func;
  pb->prompt_baton = prompt_baton;
  po->vtable = &ssl_server_trust_prompt_provider;
  po->provider_baton = pb;
  *provider = po;
}<|MERGE_RESOLUTION|>--- conflicted
+++ resolved
@@ -65,18 +65,11 @@
   *iter_baton = NULL;
 
   /* Check if this is a permanently accepted certificate */
-<<<<<<< HEAD
   error = svn_auth__get_store_from_parameters(&auth_store, parameters, pool);
   if (! error)
     error = svn_auth__store_get_cred_hash(&creds_hash, auth_store,
                                           SVN_AUTH_CRED_SSL_SERVER_TRUST,
                                           realmstring, pool, pool);
-=======
-  config_dir = svn_hash_gets(parameters, SVN_AUTH_PARAM_CONFIG_DIR);
-  error =
-    svn_config_read_auth_data(&creds_hash, SVN_AUTH_CRED_SSL_SERVER_TRUST,
-                              realmstring, config_dir, pool);
->>>>>>> dedd5e5b
   svn_error_clear(error);
   if (! error && creds_hash)
     {
@@ -135,15 +128,7 @@
   if (! creds->may_save)
     return SVN_NO_ERROR;
 
-<<<<<<< HEAD
-  cert_info = apr_hash_get(parameters,
-                           SVN_AUTH_PARAM_SSL_SERVER_CERT_INFO,
-                           APR_HASH_KEY_STRING);
-=======
-  config_dir = svn_hash_gets(parameters, SVN_AUTH_PARAM_CONFIG_DIR);
-
   cert_info = svn_hash_gets(parameters, SVN_AUTH_PARAM_SSL_SERVER_CERT_INFO);
->>>>>>> dedd5e5b
 
   creds_hash = apr_hash_make(pool);
   svn_hash_sets(creds_hash, AUTHN_ASCII_CERT_KEY,
