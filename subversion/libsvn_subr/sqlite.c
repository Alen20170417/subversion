--- conflicted
+++ resolved
@@ -91,8 +91,6 @@
   sqlite3_stmt *s3stmt;
   svn_sqlite__db_t *db;
   svn_boolean_t needs_reset;
-<<<<<<< HEAD
-=======
 };
 
 struct svn_sqlite__context_t
@@ -103,7 +101,6 @@
 struct svn_sqlite__value_t
 {
   sqlite3_value *value;
->>>>>>> 4cf18c3e
 };
 
 
@@ -200,13 +197,8 @@
 
   *stmt = db->prepared_stmts[stmt_idx];
 
-<<<<<<< HEAD
-  if ((*stmt)->needs_reset);
-    return svn_error_return(svn_sqlite__reset(*stmt));
-=======
   if ((*stmt)->needs_reset)
     return svn_error_trace(svn_sqlite__reset(*stmt));
->>>>>>> 4cf18c3e
 
   return SVN_NO_ERROR;
 }
@@ -219,15 +211,9 @@
 get_internal_statement(svn_sqlite__stmt_t **stmt, svn_sqlite__db_t *db,
                        int stmt_idx)
 {
-<<<<<<< HEAD
-  *stmt = apr_palloc(result_pool, sizeof(**stmt));
-  (*stmt)->db = db;
-  (*stmt)->needs_reset = FALSE;
-=======
   /* The internal statements are stored after the registered statements */
   int prep_idx = db->nbr_statements + stmt_idx;
   SVN_ERR_ASSERT(stmt_idx < STMT_INTERNAL_LAST);
->>>>>>> 4cf18c3e
 
   if (db->prepared_stmts[prep_idx] == NULL)
     SVN_ERR(prepare_statement(&db->prepared_stmts[prep_idx], db,
@@ -263,21 +249,13 @@
 svn_sqlite__step_done(svn_sqlite__stmt_t *stmt)
 {
   SVN_ERR(step_with_expectation(stmt, FALSE));
-<<<<<<< HEAD
-  return svn_error_return(svn_sqlite__reset(stmt));
-=======
   return svn_error_trace(svn_sqlite__reset(stmt));
->>>>>>> 4cf18c3e
 }
 
 svn_error_t *
 svn_sqlite__step_row(svn_sqlite__stmt_t *stmt)
 {
-<<<<<<< HEAD
-  return svn_error_return(step_with_expectation(stmt, TRUE));
-=======
   return svn_error_trace(step_with_expectation(stmt, TRUE));
->>>>>>> 4cf18c3e
 }
 
 
@@ -311,8 +289,7 @@
   if (row_id)
     *row_id = sqlite3_last_insert_rowid(stmt->db->db3);
 
-<<<<<<< HEAD
-  return svn_error_return(svn_sqlite__reset(stmt));
+  return svn_error_trace(svn_sqlite__reset(stmt));
 }
 
 svn_error_t *
@@ -323,25 +300,9 @@
   if (affected_rows)
     *affected_rows = sqlite3_changes(stmt->db->db3);
 
-  return svn_error_return(svn_sqlite__reset(stmt));
-}
-
-=======
   return svn_error_trace(svn_sqlite__reset(stmt));
 }
 
-svn_error_t *
-svn_sqlite__update(int *affected_rows, svn_sqlite__stmt_t *stmt)
-{
-  SVN_ERR(step_with_expectation(stmt, FALSE));
-
-  if (affected_rows)
-    *affected_rows = sqlite3_changes(stmt->db->db3);
-
-  return svn_error_trace(svn_sqlite__reset(stmt));
-}
-
->>>>>>> 4cf18c3e
 
 static svn_error_t *
 vbindf(svn_sqlite__stmt_t *stmt, const char *fmt, va_list ap)
@@ -378,26 +339,20 @@
             SVN_ERR(svn_sqlite__bind_blob(stmt, count, blob, blob_size));
             break;
 
-<<<<<<< HEAD
-=======
           case 'r':
             SVN_ERR(svn_sqlite__bind_revnum(stmt, count,
                                             va_arg(ap, svn_revnum_t)));
             break;
 
->>>>>>> 4cf18c3e
           case 't':
             map = va_arg(ap, const svn_token_map_t *);
             SVN_ERR(svn_sqlite__bind_token(stmt, count, map, va_arg(ap, int)));
             break;
 
-<<<<<<< HEAD
-=======
           case 'n':
             /* Skip this column: no binding */
             break;
 
->>>>>>> 4cf18c3e
           default:
             SVN_ERR_MALFUNCTION();
         }
@@ -472,8 +427,6 @@
 }
 
 svn_error_t *
-<<<<<<< HEAD
-=======
 svn_sqlite__bind_revnum(svn_sqlite__stmt_t *stmt,
                         int slot,
                         svn_revnum_t value)
@@ -488,7 +441,6 @@
 }
 
 svn_error_t *
->>>>>>> 4cf18c3e
 svn_sqlite__bind_properties(svn_sqlite__stmt_t *stmt,
                             int slot,
                             const apr_hash_t *props,
@@ -498,26 +450,15 @@
   svn_stringbuf_t *properties;
 
   if (props == NULL)
-<<<<<<< HEAD
-    return svn_error_return(svn_sqlite__bind_blob(stmt, slot, NULL, 0));
-=======
     return svn_error_trace(svn_sqlite__bind_blob(stmt, slot, NULL, 0));
->>>>>>> 4cf18c3e
 
   SVN_ERR(svn_skel__unparse_proplist(&skel, (apr_hash_t *)props,
                                      scratch_pool));
   properties = svn_skel__unparse(skel, scratch_pool);
-<<<<<<< HEAD
-  return svn_error_return(svn_sqlite__bind_blob(stmt,
-                                                slot,
-                                                properties->data,
-                                                properties->len));
-=======
   return svn_error_trace(svn_sqlite__bind_blob(stmt,
                                                slot,
                                                properties->data,
                                                properties->len));
->>>>>>> 4cf18c3e
 }
 
 svn_error_t *
@@ -533,11 +474,7 @@
   else
     csum_str = svn_checksum_serialize(checksum, scratch_pool, scratch_pool);
 
-<<<<<<< HEAD
-  return svn_error_return(svn_sqlite__bind_text(stmt, slot, csum_str));
-=======
   return svn_error_trace(svn_sqlite__bind_text(stmt, slot, csum_str));
->>>>>>> 4cf18c3e
 }
 
 
@@ -675,111 +612,6 @@
 
 
 svn_error_t *
-<<<<<<< HEAD
-svn_sqlite__set_schema_version(svn_sqlite__db_t *db,
-                               int version,
-                               apr_pool_t *scratch_pool)
-{
-  const char *pragma_cmd = apr_psprintf(scratch_pool,
-                                        "PRAGMA user_version = %d;",
-                                        version);
-
-  return svn_error_return(exec_sql(db, pragma_cmd));
-}
-
-
-/* Time (in milliseconds) to wait for sqlite locks before giving up. */
-#define BUSY_TIMEOUT 10000
-
-
-#if 0
-/*
- * EXAMPLE
- *
- * The following provide an example for a series of SQL statements to
- * create/upgrade a SQLite schema across multiple "formats". This array
- * and integer would be passed into svn_sqlite__open().
- */
-static const char *schema_create_sql[] = {
-  NULL, /* An empty database is format 0 */
-
-  /* USER_VERSION 1 */
-  "PRAGMA auto_vacuum = 1;"
-  APR_EOL_STR
-  "CREATE TABLE mergeinfo (revision INTEGER NOT NULL, mergedfrom TEXT NOT "
-  "NULL, mergedto TEXT NOT NULL, mergedrevstart INTEGER NOT NULL, "
-  "mergedrevend INTEGER NOT NULL, inheritable INTEGER NOT NULL);"
-  APR_EOL_STR
-  "CREATE INDEX mi_mergedfrom_idx ON mergeinfo (mergedfrom);"
-  APR_EOL_STR
-  "CREATE INDEX mi_mergedto_idx ON mergeinfo (mergedto);"
-  APR_EOL_STR
-  "CREATE INDEX mi_revision_idx ON mergeinfo (revision);"
-  APR_EOL_STR
-  "CREATE TABLE mergeinfo_changed (revision INTEGER NOT NULL, path TEXT "
-  "NOT NULL);"
-  APR_EOL_STR
-  "CREATE UNIQUE INDEX mi_c_revpath_idx ON mergeinfo_changed (revision, path);"
-  APR_EOL_STR
-  "CREATE INDEX mi_c_path_idx ON mergeinfo_changed (path);"
-  APR_EOL_STR
-  "CREATE INDEX mi_c_revision_idx ON mergeinfo_changed (revision);"
-  APR_EOL_STR,
-
-  /* USER_VERSION 2 */
-  "CREATE TABLE node_origins (node_id TEXT NOT NULL, node_rev_id TEXT NOT "
-  "NULL);"
-  APR_EOL_STR
-  "CREATE UNIQUE INDEX no_ni_idx ON node_origins (node_id);"
-  APR_EOL_STR
-};
-
-static const int latest_schema_format =
-  sizeof(schema_create_sql)/sizeof(schema_create_sql[0]) - 1;
-
-#endif
-
-struct upgrade_baton
-{
-  int current_schema;
-  int latest_schema;
-  const char * const *upgrade_sql;
-};
-
-
-/* This implements svn_sqlite__transaction_callback_t */
-static svn_error_t *
-upgrade_format(void *baton,
-               svn_sqlite__db_t *db,
-               apr_pool_t *scratch_pool)
-{
-  struct upgrade_baton *ub = baton;
-  int current_schema = ub->current_schema;
-  apr_pool_t *iterpool = svn_pool_create(scratch_pool);
-
-  while (current_schema < ub->latest_schema)
-    {
-      svn_pool_clear(iterpool);
-
-      /* Go to the next schema */
-      current_schema++;
-
-      /* Run the upgrade SQL */
-      if (ub->upgrade_sql[current_schema])
-        SVN_ERR(exec_sql(db, ub->upgrade_sql[current_schema]));
-
-      /* Update the user version pragma */
-      SVN_ERR(svn_sqlite__set_schema_version(db, current_schema, iterpool));
-    }
-
-  svn_pool_destroy(iterpool);
-
-  return SVN_NO_ERROR;
-}
-
-svn_error_t *
-=======
->>>>>>> 4cf18c3e
 svn_sqlite__read_schema_version(int *version,
                                 svn_sqlite__db_t *db,
                                 apr_pool_t *scratch_pool)
@@ -791,54 +623,11 @@
 
   *version = svn_sqlite__column_int(stmt, 0);
 
-<<<<<<< HEAD
-  return svn_error_return(svn_sqlite__finalize(stmt));
-}
-
-
-/* Check the schema format of the database, upgrading it if necessary.
-   Return SVN_ERR_SQLITE_UNSUPPORTED_SCHEMA if the schema format is too new,
-   or SVN_ERR_SQLITE_ERROR if an sqlite error occurs during validation.
-   Return SVN_NO_ERROR if everything is okay. */
-static svn_error_t *
-check_format(svn_sqlite__db_t *db,
-             int latest_schema,
-             const char * const *upgrade_sql,
-             apr_pool_t *scratch_pool)
-{
-  int current_schema;
-
-  /* Validate that the schema exists as expected. */
-  SVN_ERR(svn_sqlite__read_schema_version(&current_schema, db, scratch_pool));
-
-  if (current_schema == latest_schema)
-    return SVN_NO_ERROR;
-
-  if (current_schema < latest_schema)
-    {
-      struct upgrade_baton ub;
-
-      ub.current_schema = current_schema;
-      ub.latest_schema = latest_schema;
-      ub.upgrade_sql = upgrade_sql;
-
-      return svn_error_return(svn_sqlite__with_transaction(
-                                db, upgrade_format, &ub, scratch_pool));
-    }
-
-  return svn_error_createf(SVN_ERR_SQLITE_UNSUPPORTED_SCHEMA, NULL,
-                           _("Schema format %d not recognized"),
-                           current_schema);
-}
-
-static volatile svn_atomic_t sqlite_init_state;
-=======
   return svn_error_trace(svn_sqlite__finalize(stmt));
 }
 
 
 static volatile svn_atomic_t sqlite_init_state = 0;
->>>>>>> 4cf18c3e
 
 /* If possible, verify that SQLite was compiled in a thread-safe
    manner. */
@@ -855,11 +644,7 @@
     }
 
 #if APR_HAS_THREADS
-<<<<<<< HEAD
-#if SQLITE_VERSION_AT_LEAST(3,5,0)
-=======
-
->>>>>>> 4cf18c3e
+
   /* SQLite 3.5 allows verification of its thread-safety at runtime.
      Older versions are simply expected to have been configured with
      --enable-threadsafe, which compiles with -DSQLITE_THREADSAFE=1
@@ -878,21 +663,8 @@
                               _("Could not configure SQLite"));
   }
   SQLITE_ERR_MSG(sqlite3_initialize(), _("Could not initialize SQLite"));
-<<<<<<< HEAD
-#endif
+
 #endif /* APR_HAS_THRADS */
-
-#if SQLITE_VERSION_AT_LEAST(3,5,0)
-  /* SQLite 3.5 allows sharing cache instances, even in a multithreaded
-   * environment. This allows sharing cached data when we open a database
-   * more than once (Very common in the current pre-single-database state) */
-  SQLITE_ERR_MSG(sqlite3_enable_shared_cache(TRUE),
-                 _("Could not initialize SQLite shared cache"));
-#endif
-=======
-
-#endif /* APR_HAS_THRADS */
->>>>>>> 4cf18c3e
 
   return SVN_NO_ERROR;
 }
@@ -1039,10 +811,6 @@
   sqlite3_profile((*db)->db3, sqlite_profiler, (*db)->db3);
 #endif
 
-<<<<<<< HEAD
-  SVN_ERR(exec_sql(*db,
-              "PRAGMA case_sensitive_like=1;"
-=======
   /* ### simplify this. remnants of some old SQLite compat code.  */
   {
     int ignored_err = SQLITE_OK;
@@ -1051,7 +819,6 @@
   }
 
   SVN_ERR(exec_sql(*db,
->>>>>>> 4cf18c3e
               /* Disable synchronization to disable the explicit disk flushes
                  that make Sqlite up to 50 times slower; especially on small
                  transactions.
@@ -1077,22 +844,10 @@
   SVN_ERR(exec_sql(*db, "PRAGMA foreign_keys=ON;"));
 #endif
 
-<<<<<<< HEAD
-#if SQLITE_VERSION_AT_LEAST(3,6,19) && defined(SVN_DEBUG)
-  /* When running in debug mode, enable the checking of foreign key
-     constraints.  This has possible performance implications, so we don't
-     bother to do it for production...for now. */
-  SVN_ERR(exec_sql(*db, "PRAGMA foreign_keys=ON;"));
-#endif
-
-  /* Validate the schema, upgrading if necessary. */
-  SVN_ERR(check_format(*db, latest_schema, upgrade_sql, scratch_pool));
-=======
   /* Store temporary tables in RAM instead of in temporary files, but don't
      fail on this if this option is disabled in the sqlite compilation by
      setting SQLITE_TEMP_STORE to 0 (always to disk) */
   svn_error_clear(exec_sql(*db, "PRAGMA temp_store = MEMORY;"));
->>>>>>> 4cf18c3e
 
   /* Store the provided statements. */
   if (statements)
@@ -1220,8 +975,6 @@
                              svn_sqlite__transaction_callback_t cb_func,
                              void *cb_baton,
                              apr_pool_t *scratch_pool /* NULL allowed */)
-<<<<<<< HEAD
-=======
 {
   svn_sqlite__stmt_t *stmt;
   SVN_ERR(get_internal_statement(&stmt, db,
@@ -1251,15 +1004,10 @@
                       svn_sqlite__transaction_callback_t cb_func,
                       void *cb_baton,
                       apr_pool_t *scratch_pool)
->>>>>>> 4cf18c3e
 {
   svn_error_t *err;
   svn_sqlite__stmt_t *stmt;
 
-<<<<<<< HEAD
-  SVN_ERR(exec_sql(db, "BEGIN TRANSACTION;"));
-  err = cb_func(cb_baton, db, scratch_pool);
-=======
   SVN_ERR(get_internal_statement(&stmt, db, STMT_INTERNAL_SAVEPOINT_SVN));
   SVN_ERR(svn_sqlite__step_done(stmt));
   err = cb_func(cb_baton, db, scratch_pool);
@@ -1385,7 +1133,6 @@
 
   err = fwb->func(&sctx, argc, local_vals, fwb->scratch_pool);
   svn_pool_clear(fwb->scratch_pool);
->>>>>>> 4cf18c3e
 
   if (err)
     {
