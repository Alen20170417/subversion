--- conflicted
+++ resolved
@@ -46,13 +46,6 @@
 
 #ifdef SVN_SQLITE_INLINE
 /* Import the sqlite3 API vtable from sqlite3wrapper.c */
-<<<<<<< HEAD
-#define SQLITE_OMIT_DEPRECATED
-#include <sqlite3ext.h>
-extern const sqlite3_api_routines *const sqlite3_api;
-#else
-#include <sqlite3.h>
-=======
 #  define SQLITE_OMIT_DEPRECATED
 #  include <sqlite3ext.h>
 extern const sqlite3_api_routines *const svn_sqlite3__api_funcs;
@@ -63,7 +56,6 @@
 #  define sqlite3_config svn_sqlite3__api_config
 #else
 #  include <sqlite3.h>
->>>>>>> bde51eba
 #endif
 
 #if !SQLITE_VERSION_AT_LEAST(3,7,12)
