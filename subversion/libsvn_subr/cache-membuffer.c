/*
 * cache-membuffer.c: in-memory caching for Subversion
 *
 * ====================================================================
 *    Licensed to the Apache Software Foundation (ASF) under one
 *    or more contributor license agreements.  See the NOTICE file
 *    distributed with this work for additional information
 *    regarding copyright ownership.  The ASF licenses this file
 *    to you under the Apache License, Version 2.0 (the
 *    "License"); you may not use this file except in compliance
 *    with the License.  You may obtain a copy of the License at
 *
 *      http://www.apache.org/licenses/LICENSE-2.0
 *
 *    Unless required by applicable law or agreed to in writing,
 *    software distributed under the License is distributed on an
 *    "AS IS" BASIS, WITHOUT WARRANTIES OR CONDITIONS OF ANY
 *    KIND, either express or implied.  See the License for the
 *    specific language governing permissions and limitations
 *    under the License.
 * ====================================================================
 */

#include <assert.h>
#include <apr_md5.h>
#include <apr_thread_rwlock.h>

#include "svn_pools.h"
#include "svn_checksum.h"
#include "md5.h"
#include "svn_private_config.h"
#include "cache.h"
#include "svn_string.h"
#include "private/svn_dep_compat.h"
#include "private/svn_mutex.h"
#include "private/svn_pseudo_md5.h"

/*
 * This svn_cache__t implementation actually consists of two parts:
 * a shared (per-process) singleton membuffer cache instance and shallow
 * svn_cache__t front-end instances that each use different key spaces.
 * For data management, they all forward to the singleton membuffer cache.
 *
 * A membuffer cache consists of two parts:
 *
 * 1. A linear data buffer containing cached items in a serialized
 *    representation. There may be arbitrary gaps between entries.
 *    This buffer is sub-devided into (currently two) cache levels.
 *
 * 2. A directory of cache entries. This is organized similar to CPU
 *    data caches: for every possible key, there is exactly one group
 *    of entries that may contain the header info for an item with
 *    that given key. The result is a GROUP_SIZE-way associative cache.
 *
 * Only the start address of these two data parts are given as a native
 * pointer. All other references are expressed as offsets to these pointers.
 * With that design, it is relatively easy to share the same data structure
 * between different processes and / or to persist them on disk. These
 * out-of-process features have not been implemented, yet.
 *
 * Superficially, cache levels are being used as usual: insertion happens
 * into L1 and evictions will promote items to L2.  But their whole point
 * is a different one.  L1 uses a circular buffer, i.e. we have perfect
 * caching for the last N bytes where N is the size of L1.  L2 uses a more
 * elaborate scheme based on priorities and hit counts as described below.
 *
 * The data buffer usage information is implicitly given by the directory
 * entries. Every USED entry has a reference to the previous and the next
 * used dictionary entry and this double-linked list is ordered by the
 * offsets of their item data within the data buffer. So removing data,
 * for instance, is done simply by unlinking it from the chain, implicitly
 * marking the entry as well as the data buffer section previously
 * associated to it as unused.  First and last element of that chain are
 * being referenced from the respective cache level.
 *
 * Insertion can occur at only one, sliding position per cache level.  It is
 * marked by its offset in the data buffer and the index of the first used
 * entry at or behind that position.  If this gap is too small to accommodate
 * the new item, the insertion window is extended as described below. The new
 * entry will always be inserted at the bottom end of the window and since
 * the next used entry is known, properly sorted insertion is possible.
 *
 * To make the cache perform robustly in a wide range of usage scenarios,
 * L2 uses a randomized variant of LFU (see ensure_data_insertable_l2 for
 * details). Every item holds a read hit counter and there is a global read
 * hit counter. The more hits an entry has in relation to the average, the
 * more it is likely to be kept using a rand()-based condition. The test is
 * applied only to the entry following the insertion window. If it doesn't
 * get evicted, it is moved to the begin of that window and the window is
 * moved.
 *
 * Moreover, the entry's hits get halved to make that entry more likely to
 * be removed the next time the sliding insertion / removal window comes by.
 * As a result, frequently used entries are likely not to be dropped until
 * they get not used for a while. Also, even a cache thrashing situation
 * about 50% of the content survives every 50% of the cache being re-written
 * with new entries. For details on the fine-tuning involved, see the
 * comments in ensure_data_insertable_l2().
 *
 * To limit the entry size and management overhead, not the actual item keys
 * but only their MD5-based hashes will be stored. This is reasonably safe
 * to do since users have only limited control over the full keys, even if
 * these contain folder paths. So, it is very hard to deliberately construct
 * colliding keys. Random checksum collisions can be shown to be extremely
 * unlikely.
 *
 * All access to the cached data needs to be serialized. Because we want
 * to scale well despite that bottleneck, we simply segment the cache into
 * a number of independent caches (segments). Items will be multiplexed based
 * on their hash key.
 */

/* A 16-way associative cache seems to be a good compromise between
 * performance (worst-case lookups) and efficiency-loss due to collisions.
 *
 * This value may be changed to any positive integer.
 */
#define GROUP_SIZE 16

/* For more efficient copy operations, let's align all data items properly.
 * Must be a power of 2.
 */
#define ITEM_ALIGNMENT 16

/* By default, don't create cache segments smaller than this value unless
 * the total cache size itself is smaller.
 */
#define DEFAULT_MIN_SEGMENT_SIZE APR_UINT64_C(0x2000000)

/* The minimum segment size we will allow for multi-segmented caches
 */
#define MIN_SEGMENT_SIZE APR_UINT64_C(0x10000)

/* The maximum number of segments allowed. Larger numbers reduce the size
 * of each segment, in turn reducing the max size of a cachable item.
 * Also, each segment gets its own lock object. The actual number supported
 * by the OS may therefore be lower and svn_cache__membuffer_cache_create
 * may return an error.
 */
#define MAX_SEGMENT_COUNT 0x10000

/* As of today, APR won't allocate chunks of 4GB or more. So, limit the
 * segment size to slightly below that.
 */
#define MAX_SEGMENT_SIZE APR_UINT64_C(0xffff0000)

/* We don't mark the initialization status for every group but initialize
 * a number of groups at once. That will allow for a very small init flags
 * vector that is likely to fit into the CPU caches even for fairly large
 * membuffer caches. For instance, the default of 32 means 8x32 groups per
 * byte, i.e. 8 flags/byte x 32 groups/flag x 8 entries/group x 40 index
 * bytes/entry x 8 cache bytes/index byte = 1kB init vector / 640MB cache.
 */
#define GROUP_INIT_GRANULARITY 32

/* Invalid index reference value. Equivalent to APR_UINT32_T(-1)
 */
#define NO_INDEX APR_UINT32_MAX

/* To save space in our group structure, we only use 32 bit size values
 * and, therefore, limit the size of each entry to just below 4GB.
 * Supporting larger items is not a good idea as the data transfer
 * to and from the cache would block other threads for a very long time.
 */
#define MAX_ITEM_SIZE ((apr_uint32_t)(0 - ITEM_ALIGNMENT))

/* A 16 byte key type. We use that to identify cache entries.
 * The notation as just two integer values will cause many compilers
 * to create better code.
 */
typedef apr_uint64_t entry_key_t[2];

/* Debugging / corruption detection support.
 * If you define this macro, the getter functions will performed expensive
 * checks on the item data, requested keys and entry types. If there is
 * a mismatch found in any of them when being compared with the values
 * remembered in the setter function, an error will be returned.
 */
#ifdef SVN_DEBUG_CACHE_MEMBUFFER

/* The prefix passed to svn_cache__create_membuffer_cache() effectively
 * defines the type of all items stored by that cache instance. We'll take
 * the last 7 bytes + \0 as plaintext for easy identification by the dev.
 */
#define PREFIX_TAIL_LEN 8

/* This record will be attached to any cache entry. It tracks item data
 * (content), key and type as hash values and is the baseline against which
 * the getters will compare their results to detect inconsistencies.
 */
typedef struct entry_tag_t
{
  /* MD5 checksum over the serialized the item data.
   */
  unsigned char content_hash [APR_MD5_DIGESTSIZE];

  /* Hash value of the svn_cache_t instance that wrote the item
   * (i.e. a combination of type and repository)
   */
  unsigned char prefix_hash [APR_MD5_DIGESTSIZE];

  /* Note that this only covers the variable part of the key,
   * i.e. it will be different from the full key hash used for
   * cache indexing.
   */
  unsigned char key_hash [APR_MD5_DIGESTSIZE];

  /* Last letters from of the key in human readable format
   * (ends with the type identifier, e.g. "DAG")
   */
  char prefix_tail[PREFIX_TAIL_LEN];

  /* Length of the variable key part.
   */
  apr_size_t key_len;

} entry_tag_t;

/* Per svn_cache_t instance initialization helper.
 */
static void get_prefix_tail(const char *prefix, char *prefix_tail)
{
  apr_size_t len = strlen(prefix);
  apr_size_t to_copy = len > PREFIX_TAIL_LEN-1 ? PREFIX_TAIL_LEN-1 : len;

  memset(prefix_tail, 0, PREFIX_TAIL_LEN);
  memcpy(prefix_tail, prefix + len - to_copy, to_copy);
}

/* Initialize all members of TAG except for the content hash.
 */
static svn_error_t *store_key_part(entry_tag_t *tag,
                                   entry_key_t prefix_hash,
                                   char *prefix_tail,
                                   const void *key,
                                   apr_size_t key_len,
                                   apr_pool_t *pool)
{
  svn_checksum_t *checksum;
  SVN_ERR(svn_checksum(&checksum,
                       svn_checksum_md5,
                       key,
                       key_len,
                       pool));

  memcpy(tag->prefix_hash, prefix_hash, sizeof(tag->prefix_hash));
  memcpy(tag->key_hash, checksum->digest, sizeof(tag->key_hash));
  memcpy(tag->prefix_tail, prefix_tail, sizeof(tag->prefix_tail));

  tag->key_len = key_len;

  return SVN_NO_ERROR;
}

/* Initialize the content hash member of TAG.
 */
static svn_error_t* store_content_part(entry_tag_t *tag,
                                       const char *data,
                                       apr_size_t size,
                                       apr_pool_t *pool)
{
  svn_checksum_t *checksum;
  SVN_ERR(svn_checksum(&checksum,
                       svn_checksum_md5,
                       data,
                       size,
                       pool));

  memcpy(tag->content_hash, checksum->digest, sizeof(tag->content_hash));

  return SVN_NO_ERROR;
}

/* Compare two tags and fail with an assertion upon differences.
 */
static svn_error_t* assert_equal_tags(const entry_tag_t *lhs,
                                      const entry_tag_t *rhs)
{
  SVN_ERR_ASSERT(memcmp(lhs->content_hash, rhs->content_hash,
                        sizeof(lhs->content_hash)) == 0);
  SVN_ERR_ASSERT(memcmp(lhs->prefix_hash, rhs->prefix_hash,
                        sizeof(lhs->prefix_hash)) == 0);
  SVN_ERR_ASSERT(memcmp(lhs->key_hash, rhs->key_hash,
                        sizeof(lhs->key_hash)) == 0);
  SVN_ERR_ASSERT(memcmp(lhs->prefix_tail, rhs->prefix_tail,
                        sizeof(lhs->prefix_tail)) == 0);

  SVN_ERR_ASSERT(lhs->key_len == rhs->key_len);

  return SVN_NO_ERROR;
}

/* Reoccurring code snippets.
 */

#define DEBUG_CACHE_MEMBUFFER_TAG_ARG entry_tag_t *tag,

#define DEBUG_CACHE_MEMBUFFER_TAG tag,

#define DEBUG_CACHE_MEMBUFFER_INIT_TAG                         \
  entry_tag_t _tag;                                            \
  entry_tag_t *tag = &_tag;                                    \
  SVN_ERR(store_key_part(tag,                                  \
                         cache->prefix,                        \
                         cache->prefix_tail,                   \
                         key,                                  \
                         cache->key_len == APR_HASH_KEY_STRING \
                             ? strlen((const char *) key)      \
                             : cache->key_len,                 \
                         cache->pool));

#else

/* Don't generate any checks if consistency checks have not been enabled.
 */
#define DEBUG_CACHE_MEMBUFFER_TAG_ARG
#define DEBUG_CACHE_MEMBUFFER_TAG
#define DEBUG_CACHE_MEMBUFFER_INIT_TAG

#endif /* SVN_DEBUG_CACHE_MEMBUFFER */

/* A single dictionary entry. Since all entries will be allocated once
 * during cache creation, those entries might be either used or unused.
 * An entry is used if and only if it is contained in the doubly-linked
 * list of used entries per cache level.
 */
typedef struct entry_t
{
  /* Identifying the data item. Only valid for used entries.
   */
  entry_key_t key;

  /* The offset of the cached item's serialized data within the caches
   * DATA buffer.
   */
  apr_uint64_t offset;

  /* Size of the serialized item data. May be 0.
   * Only valid for used entries.
   */
  apr_size_t size;

  /* Number of (read) hits for this entry. Will be reset upon write.
   * Only valid for used entries.
   */
  apr_uint32_t hit_count;

  /* Reference to the next used entry in the order defined by offset.
   * NO_INDEX indicates the end of the list; this entry must be referenced
   * by the caches cache_level_t.last member.  NO_INDEX also implies that
   * the data buffer is not used beyond offset+size.
   * Only valid for used entries.
   */
  apr_uint32_t next;

  /* Reference to the previous used entry in the order defined by offset.
   * NO_INDEX indicates the end of the list; this entry must be referenced
   * by the caches cache_level_t.first member.
   * Only valid for used entries.
   */
  apr_uint32_t previous;

#ifdef SVN_DEBUG_CACHE_MEMBUFFER
  /* Remember type, content and key hashes.
   */
  entry_tag_t tag;
#endif
} entry_t;

/* We group dictionary entries to make this GROUP-SIZE-way associative.
 */
typedef struct entry_group_t
{
  /* number of entries used [0 .. USED-1] */
  apr_uint32_t used;

  /* the actual entries */
  entry_t entries[GROUP_SIZE];
} entry_group_t;

/* Per-cache level header structure.  Instances of this are members of
 * svn_membuffer_t and will use non-overlapping sections of its DATA buffer.
 * All offset values are global / absolute to that whole buffer.
 */
typedef struct cache_level_t
{
  /* Reference to the first (defined by the order content in the data
   * buffer) dictionary entry used by any data item.
   * NO_INDEX for an empty cache.
   */
  apr_uint32_t first;

  /* Reference to the last (defined by the order content in the data
   * buffer) dictionary entry used by any data item.
   * NO_INDEX for an empty cache.
   */
  apr_uint32_t last;

  /* Reference to the first (defined by the order content in the data
   * buffer) used dictionary entry behind the insertion position
   * (current_data). If NO_INDEX, the data buffer is free starting at the
   * current_data offset.
   */
  apr_uint32_t next;


  /* First offset in the caches DATA buffer that belongs to this level.
   */
  apr_uint64_t start_offset;

  /* Size of data buffer allocated to this level in bytes. Must be > 0.
   */
  apr_uint64_t size;

  /* Offset in the data buffer where the next insertion shall occur.
   */
  apr_uint64_t current_data;

} cache_level_t;

/* The cache header structure.
 */
struct svn_membuffer_t
{
  /* Number of cache segments. Must be a power of 2.
     Please note that this structure represents only one such segment
     and that all segments must / will report the same values here. */
  apr_uint32_t segment_count;

  /* The dictionary, GROUP_SIZE * group_count entries long. Never NULL.
   */
  entry_group_t *directory;

  /* Flag array with group_count / GROUP_INIT_GRANULARITY _bit_ elements.
   * Allows for efficiently marking groups as "not initialized".
   */
  unsigned char *group_initialized;

  /* Size of dictionary in groups. Must be > 0.
   */
  apr_uint32_t group_count;

  /* Pointer to the data buffer, data_size bytes long. Never NULL.
   */
  unsigned char *data;

  /* Total number of data buffer bytes in use. This is for statistics only.
   */
  apr_uint64_t data_used;

  /* Largest entry size that we would accept.  For total cache sizes
   * less than 4TB (sic!), this is determined by the total cache size.
   */
  apr_uint64_t max_entry_size;

  /* The cache levels, organized as sub-buffers.  Since entries in the
   * DIRECTORY use offsets in DATA for addressing, a cache lookup does
   * not need to know the cache level of a specific item.  Cache levels
   * are only used to implement a hybrid insertion / eviction strategy.
   */

  /* First cache level, i.e. most insertions happen here.  Very large
   * items might get inserted directly into L2.  L1 is a strict FIFO
   * ring buffer that does not care about item priorities.  All evicted
   * items get a chance to be promoted to L2.
   */
  cache_level_t l1;

  /* Second cache level, i.e. data evicted from L1 will be added here
   * if the item is "important" enough or the L2 insertion window is large
   * enough.
   */
  cache_level_t l2;

  /* Number of used dictionary entries, i.e. number of cached items.
   * In conjunction with hit_count, this is used calculate the average
   * hit count as part of the randomized LFU algorithm.
   */
  apr_uint32_t used_entries;

  /* Sum of (read) hit counts of all used dictionary entries.
   * In conjunction used_entries used_entries, this is used calculate
   * the average hit count as part of the randomized LFU algorithm.
   */
  apr_uint64_t hit_count;


  /* Total number of calls to membuffer_cache_get.
   * Purely statistical information that may be used for profiling.
   */
  apr_uint64_t total_reads;

  /* Total number of calls to membuffer_cache_set.
   * Purely statistical information that may be used for profiling.
   */
  apr_uint64_t total_writes;

  /* Total number of hits since the cache's creation.
   * Purely statistical information that may be used for profiling.
   */
  apr_uint64_t total_hits;

#if APR_HAS_THREADS
  /* A lock for intra-process synchronization to the cache, or NULL if
   * the cache's creator doesn't feel the cache needs to be
   * thread-safe.
   */
  apr_thread_rwlock_t *lock;

  /* If set, write access will wait until they get exclusive access.
   * Otherwise, they will become no-ops if the segment is currently
   * read-locked.
   */
  svn_boolean_t allow_blocking_writes;
#endif
};

/* Align integer VALUE to the next ITEM_ALIGNMENT boundary.
 */
#define ALIGN_VALUE(value) (((value) + ITEM_ALIGNMENT-1) & -ITEM_ALIGNMENT)

/* Align POINTER value to the next ITEM_ALIGNMENT boundary.
 */
#define ALIGN_POINTER(pointer) ((void*)ALIGN_VALUE((apr_size_t)(char*)(pointer)))

/* If locking is supported for CACHE, acquire a read lock for it.
 */
static svn_error_t *
read_lock_cache(svn_membuffer_t *cache)
{
#if APR_HAS_THREADS
  if (cache->lock)
  {
    apr_status_t status = apr_thread_rwlock_rdlock(cache->lock);
    if (status)
      return svn_error_wrap_apr(status, _("Can't lock cache mutex"));
  }
#endif
  return SVN_NO_ERROR;
}

/* If locking is supported for CACHE, acquire a write lock for it.
 */
static svn_error_t *
write_lock_cache(svn_membuffer_t *cache, svn_boolean_t *success)
{
#if APR_HAS_THREADS
  if (cache->lock)
    {
      apr_status_t status;
      if (cache->allow_blocking_writes)
        {
          status = apr_thread_rwlock_wrlock(cache->lock);
        }
      else
        {
          status = apr_thread_rwlock_trywrlock(cache->lock);
          if (SVN_LOCK_IS_BUSY(status))
            {
              *success = FALSE;
              status = APR_SUCCESS;
            }
        }

      if (status)
        return svn_error_wrap_apr(status,
                                  _("Can't write-lock cache mutex"));
    }
#endif
  return SVN_NO_ERROR;
}

/* If locking is supported for CACHE, acquire an unconditional write lock
 * for it.
 */
static svn_error_t *
force_write_lock_cache(svn_membuffer_t *cache)
{
#if APR_HAS_THREADS
  apr_status_t status = apr_thread_rwlock_wrlock(cache->lock);
  if (status)
    return svn_error_wrap_apr(status,
                              _("Can't write-lock cache mutex"));
#endif
  return SVN_NO_ERROR;
}

/* If locking is supported for CACHE, release the current lock
 * (read or write).
 */
static svn_error_t *
unlock_cache(svn_membuffer_t *cache, svn_error_t *err)
{
#if APR_HAS_THREADS
  if (cache->lock)
  {
    apr_status_t status = apr_thread_rwlock_unlock(cache->lock);
    if (err)
      return err;

    if (status)
      return svn_error_wrap_apr(status, _("Can't unlock cache mutex"));
  }
#endif
  return err;
}

/* If supported, guard the execution of EXPR with a read lock to cache.
 * Macro has been modeled after SVN_MUTEX__WITH_LOCK.
 */
#define WITH_READ_LOCK(cache, expr)         \
do {                                        \
  SVN_ERR(read_lock_cache(cache));          \
  SVN_ERR(unlock_cache(cache, (expr)));     \
} while (0)

/* If supported, guard the execution of EXPR with a write lock to cache.
 * Macro has been modeled after SVN_MUTEX__WITH_LOCK.
 *
 * The write lock process is complicated if we don't allow to wait for
 * the lock: If we didn't get the lock, we may still need to remove an
 * existing entry for the given key because that content is now stale.
 * Once we discovered such an entry, we unconditionally do a blocking
 * wait for the write lock.  In case no old content could be found, a
 * failing lock attempt is simply a no-op and we exit the macro.
 */
#define WITH_WRITE_LOCK(cache, expr)                            \
do {                                                            \
  svn_boolean_t got_lock = TRUE;                                \
  SVN_ERR(write_lock_cache(cache, &got_lock));                  \
  if (!got_lock)                                                \
    {                                                           \
      svn_boolean_t exists;                                     \
      SVN_ERR(entry_exists(cache, group_index, key, &exists));  \
      if (exists)                                               \
        SVN_ERR(force_write_lock_cache(cache));                 \
      else                                                      \
        break;                                                  \
    }                                                           \
  SVN_ERR(unlock_cache(cache, (expr)));                         \
} while (0)

/* Resolve a dictionary entry reference, i.e. return the entry
 * for the given IDX.
 */
static APR_INLINE entry_t *
get_entry(svn_membuffer_t *cache, apr_uint32_t idx)
{
  return &cache->directory[idx / GROUP_SIZE].entries[idx % GROUP_SIZE];
}

/* Get the entry references for the given ENTRY.
 */
static APR_INLINE apr_uint32_t
get_index(svn_membuffer_t *cache, entry_t *entry)
{
  apr_size_t group_index
    = ((char *)entry - (char *)cache->directory) / sizeof(entry_group_t);

  return (apr_uint32_t)group_index * GROUP_SIZE
       + (apr_uint32_t)(entry - cache->directory[group_index].entries);
}

/* Return the cache level of ENTRY in CACHE.
 */
static cache_level_t *
get_cache_level(svn_membuffer_t *cache, entry_t *entry)
{
  return entry->offset < cache->l1.size ? &cache->l1
                                        : &cache->l2;
}

/* Insert ENTRY to the chain of items that belong to LEVEL in CACHE.  IDX
 * is ENTRY's item index and is only given for efficiency.  The insertion
 * takes place just before LEVEL->NEXT.  *CACHE will not be modified.
 */
static void
chain_entry(svn_membuffer_t *cache,
            cache_level_t *level,
            entry_t *entry,
            apr_uint32_t idx)
{
  /* insert ENTRY before this item */
  entry_t *next = level->next == NO_INDEX
                ? NULL
                : get_entry(cache, level->next);
  assert(idx == get_index(cache, entry));

  /* update entry chain
   */
  entry->next = level->next;
  if (level->first == NO_INDEX)
    {
      /* insert as the first entry and only in the chain
       */
      entry->previous = NO_INDEX;
      level->last = idx;
      level->first = idx;
    }
  else if (next == NULL)
    {
      /* insert as the last entry in the chain.
       * Note that it cannot also be at the beginning of the chain.
       */
      entry->previous = level->last;
      get_entry(cache, level->last)->next = idx;
      level->last = idx;
    }
  else
    {
      /* insert either at the start of a non-empty list or
       * somewhere in the middle
       */
      entry->previous = next->previous;
      next->previous = idx;

      if (entry->previous != NO_INDEX)
        get_entry(cache, entry->previous)->next = idx;
      else
        level->first = idx;
    }
}

/* Remove ENTRY from the chain of items that belong to LEVEL in CACHE. IDX
 * is ENTRY's item index and is only given for efficiency.  Please note
 * that neither *CACHE nor *ENTRY will not be modified.
 */
static void
unchain_entry(svn_membuffer_t *cache,
              cache_level_t *level,
              entry_t *entry,
              apr_uint32_t idx)
{
  assert(idx == get_index(cache, entry));

  /* update 
   */
  if (level->next == idx)
    level->next = entry->next;
  
  /* unlink it from the chain of used entries
   */
  if (entry->previous == NO_INDEX)
    level->first = entry->next;
  else
    get_entry(cache, entry->previous)->next = entry->next;

  if (entry->next == NO_INDEX)
    level->last = entry->previous;
  else
    get_entry(cache, entry->next)->previous = entry->previous;
}

/* Remove the used ENTRY from the CACHE, i.e. make it "unused".
 * In contrast to insertion, removal is possible for any entry.
 */
static void
drop_entry(svn_membuffer_t *cache, entry_t *entry)
{
  /* the group that ENTRY belongs to plus a number of useful index values
   */
  apr_uint32_t idx = get_index(cache, entry);
  apr_uint32_t group_index = idx / GROUP_SIZE;
  entry_group_t *group = &cache->directory[group_index];
  apr_uint32_t last_in_group = group_index * GROUP_SIZE + group->used - 1;
  cache_level_t *level = get_cache_level(cache, entry);

  /* Only valid to be called for used entries.
   */
  assert(idx <= last_in_group);

  /* update global cache usage counters
   */
  cache->used_entries--;
  cache->hit_count -= entry->hit_count;
  cache->data_used -= entry->size;

  /* extend the insertion window, if the entry happens to border it
   */
  if (idx == level->next)
    level->next = entry->next;
  else
    if (entry->next == level->next)
      {
        /* insertion window starts right behind the entry to remove
         */
        if (entry->previous == NO_INDEX)
          {
            /* remove the first entry -> insertion may start at pos 0, now */
            level->current_data = level->start_offset;
          }
        else
          {
            /* insertion may start right behind the previous entry */
            entry_t *previous = get_entry(cache, entry->previous);
            level->current_data = ALIGN_VALUE(  previous->offset
                                              + previous->size);
          }
      }

  /* unlink it from the chain of used entries
   */
  unchain_entry(cache, level, entry, idx);
  
  /* Move last entry into hole (if the removed one is not the last used).
   * We need to do this since all used entries are at the beginning of
   * the group's entries array.
   */
  if (idx < last_in_group)
    {
      /* copy the last used entry to the removed entry's index
       */
      *entry = group->entries[group->used-1];

      /* this ENTRY may belong to a different cache level than the entry
       * we have just removed */
      level = get_cache_level(cache, entry);

      /* update foreign links to new index
       */
      if (last_in_group == level->next)
        level->next = idx;

      if (entry->previous == NO_INDEX)
        level->first = idx;
      else
        get_entry(cache, entry->previous)->next = idx;

      if (entry->next == NO_INDEX)
        level->last = idx;
      else
        get_entry(cache, entry->next)->previous = idx;
    }

  /* Update the number of used entries.
   */
  group->used--;
}

/* Insert ENTRY into the chain of used dictionary entries. The entry's
 * offset and size members must already have been initialized. Also,
 * the offset must match the beginning of the insertion window.
 */
static void
insert_entry(svn_membuffer_t *cache, entry_t *entry)
{
  /* the group that ENTRY belongs to plus a number of useful index values
   */
  apr_uint32_t idx = get_index(cache, entry);
  apr_uint32_t group_index = idx / GROUP_SIZE;
  entry_group_t *group = &cache->directory[group_index];
  cache_level_t *level = get_cache_level(cache, entry);

  /* The entry must start at the beginning of the insertion window.
   * It must also be the first unused entry in the group.
   */
  assert(entry->offset == level->current_data);
  assert(idx == group_index * GROUP_SIZE + group->used);
  level->current_data = ALIGN_VALUE(entry->offset + entry->size);

  /* update usage counters
   */
  cache->used_entries++;
  cache->data_used += entry->size;
  entry->hit_count = 0;
  group->used++;

  /* update entry chain
   */
  chain_entry(cache, level, entry, idx);

  /* The current insertion position must never point outside our
   * data buffer.
   */
  assert(level->current_data <= level->start_offset + level->size);
}

/* Map a KEY of 16 bytes to the CACHE and group that shall contain the
 * respective item.
 */
static apr_uint32_t
get_group_index(svn_membuffer_t **cache,
                entry_key_t key)
{
  svn_membuffer_t *segment0 = *cache;
<<<<<<< HEAD
  
  /* select the cache segment to use. they have all the same group_count.
   * Since key may not be well-distributed, pre-fold it to a smaller but
   * "denser" ranger.  The divisors are primes larger than the largest
   * counts. */
  *cache = &segment0[(key[1] % 2809637ull) & (segment0->segment_count - 1)];
  return (key[0] % 5030895599ull) % segment0->group_count;
=======

  /* select the cache segment to use. they have all the same group_count */
  *cache = &segment0[key[0] & (segment0->segment_count -1)];
  return key[1] % segment0->group_count;
>>>>>>> b0229c5b
}

/* Reduce the hit count of ENTRY and update the accumulated hit info
 * in CACHE accordingly.
 */
static APR_INLINE void
let_entry_age(svn_membuffer_t *cache, entry_t *entry)
{
  apr_uint32_t hits_removed = (entry->hit_count + 1) >> 1;

  cache->hit_count -= hits_removed;
  entry->hit_count -= hits_removed;
}

/* Returns 0 if the entry group identified by GROUP_INDEX in CACHE has not
 * been initialized, yet. In that case, this group can not data. Otherwise,
 * a non-zero value is returned.
 */
static APR_INLINE unsigned char
is_group_initialized(svn_membuffer_t *cache, apr_uint32_t group_index)
{
  unsigned char flags
    = cache->group_initialized[group_index / (8 * GROUP_INIT_GRANULARITY)];
  unsigned char bit_mask
    = (unsigned char)(1 << ((group_index / GROUP_INIT_GRANULARITY) % 8));

  return flags & bit_mask;
}

/* Initializes the section of the directory in CACHE that contains
 * the entry group identified by GROUP_INDEX. */
static void
initialize_group(svn_membuffer_t *cache, apr_uint32_t group_index)
{
  unsigned char bit_mask;
  apr_uint32_t i;

  /* range of groups to initialize due to GROUP_INIT_GRANULARITY */
  apr_uint32_t first_index =
      (group_index / GROUP_INIT_GRANULARITY) * GROUP_INIT_GRANULARITY;
  apr_uint32_t last_index = first_index + GROUP_INIT_GRANULARITY;
  if (last_index > cache->group_count)
    last_index = cache->group_count;

  for (i = first_index; i < last_index; ++i)
    cache->directory[i].used = 0;

  /* set the "initialized" bit for these groups */
  bit_mask
    = (unsigned char)(1 << ((group_index / GROUP_INIT_GRANULARITY) % 8));
  cache->group_initialized[group_index / (8 * GROUP_INIT_GRANULARITY)]
    |= bit_mask;
}

/* Given the GROUP_INDEX that shall contain an entry with the hash key
 * TO_FIND, find that entry in the specified group.
 *
 * If FIND_EMPTY is not set, this function will return the one used entry
 * that actually matches the hash or NULL, if no such entry exists.
 *
 * If FIND_EMPTY has been set, this function will drop the one used entry
 * that actually matches the hash (i.e. make it fit to be replaced with
 * new content), an unused entry or a forcibly removed entry (if all
 * group entries are currently in use). The entries' hash value will be
 * initialized with TO_FIND.
 */
static entry_t *
find_entry(svn_membuffer_t *cache,
           apr_uint32_t group_index,
           const apr_uint64_t to_find[2],
           svn_boolean_t find_empty)
{
  entry_group_t *group;
  entry_t *entry = NULL;
  apr_size_t i;

  /* get the group that *must* contain the entry
   */
  group = &cache->directory[group_index];

  /* If the entry group has not been initialized, yet, there is no data.
   */
  if (! is_group_initialized(cache, group_index))
    {
      if (find_empty)
        {
          initialize_group(cache, group_index);
          entry = &group->entries[0];

          /* initialize entry for the new key */
          entry->key[0] = to_find[0];
          entry->key[1] = to_find[1];
        }

      return entry;
    }

  /* try to find the matching entry
   */
  for (i = 0; i < group->used; ++i)
    if (   to_find[0] == group->entries[i].key[0]
        && to_find[1] == group->entries[i].key[1])
      {
        /* found it
         */
        entry = &group->entries[i];
        if (find_empty)
          drop_entry(cache, entry);
        else
          return entry;
      }

  /* None found. Are we looking for a free entry?
   */
  if (find_empty)
    {
      /* if there is no empty entry, delete the oldest entry
       */
      if (group->used == GROUP_SIZE)
        {
          /* every entry gets the same chance of being removed.
           * Otherwise, we free the first entry, fill it and
           * remove it again on the next occasion without considering
           * the other entries in this group.
           */
          entry = &group->entries[rand() % GROUP_SIZE];
          for (i = 1; i < GROUP_SIZE; ++i)
            if (entry->hit_count > group->entries[i].hit_count)
              entry = &group->entries[i];

          /* for the entries that don't have been removed,
           * reduce their hit counts to put them at a relative
           * disadvantage the next time.
           */
          for (i = 0; i < GROUP_SIZE; ++i)
            if (entry != &group->entries[i])
              let_entry_age(cache, entry);

          drop_entry(cache, entry);
        }

      /* initialize entry for the new key
       */
      entry = &group->entries[group->used];
      entry->key[0] = to_find[0];
      entry->key[1] = to_find[1];
    }

  return entry;
}

/* Move a surviving ENTRY from just behind the insertion window to
 * its beginning and move the insertion window up accordingly.
 */
static void
move_entry(svn_membuffer_t *cache, entry_t *entry)
{
  apr_size_t size = ALIGN_VALUE(entry->size);
  cache_level_t *level = get_cache_level(cache, entry);

  /* This entry survived this cleansing run. Reset half of its
   * hit count so that its removal gets more likely in the next
   * run unless someone read / hit this entry in the meantime.
   */
  let_entry_age(cache, entry);

  /* Move the entry to the start of the empty / insertion section
   * (if it isn't there already). Size-aligned moves are legal
   * since all offsets and block sizes share this same alignment.
   * Size-aligned moves tend to be faster than non-aligned ones
   * because no "odd" bytes at the end need to special treatment.
   */
  if (entry->offset != level->current_data)
    {
      memmove(cache->data + level->current_data,
              cache->data + entry->offset,
              size);
      entry->offset = level->current_data;
    }

  /* The insertion position is now directly behind this entry.
   */
  level->current_data = entry->offset + size;
  level->next = entry->next;

  /* The current insertion position must never point outside our
   * data buffer.
   */
  assert(level->current_data <= level->start_offset + level->size);
}

/* Move ENTRY in CACHE from L1 to L2.
 */
static void
promote_entry(svn_membuffer_t *cache, entry_t *entry)
{
  apr_uint32_t idx = get_index(cache, entry);
  apr_size_t size = ALIGN_VALUE(entry->size);
  assert(get_cache_level(cache, entry) == &cache->l1);

  /* copy item from the current location in L1 to the start of L2's
   * insertion window */
  memmove(cache->data + cache->l2.current_data,
          cache->data + entry->offset,
          size);
  entry->offset = cache->l2.current_data;

  /* The insertion position is now directly behind this entry.
   */
  cache->l2.current_data += size;

  /* remove ENTRY from chain of L1 entries and put it into L2
   */
  unchain_entry(cache, &cache->l1, entry, idx);
  chain_entry(cache, &cache->l2, entry, idx);
}

/* This function implements the cache insertion / eviction strategy for L2.
 * 
 * If necessary, enlarge the insertion window of CACHE->L2 until it is at
 * least TO_FIT_IN->SIZE bytes long. TO_FIT_IN->SIZE must not exceed the
 * data buffer size allocated to CACHE->L2.  IDX is the item index of
 * TO_FIT_IN and is given for performance reasons.
 * 
 * Return TRUE if enough room could be found or made.  A FALSE result
 * indicates that the respective item shall not be added.
 */
static svn_boolean_t
ensure_data_insertable_l2(svn_membuffer_t *cache,
                          entry_t *to_fit_in,
                          apr_uint32_t idx)
{
  entry_t *entry;
  apr_uint64_t average_hit_value;
  apr_uint64_t threshold;

  /* accumulated "worth" of items dropped so far */
  apr_size_t drop_hits = 0;

  /* verify parameters */
  assert(idx == get_index(cache, to_fit_in));

  /* This loop will eventually terminate because every cache entry
   * would get dropped eventually:
   * - hit counts become 0 after the got kept for 32 full scans
   * - larger elements get dropped as soon as their hit count is 0
   * - smaller and smaller elements get removed as the average
   *   entry size drops (average drops by a factor of 8 per scan)
   * - after no more than 43 full scans, all elements would be removed
   *
   * Since size is < 4th of the cache size and about 50% of all
   * entries get removed by a scan, it is very unlikely that more
   * than a fractional scan will be necessary.
   */
  while (1)
    {
      /* first offset behind the insertion window
       */
      apr_uint64_t end = cache->l2.next == NO_INDEX
                       ? cache->l2.start_offset + cache->l2.size
                       : get_entry(cache, cache->l2.next)->offset;

      /* leave function as soon as the insertion window is large enough
       */
      if (end >= to_fit_in->size + cache->l2.current_data)
        return TRUE;

      /* if the net worth (in hits) of items removed is already larger
       * than what we want to insert, reject TO_FIT_IN because it still
       * does not fit in.
       */
      if (drop_hits > to_fit_in->hit_count)
        return FALSE;

      /* try to enlarge the insertion window
       */
      if (cache->l2.next == NO_INDEX)
        {
          /* We reached the end of the data buffer; restart at the beginning.
           * Due to the randomized nature of our LFU implementation, very
           * large data items may require multiple passes. Therefore, SIZE
           * should be restricted to significantly less than data_size.
           */
          cache->l2.current_data = cache->l2.start_offset;
          cache->l2.next = cache->l2.first;
        }
      else
        {
          entry = get_entry(cache, cache->l2.next);

          /* Keep entries that are very small. Those are likely to be data
           * headers or similar management structures. So, they are probably
           * important while not occupying much space.
           * But keep them only as long as they are a minority.
           */
          if (   (apr_uint64_t)entry->size * cache->used_entries
               < cache->data_used / 8)
            {
              move_entry(cache, entry);
            }
          else if (cache->l2.next / GROUP_SIZE == idx / GROUP_SIZE)
            {
              /* Special case: we cannot drop entries that are in the same
              * group as TO_FIT_IN because that might the latter to become
              * invalidated it it happens to be the highest used entry in
              * the group.  So, we must keep ENTRY unconditionally.
              * (this is a very rare condition)
              */
              move_entry(cache, entry);
            }
          else
            {
              svn_boolean_t keep;

              if (cache->hit_count > cache->used_entries)
                {
                  /* Roll the dice and determine a threshold somewhere from
                   * 0 up to 2 times the average hit count.
                   */
                  average_hit_value = cache->hit_count / cache->used_entries;
                  threshold = (average_hit_value+1) * (rand() % 4096) / 2048;

                  keep = entry->hit_count >= threshold;
                }
              else
                {
                  /* general hit count is low. Keep everything that got
                   * hit at all and assign some 50% survival chance to
                   * everything else.
                   */
                  keep = (entry->hit_count > 0) || (rand() & 1);
                }

              /* keepers or destroyers? */
              if (keep)
                {
                 /* Keep ENTRY and move the insertion window.
                  */
                  move_entry(cache, entry);
                }
              else
                {
                 /* Drop the entry from the end of the insertion window,
                  * because it had been hit less than the threshold.
                  */
                  drop_hits += entry->hit_count;
                  drop_entry(cache, entry);
                }
            }
        }
    }

  /* This will never be reached. But if it was, "can't insert" was the
   * right answer. */
}

/* This function implements the cache insertion / eviction strategy for L1.
 *
 * If necessary, enlarge the insertion window of CACHE->L1 by promoting
 * entries to L2 until it is at least SIZE bytes long.
 *
 * Return TRUE if enough room could be found or made.  A FALSE result
 * indicates that the respective item shall not be added because it is
 * too large.
 */
static svn_boolean_t
ensure_data_insertable_l1(svn_membuffer_t *cache, apr_size_t size)
{
  entry_t *entry;

  /* Guarantees that the while loop will terminate. */
  if (size > cache->l1.size)
    return FALSE;

  /* This loop will eventually terminate because every cache entry
   * would get dropped eventually.
   */
  while (1)
    {
      /* first offset behind the insertion window
       */
      apr_uint64_t end = cache->l1.next == NO_INDEX
                       ? cache->l1.start_offset + cache->l1.size
                       : get_entry(cache, cache->l1.next)->offset;

      /* leave function as soon as the insertion window is large enough
       */
      if (end >= size + cache->l1.current_data)
        return TRUE;

      /* Enlarge the insertion window
       */
      if (cache->l1.next == NO_INDEX)
        {
          /* We reached the end of the data buffer; restart at the beginning.
           * Due to the randomized nature of our LFU implementation, very
           * large data items may require multiple passes. Therefore, SIZE
           * should be restricted to significantly less than data_size.
           */
          cache->l1.current_data = cache->l1.start_offset;
          cache->l1.next = cache->l1.first;
        }
      else
        {
          /* Remove the entry from the end of insertion window and promote
           * it to L2, if it is important enough.
           */
          entry = get_entry(cache, cache->l1.next);

          if (ensure_data_insertable_l2(cache, entry, cache->l1.next))
            promote_entry(cache, entry);
          else
            drop_entry(cache, entry);
        }
    }

  /* This will never be reached. But if it was, "can't insert" was the
   * right answer. */
}

/* Mimic apr_pcalloc in APR_POOL_DEBUG mode, i.e. handle failed allocations
 * (e.g. OOM) properly: Allocate at least SIZE bytes from POOL and zero
 * the content of the allocated memory if ZERO has been set. Return NULL
 * upon failed allocations.
 *
 * Also, satisfy our buffer alignment needs for performance reasons.
 */
static void* secure_aligned_alloc(apr_pool_t *pool,
                                  apr_size_t size,
                                  svn_boolean_t zero)
{
  void* memory = apr_palloc(pool, size + ITEM_ALIGNMENT);
  if (memory != NULL)
    {
      memory = ALIGN_POINTER(memory);
      if (zero)
        memset(memory, 0, size);
    }

  return memory;
}

svn_error_t *
svn_cache__membuffer_cache_create(svn_membuffer_t **cache,
                                  apr_size_t total_size,
                                  apr_size_t directory_size,
                                  apr_size_t segment_count,
                                  svn_boolean_t thread_safe,
                                  svn_boolean_t allow_blocking_writes,
                                  apr_pool_t *pool)
{
  svn_membuffer_t *c;

  apr_uint32_t seg;
  apr_uint32_t group_count;
  apr_uint32_t group_init_size;
  apr_uint64_t data_size;
  apr_uint64_t max_entry_size;

  /* Limit the total size (only relevant if we can address > 4GB)
   */
#if APR_SIZEOF_VOIDP > 4
  if (total_size > MAX_SEGMENT_SIZE * MAX_SEGMENT_COUNT)
    total_size = MAX_SEGMENT_SIZE * MAX_SEGMENT_COUNT;
#endif

  /* Limit the segment count
   */
  if (segment_count > MAX_SEGMENT_COUNT)
    segment_count = MAX_SEGMENT_COUNT;
  if (segment_count * MIN_SEGMENT_SIZE > total_size)
    segment_count = total_size / MIN_SEGMENT_SIZE;

  /* The segment count must be a power of two. Round it down as necessary.
   */
  while ((segment_count & (segment_count-1)) != 0)
    segment_count &= segment_count-1;

  /* if the caller hasn't provided a reasonable segment count or the above
   * limitations set it to 0, derive one from the absolute cache size
   */
  if (segment_count < 1)
    {
      /* Determine a reasonable number of cache segments. Segmentation is
       * only useful for multi-threaded / multi-core servers as it reduces
       * lock contention on these systems.
       *
       * But on these systems, we can assume that ample memory has been
       * allocated to this cache. Smaller caches should not be segmented
       * as this severely limits the maximum size of cachable items.
       *
       * Segments should not be smaller than 32MB and max. cachable item
       * size should grow as fast as segmentation.
       */

      apr_uint32_t segment_count_shift = 0;
      while (((2 * DEFAULT_MIN_SEGMENT_SIZE) << (2 * segment_count_shift))
             < total_size)
        ++segment_count_shift;

      segment_count = (apr_size_t)1 << segment_count_shift;
    }

  /* If we have an extremely large cache (>512 GB), the default segment
   * size may exceed the amount allocatable as one chunk. In that case,
   * increase segmentation until we are under the threshold.
   */
  while (   total_size / segment_count > MAX_SEGMENT_SIZE
         && segment_count < MAX_SEGMENT_COUNT)
    segment_count *= 2;

  /* allocate cache as an array of segments / cache objects */
  c = apr_palloc(pool, segment_count * sizeof(*c));

  /* Split total cache size into segments of equal size
   */
  total_size /= segment_count;
  directory_size /= segment_count;

  /* prevent pathological conditions: ensure a certain minimum cache size
   */
  if (total_size < 2 * sizeof(entry_group_t))
    total_size = 2 * sizeof(entry_group_t);

  /* adapt the dictionary size accordingly, if necessary:
   * It must hold at least one group and must not exceed the cache size.
   */
  if (directory_size > total_size - sizeof(entry_group_t))
    directory_size = total_size - sizeof(entry_group_t);
  if (directory_size < sizeof(entry_group_t))
    directory_size = sizeof(entry_group_t);

  /* limit the data size to what we can address.
   * Note that this cannot overflow since all values are of size_t.
   * Also, make it a multiple of the item placement granularity to
   * prevent subtle overflows.
   */
  data_size = ALIGN_VALUE(total_size - directory_size + 1) - ITEM_ALIGNMENT;

  /* For cache sizes > 16TB, individual cache segments will be larger
   * than 32GB allowing for >4GB entries.  But caching chunks larger
   * than 4GB are simply not supported.
   */
  max_entry_size = data_size / 8 > MAX_ITEM_SIZE
                 ? MAX_ITEM_SIZE
                 : data_size / 8;

  /* to keep the entries small, we use 32 bit indexes only
   * -> we need to ensure that no more then 4G entries exist.
   *
   * Note, that this limit could only be exceeded in a very
   * theoretical setup with about 1EB of cache.
   */
  group_count = directory_size / sizeof(entry_group_t)
                    >= (APR_UINT32_MAX / GROUP_SIZE)
              ? (APR_UINT32_MAX / GROUP_SIZE) - 1
              : (apr_uint32_t)(directory_size / sizeof(entry_group_t));

  group_init_size = 1 + group_count / (8 * GROUP_INIT_GRANULARITY);
  for (seg = 0; seg < segment_count; ++seg)
    {
      /* allocate buffers and initialize cache members
       */
      c[seg].segment_count = (apr_uint32_t)segment_count;

      c[seg].group_count = group_count;
      c[seg].directory = apr_pcalloc(pool,
                                     group_count * sizeof(entry_group_t));

      /* Allocate and initialize directory entries as "not initialized",
         hence "unused" */
      c[seg].group_initialized = apr_pcalloc(pool, group_init_size);

      /* Allocate 1/4th of the data buffer to L1
       */
      c[seg].l1.first = NO_INDEX;
      c[seg].l1.last = NO_INDEX;
      c[seg].l1.next = NO_INDEX;
      c[seg].l1.start_offset = 0;
      c[seg].l1.size = ALIGN_VALUE(data_size / 4);
      c[seg].l1.current_data = 0;

      /* The remaining 3/4th will be used as L2
       */
      c[seg].l2.first = NO_INDEX;
      c[seg].l2.last = NO_INDEX;
      c[seg].l2.next = NO_INDEX;
      c[seg].l2.start_offset = c[seg].l1.size;
      c[seg].l2.size = data_size - c[seg].l1.size;
      c[seg].l2.current_data = c[seg].l2.start_offset;

      c[seg].data = secure_aligned_alloc(pool, (apr_size_t)data_size, FALSE);
      c[seg].data_used = 0;
      c[seg].max_entry_size = max_entry_size;

      c[seg].used_entries = 0;
      c[seg].hit_count = 0;
      c[seg].total_reads = 0;
      c[seg].total_writes = 0;
      c[seg].total_hits = 0;

      /* were allocations successful?
       * If not, initialize a minimal cache structure.
       */
      if (c[seg].data == NULL || c[seg].directory == NULL)
        {
          /* We are OOM. There is no need to proceed with "half a cache".
           */
          return svn_error_wrap_apr(APR_ENOMEM, _("OOM"));
        }

#if APR_HAS_THREADS
      /* A lock for intra-process synchronization to the cache, or NULL if
       * the cache's creator doesn't feel the cache needs to be
       * thread-safe.
       */
      c[seg].lock = NULL;
      if (thread_safe)
        {
          apr_status_t status =
              apr_thread_rwlock_create(&(c[seg].lock), pool);
          if (status)
            return svn_error_wrap_apr(status, _("Can't create cache mutex"));
        }

      /* Select the behavior of write operations.
       */
      c[seg].allow_blocking_writes = allow_blocking_writes;
#endif
    }

  /* done here
   */
  *cache = c;
  return SVN_NO_ERROR;
}

/* Look for the cache entry in group GROUP_INDEX of CACHE, identified
 * by the hash value TO_FIND and set *FOUND accordingly.
 *
 * Note: This function requires the caller to serialize access.
 * Don't call it directly, call entry_exists instead.
 */
static svn_error_t *
entry_exists_internal(svn_membuffer_t *cache,
                      apr_uint32_t group_index,
                      entry_key_t to_find,
                      svn_boolean_t *found)
{
  *found = find_entry(cache, group_index, to_find, FALSE) != NULL;
  return SVN_NO_ERROR;
}

/* Look for the cache entry in group GROUP_INDEX of CACHE, identified
 * by the hash value TO_FIND and set *FOUND accordingly.
 */
static svn_error_t *
entry_exists(svn_membuffer_t *cache,
             apr_uint32_t group_index,
             entry_key_t to_find,
             svn_boolean_t *found)
{
  WITH_READ_LOCK(cache,
                 entry_exists_internal(cache,
                                       group_index,
                                       to_find,
                                       found));

  return SVN_NO_ERROR;
}


/* Try to insert the serialized item given in BUFFER with SIZE into
 * the group GROUP_INDEX of CACHE and uniquely identify it by hash
 * value TO_FIND.
 *
 * However, there is no guarantee that it will actually be put into
 * the cache. If there is already some data associated with TO_FIND,
 * it will be removed from the cache even if the new data cannot
 * be inserted.
 *
 * Note: This function requires the caller to serialization access.
 * Don't call it directly, call membuffer_cache_get_partial instead.
 */
static svn_error_t *
membuffer_cache_set_internal(svn_membuffer_t *cache,
                             entry_key_t to_find,
                             apr_uint32_t group_index,
                             char *buffer,
                             apr_size_t size,
                             DEBUG_CACHE_MEMBUFFER_TAG_ARG
                             apr_pool_t *scratch_pool)
{
  /* first, look for a previous entry for the given key */
  entry_t *entry = find_entry(cache, group_index, to_find, FALSE);

  /* if there is an old version of that entry and the new data fits into
   * the old spot, just re-use that space. */
  if (entry && ALIGN_VALUE(entry->size) >= size && buffer)
    {
      cache->data_used += size - entry->size;
      entry->size = size;

#ifdef SVN_DEBUG_CACHE_MEMBUFFER

      /* Remember original content, type and key (hashes)
       */
      SVN_ERR(store_content_part(tag, buffer, size, scratch_pool));
      memcpy(&entry->tag, tag, sizeof(*tag));

#endif

      if (size)
        memcpy(cache->data + entry->offset, buffer, size);

      cache->total_writes++;
      return SVN_NO_ERROR;
    }

  /* if necessary, enlarge the insertion window.
   */
  if (   buffer != NULL
      && cache->max_entry_size >= size
      && ensure_data_insertable_l1(cache, size))
    {
      /* Remove old data for this key, if that exists.
       * Get an unused entry for the key and and initialize it with
       * the serialized item's (future) position within data buffer.
       */
      entry = find_entry(cache, group_index, to_find, TRUE);
      entry->size = size;
      entry->offset = cache->l1.current_data;

#ifdef SVN_DEBUG_CACHE_MEMBUFFER

      /* Remember original content, type and key (hashes)
       */
      SVN_ERR(store_content_part(tag, buffer, size, scratch_pool));
      memcpy(&entry->tag, tag, sizeof(*tag));

#endif

      /* Link the entry properly.
       */
      insert_entry(cache, entry);

      /* Copy the serialized item data into the cache.
       */
      if (size)
        memcpy(cache->data + entry->offset, buffer, size);

      cache->total_writes++;
    }
  else
    {
      /* if there is already an entry for this key, drop it.
       * Since ensure_data_insertable may have removed entries from
       * ENTRY's group, re-do the lookup.
       */
      entry = find_entry(cache, group_index, to_find, FALSE);
      if (entry)
        drop_entry(cache, entry);
    }

  return SVN_NO_ERROR;
}

/* Try to insert the ITEM and use the KEY to uniquely identify it.
 * However, there is no guarantee that it will actually be put into
 * the cache. If there is already some data associated to the KEY,
 * it will be removed from the cache even if the new data cannot
 * be inserted.
 *
 * The SERIALIZER is called to transform the ITEM into a single,
 * flat data buffer. Temporary allocations may be done in POOL.
 */
static svn_error_t *
membuffer_cache_set(svn_membuffer_t *cache,
                    entry_key_t key,
                    void *item,
                    svn_cache__serialize_func_t serializer,
                    DEBUG_CACHE_MEMBUFFER_TAG_ARG
                    apr_pool_t *scratch_pool)
{
  apr_uint32_t group_index;
  void *buffer = NULL;
  apr_size_t size = 0;

  /* find the entry group that will hold the key.
   */
  group_index = get_group_index(&cache, key);

  /* Serialize data data.
   */
  if (item)
    SVN_ERR(serializer(&buffer, &size, item, scratch_pool));

  /* The actual cache data access needs to sync'ed
   */
  WITH_WRITE_LOCK(cache,
                  membuffer_cache_set_internal(cache,
                                               key,
                                               group_index,
                                               buffer,
                                               size,
                                               DEBUG_CACHE_MEMBUFFER_TAG
                                               scratch_pool));
  return SVN_NO_ERROR;
}

/* Look for the cache entry in group GROUP_INDEX of CACHE, identified
 * by the hash value TO_FIND. If no item has been stored for KEY,
 * *BUFFER will be NULL. Otherwise, return a copy of the serialized
 * data in *BUFFER and return its size in *ITEM_SIZE. Allocations will
 * be done in POOL.
 *
 * Note: This function requires the caller to serialization access.
 * Don't call it directly, call membuffer_cache_get_partial instead.
 */
static svn_error_t *
membuffer_cache_get_internal(svn_membuffer_t *cache,
                             apr_uint32_t group_index,
                             entry_key_t to_find,
                             char **buffer,
                             apr_size_t *item_size,
                             DEBUG_CACHE_MEMBUFFER_TAG_ARG
                             apr_pool_t *result_pool)
{
  entry_t *entry;
  apr_size_t size;

  /* The actual cache data access needs to sync'ed
   */
  entry = find_entry(cache, group_index, to_find, FALSE);
  cache->total_reads++;
  if (entry == NULL)
    {
      /* no such entry found.
       */
      *buffer = NULL;
      *item_size = 0;

      return SVN_NO_ERROR;
    }

  size = ALIGN_VALUE(entry->size);
  *buffer = ALIGN_POINTER(apr_palloc(result_pool, size + ITEM_ALIGNMENT-1));
  memcpy(*buffer, (const char*)cache->data + entry->offset, size);

#ifdef SVN_DEBUG_CACHE_MEMBUFFER

  /* Check for overlapping entries.
   */
  SVN_ERR_ASSERT(entry->next == NO_INDEX ||
                 entry->offset + size
                    <= get_entry(cache, entry->next)->offset);

  /* Compare original content, type and key (hashes)
   */
  SVN_ERR(store_content_part(tag, *buffer, entry->size, result_pool));
  SVN_ERR(assert_equal_tags(&entry->tag, tag));

#endif

  /* update hit statistics
   */
  entry->hit_count++;
  cache->hit_count++;
  cache->total_hits++;

  *item_size = entry->size;

  return SVN_NO_ERROR;
}

/* Look for the *ITEM identified by KEY. If no item has been stored
 * for KEY, *ITEM will be NULL. Otherwise, the DESERIALIZER is called
 * re-construct the proper object from the serialized data.
 * Allocations will be done in POOL.
 */
static svn_error_t *
membuffer_cache_get(svn_membuffer_t *cache,
                    entry_key_t key,
                    void **item,
                    svn_cache__deserialize_func_t deserializer,
                    DEBUG_CACHE_MEMBUFFER_TAG_ARG
                    apr_pool_t *result_pool)
{
  apr_uint32_t group_index;
  char *buffer;
  apr_size_t size;

  /* find the entry group that will hold the key.
   */
  group_index = get_group_index(&cache, key);
  WITH_READ_LOCK(cache,
                 membuffer_cache_get_internal(cache,
                                              group_index,
                                              key,
                                              &buffer,
                                              &size,
                                              DEBUG_CACHE_MEMBUFFER_TAG
                                              result_pool));

  /* re-construct the original data object from its serialized form.
   */
  if (buffer == NULL)
    {
      *item = NULL;
      return SVN_NO_ERROR;
    }

  return deserializer(item, buffer, size, result_pool);
}

/* Look for the cache entry in group GROUP_INDEX of CACHE, identified
 * by the hash value TO_FIND. FOUND indicates whether that entry exists.
 * If not found, *ITEM will be NULL.
 *
 * Otherwise, the DESERIALIZER is called with that entry and the BATON
 * provided and will extract the desired information. The result is set
 * in *ITEM. Allocations will be done in POOL.
 *
 * Note: This function requires the caller to serialization access.
 * Don't call it directly, call membuffer_cache_get_partial instead.
 */
static svn_error_t *
membuffer_cache_get_partial_internal(svn_membuffer_t *cache,
                                     apr_uint32_t group_index,
                                     entry_key_t to_find,
                                     void **item,
                                     svn_boolean_t *found,
                                     svn_cache__partial_getter_func_t deserializer,
                                     void *baton,
                                     DEBUG_CACHE_MEMBUFFER_TAG_ARG
                                     apr_pool_t *result_pool)
{
  entry_t *entry = find_entry(cache, group_index, to_find, FALSE);
  cache->total_reads++;
  if (entry == NULL)
    {
      *item = NULL;
      *found = FALSE;

      return SVN_NO_ERROR;
    }
  else
    {
      *found = TRUE;

      entry->hit_count++;
      cache->hit_count++;
      cache->total_hits++;

#ifdef SVN_DEBUG_CACHE_MEMBUFFER

      /* Check for overlapping entries.
       */
      SVN_ERR_ASSERT(entry->next == NO_INDEX ||
                     entry->offset + entry->size
                        <= get_entry(cache, entry->next)->offset);

      /* Compare original content, type and key (hashes)
       */
      SVN_ERR(store_content_part(tag,
                                 (const char*)cache->data + entry->offset,
                                 entry->size,
                                 result_pool));
      SVN_ERR(assert_equal_tags(&entry->tag, tag));

#endif

      return deserializer(item,
                          (const char*)cache->data + entry->offset,
                          entry->size,
                          baton,
                          result_pool);
    }
}

/* Look for the cache entry identified by KEY. FOUND indicates
 * whether that entry exists. If not found, *ITEM will be NULL. Otherwise,
 * the DESERIALIZER is called with that entry and the BATON provided
 * and will extract the desired information. The result is set in *ITEM.
 * Allocations will be done in POOL.
 */
static svn_error_t *
membuffer_cache_get_partial(svn_membuffer_t *cache,
                            entry_key_t key,
                            void **item,
                            svn_boolean_t *found,
                            svn_cache__partial_getter_func_t deserializer,
                            void *baton,
                            DEBUG_CACHE_MEMBUFFER_TAG_ARG
                            apr_pool_t *result_pool)
{
  apr_uint32_t group_index = get_group_index(&cache, key);

  WITH_READ_LOCK(cache,
                 membuffer_cache_get_partial_internal
                     (cache, group_index, key, item, found,
                      deserializer, baton, DEBUG_CACHE_MEMBUFFER_TAG
                      result_pool));

  return SVN_NO_ERROR;
}

/* Look for the cache entry in group GROUP_INDEX of CACHE, identified
 * by the hash value TO_FIND. If no entry has been found, the function
 * returns without modifying the cache.
 *
 * Otherwise, FUNC is called with that entry and the BATON provided
 * and may modify the cache entry. Allocations will be done in POOL.
 *
 * Note: This function requires the caller to serialization access.
 * Don't call it directly, call membuffer_cache_set_partial instead.
 */
static svn_error_t *
membuffer_cache_set_partial_internal(svn_membuffer_t *cache,
                                     apr_uint32_t group_index,
                                     entry_key_t to_find,
                                     svn_cache__partial_setter_func_t func,
                                     void *baton,
                                     DEBUG_CACHE_MEMBUFFER_TAG_ARG
                                     apr_pool_t *scratch_pool)
{
  /* cache item lookup
   */
  entry_t *entry = find_entry(cache, group_index, to_find, FALSE);
  cache->total_reads++;

  /* this function is a no-op if the item is not in cache
   */
  if (entry != NULL)
    {
      svn_error_t *err;

      /* access the serialized cache item */
      char *data = (char*)cache->data + entry->offset;
      char *orig_data = data;
      apr_size_t size = entry->size;

      entry->hit_count++;
      cache->hit_count++;
      cache->total_writes++;

#ifdef SVN_DEBUG_CACHE_MEMBUFFER

      /* Check for overlapping entries.
       */
      SVN_ERR_ASSERT(entry->next == NO_INDEX ||
                     entry->offset + size
                        <= get_entry(cache, entry->next)->offset);

      /* Compare original content, type and key (hashes)
       */
      SVN_ERR(store_content_part(tag, data, size, scratch_pool));
      SVN_ERR(assert_equal_tags(&entry->tag, tag));

#endif

      /* modify it, preferably in-situ.
       */
      err = func((void **)&data, &size, baton, scratch_pool);

      if (err)
        {
          /* Something somewhere when wrong while FUNC was modifying the
           * changed item. Thus, it might have become invalid /corrupted.
           * We better drop that.
           */
          drop_entry(cache, entry);
        }
      else
        {
          /* if the modification caused a re-allocation, we need to remove
           * the old entry and to copy the new data back into cache.
           */
          if (data != orig_data)
            {
              /* Remove the old entry and try to make space for the new one.
               */
              drop_entry(cache, entry);
              if (   (cache->max_entry_size >= size)
                  && ensure_data_insertable_l1(cache, size))
                {
                  /* Write the new entry.
                   */
                  entry = find_entry(cache, group_index, to_find, TRUE);
                  entry->size = size;
                  entry->offset = cache->l1.current_data;
                  if (size)
                    memcpy(cache->data + entry->offset, data, size);

                  /* Link the entry properly.
                   */
                  insert_entry(cache, entry);
                }
            }

#ifdef SVN_DEBUG_CACHE_MEMBUFFER

          /* Remember original content, type and key (hashes)
           */
          SVN_ERR(store_content_part(tag, data, size, scratch_pool));
          memcpy(&entry->tag, tag, sizeof(*tag));

#endif
        }
    }

  return SVN_NO_ERROR;
}

/* Look for the cache entry identified by KEY. If no entry
 * has been found, the function returns without modifying the cache.
 * Otherwise, FUNC is called with that entry and the BATON provided
 * and may modify the cache entry. Allocations will be done in POOL.
 */
static svn_error_t *
membuffer_cache_set_partial(svn_membuffer_t *cache,
                            entry_key_t key,
                            svn_cache__partial_setter_func_t func,
                            void *baton,
                            DEBUG_CACHE_MEMBUFFER_TAG_ARG
                            apr_pool_t *scratch_pool)
{
  /* cache item lookup
   */
  apr_uint32_t group_index = get_group_index(&cache, key);
  WITH_WRITE_LOCK(cache,
                  membuffer_cache_set_partial_internal
                     (cache, group_index, key, func, baton,
                      DEBUG_CACHE_MEMBUFFER_TAG
                      scratch_pool));

  /* done here -> unlock the cache
   */
  return SVN_NO_ERROR;
}

/* Implement the svn_cache__t interface on top of a shared membuffer cache.
 *
 * Because membuffer caches tend to be very large, there will be rather few
 * of them (usually only one). Thus, the same instance shall be used as the
 * backend to many application-visible svn_cache__t instances. This should
 * also achieve global resource usage fairness.
 *
 * To accommodate items from multiple resources, the individual keys must be
 * unique over all sources. This is achieved by simply adding a prefix key
 * that unambiguously identifies the item's context (e.g. path to the
 * respective repository). The prefix will be set upon construction of the
 * svn_cache__t instance.
 */

/* Stores the combined key value for the given key.  It will be used by
 * combine_key() to short-circuit expensive hash calculations.
 */
typedef struct last_access_key_t
{
  /* result of key combining */
  entry_key_t combined_key;

  /* length of the key (or APR_HASH_KEY_STRING if not used) */
  apr_size_t key_len;

  /* the original key.  Only KEY_LEN bytes are valid.  We use uint32 for
   * better compatibility with pseudo-md5 functions. */
  apr_uint32_t key[64];
} last_access_key_t;

/* Internal cache structure (used in svn_cache__t.cache_internal) basically
 * holding the additional parameters needed to call the respective membuffer
 * functions.
 */
typedef struct svn_membuffer_cache_t
{
  /* this is where all our data will end up in
   */
  svn_membuffer_t *membuffer;

  /* use this conversion function when inserting an item into the memcache
   */
  svn_cache__serialize_func_t serializer;

  /* use this conversion function when reading an item from the memcache
   */
  svn_cache__deserialize_func_t deserializer;

  /* Prepend this byte sequence to any key passed to us.
   * This makes (very likely) our keys different from all keys used
   * by other svn_membuffer_cache_t instances.
   */
  entry_key_t prefix;

  /* A copy of the unmodified prefix. It is being used as a user-visible
   * ID for this cache instance.
   */
  const char* full_prefix;

  /* length of the keys that will be passed to us through the
   * svn_cache_t interface. May be APR_HASH_KEY_STRING.
   */
  apr_ssize_t key_len;

  /* Temporary buffer containing the hash key for the current access
   */
  entry_key_t combined_key;

  /* a pool for temporary allocations during get() and set()
   */
  apr_pool_t *pool;

  /* an internal counter that is used to clear the pool from time to time
   * but not too frequently.
   */
  int alloc_counter;

  /* cache for the last key used.
   * Will be NULL for caches with short fix-sized keys.
   */
  last_access_key_t *last_access;
  
  /* if enabled, this will serialize the access to this instance.
   */
  svn_mutex__t *mutex;
#ifdef SVN_DEBUG_CACHE_MEMBUFFER

  /* Invariant tag info for all items stored by this cache instance.
   */
  char prefix_tail[PREFIX_TAIL_LEN];

#endif
} svn_membuffer_cache_t;

/* After an estimated ALLOCATIONS_PER_POOL_CLEAR allocations, we should
 * clear the svn_membuffer_cache_t.pool to keep memory consumption in check.
 */
#define ALLOCATIONS_PER_POOL_CLEAR 10

/* Basically calculate a hash value for KEY of length KEY_LEN, combine it
 * with the CACHE->PREFIX and write the result in CACHE->COMBINED_KEY.
 * This could replace combine_key() entirely but we actually use it only
 * when the quick path failed.
 */
static void
combine_long_key(svn_membuffer_cache_t *cache,
                 const void *key,
                 apr_ssize_t key_len)
{
  assert(cache->last_access);

  /* handle variable-length keys */
  if (key_len == APR_HASH_KEY_STRING)
    key_len = strlen((const char *) key);

  /* same key as the last time? -> short-circuit */
  if (   key_len == cache->last_access->key_len
      && memcmp(key, cache->last_access->key, key_len) == 0)
    {
      memcpy(cache->combined_key, cache->last_access->combined_key,
             sizeof(cache->combined_key));
    }
  else if (key_len >= 64)
    {
      /* relatively long key.  Use the generic, slow hash code for it */
      apr_md5((unsigned char*)cache->combined_key, key, key_len);
      cache->combined_key[0] ^= cache->prefix[0];
      cache->combined_key[1] ^= cache->prefix[1];

      /* is the key short enough to cache the result? */
      if (key_len <= sizeof(cache->last_access->key))
        {
          memcpy(cache->last_access->combined_key, cache->combined_key,
                 sizeof(cache->combined_key));
          cache->last_access->key_len = key_len;
          memcpy(cache->last_access->key, key, key_len);
        }
    }
  else
    {
      /* shorter keys use efficient hash code and *do* cache the results */
      cache->last_access->key_len = key_len;
      if (key_len < 16)
        {
          memset(cache->last_access->key, 0, 16);
          memcpy(cache->last_access->key, key, key_len);

          svn__pseudo_md5_15((apr_uint32_t *)cache->combined_key,
                             cache->last_access->key);
        }
      else if (key_len < 32)
        {
          memset(cache->last_access->key, 0, 32);
          memcpy(cache->last_access->key, key, key_len);

          svn__pseudo_md5_31((apr_uint32_t *)cache->combined_key,
                             cache->last_access->key);
        }
      else
        {
          memset(cache->last_access->key, 0, 64);
          memcpy(cache->last_access->key, key, key_len);

          svn__pseudo_md5_63((apr_uint32_t *)cache->combined_key,
                             cache->last_access->key);
        }

      cache->combined_key[0] ^= cache->prefix[0];
      cache->combined_key[1] ^= cache->prefix[1];

      memcpy(cache->last_access->combined_key, cache->combined_key,
             sizeof(cache->combined_key));
    }
}

/* Basically calculate a hash value for KEY of length KEY_LEN, combine it
 * with the CACHE->PREFIX and write the result in CACHE->COMBINED_KEY.
 */
static void
combine_key(svn_membuffer_cache_t *cache,
            const void *key,
            apr_ssize_t key_len)
{
  /* copy of *key, padded with 0 */
  apr_uint64_t data[2];

  /* short, fixed-size keys are the most common case */
  if (key_len == 16)
    {
      data[0] = ((const apr_uint64_t *)key)[0];
      data[1] = ((const apr_uint64_t *)key)[1];
    }
  else if (key_len == 8)
    {
      data[0] = ((const apr_uint64_t *)key)[0];
      data[1] = 0;
    }
  else if (key_len != APR_HASH_KEY_STRING && key_len < 16)
    {
      data[0] = 0;
      data[1] = 0;
      memcpy(data, key, key_len);
    }
  else
    {
      /* longer or variably sized keys */
      combine_long_key(cache, key, key_len);
      return;
    }

  /* scramble key DATA.  All of this must be reversible to prevent key
   * collisions.  So, we limit ourselves to xor and permutations. */
  data[1] = (data[1] << 27) | (data[1] >> 37);
  data[1] ^= data[0] & 0xffff;
  data[0] ^= data[1] & 0xffffffffffff0000ull;
  data[0] = (data[0] << 43) | (data[0] >> 21);

  /* combine with this cache's namespace */
  cache->combined_key[0] = data[0] ^ cache->prefix[0];
  cache->combined_key[1] = data[1] ^ cache->prefix[1];
}

/* Implement svn_cache__vtable_t.get (not thread-safe)
 */
static svn_error_t *
svn_membuffer_cache_get(void **value_p,
                        svn_boolean_t *found,
                        void *cache_void,
                        const void *key,
                        apr_pool_t *result_pool)
{
  svn_membuffer_cache_t *cache = cache_void;

  DEBUG_CACHE_MEMBUFFER_INIT_TAG

  /* special case */
  if (key == NULL)
    {
      *value_p = NULL;
      *found = FALSE;

      return SVN_NO_ERROR;
    }

  /* construct the full, i.e. globally unique, key by adding
   * this cache instances' prefix
   */
  combine_key(cache, key, cache->key_len);

  /* Look the item up. */
  SVN_ERR(membuffer_cache_get(cache->membuffer,
                              cache->combined_key,
                              value_p,
                              cache->deserializer,
                              DEBUG_CACHE_MEMBUFFER_TAG
                              result_pool));

  /* return result */
  *found = *value_p != NULL;
  return SVN_NO_ERROR;
}

/* Implement svn_cache__vtable_t.set (not thread-safe)
 */
static svn_error_t *
svn_membuffer_cache_set(void *cache_void,
                        const void *key,
                        void *value,
                        apr_pool_t *scratch_pool)
{
  svn_membuffer_cache_t *cache = cache_void;

  DEBUG_CACHE_MEMBUFFER_INIT_TAG

  /* special case */
  if (key == NULL)
    return SVN_NO_ERROR;

  /* we do some allocations below, so increase the allocation counter
   * by a slightly larger amount. Free allocated memory every now and then.
   */
  cache->alloc_counter += 3;
  if (cache->alloc_counter > ALLOCATIONS_PER_POOL_CLEAR)
    {
      svn_pool_clear(cache->pool);
      cache->alloc_counter = 0;
    }

  /* construct the full, i.e. globally unique, key by adding
   * this cache instances' prefix
   */
  combine_key(cache, key, cache->key_len);

  /* (probably) add the item to the cache. But there is no real guarantee
   * that the item will actually be cached afterwards.
   */
  return membuffer_cache_set(cache->membuffer,
                             cache->combined_key,
                             value,
                             cache->serializer,
                             DEBUG_CACHE_MEMBUFFER_TAG
                             cache->pool);
}

/* Implement svn_cache__vtable_t.iter as "not implemented"
 */
static svn_error_t *
svn_membuffer_cache_iter(svn_boolean_t *completed,
                          void *cache_void,
                          svn_iter_apr_hash_cb_t user_cb,
                          void *user_baton,
                          apr_pool_t *scratch_pool)
{
  return svn_error_create(SVN_ERR_UNSUPPORTED_FEATURE, NULL,
                          _("Can't iterate a membuffer-based cache"));
}

/* Implement svn_cache__vtable_t.get_partial (not thread-safe)
 */
static svn_error_t *
svn_membuffer_cache_get_partial(void **value_p,
                                svn_boolean_t *found,
                                void *cache_void,
                                const void *key,
                                svn_cache__partial_getter_func_t func,
                                void *baton,
                                apr_pool_t *result_pool)
{
  svn_membuffer_cache_t *cache = cache_void;

  DEBUG_CACHE_MEMBUFFER_INIT_TAG

  if (key == NULL)
    {
      *value_p = NULL;
      *found = FALSE;

      return SVN_NO_ERROR;
    }

  combine_key(cache, key, cache->key_len);
  SVN_ERR(membuffer_cache_get_partial(cache->membuffer,
                                      cache->combined_key,
                                      value_p,
                                      found,
                                      func,
                                      baton,
                                      DEBUG_CACHE_MEMBUFFER_TAG
                                      result_pool));

  return SVN_NO_ERROR;
}

/* Implement svn_cache__vtable_t.set_partial (not thread-safe)
 */
static svn_error_t *
svn_membuffer_cache_set_partial(void *cache_void,
                                const void *key,
                                svn_cache__partial_setter_func_t func,
                                void *baton,
                                apr_pool_t *scratch_pool)
{
  svn_membuffer_cache_t *cache = cache_void;

  DEBUG_CACHE_MEMBUFFER_INIT_TAG

  if (key != NULL)
    {
      combine_key(cache, key, cache->key_len);
      SVN_ERR(membuffer_cache_set_partial(cache->membuffer,
                                          cache->combined_key,
                                          func,
                                          baton,
                                          DEBUG_CACHE_MEMBUFFER_TAG
                                          scratch_pool));
    }
  return SVN_NO_ERROR;
}

/* Implement svn_cache__vtable_t.is_cachable
 * (thread-safe even without mutex)
 */
static svn_boolean_t
svn_membuffer_cache_is_cachable(void *cache_void, apr_size_t size)
{
  /* Don't allow extremely large element sizes. Otherwise, the cache
   * might by thrashed by a few extremely large entries. And the size
   * must be small enough to be stored in a 32 bit value.
   */
  svn_membuffer_cache_t *cache = cache_void;
  return size <= cache->membuffer->max_entry_size;
}

/* Add statistics of SEGMENT to INFO.
 */
static svn_error_t *
svn_membuffer_get_segment_info(svn_membuffer_t *segment,
                               svn_cache__info_t *info)
{
  info->data_size += segment->l1.size + segment->l2.size;
  info->used_size += segment->data_used;
  info->total_size += segment->l1.size + segment->l2.size +
      segment->group_count * GROUP_SIZE * sizeof(entry_t);

  info->used_entries += segment->used_entries;
  info->total_entries += segment->group_count * GROUP_SIZE;

  return SVN_NO_ERROR;
}

/* Implement svn_cache__vtable_t.get_info
 * (thread-safe even without mutex)
 */
static svn_error_t *
svn_membuffer_cache_get_info(void *cache_void,
                             svn_cache__info_t *info,
                             svn_boolean_t reset,
                             apr_pool_t *result_pool)
{
  svn_membuffer_cache_t *cache = cache_void;
  apr_uint32_t i;

  /* cache front-end specific data */

  info->id = apr_pstrdup(result_pool, cache->full_prefix);

  /* collect info from shared cache back-end */

  info->data_size = 0;
  info->used_size = 0;
  info->total_size = 0;

  info->used_entries = 0;
  info->total_entries = 0;

  for (i = 0; i < cache->membuffer->segment_count; ++i)
    {
      svn_membuffer_t *segment = cache->membuffer + i;
      WITH_READ_LOCK(segment,
                     svn_membuffer_get_segment_info(segment, info));
    }

  return SVN_NO_ERROR;
}


/* the v-table for membuffer-based caches (single-threaded access)
 */
static svn_cache__vtable_t membuffer_cache_vtable = {
  svn_membuffer_cache_get,
  svn_membuffer_cache_set,
  svn_membuffer_cache_iter,
  svn_membuffer_cache_is_cachable,
  svn_membuffer_cache_get_partial,
  svn_membuffer_cache_set_partial,
  svn_membuffer_cache_get_info
};

/* Implement svn_cache__vtable_t.get and serialize all cache access.
 */
static svn_error_t *
svn_membuffer_cache_get_synced(void **value_p,
                               svn_boolean_t *found,
                               void *cache_void,
                               const void *key,
                               apr_pool_t *result_pool)
{
  svn_membuffer_cache_t *cache = cache_void;
  SVN_MUTEX__WITH_LOCK(cache->mutex,
                       svn_membuffer_cache_get(value_p,
                                               found,
                                               cache_void,
                                               key,
                                               result_pool));

  return SVN_NO_ERROR;
}

/* Implement svn_cache__vtable_t.set and serialize all cache access.
 */
static svn_error_t *
svn_membuffer_cache_set_synced(void *cache_void,
                               const void *key,
                               void *value,
                               apr_pool_t *scratch_pool)
{
  svn_membuffer_cache_t *cache = cache_void;
  SVN_MUTEX__WITH_LOCK(cache->mutex,
                       svn_membuffer_cache_set(cache_void,
                                               key,
                                               value,
                                               scratch_pool));

  return SVN_NO_ERROR;
}

/* Implement svn_cache__vtable_t.get_partial and serialize all cache access.
 */
static svn_error_t *
svn_membuffer_cache_get_partial_synced(void **value_p,
                                       svn_boolean_t *found,
                                       void *cache_void,
                                       const void *key,
                                       svn_cache__partial_getter_func_t func,
                                       void *baton,
                                       apr_pool_t *result_pool)
{
  svn_membuffer_cache_t *cache = cache_void;
  SVN_MUTEX__WITH_LOCK(cache->mutex,
                       svn_membuffer_cache_get_partial(value_p,
                                                       found,
                                                       cache_void,
                                                       key,
                                                       func,
                                                       baton,
                                                       result_pool));

  return SVN_NO_ERROR;
}

/* Implement svn_cache__vtable_t.set_partial and serialize all cache access.
 */
static svn_error_t *
svn_membuffer_cache_set_partial_synced(void *cache_void,
                                       const void *key,
                                       svn_cache__partial_setter_func_t func,
                                       void *baton,
                                       apr_pool_t *scratch_pool)
{
  svn_membuffer_cache_t *cache = cache_void;
  SVN_MUTEX__WITH_LOCK(cache->mutex,
                       svn_membuffer_cache_set_partial(cache_void,
                                                       key,
                                                       func,
                                                       baton,
                                                       scratch_pool));

  return SVN_NO_ERROR;
}

/* the v-table for membuffer-based caches with multi-threading support)
 */
static svn_cache__vtable_t membuffer_cache_synced_vtable = {
  svn_membuffer_cache_get_synced,
  svn_membuffer_cache_set_synced,
  svn_membuffer_cache_iter,               /* no sync required */
  svn_membuffer_cache_is_cachable,        /* no sync required */
  svn_membuffer_cache_get_partial_synced,
  svn_membuffer_cache_set_partial_synced,
  svn_membuffer_cache_get_info            /* no sync required */
};

/* standard serialization function for svn_stringbuf_t items.
 * Implements svn_cache__serialize_func_t.
 */
static svn_error_t *
serialize_svn_stringbuf(void **buffer,
                        apr_size_t *buffer_size,
                        void *item,
                        apr_pool_t *result_pool)
{
  svn_stringbuf_t *value_str = item;

  *buffer = value_str->data;
  *buffer_size = value_str->len + 1;

  return SVN_NO_ERROR;
}

/* standard de-serialization function for svn_stringbuf_t items.
 * Implements svn_cache__deserialize_func_t.
 */
static svn_error_t *
deserialize_svn_stringbuf(void **item,
                          void *buffer,
                          apr_size_t buffer_size,
                          apr_pool_t *result_pool)
{
  svn_stringbuf_t *value_str = apr_palloc(result_pool, sizeof(svn_stringbuf_t));

  value_str->pool = result_pool;
  value_str->blocksize = buffer_size;
  value_str->data = buffer;
  value_str->len = buffer_size-1;
  *item = value_str;

  return SVN_NO_ERROR;
}

/* Construct a svn_cache__t object on top of a shared memcache.
 */
svn_error_t *
svn_cache__create_membuffer_cache(svn_cache__t **cache_p,
                                  svn_membuffer_t *membuffer,
                                  svn_cache__serialize_func_t serializer,
                                  svn_cache__deserialize_func_t deserializer,
                                  apr_ssize_t klen,
                                  const char *prefix,
                                  svn_boolean_t thread_safe,
                                  apr_pool_t *pool)
{
  svn_checksum_t *checksum;

  /* allocate the cache header structures
   */
  svn_cache__t *wrapper = apr_pcalloc(pool, sizeof(*wrapper));
  svn_membuffer_cache_t *cache = apr_palloc(pool, sizeof(*cache));

  /* initialize our internal cache header
   */
  cache->membuffer = membuffer;
  cache->serializer = serializer
                    ? serializer
                    : serialize_svn_stringbuf;
  cache->deserializer = deserializer
                      ? deserializer
                      : deserialize_svn_stringbuf;
  cache->full_prefix = apr_pstrdup(pool, prefix);
  cache->key_len = klen;
  cache->pool = svn_pool_create(pool);
  cache->alloc_counter = 0;

  SVN_ERR(svn_mutex__init(&cache->mutex, thread_safe, pool));

  /* for performance reasons, we don't actually store the full prefix but a
   * hash value of it
   */
  SVN_ERR(svn_checksum(&checksum,
                       svn_checksum_md5,
                       prefix,
                       strlen(prefix),
                       pool));
  memcpy(cache->prefix, checksum->digest, sizeof(cache->prefix));

  /* fix-length keys of 16 bytes or under don't need a buffer because we
   * can use a very fast key combining algorithm. */
  if ((klen == APR_HASH_KEY_STRING) ||  klen > sizeof(entry_key_t))
    {
      cache->last_access = apr_pcalloc(pool, sizeof(*cache->last_access));
      cache->last_access->key_len = APR_HASH_KEY_STRING;
    }
  else
    {
      cache->last_access = NULL;
    }

#ifdef SVN_DEBUG_CACHE_MEMBUFFER

  /* Initialize cache debugging support.
   */
  get_prefix_tail(prefix, cache->prefix_tail);

#endif

  /* initialize the generic cache wrapper
   */
  wrapper->vtable = thread_safe ? &membuffer_cache_synced_vtable
                                : &membuffer_cache_vtable;
  wrapper->cache_internal = cache;
  wrapper->error_handler = 0;
  wrapper->error_baton = 0;
  wrapper->pretend_empty = !!getenv("SVN_X_DOES_NOT_MARK_THE_SPOT");

  *cache_p = wrapper;
  return SVN_NO_ERROR;
}
<|MERGE_RESOLUTION|>--- conflicted
+++ resolved
@@ -883,20 +883,13 @@
                 entry_key_t key)
 {
   svn_membuffer_t *segment0 = *cache;
-<<<<<<< HEAD
-  
+
   /* select the cache segment to use. they have all the same group_count.
    * Since key may not be well-distributed, pre-fold it to a smaller but
    * "denser" ranger.  The divisors are primes larger than the largest
    * counts. */
   *cache = &segment0[(key[1] % 2809637ull) & (segment0->segment_count - 1)];
   return (key[0] % 5030895599ull) % segment0->group_count;
-=======
-
-  /* select the cache segment to use. they have all the same group_count */
-  *cache = &segment0[key[0] & (segment0->segment_count -1)];
-  return key[1] % segment0->group_count;
->>>>>>> b0229c5b
 }
 
 /* Reduce the hit count of ENTRY and update the accumulated hit info
