--- conflicted
+++ resolved
@@ -2,17 +2,22 @@
  * mergeinfo.c:  Mergeinfo parsing and handling
  *
  * ====================================================================
- * Copyright (c) 2006-2007 CollabNet.  All rights reserved.
+ *    Licensed to the Apache Software Foundation (ASF) under one
+ *    or more contributor license agreements.  See the NOTICE file
+ *    distributed with this work for additional information
+ *    regarding copyright ownership.  The ASF licenses this file
+ *    to you under the Apache License, Version 2.0 (the
+ *    "License"); you may not use this file except in compliance
+ *    with the License.  You may obtain a copy of the License at
  *
- * This software is licensed as described in the file COPYING, which
- * you should have received as part of this distribution.  The terms
- * are also available at http://subversion.tigris.org/license-1.html.
- * If newer versions of this license are posted there, you may use a
- * newer version instead, at your option.
+ *      http://www.apache.org/licenses/LICENSE-2.0
  *
- * This software consists of voluntary contributions made by many
- * individuals.  For exact contribution history, see the revision
- * history and logs, available at http://subversion.tigris.org/.
+ *    Unless required by applicable law or agreed to in writing,
+ *    software distributed under the License is distributed on an
+ *    "AS IS" BASIS, WITHOUT WARRANTIES OR CONDITIONS OF ANY
+ *    KIND, either express or implied.  See the License for the
+ *    specific language governing permissions and limitations
+ *    under the License.
  * ====================================================================
  */
 #include <assert.h>
@@ -27,39 +32,44 @@
 #include "svn_error_codes.h"
 #include "svn_string.h"
 #include "svn_mergeinfo.h"
+#include "private/svn_fspath.h"
 #include "private/svn_mergeinfo_private.h"
+#include "private/svn_sorts_private.h"
+#include "private/svn_string_private.h"
+#include "private/svn_subr_private.h"
 #include "svn_private_config.h"
 #include "svn_hash.h"
-
-/* Attempt to combine two adjacent or overlapping ranges, IN1 and IN2, and put
-   the result in OUTPUT.  Return whether they could be combined.
+#include "private/svn_dep_compat.h"
+
+/* Attempt to combine two ranges, IN1 and IN2. If they are adjacent or
+   overlapping, and their inheritability allows them to be combined, put
+   the result in OUTPUT and return TRUE, otherwise return FALSE.
 
    CONSIDER_INHERITANCE determines how to account for the inheritability
    of IN1 and IN2 when trying to combine ranges.  If ranges with different
    inheritability are combined (CONSIDER_INHERITANCE must be FALSE for this
    to happen) the result is inheritable.  If both ranges are inheritable the
-   result is inheritable.  Only and if both ranges are non-inheritable is
+   result is inheritable.  And only if both ranges are non-inheritable
    the result is non-inheritable.
 
    Range overlapping detection algorithm from
    http://c2.com/cgi-bin/wiki/fullSearch?TestIfDateRangesOverlap
 */
 static svn_boolean_t
-combine_ranges(svn_merge_range_t **output, svn_merge_range_t *in1,
-               svn_merge_range_t *in2,
+combine_ranges(svn_merge_range_t *output,
+               const svn_merge_range_t *in1,
+               const svn_merge_range_t *in2,
                svn_boolean_t consider_inheritance)
 {
   if (in1->start <= in2->end && in2->start <= in1->end)
     {
       if (!consider_inheritance
           || (consider_inheritance
-              && ((in1->inheritable ? TRUE : FALSE)
-                   == (in2->inheritable ? TRUE : FALSE))))
-        {
-          (*output)->start = MIN(in1->start, in2->start);
-          (*output)->end = MAX(in1->end, in2->end);
-          (*output)->inheritable =
-            (in1->inheritable || in2->inheritable) ? TRUE : FALSE;
+              && (in1->inheritable == in2->inheritable)))
+        {
+          output->start = MIN(in1->start, in2->start);
+          output->end = MAX(in1->end, in2->end);
+          output->inheritable = (in1->inheritable || in2->inheritable);
           return TRUE;
         }
     }
@@ -68,373 +78,421 @@
 
 /* pathname -> PATHNAME */
 static svn_error_t *
-parse_pathname(const char **input, const char *end,
-               svn_stringbuf_t **pathname, apr_pool_t *pool)
+parse_pathname(const char **input,
+               const char *end,
+               const char **pathname,
+               apr_pool_t *pool)
 {
   const char *curr = *input;
-  *pathname = svn_stringbuf_create("", pool);
-
-  while (curr < end && *curr != ':')
-    {
-      svn_stringbuf_appendbytes(*pathname, curr, 1);
+  const char *last_colon = NULL;
+
+  /* A pathname may contain colons, so find the last colon before END
+     or newline.  We'll consider this the divider between the pathname
+     and the revisionlist. */
+  while (curr < end && *curr != '\n')
+    {
+      if (*curr == ':')
+        last_colon = curr;
       curr++;
     }
 
-  if ((*pathname)->len == 0)
+  if (!last_colon)
     return svn_error_create(SVN_ERR_MERGEINFO_PARSE_ERROR, NULL,
-                            _("No pathname preceeding ':'"));
-  *input = curr;
-
-  return SVN_NO_ERROR;
-}
-
-/* Helper for svn_rangelist_merge() and rangelist_intersect_or_remove().
-
-   If *LASTRANGE is not NULL it should point to the last element in REVLIST.
-   REVLIST must be sorted from lowest to highest revision and contain no
-   overlapping revision ranges.  Any changes made to REVLIST will maintain
-   this guarantee.
-
-   If *LASTRANGE is NULL then push MRANGE to REVLIST.
-
-   If *LASTRANGE and MRANGE don't intersect then push MRANGE to REVLIST.
-   If they do intersect and have the same inheritability then combine the
-   ranges, updating *LASTRANGE to reflect the new combined range.  If the
-   ranges intersect but differ in inheritability, then merge the ranges - see
-   the doc string for svn_mergeinfo_merge.  This may result in a change to
-   *LASTRANGE's end field and the pushing of up to two new ranges on REVLIST.
-
-     e.g.  *LASTRANGE: '4-10*' merged with MRANGE: '6'________
-                  |                           |               |
-             Update end field               Push       Account for trimmed 
-                  |                           |        range from *LASTRANGE.
-                  |                           |        Push it last to
-                  |                           |        maintain sort order.
-                  |                           |               |
-                  V                           V               V
-           *LASTRANGE: '4-5*'              MRANGE: '6'   NEWRANGE: '6-10*'
-
-   Upon return, if any new ranges were pushed onto REVLIST, then set
-   *LASTRANGE to the last range pushed.
-
-   CONSIDER_INHERITANCE determines how to account for the inheritability of
-   MRANGE and *LASTRANGE when determining if they intersect.  If
-   CONSIDER_INHERITANCE is TRUE, then only ranges with the same
-   inheritability can intersect and therefore be combined.
-
-   If DUP_MRANGE is TRUE then allocate a copy of MRANGE before pushing it
-   onto REVLIST.
+                            _("Pathname not terminated by ':'"));
+
+  /* Tolerate relative repository paths, but convert them to absolute.
+     ### Efficiency?  1 string duplication here, 2 in canonicalize. */
+  *pathname = svn_fspath__canonicalize(apr_pstrndup(pool, *input,
+                                                    last_colon - *input),
+                                       pool);
+
+  *input = last_colon;
+
+  return SVN_NO_ERROR;
+}
+
+/* Return TRUE iff (svn_merge_range_t *) RANGE describes a valid, forward
+ * revision range.
+ *
+ * Note: The smallest valid value of RANGE->start is 0 because it is an
+ * exclusive endpoint, being one less than the revision number of the first
+ * change described by the range, and the oldest possible change is "r1" as
+ * there cannot be a change "r0". */
+#define IS_VALID_FORWARD_RANGE(range) \
+  (SVN_IS_VALID_REVNUM((range)->start) && ((range)->start < (range)->end))
+
+/* Ways in which two svn_merge_range_t can intersect or adjoin, if at all. */
+typedef enum intersection_type_t
+{
+  /* Ranges don't intersect and don't adjoin. */
+  svn__no_intersection,
+
+  /* Ranges are equal. */
+  svn__equal_intersection,
+
+  /* Ranges adjoin but don't overlap. */
+  svn__adjoining_intersection,
+
+  /* Ranges overlap but neither is a subset of the other. */
+  svn__overlapping_intersection,
+
+  /* One range is a proper subset of the other. */
+  svn__proper_subset_intersection
+} intersection_type_t;
+
+/* Given ranges R1 and R2, both of which must be forward merge ranges,
+   set *INTERSECTION_TYPE to describe how the ranges intersect, if they
+   do at all.  The inheritance type of the ranges is not considered. */
+static svn_error_t *
+get_type_of_intersection(const svn_merge_range_t *r1,
+                         const svn_merge_range_t *r2,
+                         intersection_type_t *intersection_type)
+{
+  SVN_ERR_ASSERT(r1);
+  SVN_ERR_ASSERT(r2);
+  SVN_ERR_ASSERT(IS_VALID_FORWARD_RANGE(r1));
+  SVN_ERR_ASSERT(IS_VALID_FORWARD_RANGE(r2));
+
+  if (!(r1->start <= r2->end && r2->start <= r1->end))
+    *intersection_type = svn__no_intersection;
+  else if (r1->start == r2->start && r1->end == r2->end)
+    *intersection_type = svn__equal_intersection;
+  else if (r1->end == r2->start || r2->end == r1->start)
+    *intersection_type = svn__adjoining_intersection;
+  else if (r1->start <= r2->start && r1->end >= r2->end)
+    *intersection_type = svn__proper_subset_intersection;
+  else if (r2->start <= r1->start && r2->end >= r1->end)
+    *intersection_type = svn__proper_subset_intersection;
+  else
+    *intersection_type = svn__overlapping_intersection;
+
+  return SVN_NO_ERROR;
+}
+
+/* Modify or extend RANGELIST (a list of merge ranges) to incorporate
+   NEW_RANGE. RANGELIST is a "rangelist" as defined in svn_mergeinfo.h.
+
+   OVERVIEW
+
+   Determine the minimal set of non-overlapping merge ranges required to
+   represent the combination of RANGELIST and NEW_RANGE. The result depends
+   on whether and how NEW_RANGE overlaps any merge range[*] in RANGELIST,
+   and also on any differences in the inheritability of each range,
+   according to the rules described below. Modify RANGELIST to represent
+   this result, by adjusting the last range in it and/or appending one or
+   two more ranges.
+
+   ([*] Due to the simplifying assumption below, only the last range in
+   RANGELIST is considered.)
+
+   DETAILS
+
+   If RANGELIST is not empty assume NEW_RANGE does not intersect with any
+   range before the last one in RANGELIST.
+
+   If RANGELIST is empty or NEW_RANGE does not intersect with the lastrange
+   in RANGELIST, then append a copy of NEW_RANGE, allocated in RESULT_POOL,
+   to RANGELIST.
+
+   If NEW_RANGE intersects with the last range in RANGELIST then combine
+   these two ranges as described below:
+
+   If the intersecting ranges have the same inheritability then simply
+   combine the ranges in place.  Otherwise, if the ranges intersect but
+   differ in inheritability, then merge the ranges as dictated by
+   CONSIDER_INHERITANCE:
+
+   If CONSIDER_INHERITANCE is false then intersecting ranges are combined
+   into a single range.  The inheritability of the resulting range is
+   non-inheritable *only* if both ranges are non-inheritable, otherwise the
+   combined range is inheritable, e.g.:
+
+     Last range in        NEW_RANGE        RESULTING RANGES
+     RANGELIST
+     -------------        ---------        ----------------
+     4-10*                6-13             4-13
+     4-10                 6-13*            4-13
+     4-10*                6-13*            4-13*
+
+   If CONSIDER_INHERITANCE is true, then only the intersection between the
+   two ranges is combined, with the inheritability of the resulting range
+   non-inheritable only if both ranges were non-inheritable.  The
+   non-intersecting portions are added as separate ranges allocated in
+   RESULT_POOL, e.g.:
+
+     Last range in        NEW_RANGE        RESULTING RANGES
+     RANGELIST
+     -------------        ---------        ----------------
+     4-10*                6                4-5*, 6, 7-10*
+     4-10*                6-12             4-5*, 6-12
+
+   Note that the standard rules for rangelists still apply and overlapping
+   ranges are not allowed.  So if the above would result in overlapping
+   ranges of the same inheritance, the overlapping ranges are merged into a
+   single range, e.g.:
+
+     Last range in        NEW_RANGE        RESULTING RANGES
+     RANGELIST
+     -------------        ---------        ----------------
+     4-10                 6*               4-10 (Not 4-5, 6, 7-10)
+
+   When replacing the last range in RANGELIST, either allocate a new range in
+   RESULT_POOL or modify the existing range in place.  Any new ranges added
+   to RANGELIST are allocated in RESULT_POOL.
 */
-static APR_INLINE void
-combine_with_lastrange(svn_merge_range_t** lastrange,
-                       svn_merge_range_t *mrange, svn_boolean_t dup_mrange,
-                       apr_array_header_t *revlist,
+static svn_error_t *
+combine_with_lastrange(const svn_merge_range_t *new_range,
+                       svn_rangelist_t *rangelist,
                        svn_boolean_t consider_inheritance,
-                       apr_pool_t *pool)
-{
-  svn_merge_range_t *pushed_mrange_1 = NULL;
-  svn_merge_range_t *pushed_mrange_2 = NULL;
-  svn_boolean_t ranges_intersect = FALSE;
-  svn_boolean_t ranges_have_same_inheritance = FALSE;
-  
-  if (*lastrange)
-    {
-      if ((*lastrange)->start <= mrange->end
-          && mrange->start <= (*lastrange)->end)
-        ranges_intersect = TRUE;
-      if ((*lastrange)->inheritable == mrange->inheritable)
-        ranges_have_same_inheritance = TRUE;
-    }
-
-  if (!(*lastrange)
-      || (!ranges_intersect || (!ranges_have_same_inheritance
-                                && consider_inheritance)))
-
-    {
-      /* No *LASTRANGE
-           or
-         LASTRANGE and MRANGE don't intersect
-           or
-         LASTRANGE and MRANGE "intersect" but have different
-         inheritability and we are considering inheritance so
-         can't combined them...
-         
-         ...In all these cases just push MRANGE onto *LASTRANGE. */
-      if (dup_mrange)
-        pushed_mrange_1 = svn_merge_range_dup(mrange, pool);
+                       apr_pool_t *result_pool)
+{
+  svn_merge_range_t *lastrange;
+  svn_merge_range_t combined_range;
+
+  /* We don't accept a NULL RANGELIST. */
+  SVN_ERR_ASSERT(rangelist);
+
+  if (rangelist->nelts > 0)
+    lastrange = APR_ARRAY_IDX(rangelist, rangelist->nelts - 1, svn_merge_range_t *);
+  else
+    lastrange = NULL;
+
+  if (!lastrange)
+    {
+      /* No *LASTRANGE so push NEW_RANGE onto RANGELIST and we are done. */
+      APR_ARRAY_PUSH(rangelist, svn_merge_range_t *) =
+        svn_merge_range_dup(new_range, result_pool);
+    }
+  else if (!consider_inheritance)
+    {
+      /* We are not considering inheritance so we can merge intersecting
+         ranges of different inheritability.  Of course if the ranges
+         don't intersect at all we simply push NEW_RANGE onto RANGELIST. */
+      if (combine_ranges(&combined_range, lastrange, new_range, FALSE))
+        {
+          *lastrange = combined_range;
+        }
       else
-        pushed_mrange_1 = mrange;
-    }
-  else /* MRANGE and *LASTRANGE intersect */
-    {
-      if (ranges_have_same_inheritance)
-        {
-          /* Intersecting ranges have the same inheritability
-             so just combine them. */
-          (*lastrange)->start = MIN((*lastrange)->start, mrange->start);
-          (*lastrange)->end = MAX((*lastrange)->end, mrange->end);
-          (*lastrange)->inheritable =
-            ((*lastrange)->inheritable || mrange->inheritable) ? TRUE : FALSE;
-        }
-      else /* Ranges intersect but have different
-              inheritability so merge the ranges. */
-        {
-          svn_revnum_t tmp_revnum;
-
-          /* Ranges have same starting revision. */
-          if ((*lastrange)->start == mrange->start)
-            {
-              if ((*lastrange)->end == mrange->end)
+        {
+          APR_ARRAY_PUSH(rangelist, svn_merge_range_t *) =
+            svn_merge_range_dup(new_range, result_pool);
+        }
+    }
+  else /* Considering inheritance */
+    {
+      if (combine_ranges(&combined_range, lastrange, new_range, TRUE))
+        {
+          /* Even when considering inheritance two intersection ranges
+             of the same inheritability can simply be combined. */
+          *lastrange = combined_range;
+        }
+      else
+        {
+          /* If we are here then the ranges either don't intersect or do
+             intersect but have differing inheritability.  Check for the
+             first case as that is easy to handle. */
+          intersection_type_t intersection_type;
+          svn_boolean_t sorted = FALSE;
+
+          SVN_ERR(get_type_of_intersection(new_range, lastrange,
+                                           &intersection_type));
+
+          switch (intersection_type)
+            {
+              case svn__no_intersection:
+                /* NEW_RANGE and *LASTRANGE *really* don't intersect so
+                   just push NEW_RANGE onto RANGELIST. */
+                APR_ARRAY_PUSH(rangelist, svn_merge_range_t *) =
+                  svn_merge_range_dup(new_range, result_pool);
+                sorted = (svn_sort_compare_ranges(&lastrange,
+                                                  &new_range) < 0);
+                break;
+
+              case svn__equal_intersection:
+                /* They range are equal so all we do is force the
+                   inheritability of lastrange to true. */
+                lastrange->inheritable = TRUE;
+                sorted = TRUE;
+                break;
+
+              case svn__adjoining_intersection:
+                /* They adjoin but don't overlap so just push NEW_RANGE
+                   onto RANGELIST. */
+                APR_ARRAY_PUSH(rangelist, svn_merge_range_t *) =
+                  svn_merge_range_dup(new_range, result_pool);
+                sorted = (svn_sort_compare_ranges(&lastrange,
+                                                  &new_range) < 0);
+                break;
+
+              case svn__overlapping_intersection:
+                /* They ranges overlap but neither is a proper subset of
+                   the other.  We'll end up pusing two new ranges onto
+                   RANGELIST, the intersecting part and the part unique to
+                   NEW_RANGE.*/
                 {
-                  (*lastrange)->inheritable = TRUE;
+                  svn_merge_range_t *r1 = svn_merge_range_dup(lastrange,
+                                                              result_pool);
+                  svn_merge_range_t *r2 = svn_merge_range_dup(new_range,
+                                                              result_pool);
+
+                  /* Pop off *LASTRANGE to make our manipulations
+                     easier. */
+                  apr_array_pop(rangelist);
+
+                  /* Ensure R1 is the older range. */
+                  if (r2->start < r1->start)
+                    {
+                      /* Swap R1 and R2. */
+                      *r2 = *r1;
+                      *r1 = *new_range;
+                    }
+
+                  /* Absorb the intersecting ranges into the
+                     inheritable range. */
+                  if (r1->inheritable)
+                    r2->start = r1->end;
+                  else
+                    r1->end = r2->start;
+
+                  /* Push everything back onto RANGELIST. */
+                  APR_ARRAY_PUSH(rangelist, svn_merge_range_t *) = r1;
+                  sorted = (svn_sort_compare_ranges(&lastrange,
+                                                    &r1) < 0);
+                  APR_ARRAY_PUSH(rangelist, svn_merge_range_t *) = r2;
+                  if (sorted)
+                    sorted = (svn_sort_compare_ranges(&r1, &r2) < 0);
+                  break;
                 }
-              else if ((*lastrange)->end > mrange->end)
+
+              default: /* svn__proper_subset_intersection */
                 {
-                  if (!(*lastrange)->inheritable)
+                  /* One range is a proper subset of the other. */
+                  svn_merge_range_t *r1 = svn_merge_range_dup(lastrange,
+                                                              result_pool);
+                  svn_merge_range_t *r2 = svn_merge_range_dup(new_range,
+                                                              result_pool);
+                  svn_merge_range_t *r3 = NULL;
+
+                  /* Pop off *LASTRANGE to make our manipulations
+                     easier. */
+                  apr_array_pop(rangelist);
+
+                  /* Ensure R1 is the superset. */
+                  if (r2->start < r1->start || r2->end > r1->end)
                     {
-                      tmp_revnum = (*lastrange)->end;
-                      (*lastrange)->end = mrange->end;
-                      (*lastrange)->inheritable = TRUE;
-                      if (dup_mrange)
-                        pushed_mrange_1 = svn_merge_range_dup(mrange, pool);
-                      else
-                        pushed_mrange_1 = mrange;
-                      pushed_mrange_1->start = pushed_mrange_1->start;
-                      pushed_mrange_1->end = tmp_revnum;
-                      *lastrange = pushed_mrange_1;
-                    } 
-                }
-              else /* (*lastrange)->end < mrange->end) */
-                {
-                  if (mrange->inheritable)
+                      /* Swap R1 and R2. */
+                      *r2 = *r1;
+                      *r1 = *new_range;
+                    }
+
+                  if (r1->inheritable)
                     {
-                      (*lastrange)->inheritable = TRUE;
-                      (*lastrange)->end = mrange->end;
+                      /* The simple case: The superset is inheritable, so
+                         just combine r1 and r2. */
+                      r1->start = MIN(r1->start, r2->start);
+                      r1->end = MAX(r1->end, r2->end);
+                      r2 = NULL;
+                    }
+                  else if (r1->start == r2->start)
+                    {
+                      svn_revnum_t tmp_revnum;
+
+                      /* *LASTRANGE and NEW_RANGE share an end point. */
+                      tmp_revnum = r1->end;
+                      r1->end = r2->end;
+                      r2->inheritable = r1->inheritable;
+                      r1->inheritable = TRUE;
+                      r2->start = r1->end;
+                      r2->end = tmp_revnum;
+                    }
+                  else if (r1->end == r2->end)
+                    {
+                      /* *LASTRANGE and NEW_RANGE share an end point. */
+                      r1->end = r2->start;
+                      r2->inheritable = TRUE;
                     }
                   else
                     {
-                      if (dup_mrange)
-                        pushed_mrange_1 = svn_merge_range_dup(mrange, pool);
-                      else
-                        pushed_mrange_1 = mrange;
-                      pushed_mrange_1->start = (*lastrange)->end;
+                      /* NEW_RANGE and *LASTRANGE share neither start
+                         nor end points. */
+                      r3 = apr_pcalloc(result_pool, sizeof(*r3));
+                      r3->start = r2->end;
+                      r3->end = r1->end;
+                      r3->inheritable = r1->inheritable;
+                      r2->inheritable = TRUE;
+                      r1->end = r2->start;
                     }
+
+                  /* Push everything back onto RANGELIST. */
+                  APR_ARRAY_PUSH(rangelist, svn_merge_range_t *) = r1;
+                  sorted = (svn_sort_compare_ranges(&lastrange, &r1) < 0);
+                  if (r2)
+                    {
+                      APR_ARRAY_PUSH(rangelist, svn_merge_range_t *) = r2;
+                      if (sorted)
+                        sorted = (svn_sort_compare_ranges(&r1, &r2) < 0);
+                    }
+                  if (r3)
+                    {
+                      APR_ARRAY_PUSH(rangelist, svn_merge_range_t *) = r3;
+                      if (sorted)
+                        {
+                          if (r2)
+                            sorted = (svn_sort_compare_ranges(&r2,
+                                                              &r3) < 0);
+                          else
+                            sorted = (svn_sort_compare_ranges(&r1,
+                                                              &r3) < 0);
+                        }
+                    }
+                  break;
                 }
             }
-          /* Ranges have same ending revision. (Same starting
-             and ending revisions already handled above.) */
-          else if ((*lastrange)->end == mrange->end)
-            {
-              if ((*lastrange)->start < mrange->start)
-                {
-                  if (!(*lastrange)->inheritable)
-                    {
-                      (*lastrange)->end = mrange->start;
-                      if (dup_mrange)
-                        pushed_mrange_1 = svn_merge_range_dup(mrange, pool);
-                      else
-                        pushed_mrange_1 = mrange;
-                      *lastrange = pushed_mrange_1;
-                    }
-                }
-              else /* (*lastrange)->start > mrange->start */
-                {
-                  (*lastrange)->start = mrange->start;
-                  (*lastrange)->end = mrange->end;
-                  (*lastrange)->inheritable = mrange->inheritable;
-                  if (dup_mrange)
-                    pushed_mrange_1 = svn_merge_range_dup(mrange, pool);
-                  else
-                    pushed_mrange_1 = mrange;
-                  pushed_mrange_1->start = (*lastrange)->end;
-                  pushed_mrange_1->inheritable = TRUE;
-
-                }
-            }
-          else /* Ranges have different starting and ending revisions. */
-            {
-              if ((*lastrange)->start < mrange->start)
-                {
-                  /* If MRANGE is a proper subset of *LASTRANGE and
-                     *LASTRANGE is inheritable there is nothing more
-                     to do. */
-                  if (!((*lastrange)->end > mrange->end
-                        && (*lastrange)->inheritable))
-                    {
-                      tmp_revnum = (*lastrange)->end;
-                      if (!(*lastrange)->inheritable)
-                        (*lastrange)->end = mrange->start;
-                      else
-                        mrange->start = (*lastrange)->end;
-                      if (dup_mrange)
-                        pushed_mrange_1 = svn_merge_range_dup(mrange, pool);
-                      else
-                        pushed_mrange_1 = mrange;
-
-                      if (tmp_revnum > mrange->end)
-                        {
-                          pushed_mrange_2 =
-                            apr_palloc(pool, sizeof(*pushed_mrange_2));
-                          pushed_mrange_2->start = mrange->end;
-                          pushed_mrange_2->end = tmp_revnum;
-                          pushed_mrange_2->inheritable =
-                            (*lastrange)->inheritable;
-                        }
-                      mrange->inheritable = TRUE;
-                    }
-                }
-              else /* ((*lastrange)->start > mrange->start) */
-                {
-                  if ((*lastrange)->end < mrange->end)
-                    {
-                      pushed_mrange_2->start = (*lastrange)->end;
-                      pushed_mrange_2->end = mrange->end;
-                      pushed_mrange_2->inheritable = mrange->inheritable;
-
-                      tmp_revnum = (*lastrange)->start;
-                      (*lastrange)->start = mrange->start;
-                      (*lastrange)->end = tmp_revnum;
-                      (*lastrange)->inheritable = mrange->inheritable;
-
-                      mrange->start = tmp_revnum;
-                      mrange->end = pushed_mrange_2->start;
-                      mrange->inheritable = TRUE;
-                    }
-                  else /* (*lastrange)->end > mrange->end */
-                    {
-                      pushed_mrange_2->start = mrange->end;
-                      pushed_mrange_2->end = (*lastrange)->end;
-                      pushed_mrange_2->inheritable =
-                        (*lastrange)->inheritable;
-
-                      tmp_revnum = (*lastrange)->start;
-                      (*lastrange)->start = mrange->start;
-                      (*lastrange)->end = tmp_revnum;
-                      (*lastrange)->inheritable = mrange->inheritable;
-
-                      mrange->start = tmp_revnum;
-                      mrange->end = pushed_mrange_2->start;
-                      mrange->inheritable = TRUE;
-                    }
-                }
-            }
-        }
-    }
-  if (pushed_mrange_1)
-    {
-      APR_ARRAY_PUSH(revlist, svn_merge_range_t *) = pushed_mrange_1;
-      *lastrange = pushed_mrange_1;
-    }
-  if (pushed_mrange_2)
-    {
-      APR_ARRAY_PUSH(revlist, svn_merge_range_t *) = pushed_mrange_2;
-      *lastrange = pushed_mrange_2;
-    }
-}
-
-/* Convert a single svn_merge_range_t * back into an svn_string_t *.  */
-static svn_error_t *
-range_to_string(svn_string_t **result, svn_merge_range_t *range,
+
+          /* Some of the above cases might have put *RANGELIST out of
+             order, so re-sort.*/
+          if (!sorted)
+            svn_sort__array(rangelist, svn_sort_compare_ranges);
+        }
+    }
+
+  return SVN_NO_ERROR;
+}
+
+/* Convert a single svn_merge_range_t *RANGE back into a string.  */
+static char *
+range_to_string(const svn_merge_range_t *range,
                 apr_pool_t *pool)
 {
+  const char *mark
+    = range->inheritable ? "" : SVN_MERGEINFO_NONINHERITABLE_STR;
+
   if (range->start == range->end - 1)
-    *result = svn_string_createf(pool, "%ld%s", range->end,
-                                 range->inheritable
-                                 ? "" : SVN_MERGEINFO_NONINHERITABLE_STR);
+    return apr_psprintf(pool, "%ld%s", range->end, mark);
+  else if (range->start - 1 == range->end)
+    return apr_psprintf(pool, "-%ld%s", range->start, mark);
+  else if (range->start < range->end)
+    return apr_psprintf(pool, "%ld-%ld%s", range->start + 1, range->end, mark);
   else
-    *result = svn_string_createf(pool, "%ld-%ld%s", range->start + 1,
-                                 range->end, range->inheritable
-                                 ? "" : SVN_MERGEINFO_NONINHERITABLE_STR);
-  return SVN_NO_ERROR;
-}
-
-/* Helper for svn_mergeinfo_parse() via parse_revlist().
-
-  Similar to combine_with_lastrange() but enforces the some of the
-  restrictions noted in svn_mergeinfo_parse() on otherwise grammatically
-  correct rangelists, specifically the prohibitions on:
-
-    1) Overlapping revision ranges
-
-    2) Unordered revision ranges
-
-  Returns an SVN_ERR_MERGEINFO_PARSE_ERROR error if any of these rules
-  are violated.  The restriction on revision ranges with a start revision
-  greater than or equal to its end revision is handled in parse_revlist().
-
-  Unlike combine_with_lastrange() this function *always* considers
-  inheritance, so only adjacent revision ranges with the same
-  inheritability are ever combined. */
-static svn_error_t *
-combine_with_adjacent_lastrange(svn_merge_range_t **lastrange,
-                                svn_merge_range_t *mrange,
-                                svn_boolean_t dup_mrange,
-                                apr_array_header_t *revlist,
-                                apr_pool_t *pool)
-{
-  svn_merge_range_t *pushed_mrange = mrange;
-
-  if (*lastrange)
-    {
-      svn_string_t *r1, *r2;
-
-      if ((*lastrange)->start <= mrange->end
-          && mrange->start <= (*lastrange)->end)
-        {
-          /* The ranges intersect. */
-          SVN_ERR(range_to_string(&r1, *lastrange, pool));
-          SVN_ERR(range_to_string(&r2, mrange, pool));
-
-          /* svn_mergeinfo_parse promises to combine adjacent
-             ranges, but not overlapping ranges. */
-          if (mrange->start < (*lastrange)->end)
-            {
-              return svn_error_createf(SVN_ERR_MERGEINFO_PARSE_ERROR, NULL,
-                                       _("Parsing of overlapping revision "
-                                         "ranges '%s' and '%s' is not "
-                                         "supported"), r1->data, r2->data);
-            }
-          else if ((*lastrange)->inheritable == mrange->inheritable)
-            {
-              /* Combine adjacent ranges with the same inheritability. */
-              (*lastrange)->end = mrange->end;
-              return SVN_NO_ERROR;
-            }
-        }
-      else if ((*lastrange)->start > mrange->start)
-        {
-          SVN_ERR(range_to_string(&r1, *lastrange, pool));
-          SVN_ERR(range_to_string(&r2, mrange, pool));
-          return svn_error_createf(SVN_ERR_MERGEINFO_PARSE_ERROR, NULL,
-                                   _("Unable to parse unordered revision "
-                                     "ranges '%s' and '%s'"),
-                                     r1->data, r2->data);
-        }
-    }
-
-  if (dup_mrange)
-    pushed_mrange = svn_merge_range_dup(mrange, pool);
-  APR_ARRAY_PUSH(revlist, svn_merge_range_t *) = pushed_mrange;
-  *lastrange = pushed_mrange;
-  return SVN_NO_ERROR;
+    return apr_psprintf(pool, "%ld-%ld%s", range->start, range->end + 1, mark);
 }
 
 /* Helper for svn_mergeinfo_parse()
+   Append revision ranges onto the array RANGELIST to represent the range
+   descriptions found in the string *INPUT.  Read only as far as a newline
+   or the position END, whichever comes first.  Set *INPUT to the position
+   after the last character of INPUT that was used.
 
    revisionlist -> (revisionelement)(COMMA revisionelement)*
    revisionrange -> REVISION "-" REVISION("*")
    revisionelement -> revisionrange | REVISION("*")
-
-   PATHNAME is the path this revisionlist is mapped to.  It is
-   used only for producing a more descriptive error message.
 */
 static svn_error_t *
-parse_revlist(const char **input, const char *end,
-              apr_array_header_t *revlist, const char *pathname,
-              apr_pool_t *pool)
+parse_rangelist(const char **input, const char *end,
+                svn_rangelist_t *rangelist,
+                apr_pool_t *pool)
 {
   const char *curr = *input;
-  svn_merge_range_t *lastrange = NULL;
 
   /* Eat any leading horizontal white-space before the rangelist. */
   while (curr < end && *curr != '\n' && isspace(*curr))
@@ -444,9 +502,7 @@
     {
       /* Empty range list. */
       *input = curr;
-      return svn_error_createf(SVN_ERR_MERGEINFO_PARSE_ERROR, NULL,
-                               _("Mergeinfo for '%s' maps to an "
-                                 "empty revision range"), pathname);
+      return SVN_NO_ERROR;
     }
 
   while (curr < end && *curr != '\n')
@@ -455,30 +511,26 @@
       svn_merge_range_t *mrange = apr_pcalloc(pool, sizeof(*mrange));
       svn_revnum_t firstrev;
 
-<<<<<<< HEAD
-      SVN_ERR(svn_parse_revision_number(&firstrev, curr, &curr));
-      if (*curr != '-' && *curr != '\n' && *curr != ',' && curr != end)
-        return svn_error_createf(SVN_ERR_MERGE_INFO_PARSE_ERROR, NULL,
-=======
       SVN_ERR(svn_revnum_parse(&firstrev, curr, &curr));
       if (*curr != '-' && *curr != '\n' && *curr != ',' && *curr != '*'
           && curr != end)
         return svn_error_createf(SVN_ERR_MERGEINFO_PARSE_ERROR, NULL,
->>>>>>> 8595db6c
                                  _("Invalid character '%c' found in revision "
                                    "list"), *curr);
       mrange->start = firstrev - 1;
       mrange->end = firstrev;
       mrange->inheritable = TRUE;
 
+      if (firstrev == 0)
+        return svn_error_createf(SVN_ERR_MERGEINFO_PARSE_ERROR, NULL,
+                                 _("Invalid revision number '0' found in "
+                                   "range list"));
+
       if (*curr == '-')
         {
           svn_revnum_t secondrev;
 
           curr++;
-<<<<<<< HEAD
-          SVN_ERR(svn_parse_revision_number(&secondrev, curr, &curr));
-=======
           SVN_ERR(svn_revnum_parse(&secondrev, curr, &curr));
           if (firstrev > secondrev)
             return svn_error_createf(SVN_ERR_MERGEINFO_PARSE_ERROR, NULL,
@@ -490,21 +542,18 @@
                                      _("Unable to parse revision range "
                                        "'%ld-%ld' with same start and end "
                                        "revisions"), firstrev, secondrev);
->>>>>>> 8595db6c
           mrange->end = secondrev;
         }
 
       if (*curr == '\n' || curr == end)
         {
-          SVN_ERR(combine_with_adjacent_lastrange(&lastrange, mrange, FALSE,
-                                                  revlist, pool));
+          APR_ARRAY_PUSH(rangelist, svn_merge_range_t *) = mrange;
           *input = curr;
           return SVN_NO_ERROR;
         }
       else if (*curr == ',')
         {
-          SVN_ERR(combine_with_adjacent_lastrange(&lastrange, mrange, FALSE,
-                                                  revlist, pool));
+          APR_ARRAY_PUSH(rangelist, svn_merge_range_t *) = mrange;
           curr++;
         }
       else if (*curr == '*')
@@ -513,8 +562,7 @@
           curr++;
           if (*curr == ',' || *curr == '\n' || curr == end)
             {
-              SVN_ERR(combine_with_adjacent_lastrange(&lastrange, mrange,
-                                                      FALSE, revlist, pool));
+              APR_ARRAY_PUSH(rangelist, svn_merge_range_t *) = mrange;
               if (*curr == ',')
                 {
                   curr++;
@@ -548,16 +596,118 @@
   return SVN_NO_ERROR;
 }
 
-/* revisionline -> PATHNAME COLON revisionlist */
+svn_error_t *
+svn_rangelist__parse(svn_rangelist_t **rangelist,
+                     const char *str,
+                     apr_pool_t *result_pool)
+{
+  const char *s = str;
+
+  *rangelist = apr_array_make(result_pool, 1, sizeof(svn_merge_range_t *));
+  SVN_ERR(parse_rangelist(&s, s + strlen(s), *rangelist, result_pool));
+  return SVN_NO_ERROR;
+}
+
+/* Return TRUE, if all ranges in RANGELIST are in ascending order and do
+ * not overlap and are not adjacent.
+ *
+ * ### Can yield false negatives: ranges of differing inheritance are
+ * allowed to be adjacent.
+ *
+ * If this returns FALSE, you probaly want to qsort() the
+ * ranges and then call svn_rangelist__combine_adjacent_ranges().
+ */
+static svn_boolean_t
+is_rangelist_normalized(svn_rangelist_t *rangelist)
+{
+  int i;
+  svn_merge_range_t **ranges = (svn_merge_range_t **)rangelist->elts;
+
+  for (i = 0; i < rangelist->nelts-1; ++i)
+    if (ranges[i]->end >= ranges[i+1]->start)
+      return FALSE;
+
+  return TRUE;
+}
+
+svn_error_t *
+svn_rangelist__canonicalize(svn_rangelist_t *rangelist,
+                            apr_pool_t *scratch_pool)
+{
+  if (! is_rangelist_normalized(rangelist))
+    {
+      svn_sort__array(rangelist, svn_sort_compare_ranges);
+
+      SVN_ERR(svn_rangelist__combine_adjacent_ranges(rangelist, scratch_pool));
+    }
+
+  return SVN_NO_ERROR;
+}
+
+svn_error_t *
+svn_rangelist__combine_adjacent_ranges(svn_rangelist_t *rangelist,
+                                       apr_pool_t *scratch_pool)
+{
+  int i;
+  svn_merge_range_t *range, *lastrange;
+
+  lastrange = APR_ARRAY_IDX(rangelist, 0, svn_merge_range_t *);
+
+  for (i = 1; i < rangelist->nelts; i++)
+    {
+      range = APR_ARRAY_IDX(rangelist, i, svn_merge_range_t *);
+      if (lastrange->start <= range->end
+          && range->start <= lastrange->end)
+        {
+          /* The ranges are adjacent or intersect. */
+
+          /* svn_mergeinfo_parse promises to combine overlapping
+             ranges as long as their inheritability is the same. */
+          if (range->start < lastrange->end
+              && range->inheritable != lastrange->inheritable)
+            {
+              return svn_error_createf(SVN_ERR_MERGEINFO_PARSE_ERROR, NULL,
+                                       _("Unable to parse overlapping "
+                                         "revision ranges '%s' and '%s' "
+                                         "with different inheritance "
+                                         "types"),
+                                       range_to_string(lastrange,
+                                                       scratch_pool),
+                                       range_to_string(range,
+                                                       scratch_pool));
+            }
+
+          /* Combine overlapping or adjacent ranges with the
+             same inheritability. */
+          if (lastrange->inheritable == range->inheritable)
+            {
+              lastrange->end = MAX(range->end, lastrange->end);
+              svn_sort__array_delete(rangelist, i, 1);
+              i--;
+            }
+        }
+      lastrange = APR_ARRAY_IDX(rangelist, i, svn_merge_range_t *);
+    }
+
+  return SVN_NO_ERROR;
+}
+
+/* revisionline -> PATHNAME COLON revisionlist
+ *
+ * Parse one line of mergeinfo starting at INPUT, not reading beyond END,
+ * into HASH. Allocate the new entry in HASH deeply from HASH's pool.
+ */
 static svn_error_t *
 parse_revision_line(const char **input, const char *end, svn_mergeinfo_t hash,
-                    apr_pool_t *pool)
-{
-  svn_stringbuf_t *pathname;
-  apr_array_header_t *revlist = apr_array_make(pool, 1,
-                                               sizeof(svn_merge_range_t *));
-
-  SVN_ERR(parse_pathname(input, end, &pathname, pool));
+                    apr_pool_t *scratch_pool)
+{
+  const char *pathname = "";
+  apr_ssize_t klen;
+  svn_rangelist_t *existing_rangelist;
+  svn_rangelist_t *rangelist = apr_array_make(scratch_pool, 1,
+                                              sizeof(svn_merge_range_t *));
+
+  SVN_ERR(parse_pathname(input, end, &pathname, scratch_pool));
 
   if (*(*input) != ':')
     return svn_error_create(SVN_ERR_MERGEINFO_PARSE_ERROR, NULL,
@@ -565,8 +715,12 @@
 
   *input = *input + 1;
 
-  SVN_ERR(parse_revlist(input, end, revlist, pathname->data, pool));
-
+  SVN_ERR(parse_rangelist(input, end, rangelist, scratch_pool));
+
+  if (rangelist->nelts == 0)
+      return svn_error_createf(SVN_ERR_MERGEINFO_PARSE_ERROR, NULL,
+                               _("Mergeinfo for '%s' maps to an "
+                                 "empty revision range"), pathname);
   if (*input != end && *(*input) != '\n')
     return svn_error_createf(SVN_ERR_MERGEINFO_PARSE_ERROR, NULL,
                              _("Could not find end of line in range list line "
@@ -575,20 +729,47 @@
   if (*input != end)
     *input = *input + 1;
 
-  qsort(revlist->elts, revlist->nelts, revlist->elt_size,
-        svn_sort_compare_ranges);
-  apr_hash_set(hash, pathname->data, APR_HASH_KEY_STRING, revlist);
-
-  return SVN_NO_ERROR;
-}
-
-/* top -> revisionline (NEWLINE revisionline)*  */
+  /* Sort the rangelist, combine adjacent ranges into single ranges, and
+     make sure there are no overlapping ranges.  Luckily, most data in
+     svn:mergeinfo will already be in normalized form and this will be quick.
+   */
+  SVN_ERR(svn_rangelist__canonicalize(rangelist, scratch_pool));
+
+  /* Handle any funky mergeinfo with relative merge source paths that
+     might exist due to issue #3547.  It's possible that this issue allowed
+     the creation of mergeinfo with path keys that differ only by a
+     leading slash, e.g. "trunk:4033\n/trunk:4039-4995".  In the event
+     we encounter this we merge the rangelists together under a single
+     absolute path key. */
+  klen = strlen(pathname);
+  existing_rangelist = apr_hash_get(hash, pathname, klen);
+  if (existing_rangelist)
+    SVN_ERR(svn_rangelist_merge2(rangelist, existing_rangelist,
+                                 scratch_pool, scratch_pool));
+
+  apr_hash_set(hash, apr_pstrmemdup(apr_hash_pool_get(hash), pathname, klen),
+               klen, svn_rangelist_dup(rangelist, apr_hash_pool_get(hash)));
+
+  return SVN_NO_ERROR;
+}
+
+/* top -> revisionline (NEWLINE revisionline)*
+ *
+ * Parse mergeinfo starting at INPUT, not reading beyond END, into HASH.
+ * Allocate all the new entries in HASH deeply from HASH's pool.
+ */
 static svn_error_t *
 parse_top(const char **input, const char *end, svn_mergeinfo_t hash,
-          apr_pool_t *pool)
-{
+          apr_pool_t *scratch_pool)
+{
+  apr_pool_t *iterpool = svn_pool_create(scratch_pool);
+
   while (*input < end)
-    SVN_ERR(parse_revision_line(input, end, hash, pool));
+    {
+      svn_pool_clear(iterpool);
+      SVN_ERR(parse_revision_line(input, end, hash, iterpool));
+    }
+  svn_pool_destroy(iterpool);
 
   return SVN_NO_ERROR;
 }
@@ -600,7 +781,7 @@
 {
   svn_error_t *err;
 
-  *mergeinfo = apr_hash_make(pool);
+  *mergeinfo = svn_hash__make(pool);
   err = parse_top(&input, input + strlen(input), *mergeinfo, pool);
 
   /* Always return SVN_ERR_MERGEINFO_PARSE_ERROR as the topmost error. */
@@ -611,95 +792,431 @@
   return err;
 }
 
-
-svn_error_t *
-svn_rangelist_merge(apr_array_header_t **rangelist,
-                    apr_array_header_t *changes,
-                    apr_pool_t *pool)
-{
-  int i, j;
-  svn_merge_range_t *lastrange = NULL;
-  apr_array_header_t *output = apr_array_make(pool, 1,
-                                              sizeof(svn_merge_range_t *));
-  i = 0;
-  j = 0;
-  while (i < (*rangelist)->nelts && j < changes->nelts)
-    {
-      svn_merge_range_t *elt1, *elt2;
-      int res;
-
-      elt1 = APR_ARRAY_IDX(*rangelist, i, svn_merge_range_t *);
-      elt2 = APR_ARRAY_IDX(changes, j, svn_merge_range_t *);
-
-      res = svn_sort_compare_ranges(&elt1, &elt2);
+/* Cleanup after svn_rangelist_merge2 when it modifies the ending range of
+   a single rangelist element in-place.
+
+   If *RANGE_INDEX is not a valid element in RANGELIST do nothing.  Otherwise
+   ensure that RANGELIST[*RANGE_INDEX]->END does not adjoin or overlap any
+   subsequent ranges in RANGELIST.
+
+   If overlap is found, then remove, modify, and/or add elements to RANGELIST
+   as per the invariants for rangelists documented in svn_mergeinfo.h.  If
+   RANGELIST[*RANGE_INDEX]->END adjoins a subsequent element then combine the
+   elements if their inheritability permits -- The inheritance of intersecting
+   and adjoining ranges is handled as per svn_mergeinfo_merge2.  Upon return
+   set *RANGE_INDEX to the index of the youngest element modified, added, or
+   adjoined to RANGELIST[*RANGE_INDEX].
+
+   Note: Adjoining rangelist elements are those where the end rev of the older
+   element is equal to the start rev of the younger element.
+
+   Any new elements inserted into RANGELIST are allocated in  RESULT_POOL.*/
+static void
+adjust_remaining_ranges(svn_rangelist_t *rangelist,
+                        int *range_index,
+                        apr_pool_t *result_pool)
+{
+  int i;
+  int starting_index;
+  int elements_to_delete = 0;
+  svn_merge_range_t *modified_range;
+
+  if (*range_index >= rangelist->nelts)
+    return;
+
+  starting_index = *range_index + 1;
+  modified_range = APR_ARRAY_IDX(rangelist, *range_index, svn_merge_range_t *);
+
+  for (i = *range_index + 1; i < rangelist->nelts; i++)
+    {
+      svn_merge_range_t *next_range = APR_ARRAY_IDX(rangelist, i,
+                                                    svn_merge_range_t *);
+
+      /* If MODIFIED_RANGE doesn't adjoin or overlap the next range in
+         RANGELIST then we are finished. */
+      if (modified_range->end < next_range->start)
+        break;
+
+      /* Does MODIFIED_RANGE adjoin NEXT_RANGE? */
+      if (modified_range->end == next_range->start)
+        {
+          if (modified_range->inheritable == next_range->inheritable)
+            {
+              /* Combine adjoining ranges with the same inheritability. */
+              modified_range->end = next_range->end;
+              elements_to_delete++;
+            }
+          else
+            {
+              /* Cannot join because inheritance differs. */
+              (*range_index)++;
+            }
+          break;
+        }
+
+      /* Alright, we know MODIFIED_RANGE overlaps NEXT_RANGE, but how? */
+      if (modified_range->end > next_range->end)
+        {
+          /* NEXT_RANGE is a proper subset of MODIFIED_RANGE and the two
+             don't share the same end range. */
+          if (modified_range->inheritable
+              || (modified_range->inheritable == next_range->inheritable))
+            {
+              /* MODIFIED_RANGE absorbs NEXT_RANGE. */
+              elements_to_delete++;
+            }
+          else
+            {
+              /* NEXT_RANGE is a proper subset MODIFIED_RANGE but
+                 MODIFIED_RANGE is non-inheritable and NEXT_RANGE is
+                 inheritable.  This means MODIFIED_RANGE is truncated,
+                 NEXT_RANGE remains, and the portion of MODIFIED_RANGE
+                 younger than NEXT_RANGE is added as a separate range:
+                  ______________________________________________
+                 |                                              |
+                 M                 MODIFIED_RANGE               N
+                 |                 (!inheritable)               |
+                 |______________________________________________|
+                                  |              |
+                                  O  NEXT_RANGE  P
+                                  | (inheritable)|
+                                  |______________|
+                                         |
+                                         V
+                  _______________________________________________
+                 |                |              |               |
+                 M MODIFIED_RANGE O  NEXT_RANGE  P   NEW_RANGE   N
+                 | (!inheritable) | (inheritable)| (!inheritable)|
+                 |________________|______________|_______________|
+              */
+              svn_merge_range_t *new_modified_range =
+                apr_palloc(result_pool, sizeof(*new_modified_range));
+              new_modified_range->start = next_range->end;
+              new_modified_range->end = modified_range->end;
+              new_modified_range->inheritable = FALSE;
+              modified_range->end = next_range->start;
+              (*range_index)+=2;
+              svn_sort__array_insert(rangelist, &new_modified_range,
+                                     *range_index);
+              /* Recurse with the new range. */
+              adjust_remaining_ranges(rangelist, range_index, result_pool);
+              break;
+            }
+        }
+      else if (modified_range->end == next_range->end)
+        {
+          /* NEXT_RANGE is a proper subset MODIFIED_RANGE and share
+             the same end range. */
+          if (modified_range->inheritable
+              || (modified_range->inheritable == next_range->inheritable))
+            {
+              /* MODIFIED_RANGE absorbs NEXT_RANGE. */
+              elements_to_delete++;
+            }
+          else
+            {
+              /* The intersection between MODIFIED_RANGE and NEXT_RANGE is
+                 absorbed by the latter. */
+              modified_range->end = next_range->start;
+              (*range_index)++;
+            }
+          break;
+        }
+      else
+        {
+          /* NEXT_RANGE and MODIFIED_RANGE intersect but NEXT_RANGE is not
+             a proper subset of MODIFIED_RANGE, nor do the two share the
+             same end revision, i.e. they overlap. */
+          if (modified_range->inheritable == next_range->inheritable)
+            {
+              /* Combine overlapping ranges with the same inheritability. */
+              modified_range->end = next_range->end;
+              elements_to_delete++;
+            }
+          else if (modified_range->inheritable)
+            {
+              /* MODIFIED_RANGE absorbs the portion of NEXT_RANGE it overlaps
+                 and NEXT_RANGE is truncated. */
+              next_range->start = modified_range->end;
+              (*range_index)++;
+            }
+          else
+            {
+              /* NEXT_RANGE absorbs the portion of MODIFIED_RANGE it overlaps
+                 and MODIFIED_RANGE is truncated. */
+              modified_range->end = next_range->start;
+              (*range_index)++;
+            }
+          break;
+        }
+    }
+
+  if (elements_to_delete)
+    svn_sort__array_delete(rangelist, starting_index, elements_to_delete);
+}
+
+svn_error_t *
+svn_rangelist_merge2(svn_rangelist_t *rangelist,
+                     const svn_rangelist_t *changes,
+                     apr_pool_t *result_pool,
+                     apr_pool_t *scratch_pool)
+{
+  int i = 0;
+  int j = 0;
+
+  /* We may modify CHANGES, so make a copy in SCRATCH_POOL. */
+  changes = svn_rangelist_dup(changes, scratch_pool);
+
+  while (i < rangelist->nelts && j < changes->nelts)
+    {
+      svn_merge_range_t *range =
+        APR_ARRAY_IDX(rangelist, i, svn_merge_range_t *);
+      svn_merge_range_t *change =
+        APR_ARRAY_IDX(changes, j, svn_merge_range_t *);
+      int res = svn_sort_compare_ranges(&range, &change);
+
       if (res == 0)
         {
           /* Only when merging two non-inheritable ranges is the result also
-             non-inheritable.  In all other cases ensure an inheritiable
+             non-inheritable.  In all other cases ensure an inheritable
              result. */
-          if (elt1->inheritable || elt2->inheritable)
-            elt1->inheritable = TRUE;
-          combine_with_lastrange(&lastrange, elt1, TRUE, output,
-                                 FALSE, pool);
+          if (range->inheritable || change->inheritable)
+            range->inheritable = TRUE;
           i++;
           j++;
         }
-      else if (res < 0)
-        {
-          combine_with_lastrange(&lastrange, elt1, TRUE, output,
-                                 FALSE, pool);
-          i++;
-        }
-      else
-        {
-          combine_with_lastrange(&lastrange, elt2, TRUE, output,
-                                 FALSE, pool);
-          j++;
-        }
-    }
-  /* Copy back any remaining elements.
-     Only one of these loops should end up running, if anything. */
-
-  assert (!(i < (*rangelist)->nelts && j < changes->nelts));
-
-  for (; i < (*rangelist)->nelts; i++)
-    {
-      svn_merge_range_t *elt = APR_ARRAY_IDX(*rangelist, i,
-                                             svn_merge_range_t *);
-      combine_with_lastrange(&lastrange, elt, TRUE, output,
-                             FALSE, pool);
-    }
-
-
-  for (; j < changes->nelts; j++)
-    {
-      svn_merge_range_t *elt = APR_ARRAY_IDX(changes, j, svn_merge_range_t *);
-      combine_with_lastrange(&lastrange, elt, TRUE, output,
-                             FALSE, pool);
-    }
-
-  *rangelist = output;
-  return SVN_NO_ERROR;
-}
-
+      else if (res < 0) /* CHANGE is younger than RANGE */
+        {
+          if (range->end < change->start)
+            {
+              /* RANGE is older than CHANGE and the two do not
+                 adjoin or overlap */
+              i++;
+            }
+          else if (range->end == change->start)
+            {
+              /* RANGE and CHANGE adjoin */
+              if (range->inheritable == change->inheritable)
+                {
+                  /* RANGE and CHANGE have the same inheritability so
+                     RANGE expands to absord CHANGE. */
+                  range->end = change->end;
+                  adjust_remaining_ranges(rangelist, &i, result_pool);
+                  j++;
+                }
+              else
+                {
+                  /* RANGE and CHANGE adjoin, but have different
+                     inheritability.  Since RANGE is older, just
+                     move on to the next RANGE. */
+                  i++;
+                }
+            }
+          else
+            {
+              /* RANGE and CHANGE overlap, but how? */
+              if ((range->inheritable == change->inheritable)
+                  || range->inheritable)
+                {
+                  /* If CHANGE is a proper subset of RANGE, it absorbs RANGE
+                      with no adjustment otherwise only the intersection is
+                      absorbed and CHANGE is truncated. */
+                  if (range->end >= change->end)
+                    j++;
+                  else
+                    change->start = range->end;
+                }
+              else
+                {
+                  /* RANGE is non-inheritable and CHANGE is inheritable. */
+                  if (range->start < change->start)
+                    {
+                      /* CHANGE absorbs intersection with RANGE and RANGE
+                         is truncated. */
+                      svn_merge_range_t *range_copy =
+                        svn_merge_range_dup(range, result_pool);
+                      range_copy->end = change->start;
+                      range->start = change->start;
+                      svn_sort__array_insert(rangelist, &range_copy, i++);
+                    }
+                  else
+                    {
+                      /* CHANGE and RANGE share the same start rev, but
+                         RANGE is considered older because its end rev
+                         is older. */
+                      range->inheritable = TRUE;
+                      change->start = range->end;
+                    }
+                }
+            }
+        }
+      else /* res > 0, CHANGE is older than RANGE */
+        {
+          if (change->end < range->start)
+            {
+              /* CHANGE is older than RANGE and the two do not
+                 adjoin or overlap, so insert a copy of CHANGE
+                 into RANGELIST. */
+              svn_merge_range_t *change_copy =
+                svn_merge_range_dup(change, result_pool);
+              svn_sort__array_insert(rangelist, &change_copy, i++);
+              j++;
+            }
+          else if (change->end == range->start)
+            {
+              /* RANGE and CHANGE adjoin */
+              if (range->inheritable == change->inheritable)
+                {
+                  /* RANGE and CHANGE have the same inheritability so we
+                     can simply combine the two in place. */
+                  range->start = change->start;
+                  j++;
+                }
+              else
+                {
+                  /* RANGE and CHANGE have different inheritability so insert
+                     a copy of CHANGE into RANGELIST. */
+                  svn_merge_range_t *change_copy =
+                    svn_merge_range_dup(change, result_pool);
+                  svn_sort__array_insert(rangelist, &change_copy, i);
+                  j++;
+                }
+            }
+          else
+            {
+              /* RANGE and CHANGE overlap. */
+              if (range->inheritable == change->inheritable)
+                {
+                  /* RANGE and CHANGE have the same inheritability so we
+                     can simply combine the two in place... */
+                  range->start = change->start;
+                  if (range->end < change->end)
+                    {
+                      /* ...but if RANGE is expanded ensure that we don't
+                         violate any rangelist invariants. */
+                      range->end = change->end;
+                      adjust_remaining_ranges(rangelist, &i, result_pool);
+                    }
+                  j++;
+                }
+              else if (range->inheritable)
+                {
+                  if (change->start < range->start)
+                    {
+                      /* RANGE is inheritable so absorbs any part of CHANGE
+                         it overlaps.  CHANGE is truncated and the remainder
+                         inserted into RANGELIST. */
+                      svn_merge_range_t *change_copy =
+                        svn_merge_range_dup(change, result_pool);
+                      change_copy->end = range->start;
+                      change->start = range->start;
+                      svn_sort__array_insert(rangelist, &change_copy, i++);
+                    }
+                  else
+                    {
+                      /* CHANGE and RANGE share the same start rev, but
+                         CHANGE is considered older because CHANGE->END is
+                         older than RANGE->END. */
+                      j++;
+                    }
+                }
+              else
+                {
+                  /* RANGE is non-inheritable and CHANGE is inheritable. */
+                  if (change->start < range->start)
+                    {
+                      if (change->end == range->end)
+                        {
+                          /* RANGE is a proper subset of CHANGE and share the
+                             same end revision, so set RANGE equal to CHANGE. */
+                          range->start = change->start;
+                          range->inheritable = TRUE;
+                          j++;
+                        }
+                      else if (change->end > range->end)
+                        {
+                          /* RANGE is a proper subset of CHANGE and CHANGE has
+                             a younger end revision, so set RANGE equal to its
+                             intersection with CHANGE and truncate CHANGE. */
+                          range->start = change->start;
+                          range->inheritable = TRUE;
+                          change->start = range->end;
+                        }
+                      else
+                        {
+                          /* CHANGE and RANGE overlap. Set RANGE equal to its
+                             intersection with CHANGE and take the remainder
+                             of RANGE and insert it into RANGELIST. */
+                          svn_merge_range_t *range_copy =
+                            svn_merge_range_dup(range, result_pool);
+                          range_copy->start = change->end;
+                          range->start = change->start;
+                          range->end = change->end;
+                          range->inheritable = TRUE;
+                          svn_sort__array_insert(rangelist, &range_copy, ++i);
+                          j++;
+                        }
+                    }
+                  else
+                    {
+                      /* CHANGE and RANGE share the same start rev, but
+                         CHANGE is considered older because its end rev
+                         is older.
+
+                         Insert the intersection of RANGE and CHANGE into
+                         RANGELIST and then set RANGE to the non-intersecting
+                         portion of RANGE. */
+                      svn_merge_range_t *range_copy =
+                        svn_merge_range_dup(range, result_pool);
+                      range_copy->end = change->end;
+                      range_copy->inheritable = TRUE;
+                      range->start = change->end;
+                      svn_sort__array_insert(rangelist, &range_copy, i++);
+                      j++;
+                    }
+                }
+            }
+        }
+    }
+
+  /* Copy any remaining elements in CHANGES into RANGELIST. */
+  for (; j < (changes)->nelts; j++)
+    {
+      svn_merge_range_t *change =
+        APR_ARRAY_IDX(changes, j, svn_merge_range_t *);
+      svn_merge_range_t *change_copy = svn_merge_range_dup(change,
+                                                           result_pool);
+      svn_sort__array_insert(rangelist, &change_copy, rangelist->nelts);
+    }
+
+  return SVN_NO_ERROR;
+}
+
+/* Return TRUE iff the forward revision ranges FIRST and SECOND overlap and
+ * (if CONSIDER_INHERITANCE is TRUE) have the same inheritability. */
 static svn_boolean_t
-range_intersect(svn_merge_range_t *first, svn_merge_range_t *second,
+range_intersect(const svn_merge_range_t *first, const svn_merge_range_t *second,
                 svn_boolean_t consider_inheritance)
 {
+  SVN_ERR_ASSERT_NO_RETURN(IS_VALID_FORWARD_RANGE(first));
+  SVN_ERR_ASSERT_NO_RETURN(IS_VALID_FORWARD_RANGE(second));
+
   return (first->start + 1 <= second->end)
-<<<<<<< HEAD
-    && (second->start + 1 <= first->end);
-=======
     && (second->start + 1 <= first->end)
     && (!consider_inheritance
         || (!(first->inheritable) == !(second->inheritable)));
->>>>>>> 8595db6c
-}
-
+}
+
+/* Return TRUE iff the forward revision range FIRST wholly contains the
+ * forward revision range SECOND and (if CONSIDER_INHERITANCE is TRUE) has
+ * the same inheritability. */
 static svn_boolean_t
-range_contains(svn_merge_range_t *first, svn_merge_range_t *second,
+range_contains(const svn_merge_range_t *first, const svn_merge_range_t *second,
                svn_boolean_t consider_inheritance)
 {
+  SVN_ERR_ASSERT_NO_RETURN(IS_VALID_FORWARD_RANGE(first));
+  SVN_ERR_ASSERT_NO_RETURN(IS_VALID_FORWARD_RANGE(second));
+
   return (first->start <= second->start) && (second->end <= first->end)
     && (!consider_inheritance
         || (!(first->inheritable) == !(second->inheritable)));
@@ -715,205 +1232,291 @@
 }
 
 svn_error_t *
-svn_rangelist_reverse(apr_array_header_t *rangelist, apr_pool_t *pool)
-{
-  int i, swap_index;
-  svn_merge_range_t range;
-  for (i = 0; i < rangelist->nelts / 2; i++)
-    {
-      swap_index = rangelist->nelts - i - 1;
-      range = *APR_ARRAY_IDX(rangelist, i, svn_merge_range_t *);
-      *APR_ARRAY_IDX(rangelist, i, svn_merge_range_t *) =
-        *APR_ARRAY_IDX(rangelist, swap_index, svn_merge_range_t *);
-      *APR_ARRAY_IDX(rangelist, swap_index, svn_merge_range_t *) = range;
-      range_swap_endpoints(APR_ARRAY_IDX(rangelist, swap_index,
-                                         svn_merge_range_t *));
+svn_rangelist_reverse(svn_rangelist_t *rangelist, apr_pool_t *pool)
+{
+  int i;
+
+  svn_sort__array_reverse(rangelist, pool);
+
+  for (i = 0; i < rangelist->nelts; i++)
+    {
       range_swap_endpoints(APR_ARRAY_IDX(rangelist, i, svn_merge_range_t *));
     }
 
-  /* If there's an odd number of elements, we still need to swap the
-     end points of the remaining range. */
-  if (rangelist->nelts % 2 == 1)
-    range_swap_endpoints(APR_ARRAY_IDX(rangelist, rangelist->nelts / 2,
-                                       svn_merge_range_t *));
-
-  return SVN_NO_ERROR;
-}
-
-/* Either remove any overlapping ranges described by ERASER from
-   WHITEBOARD (when DO_REMOVE is TRUE), or capture the overlap, and
-   place the remaining or overlapping ranges in OUTPUT. */
-/*  ### FIXME: Some variables names and inline comments for this method
-    ### are legacy from when it was solely the remove() impl. */
+  return SVN_NO_ERROR;
+}
+
+void
+svn_rangelist__set_inheritance(svn_rangelist_t *rangelist,
+                               svn_boolean_t inheritable)
+{
+  if (rangelist)
+    {
+      int i;
+      svn_merge_range_t *range;
+
+      for (i = 0; i < rangelist->nelts; i++)
+        {
+          range = APR_ARRAY_IDX(rangelist, i, svn_merge_range_t *);
+          range->inheritable = inheritable;
+        }
+    }
+  return;
+}
+
+void
+svn_mergeinfo__set_inheritance(svn_mergeinfo_t mergeinfo,
+                               svn_boolean_t inheritable,
+                               apr_pool_t *scratch_pool)
+{
+  if (mergeinfo)
+    {
+      apr_hash_index_t *hi;
+
+      for (hi = apr_hash_first(scratch_pool, mergeinfo);
+           hi;
+           hi = apr_hash_next(hi))
+        {
+          svn_rangelist_t *rangelist = apr_hash_this_val(hi);
+
+          if (rangelist)
+            svn_rangelist__set_inheritance(rangelist, inheritable);
+        }
+    }
+  return;
+}
+
+/* If DO_REMOVE is true, then remove any overlapping ranges described by
+   RANGELIST1 from RANGELIST2 and place the results in *OUTPUT.  When
+   DO_REMOVE is true, RANGELIST1 is effectively the "eraser" and RANGELIST2
+   the "whiteboard".
+
+   If DO_REMOVE is false, then capture the intersection between RANGELIST1
+   and RANGELIST2 and place the results in *OUTPUT.  The ordering of
+   RANGELIST1 and RANGELIST2 doesn't matter when DO_REMOVE is false.
+
+   If CONSIDER_INHERITANCE is true, then take the inheritance of the
+   ranges in RANGELIST1 and RANGELIST2 into account when comparing them
+   for intersection, see the doc string for svn_rangelist_intersect().
+
+   If CONSIDER_INHERITANCE is false, then ranges with differing inheritance
+   may intersect, but the resulting intersection is non-inheritable only
+   if both ranges were non-inheritable, e.g.:
+
+   RANGELIST1  RANGELIST2  CONSIDER     DO_REMOVE  *OUTPUT
+                           INHERITANCE
+   ----------  ------      -----------  ---------  -------
+
+   90-420*     1-100       TRUE         FALSE      Empty Rangelist
+   90-420      1-100*      TRUE         FALSE      Empty Rangelist
+   90-420      1-100       TRUE         FALSE      90-100
+   90-420*     1-100*      TRUE         FALSE      90-100*
+
+   90-420*     1-100       FALSE        FALSE      90-100
+   90-420      1-100*      FALSE        FALSE      90-100
+   90-420      1-100       FALSE        FALSE      90-100
+   90-420*     1-100*      FALSE        FALSE      90-100*
+
+   Allocate the contents of *OUTPUT in POOL. */
 static svn_error_t *
-rangelist_intersect_or_remove(apr_array_header_t **output,
-                              apr_array_header_t *eraser,
-                              apr_array_header_t *whiteboard,
+rangelist_intersect_or_remove(svn_rangelist_t **output,
+                              const svn_rangelist_t *rangelist1,
+                              const svn_rangelist_t *rangelist2,
                               svn_boolean_t do_remove,
                               svn_boolean_t consider_inheritance,
                               apr_pool_t *pool)
 {
-  int i, j, lasti;
-  svn_merge_range_t *lastrange = NULL;
-  svn_merge_range_t wboardelt;
+  int i1, i2, lasti2;
+  svn_merge_range_t working_elt2;
 
   *output = apr_array_make(pool, 1, sizeof(svn_merge_range_t *));
 
-  i = 0;
-  j = 0;
-  lasti = -1;  /* Initialized to a value that "i" will never be. */
-
-  while (i < whiteboard->nelts && j < eraser->nelts)
+  i1 = 0;
+  i2 = 0;
+  lasti2 = -1;  /* Initialized to a value that "i2" will never be. */
+
+  while (i1 < rangelist1->nelts && i2 < rangelist2->nelts)
     {
       svn_merge_range_t *elt1, *elt2;
 
-      elt2 = APR_ARRAY_IDX(eraser, j, svn_merge_range_t *);
-
-      /* Instead of making a copy of the entire array of whiteboard
-         elements, we just keep a copy of the current whiteboard element
+      elt1 = APR_ARRAY_IDX(rangelist1, i1, svn_merge_range_t *);
+
+      /* Instead of making a copy of the entire array of rangelist2
+         elements, we just keep a copy of the current rangelist2 element
          that needs to be used, and modify our copy if necessary. */
-      if (i != lasti)
-        {
-          wboardelt = *(APR_ARRAY_IDX(whiteboard, i, svn_merge_range_t *));
-          lasti = i;
-        }
-
-      elt1 = &wboardelt;
-
-      /* If the whiteboard range is contained completely in the
-         eraser, we increment the whiteboard.
+      if (i2 != lasti2)
+        {
+          working_elt2 =
+            *(APR_ARRAY_IDX(rangelist2, i2, svn_merge_range_t *));
+          lasti2 = i2;
+        }
+
+      elt2 = &working_elt2;
+
+      /* If the rangelist2 range is contained completely in the
+         rangelist1, we increment the rangelist2.
          If the ranges intersect, and match exactly, we increment both
-         eraser and whiteboard.
+         rangelist1 and rangelist2.
          Otherwise, we have to generate a range for the left part of
-         the removal of eraser from whiteboard, and possibly change
-         the whiteboard to the remaining portion of the right part of
+         the removal of rangelist1 from rangelist2, and possibly change
+         the rangelist2 to the remaining portion of the right part of
          the removal, to test against. */
-      if (range_contains(elt2, elt1, consider_inheritance))
+      if (range_contains(elt1, elt2, consider_inheritance))
         {
           if (!do_remove)
-              combine_with_lastrange(&lastrange, elt1, TRUE, *output,
-                                     consider_inheritance, pool);
-
-          i++;
-
-          if (elt1->start == elt2->start && elt1->end == elt2->end)
-            j++;
-        }
-      else if (range_intersect(elt2, elt1, consider_inheritance))
-        {
-          if (elt1->start < elt2->start)
-            {
-              /* The whiteboard range starts before the eraser range. */
+            {
               svn_merge_range_t tmp_range;
-              tmp_range.inheritable = elt1->inheritable;
+              tmp_range.start = elt2->start;
+              tmp_range.end = elt2->end;
+              /* The intersection of two ranges is non-inheritable only
+                 if both ranges are non-inheritable. */
+              tmp_range.inheritable =
+                (elt2->inheritable || elt1->inheritable);
+              SVN_ERR(combine_with_lastrange(&tmp_range, *output,
+                                             consider_inheritance,
+                                             pool));
+            }
+
+          i2++;
+
+          if (elt2->start == elt1->start && elt2->end == elt1->end)
+            i1++;
+        }
+      else if (range_intersect(elt1, elt2, consider_inheritance))
+        {
+          if (elt2->start < elt1->start)
+            {
+              /* The rangelist2 range starts before the rangelist1 range. */
+              svn_merge_range_t tmp_range;
               if (do_remove)
                 {
-                  /* Retain the range that falls before the eraser start. */
-                  tmp_range.start = elt1->start;
-                  tmp_range.end = elt2->start;
+                  /* Retain the range that falls before the rangelist1
+                     start. */
+                  tmp_range.start = elt2->start;
+                  tmp_range.end = elt1->start;
+                  tmp_range.inheritable = elt2->inheritable;
                 }
               else
                 {
-                  /* Retain the range that falls between the eraser
-                     start and whiteboard end. */
-                  tmp_range.start = elt2->start;
-                  tmp_range.end = MIN(elt1->end, elt2->end);
+                  /* Retain the range that falls between the rangelist1
+                     start and rangelist2 end. */
+                  tmp_range.start = elt1->start;
+                  tmp_range.end = MIN(elt2->end, elt1->end);
+                  /* The intersection of two ranges is non-inheritable only
+                     if both ranges are non-inheritable. */
+                  tmp_range.inheritable =
+                    (elt2->inheritable || elt1->inheritable);
                 }
 
-              combine_with_lastrange(&lastrange, &tmp_range, TRUE,
-                                     *output, consider_inheritance, pool);
-            }
-
-          /* Set up the rest of the whiteboard range for further
+              SVN_ERR(combine_with_lastrange(&tmp_range,
+                                             *output, consider_inheritance,
+                                             pool));
+            }
+
+          /* Set up the rest of the rangelist2 range for further
              processing.  */
-          if (elt1->end > elt2->end)
-            {
-              /* The whiteboard range ends after the eraser range. */
+          if (elt2->end > elt1->end)
+            {
+              /* The rangelist2 range ends after the rangelist1 range. */
               if (!do_remove)
                 {
                   /* Partial overlap. */
                   svn_merge_range_t tmp_range;
-                  tmp_range.start = MAX(elt1->start, elt2->start);
-                  tmp_range.end = elt2->end;
-                  tmp_range.inheritable = elt1->inheritable;
-                  combine_with_lastrange(&lastrange, &tmp_range, TRUE,
-                                         *output, consider_inheritance, pool);
+                  tmp_range.start = MAX(elt2->start, elt1->start);
+                  tmp_range.end = elt1->end;
+                  /* The intersection of two ranges is non-inheritable only
+                     if both ranges are non-inheritable. */
+                  tmp_range.inheritable =
+                    (elt2->inheritable || elt1->inheritable);
+                  SVN_ERR(combine_with_lastrange(&tmp_range,
+                                                 *output,
+                                                 consider_inheritance,
+                                                 pool));
                 }
 
-              wboardelt.start = elt2->end;
-              wboardelt.end = elt1->end;
+              working_elt2.start = elt1->end;
+              working_elt2.end = elt2->end;
             }
           else
-            i++;
+            i2++;
         }
       else  /* ranges don't intersect */
         {
-          /* See which side of the whiteboard the eraser is on.  If it
-             is on the left side, we need to move the eraser.
-
-             If it is on past the whiteboard on the right side, we
-             need to output the whiteboard and increment the
-             whiteboard.  */
-          if (svn_sort_compare_ranges(&elt2, &elt1) < 0)
-            j++;
+          /* See which side of the rangelist2 the rangelist1 is on.  If it
+             is on the left side, we need to move the rangelist1.
+
+             If it is on past the rangelist2 on the right side, we
+             need to output the rangelist2 and increment the
+             rangelist2.  */
+          if (svn_sort_compare_ranges(&elt1, &elt2) < 0)
+            i1++;
           else
             {
+              svn_merge_range_t *lastrange;
+
+              if ((*output)->nelts > 0)
+                lastrange = APR_ARRAY_IDX(*output, (*output)->nelts - 1,
+                                          svn_merge_range_t *);
+              else
+                lastrange = NULL;
+
               if (do_remove && !(lastrange &&
-                                 combine_ranges(&lastrange, lastrange, elt1,
+                                 combine_ranges(lastrange, lastrange, elt2,
                                                 consider_inheritance)))
                 {
-                  lastrange = svn_merge_range_dup(elt1, pool);
+                  lastrange = svn_merge_range_dup(elt2, pool);
                   APR_ARRAY_PUSH(*output, svn_merge_range_t *) = lastrange;
                 }
-              i++;
+              i2++;
             }
         }
     }
 
   if (do_remove)
     {
-      /* Copy the current whiteboard element if we didn't hit the end
-         of the whiteboard, and we still had it around.  This element
-         may have been touched, so we can't just walk the whiteboard
+      /* Copy the current rangelist2 element if we didn't hit the end
+         of the rangelist2, and we still had it around.  This element
+         may have been touched, so we can't just walk the rangelist2
          array, we have to use our copy.  This case only happens when
-         we ran out of eraser before whiteboard, *and* we had changed
-         the whiteboard element. */
-      if (i == lasti && i < whiteboard->nelts)
-        {
-          combine_with_lastrange(&lastrange, &wboardelt, TRUE, *output,
-                                 consider_inheritance, pool);
-          i++;
-        }
-
-      /* Copy any other remaining untouched whiteboard elements.  */
-      for (; i < whiteboard->nelts; i++)
-        {
-          svn_merge_range_t *elt = APR_ARRAY_IDX(whiteboard, i,
+         we ran out of rangelist1 before rangelist2, *and* we had changed
+         the rangelist2 element. */
+      if (i2 == lasti2 && i2 < rangelist2->nelts)
+        {
+          SVN_ERR(combine_with_lastrange(&working_elt2, *output,
+                                         consider_inheritance, pool));
+          i2++;
+        }
+
+      /* Copy any other remaining untouched rangelist2 elements.  */
+      for (; i2 < rangelist2->nelts; i2++)
+        {
+          svn_merge_range_t *elt = APR_ARRAY_IDX(rangelist2, i2,
                                                  svn_merge_range_t *);
 
-          combine_with_lastrange(&lastrange, elt, TRUE, *output,
-                                 consider_inheritance, pool);
-        }
-    }
-
-  return SVN_NO_ERROR;
-}
-
-
-svn_error_t *
-svn_rangelist_intersect(apr_array_header_t **output,
-                        apr_array_header_t *rangelist1,
-                        apr_array_header_t *rangelist2,
+          SVN_ERR(combine_with_lastrange(elt, *output,
+                                         consider_inheritance, pool));
+        }
+    }
+
+  return SVN_NO_ERROR;
+}
+
+
+svn_error_t *
+svn_rangelist_intersect(svn_rangelist_t **output,
+                        const svn_rangelist_t *rangelist1,
+                        const svn_rangelist_t *rangelist2,
+                        svn_boolean_t consider_inheritance,
                         apr_pool_t *pool)
 {
   return rangelist_intersect_or_remove(output, rangelist1, rangelist2, FALSE,
-                                       TRUE, pool);
-}
-
-svn_error_t *
-svn_rangelist_remove(apr_array_header_t **output,
-                     apr_array_header_t *eraser,
-                     apr_array_header_t *whiteboard,
+                                       consider_inheritance, pool);
+}
+
+svn_error_t *
+svn_rangelist_remove(svn_rangelist_t **output,
+                     const svn_rangelist_t *eraser,
+                     const svn_rangelist_t *whiteboard,
                      svn_boolean_t consider_inheritance,
                      apr_pool_t *pool)
 {
@@ -922,8 +1525,8 @@
 }
 
 svn_error_t *
-svn_rangelist_diff(apr_array_header_t **deleted, apr_array_header_t **added,
-                   apr_array_header_t *from, apr_array_header_t *to,
+svn_rangelist_diff(svn_rangelist_t **deleted, svn_rangelist_t **added,
+                   const svn_rangelist_t *from, const svn_rangelist_t *to,
                    svn_boolean_t consider_inheritance,
                    apr_pool_t *pool)
 {
@@ -960,8 +1563,7 @@
                                pool));
   /* The items that are present in to, but not in from, must have been
      added.  */
-  SVN_ERR(svn_rangelist_remove(added, from, to, consider_inheritance, pool));
-  return SVN_NO_ERROR;
+  return svn_rangelist_remove(added, from, to, consider_inheritance, pool);
 }
 
 struct mergeinfo_diff_baton
@@ -985,66 +1587,48 @@
   /* hash_a is FROM mergeinfo,
      hash_b is TO mergeinfo. */
   struct mergeinfo_diff_baton *cb = baton;
-  apr_array_header_t *from_rangelist, *to_rangelist;
+  svn_rangelist_t *from_rangelist, *to_rangelist;
   const char *path = key;
   if (status == svn_hash_diff_key_both)
     {
-<<<<<<< HEAD
-      svn_merge_range_t *range = APR_ARRAY_IDX(rangelist, i,
-                                               svn_merge_range_t *);
-      nbr_revs += range->end - range->start;
-=======
       /* Record any deltas (additions or deletions). */
-      apr_array_header_t *deleted_rangelist, *added_rangelist;
-      from_rangelist = apr_hash_get(cb->from, path, APR_HASH_KEY_STRING);
-      to_rangelist = apr_hash_get(cb->to, path, APR_HASH_KEY_STRING);
-      svn_rangelist_diff(&deleted_rangelist, &added_rangelist,
-                         from_rangelist, to_rangelist,
-                         cb->consider_inheritance, cb->pool);
+      svn_rangelist_t *deleted_rangelist, *added_rangelist;
+      from_rangelist = apr_hash_get(cb->from, path, klen);
+      to_rangelist = apr_hash_get(cb->to, path, klen);
+      SVN_ERR(svn_rangelist_diff(&deleted_rangelist, &added_rangelist,
+                                 from_rangelist, to_rangelist,
+                                 cb->consider_inheritance, cb->pool));
       if (cb->deleted && deleted_rangelist->nelts > 0)
-        apr_hash_set(cb->deleted, apr_pstrdup(cb->pool, path),
-                     APR_HASH_KEY_STRING, deleted_rangelist);
+        apr_hash_set(cb->deleted, apr_pstrmemdup(cb->pool, path, klen),
+                     klen, deleted_rangelist);
       if (cb->added && added_rangelist->nelts > 0)
-        apr_hash_set(cb->added, apr_pstrdup(cb->pool, path),
-                     APR_HASH_KEY_STRING, added_rangelist);
->>>>>>> 8595db6c
+        apr_hash_set(cb->added, apr_pstrmemdup(cb->pool, path, klen),
+                     klen, added_rangelist);
     }
   else if ((status == svn_hash_diff_key_a) && cb->deleted)
     {
-<<<<<<< HEAD
-      svn_merge_range_t *range = APR_ARRAY_IDX(rangelist, i,
-                                               svn_merge_range_t *);
-      svn_revnum_t rev = range->start + 1;
-
-      while (rev <= range->end)
-        {
-          APR_ARRAY_PUSH(*revs, svn_revnum_t) = rev;
-          rev += 1;
-        }
-=======
-      from_rangelist = apr_hash_get(cb->from, path, APR_HASH_KEY_STRING);
-      apr_hash_set(cb->deleted, apr_pstrdup(cb->pool, path),
-                   APR_HASH_KEY_STRING,
+      from_rangelist = apr_hash_get(cb->from, path, klen);
+      apr_hash_set(cb->deleted, apr_pstrmemdup(cb->pool, path, klen), klen,
                    svn_rangelist_dup(from_rangelist, cb->pool));
     }
   else if ((status == svn_hash_diff_key_b) && cb->added)
     {
-      to_rangelist = apr_hash_get(cb->to, path, APR_HASH_KEY_STRING);
-      apr_hash_set(cb->added, apr_pstrdup(cb->pool, path), APR_HASH_KEY_STRING,
+      to_rangelist = apr_hash_get(cb->to, path, klen);
+      apr_hash_set(cb->added, apr_pstrmemdup(cb->pool, path, klen), klen,
                    svn_rangelist_dup(to_rangelist, cb->pool));
->>>>>>> 8595db6c
     }
   return SVN_NO_ERROR;
 }
 
 /* Record deletions and additions of entire range lists (by path
    presence), and delegate to svn_rangelist_diff() for delta
-   calculations on a specific path. */
+   calculations on a specific path.  */
 static svn_error_t *
 walk_mergeinfo_hash_for_diff(svn_mergeinfo_t from, svn_mergeinfo_t to,
                              svn_mergeinfo_t deleted, svn_mergeinfo_t added,
                              svn_boolean_t consider_inheritance,
-                             apr_pool_t *pool)
+                             apr_pool_t *result_pool,
+                             apr_pool_t *scratch_pool)
 {
   struct mergeinfo_diff_baton mdb;
   mdb.from = from;
@@ -1052,38 +1636,38 @@
   mdb.deleted = deleted;
   mdb.added = added;
   mdb.consider_inheritance = consider_inheritance;
-  mdb.pool = pool;
-
-  SVN_ERR(svn_hash_diff(from, to, mergeinfo_hash_diff_cb, &mdb, pool));
-
-  return SVN_NO_ERROR;
-}
-
-svn_error_t *
-svn_mergeinfo_diff(svn_mergeinfo_t *deleted, svn_mergeinfo_t *added,
-                   svn_mergeinfo_t from, svn_mergeinfo_t to,
-                   svn_boolean_t consider_inheritance,
-                   apr_pool_t *pool)
+  mdb.pool = result_pool;
+
+  return svn_hash_diff(from, to, mergeinfo_hash_diff_cb, &mdb, scratch_pool);
+}
+
+svn_error_t *
+svn_mergeinfo_diff2(svn_mergeinfo_t *deleted, svn_mergeinfo_t *added,
+                    svn_mergeinfo_t from, svn_mergeinfo_t to,
+                    svn_boolean_t consider_inheritance,
+                    apr_pool_t *result_pool,
+                    apr_pool_t *scratch_pool)
 {
   if (from && to == NULL)
     {
-      *deleted = svn_mergeinfo_dup(from, pool);
-      *added = apr_hash_make(pool);
+      *deleted = svn_mergeinfo_dup(from, result_pool);
+      *added = svn_hash__make(result_pool);
     }
   else if (from == NULL && to)
     {
-      *deleted = apr_hash_make(pool);
-      *added = svn_mergeinfo_dup(to, pool);
+      *deleted = svn_hash__make(result_pool);
+      *added = svn_mergeinfo_dup(to, result_pool);
     }
   else
     {
-      *deleted = apr_hash_make(pool);
-      *added = apr_hash_make(pool);
+      *deleted = svn_hash__make(result_pool);
+      *added = svn_hash__make(result_pool);
 
       if (from && to)
         {
           SVN_ERR(walk_mergeinfo_hash_for_diff(from, to, *deleted, *added,
-                                               consider_inheritance, pool));
+                                               consider_inheritance,
+                                               result_pool, scratch_pool));
         }
     }
 
@@ -1097,170 +1681,282 @@
                       svn_boolean_t consider_inheritance,
                       apr_pool_t *pool)
 {
-  if (apr_hash_count(info1) == apr_hash_count(info2))
-    {
-      svn_mergeinfo_t deleted, added;
-      SVN_ERR(svn_mergeinfo_diff(&deleted, &added, info1, info2,
-                                 consider_inheritance, pool));
-      *is_equal = apr_hash_count(deleted) == 0 && apr_hash_count(added) == 0;
-    }
-  else
-    {
-      *is_equal = FALSE;
-    }
-  return SVN_NO_ERROR;
-}
-
-svn_error_t *
-svn_mergeinfo_merge(svn_mergeinfo_t mergeinfo, svn_mergeinfo_t changes,
-                    apr_pool_t *pool)
-{
-  apr_array_header_t *sorted1, *sorted2;
-  int i, j;
-
-  sorted1 = svn_sort__hash(mergeinfo, svn_sort_compare_items_as_paths, pool);
-  sorted2 = svn_sort__hash(changes, svn_sort_compare_items_as_paths, pool);
-
-  i = 0;
-  j = 0;
-  while (i < sorted1->nelts && j < sorted2->nelts)
-    {
-      svn_sort__item_t elt1, elt2;
+  apr_hash_index_t *hi;
+
+  *is_equal = FALSE;
+
+  /* special cases: at least one side has no merge info */
+  if (info1 == NULL && info2 == NULL)
+    {
+      *is_equal = TRUE;
+      return SVN_NO_ERROR;
+    }
+
+  if (info1 == NULL ||  info2 == NULL)
+    return SVN_NO_ERROR;
+
+  /* trivial case: different number of paths -> unequal */
+  if (apr_hash_count(info1) != apr_hash_count(info2))
+    return SVN_NO_ERROR;
+
+  /* compare range lists for all paths */
+  for (hi = apr_hash_first(pool, info1); hi; hi = apr_hash_next(hi))
+    {
+      const char *key;
+      apr_ssize_t key_length;
+      svn_rangelist_t *lhs, *rhs;
+      int i;
+      svn_rangelist_t *deleted, *added;
+
+      /* get both path lists */
+      apr_hash_this(hi, (const void**)&key, &key_length, (void **)&lhs);
+      rhs = apr_hash_get(info2, key, key_length);
+
+      /* missing on one side? */
+      if (rhs == NULL)
+        return SVN_NO_ERROR;
+
+      /* quick compare: the range lists will often be a perfect match */
+      if (lhs->nelts == rhs->nelts)
+        {
+          for (i = 0; i < lhs->nelts; ++i)
+            {
+              svn_merge_range_t *lrange
+                = APR_ARRAY_IDX(lhs, i, svn_merge_range_t *);
+              svn_merge_range_t *rrange
+                = APR_ARRAY_IDX(rhs, i, svn_merge_range_t *);
+
+              /* range mismatch? -> needs detailed comparison */
+              if (   lrange->start != rrange->start
+                  || lrange->end != rrange->end)
+                break;
+
+              /* inheritance mismatch? -> merge info differs */
+              if (   consider_inheritance
+                  && lrange->inheritable != rrange->inheritable)
+                return SVN_NO_ERROR;
+            }
+
+          /* all ranges found to match -> next path */
+          if (i == lhs->nelts)
+            continue;
+        }
+
+      /* range lists differ but there are many ways to sort and aggregate
+         revisions into ranges. Do a full diff on them. */
+      SVN_ERR(svn_rangelist_diff(&deleted, &added, lhs, rhs,
+                                  consider_inheritance, pool));
+      if (deleted->nelts || added->nelts)
+        return SVN_NO_ERROR;
+    }
+
+  /* no mismatch found */
+  *is_equal = TRUE;
+  return SVN_NO_ERROR;
+}
+
+svn_error_t *
+svn_mergeinfo_merge2(svn_mergeinfo_t mergeinfo,
+                     svn_mergeinfo_t changes,
+                     apr_pool_t *result_pool,
+                     apr_pool_t *scratch_pool)
+{
+  apr_hash_index_t *hi;
+  apr_pool_t *iterpool;
+
+  if (!apr_hash_count(changes))
+    return SVN_NO_ERROR;
+
+  iterpool = svn_pool_create(scratch_pool);
+  for (hi = apr_hash_first(scratch_pool, changes); hi; hi = apr_hash_next(hi))
+    {
+      const char *key;
+      apr_ssize_t klen;
+      svn_rangelist_t *to_insert;
+      svn_rangelist_t *target;
+
+      /* get ranges to insert and the target ranges list of that insertion */
+      apr_hash_this(hi, (const void**)&key, &klen, (void*)&to_insert);
+      target = apr_hash_get(mergeinfo, key, klen);
+
+      /* if range list exists, just expand on it.
+       * Otherwise, add new hash entry. */
+      if (target)
+        {
+          SVN_ERR(svn_rangelist_merge2(target, to_insert, result_pool,
+                                       iterpool));
+          svn_pool_clear(iterpool);
+        }
+      else
+        apr_hash_set(mergeinfo, key, klen, to_insert);
+    }
+
+  svn_pool_destroy(iterpool);
+
+  return SVN_NO_ERROR;
+}
+
+svn_error_t *
+svn_mergeinfo_catalog_merge(svn_mergeinfo_catalog_t mergeinfo_cat,
+                            svn_mergeinfo_catalog_t changes_cat,
+                            apr_pool_t *result_pool,
+                            apr_pool_t *scratch_pool)
+{
+  int i = 0;
+  int j = 0;
+  apr_array_header_t *sorted_cat =
+    svn_sort__hash(mergeinfo_cat, svn_sort_compare_items_as_paths,
+                   scratch_pool);
+  apr_array_header_t *sorted_changes =
+    svn_sort__hash(changes_cat, svn_sort_compare_items_as_paths,
+                   scratch_pool);
+
+  while (i < sorted_cat->nelts && j < sorted_changes->nelts)
+    {
+      svn_sort__item_t cat_elt, change_elt;
       int res;
 
-      elt1 = APR_ARRAY_IDX(sorted1, i, svn_sort__item_t);
-      elt2 = APR_ARRAY_IDX(sorted2, j, svn_sort__item_t);
-      res = svn_sort_compare_items_as_paths(&elt1, &elt2);
-
-      if (res == 0)
-        {
-          apr_array_header_t *rl1, *rl2;
-
-          rl1 = elt1.value;
-          rl2 = elt2.value;
-
-          SVN_ERR(svn_rangelist_merge(&rl1, rl2,
-                                      pool));
-          apr_hash_set(mergeinfo, elt1.key, elt1.klen, rl1);
+      cat_elt = APR_ARRAY_IDX(sorted_cat, i, svn_sort__item_t);
+      change_elt = APR_ARRAY_IDX(sorted_changes, j, svn_sort__item_t);
+      res = svn_sort_compare_items_as_paths(&cat_elt, &change_elt);
+
+      if (res == 0) /* Both catalogs have mergeinfo for a given path. */
+        {
+          svn_mergeinfo_t mergeinfo = cat_elt.value;
+          svn_mergeinfo_t changes_mergeinfo = change_elt.value;
+
+          SVN_ERR(svn_mergeinfo_merge2(mergeinfo, changes_mergeinfo,
+                                       result_pool, scratch_pool));
+          apr_hash_set(mergeinfo_cat, cat_elt.key, cat_elt.klen, mergeinfo);
           i++;
           j++;
         }
-      else if (res < 0)
+      else if (res < 0) /* Only MERGEINFO_CAT has mergeinfo for this path. */
         {
           i++;
         }
-      else
-        {
-          apr_hash_set(mergeinfo, elt2.key, elt2.klen, elt2.value);
+      else /* Only CHANGES_CAT has mergeinfo for this path. */
+        {
+          apr_hash_set(mergeinfo_cat,
+                       apr_pstrdup(result_pool, change_elt.key),
+                       change_elt.klen,
+                       svn_mergeinfo_dup(change_elt.value, result_pool));
           j++;
         }
     }
 
-  /* Copy back any remaining elements from the second hash. */
-  for (; j < sorted2->nelts; j++)
-    {
-      svn_sort__item_t elt = APR_ARRAY_IDX(sorted2, j, svn_sort__item_t);
-      apr_hash_set(mergeinfo, elt.key, elt.klen, elt.value);
-    }
-
-  return SVN_NO_ERROR;
-}
-
-svn_error_t *
-svn_mergeinfo_intersect(svn_mergeinfo_t *mergeinfo,
-                        svn_mergeinfo_t mergeinfo1,
-                        svn_mergeinfo_t mergeinfo2,
-                        apr_pool_t *pool)
+  /* Copy back any remaining elements from the CHANGES_CAT catalog. */
+  for (; j < sorted_changes->nelts; j++)
+    {
+      svn_sort__item_t elt = APR_ARRAY_IDX(sorted_changes, j,
+                                           svn_sort__item_t);
+      apr_hash_set(mergeinfo_cat,
+                   apr_pstrdup(result_pool, elt.key),
+                   elt.klen,
+                   svn_mergeinfo_dup(elt.value, result_pool));
+    }
+
+  return SVN_NO_ERROR;
+}
+
+svn_error_t *
+svn_mergeinfo_intersect2(svn_mergeinfo_t *mergeinfo,
+                         svn_mergeinfo_t mergeinfo1,
+                         svn_mergeinfo_t mergeinfo2,
+                         svn_boolean_t consider_inheritance,
+                         apr_pool_t *result_pool,
+                         apr_pool_t *scratch_pool)
 {
   apr_hash_index_t *hi;
-
-  *mergeinfo = apr_hash_make(pool);
+  apr_pool_t *iterpool;
+
+  *mergeinfo = apr_hash_make(result_pool);
+  iterpool = svn_pool_create(scratch_pool);
 
   /* ### TODO(reint): Do we care about the case when a path in one
      ### mergeinfo hash has inheritable mergeinfo, and in the other
-     ### has non-inhertiable mergeinfo?  It seems like that path
+     ### has non-inheritable mergeinfo?  It seems like that path
      ### itself should really be an intersection, while child paths
      ### should not be... */
-  for (hi = apr_hash_first(apr_hash_pool_get(mergeinfo1), mergeinfo1);
+  for (hi = apr_hash_first(scratch_pool, mergeinfo1);
        hi; hi = apr_hash_next(hi))
     {
-      apr_array_header_t *rangelist;
-      const void *path;
-      void *val;
-      apr_hash_this(hi, &path, NULL, &val);
-
-      rangelist = apr_hash_get(mergeinfo2, path, APR_HASH_KEY_STRING);
-      if (rangelist)
-        {
-          SVN_ERR(svn_rangelist_intersect(&rangelist,
-                                          (apr_array_header_t *) val,
-                                          rangelist, pool));
-          if (rangelist->nelts > 0)
-            apr_hash_set(*mergeinfo, path, APR_HASH_KEY_STRING, rangelist);
-        }
-    }
-  return SVN_NO_ERROR;
-}
-
-svn_error_t *
-svn_mergeinfo_remove(svn_mergeinfo_t *mergeinfo, svn_mergeinfo_t eraser,
-                     svn_mergeinfo_t whiteboard, apr_pool_t *pool)
-{
-<<<<<<< HEAD
-  if (range->start == range->end - 1)
-    *result = svn_stringbuf_createf(pool, "%ld", range->end);
-  else
-    *result = svn_stringbuf_createf(pool, "%ld-%ld", range->start + 1,
-                                    range->end);
-=======
-  *mergeinfo = apr_hash_make(pool);
-  SVN_ERR(walk_mergeinfo_hash_for_diff(whiteboard, eraser, *mergeinfo, NULL,
-                                       TRUE, pool));
->>>>>>> 8595db6c
-  return SVN_NO_ERROR;
+      const char *path = apr_hash_this_key(hi);
+      svn_rangelist_t *rangelist1 = apr_hash_this_val(hi);
+      svn_rangelist_t *rangelist2;
+
+      svn_pool_clear(iterpool);
+      rangelist2 = svn_hash_gets(mergeinfo2, path);
+      if (rangelist2)
+        {
+          SVN_ERR(svn_rangelist_intersect(&rangelist2, rangelist1, rangelist2,
+                                          consider_inheritance, iterpool));
+          if (rangelist2->nelts > 0)
+            svn_hash_sets(*mergeinfo, apr_pstrdup(result_pool, path),
+                          svn_rangelist_dup(rangelist2, result_pool));
+        }
+    }
+  svn_pool_destroy(iterpool);
+  return SVN_NO_ERROR;
+}
+
+svn_error_t *
+svn_mergeinfo_remove2(svn_mergeinfo_t *mergeinfo,
+                      svn_mergeinfo_t eraser,
+                      svn_mergeinfo_t whiteboard,
+                      svn_boolean_t consider_inheritance,
+                      apr_pool_t *result_pool,
+                      apr_pool_t *scratch_pool)
+{
+  *mergeinfo = apr_hash_make(result_pool);
+  return walk_mergeinfo_hash_for_diff(whiteboard, eraser, *mergeinfo, NULL,
+                                      consider_inheritance, result_pool,
+                                      scratch_pool);
 }
 
 svn_error_t *
 svn_rangelist_to_string(svn_string_t **output,
-                        const apr_array_header_t *rangelist,
+                        const svn_rangelist_t *rangelist,
                         apr_pool_t *pool)
 {
-  svn_stringbuf_t *buf = svn_stringbuf_create("", pool);
+  svn_stringbuf_t *buf = svn_stringbuf_create_empty(pool);
 
   if (rangelist->nelts > 0)
     {
       int i;
       svn_merge_range_t *range;
-      svn_string_t *toappend;
 
       /* Handle the elements that need commas at the end.  */
       for (i = 0; i < rangelist->nelts - 1; i++)
         {
           range = APR_ARRAY_IDX(rangelist, i, svn_merge_range_t *);
-          SVN_ERR(range_to_string(&toappend, range, pool));
-          svn_stringbuf_appendcstr(buf, toappend->data);
+          svn_stringbuf_appendcstr(buf, range_to_string(range, pool));
           svn_stringbuf_appendcstr(buf, ",");
         }
 
       /* Now handle the last element, which needs no comma.  */
       range = APR_ARRAY_IDX(rangelist, i, svn_merge_range_t *);
-      SVN_ERR(range_to_string(&toappend, range, pool));
-      svn_stringbuf_appendcstr(buf, toappend->data);
-    }
-
-  *output = svn_string_create_from_buf(buf, pool);
-
-  return SVN_NO_ERROR;
-}
-
-/* Converts a mergeinfo @a input to an unparsed mergeinfo in @a
- * output.  If @a input contains no elements, return the empty string.
+      svn_stringbuf_appendcstr(buf, range_to_string(range, pool));
+    }
+
+  *output = svn_stringbuf__morph_into_string(buf);
+
+  return SVN_NO_ERROR;
+}
+
+/* Converts a mergeinfo INPUT to an unparsed mergeinfo in OUTPUT.  If PREFIX
+   is not NULL then prepend PREFIX to each line in OUTPUT.  If INPUT contains
+   no elements, return the empty string.  If INPUT contains any merge source
+   path keys that are relative then convert these to absolute paths in
+   *OUTPUT.
  */
 static svn_error_t *
-mergeinfo_to_stringbuf(svn_stringbuf_t **output, svn_mergeinfo_t input,
+mergeinfo_to_stringbuf(svn_stringbuf_t **output,
+                       svn_mergeinfo_t input,
+                       const char *prefix,
                        apr_pool_t *pool)
 {
-  *output = svn_stringbuf_create("", pool);
+  *output = svn_stringbuf_create_empty(pool);
 
   if (apr_hash_count(input) > 0)
     {
@@ -1274,10 +1970,13 @@
           svn_string_t *revlist;
 
           SVN_ERR(svn_rangelist_to_string(&revlist, elt.value, pool));
-          svn_stringbuf_appendcstr(*output,
-                                   apr_psprintf(pool, "%s:%s",
-                                                (char *) elt.key,
-                                                revlist->data));
+          svn_stringbuf_appendcstr(
+            *output,
+            apr_psprintf(pool, "%s%s%s:%s",
+                         prefix ? prefix : "",
+                         *((const char *) elt.key) == '/' ? "" : "/",
+                         (const char *) elt.key,
+                         revlist->data));
           if (i < sorted->nelts - 1)
             svn_stringbuf_appendcstr(*output, "\n");
         }
@@ -1290,16 +1989,10 @@
 svn_mergeinfo_to_string(svn_string_t **output, svn_mergeinfo_t input,
                         apr_pool_t *pool)
 {
-  if (apr_hash_count(input) > 0)
-    {
-      svn_stringbuf_t *mergeinfo_buf;
-      SVN_ERR(mergeinfo_to_stringbuf(&mergeinfo_buf, input, pool));
-      *output = svn_string_create_from_buf(mergeinfo_buf, pool);
-    }
-  else
-    {
-      *output = svn_string_create("", pool);
-    }
+  svn_stringbuf_t *mergeinfo_buf;
+
+  SVN_ERR(mergeinfo_to_stringbuf(&mergeinfo_buf, input, NULL, pool));
+  *output = svn_stringbuf__morph_into_string(mergeinfo_buf);
   return SVN_NO_ERROR;
 }
 
@@ -1307,79 +2000,123 @@
 svn_mergeinfo_sort(svn_mergeinfo_t input, apr_pool_t *pool)
 {
   apr_hash_index_t *hi;
-  void *val;
 
   for (hi = apr_hash_first(pool, input); hi; hi = apr_hash_next(hi))
     {
-      apr_array_header_t *rl;
-      apr_hash_this(hi, NULL, NULL, &val);
-
-      rl = val;
-      qsort(rl->elts, rl->nelts, rl->elt_size, svn_sort_compare_ranges);
-    }
-  return SVN_NO_ERROR;
+      apr_array_header_t *rl = apr_hash_this_val(hi);
+
+      svn_sort__array(rl, svn_sort_compare_ranges);
+    }
+  return SVN_NO_ERROR;
+}
+
+svn_error_t *
+svn_mergeinfo__canonicalize_ranges(svn_mergeinfo_t mergeinfo,
+                                   apr_pool_t *scratch_pool)
+{
+  apr_hash_index_t *hi;
+
+  for (hi = apr_hash_first(scratch_pool, mergeinfo); hi; hi = apr_hash_next(hi))
+    {
+      apr_array_header_t *rl = apr_hash_this_val(hi);
+
+      SVN_ERR(svn_rangelist__canonicalize(rl, scratch_pool));
+    }
+
+  return SVN_NO_ERROR;
+}
+
+svn_mergeinfo_catalog_t
+svn_mergeinfo_catalog_dup(svn_mergeinfo_catalog_t mergeinfo_catalog,
+                          apr_pool_t *pool)
+{
+  svn_mergeinfo_t new_mergeinfo_catalog = apr_hash_make(pool);
+  apr_hash_index_t *hi;
+
+  for (hi = apr_hash_first(pool, mergeinfo_catalog);
+       hi;
+       hi = apr_hash_next(hi))
+    {
+      const char *key = apr_hash_this_key(hi);
+      svn_mergeinfo_t val = apr_hash_this_val(hi);
+
+      svn_hash_sets(new_mergeinfo_catalog, apr_pstrdup(pool, key),
+                    svn_mergeinfo_dup(val, pool));
+    }
+
+  return new_mergeinfo_catalog;
 }
 
 svn_mergeinfo_t
 svn_mergeinfo_dup(svn_mergeinfo_t mergeinfo, apr_pool_t *pool)
 {
-  svn_mergeinfo_t new_mergeinfo = apr_hash_make(pool);
+  svn_mergeinfo_t new_mergeinfo = svn_hash__make(pool);
   apr_hash_index_t *hi;
-  const void *path;
-  apr_ssize_t pathlen;
-  void *rangelist;
 
   for (hi = apr_hash_first(pool, mergeinfo); hi; hi = apr_hash_next(hi))
     {
-      apr_hash_this(hi, &path, &pathlen, &rangelist);
+      const char *path = apr_hash_this_key(hi);
+      apr_ssize_t pathlen = apr_hash_this_key_len(hi);
+      svn_rangelist_t *rangelist = apr_hash_this_val(hi);
+
       apr_hash_set(new_mergeinfo, apr_pstrmemdup(pool, path, pathlen), pathlen,
-                   svn_rangelist_dup((apr_array_header_t *) rangelist, pool));
+                   svn_rangelist_dup(rangelist, pool));
     }
 
   return new_mergeinfo;
 }
 
 svn_error_t *
-svn_mergeinfo_inheritable(svn_mergeinfo_t *output,
-                          svn_mergeinfo_t mergeinfo,
-                          const char *path,
-                          svn_revnum_t start,
-                          svn_revnum_t end,
-                          apr_pool_t *pool)
+svn_mergeinfo_inheritable2(svn_mergeinfo_t *output,
+                           svn_mergeinfo_t mergeinfo,
+                           const char *path,
+                           svn_revnum_t start,
+                           svn_revnum_t end,
+                           svn_boolean_t inheritable,
+                           apr_pool_t *result_pool,
+                           apr_pool_t *scratch_pool)
 {
   apr_hash_index_t *hi;
-  const void *key;
-  apr_ssize_t keylen;
-  void *rangelist;
-
-  svn_mergeinfo_t inheritable_mergeinfo = apr_hash_make(pool);
-  for (hi = apr_hash_first(pool, mergeinfo); hi; hi = apr_hash_next(hi))
-    {
-      apr_array_header_t *inheritable_rangelist;
-      apr_hash_this(hi, &key, &keylen, &rangelist);
-      if (!path || svn_path_compare_paths(path, (const char *)key) == 0)
-        SVN_ERR(svn_rangelist_inheritable(&inheritable_rangelist,
-                                          (apr_array_header_t *) rangelist,
-                                          start, end, pool));
+  svn_mergeinfo_t inheritable_mergeinfo = apr_hash_make(result_pool);
+
+  for (hi = apr_hash_first(scratch_pool, mergeinfo);
+       hi;
+       hi = apr_hash_next(hi))
+    {
+      const char *key = apr_hash_this_key(hi);
+      apr_ssize_t keylen = apr_hash_this_key_len(hi);
+      svn_rangelist_t *rangelist = apr_hash_this_val(hi);
+      svn_rangelist_t *inheritable_rangelist;
+
+      if (!path || svn_path_compare_paths(path, key) == 0)
+        SVN_ERR(svn_rangelist_inheritable2(&inheritable_rangelist, rangelist,
+                                           start, end, inheritable,
+                                           result_pool, scratch_pool));
       else
-        inheritable_rangelist =
-          svn_rangelist_dup((apr_array_header_t *)rangelist, pool);
-      apr_hash_set(inheritable_mergeinfo,
-                   apr_pstrmemdup(pool, key, keylen), keylen,
-                   inheritable_rangelist);
+        inheritable_rangelist = svn_rangelist_dup(rangelist, result_pool);
+
+      /* Only add this rangelist if some ranges remain.  A rangelist with
+         a path mapped to an empty rangelist is not syntactically valid */
+      if (inheritable_rangelist->nelts)
+        apr_hash_set(inheritable_mergeinfo,
+                     apr_pstrmemdup(result_pool, key, keylen), keylen,
+                     inheritable_rangelist);
     }
   *output = inheritable_mergeinfo;
   return SVN_NO_ERROR;
 }
 
-svn_error_t *
-svn_rangelist_inheritable(apr_array_header_t **inheritable_rangelist,
-                          apr_array_header_t *rangelist,
-                          svn_revnum_t start,
-                          svn_revnum_t end,
-                          apr_pool_t *pool)
-{
-  *inheritable_rangelist = apr_array_make(pool, 1,
+
+svn_error_t *
+svn_rangelist_inheritable2(svn_rangelist_t **inheritable_rangelist,
+                           const svn_rangelist_t *rangelist,
+                           svn_revnum_t start,
+                           svn_revnum_t end,
+                           svn_boolean_t inheritable,
+                           apr_pool_t *result_pool,
+                           apr_pool_t *scratch_pool)
+{
+  *inheritable_rangelist = apr_array_make(result_pool, 1,
                                           sizeof(svn_merge_range_t *));
   if (rangelist->nelts)
     {
@@ -1387,43 +2124,33 @@
           || !SVN_IS_VALID_REVNUM(end)
           || end < start)
         {
+          /* We want all (non-inheritable or inheritable) ranges removed. */
           int i;
-          /* We want all non-inheritable ranges removed. */
+
           for (i = 0; i < rangelist->nelts; i++)
             {
               svn_merge_range_t *range = APR_ARRAY_IDX(rangelist, i,
                                                        svn_merge_range_t *);
-              if (range->inheritable)
+              if (range->inheritable == inheritable)
                 {
-                  svn_merge_range_t *inheritable_range =
-                    apr_palloc(pool, sizeof(*inheritable_range));
-                  inheritable_range->start = range->start;
-                  inheritable_range->end = range->end;
-                  inheritable_range->inheritable = TRUE;
-                  APR_ARRAY_PUSH(*inheritable_rangelist,
-                                 svn_merge_range_t *) = range;
+                  APR_ARRAY_PUSH(*inheritable_rangelist, svn_merge_range_t *)
+                    = svn_merge_range_dup(range, result_pool);
                 }
             }
         }
       else
         {
-          /* We want only the non-inheritable ranges bound by START
-             and END removed. */
-          apr_array_header_t *ranges_inheritable =
-            apr_array_make(pool, 0, sizeof(svn_merge_range_t *));
-          svn_merge_range_t *range = apr_palloc(pool, sizeof(*range));
-
-          range->start = start;
-          range->end = end;
-          range->inheritable = FALSE;
-          APR_ARRAY_PUSH(ranges_inheritable, svn_merge_range_t *) = range;
+          /* We want only the (non-inheritable or inheritable) ranges
+             bound by START and END removed. */
+          svn_rangelist_t *ranges_inheritable =
+            svn_rangelist__initialize(start, end, inheritable, scratch_pool);
 
           if (rangelist->nelts)
             SVN_ERR(svn_rangelist_remove(inheritable_rangelist,
                                          ranges_inheritable,
                                          rangelist,
                                          TRUE,
-                                         pool));
+                                         result_pool));
         }
     }
   return SVN_NO_ERROR;
@@ -1431,27 +2158,22 @@
 
 svn_boolean_t
 svn_mergeinfo__remove_empty_rangelists(svn_mergeinfo_t mergeinfo,
-                                       apr_pool_t *pool)
+                                       apr_pool_t *scratch_pool)
 {
   apr_hash_index_t *hi;
   svn_boolean_t removed_some_ranges = FALSE;
 
   if (mergeinfo)
     {
-      for (hi = apr_hash_first(pool, mergeinfo); hi; hi = apr_hash_next(hi))
-        {
-          const void *key;
-          void *value;
-          const char *path;
-          apr_array_header_t *rangelist;
-          
-          apr_hash_this(hi, &key, NULL, &value);
-          path = key;
-          rangelist = value;
-          
+      for (hi = apr_hash_first(scratch_pool, mergeinfo); hi;
+           hi = apr_hash_next(hi))
+        {
+          const char *path = apr_hash_this_key(hi);
+          svn_rangelist_t *rangelist = apr_hash_this_val(hi);
+
           if (rangelist->nelts == 0)
             {
-              apr_hash_set(mergeinfo, path, APR_HASH_KEY_STRING, NULL);
+              svn_hash_sets(mergeinfo, path, NULL);
               removed_some_ranges = TRUE;
             }
         }
@@ -1462,60 +2184,134 @@
 svn_error_t *
 svn_mergeinfo__remove_prefix_from_catalog(svn_mergeinfo_catalog_t *out_catalog,
                                           svn_mergeinfo_catalog_t in_catalog,
-                                          const char *prefix,
+                                          const char *prefix_path,
                                           apr_pool_t *pool)
 {
   apr_hash_index_t *hi;
-  int prefix_len = strlen(prefix);
+
+  SVN_ERR_ASSERT(prefix_path[0] == '/');
 
   *out_catalog = apr_hash_make(pool);
 
   for (hi = apr_hash_first(pool, in_catalog); hi; hi = apr_hash_next(hi))
     {
-      const void *key;
-      const char *original_path;
-      void *value;
-      apr_ssize_t klen;
-
-      apr_hash_this(hi, &key, &klen, &value);
-      original_path = key;
-      assert(klen >= prefix_len);
-      assert(strncmp(key, prefix, prefix_len) == 0);
-
-      apr_hash_set(*out_catalog, original_path + prefix_len, klen-prefix_len, value);
-    }
-
-  return SVN_NO_ERROR;
-}
-
-
-apr_array_header_t *
-svn_rangelist_dup(apr_array_header_t *rangelist, apr_pool_t *pool)
-{
-  apr_array_header_t *new_rl = apr_array_make(pool, rangelist->nelts,
-                                              sizeof(svn_merge_range_t *));
+      const char *original_path = apr_hash_this_key(hi);
+      svn_mergeinfo_t value = apr_hash_this_val(hi);
+      const char *new_path;
+
+      new_path = svn_fspath__skip_ancestor(prefix_path, original_path);
+      SVN_ERR_ASSERT(new_path);
+
+      svn_hash_sets(*out_catalog, new_path, value);
+    }
+
+  return SVN_NO_ERROR;
+}
+
+svn_error_t *
+svn_mergeinfo__add_prefix_to_catalog(svn_mergeinfo_catalog_t *out_catalog,
+                                     svn_mergeinfo_catalog_t in_catalog,
+                                     const char *prefix_path,
+                                     apr_pool_t *result_pool,
+                                     apr_pool_t *scratch_pool)
+{
+  apr_hash_index_t *hi;
+
+  *out_catalog = apr_hash_make(result_pool);
+
+  for (hi = apr_hash_first(scratch_pool, in_catalog);
+       hi;
+       hi = apr_hash_next(hi))
+    {
+      const char *original_path = apr_hash_this_key(hi);
+      svn_mergeinfo_t value = apr_hash_this_val(hi);
+
+      if (original_path[0] == '/')
+        original_path++;
+
+      svn_hash_sets(*out_catalog,
+                    svn_dirent_join(prefix_path, original_path, result_pool),
+                    value);
+    }
+
+  return SVN_NO_ERROR;
+}
+
+svn_error_t *
+svn_mergeinfo__add_suffix_to_mergeinfo(svn_mergeinfo_t *out_mergeinfo,
+                                       svn_mergeinfo_t mergeinfo,
+                                       const char *suffix_relpath,
+                                       apr_pool_t *result_pool,
+                                       apr_pool_t *scratch_pool)
+{
+  apr_hash_index_t *hi;
+
+  SVN_ERR_ASSERT(suffix_relpath && svn_relpath_is_canonical(suffix_relpath));
+
+  *out_mergeinfo = apr_hash_make(result_pool);
+
+  for (hi = apr_hash_first(scratch_pool, mergeinfo);
+       hi;
+       hi = apr_hash_next(hi))
+    {
+      const char *fspath = apr_hash_this_key(hi);
+      svn_rangelist_t *rangelist = apr_hash_this_val(hi);
+
+      svn_hash_sets(*out_mergeinfo,
+                    svn_fspath__join(fspath, suffix_relpath, result_pool),
+                    rangelist);
+    }
+
+  return SVN_NO_ERROR;
+}
+
+/* Deep-copy an array of pointers to simple objects.
+ *
+ * Return a duplicate in POOL of the array ARRAY of pointers to objects
+ * of size OBJECT_SIZE bytes. Duplicate each object bytewise.
+ */
+static apr_array_header_t *
+ptr_array_dup(const apr_array_header_t *array,
+              size_t object_size,
+              apr_pool_t *pool)
+{
+  apr_array_header_t *new_array = apr_array_make(pool, array->nelts,
+                                                 sizeof(void *));
+
+  /* allocate target range buffer with a single operation */
+  char *copy = apr_palloc(pool, object_size * array->nelts);
+
+  /* for efficiency, directly address source and target reference buffers */
+  void **source = (void **)(array->elts);
+  void **target = (void **)(new_array->elts);
   int i;
 
-  for (i = 0; i < rangelist->nelts; i++)
-    {
-      APR_ARRAY_PUSH(new_rl, svn_merge_range_t *) =
-        svn_merge_range_dup(APR_ARRAY_IDX(rangelist, i, svn_merge_range_t *),
-                            pool);
-    }
-
-  return new_rl;
+  /* copy ranges iteratively and link them into the target range list */
+  for (i = 0; i < array->nelts; i++)
+    {
+      target[i] = &copy[i * object_size];
+      memcpy(target[i], source[i], object_size);
+    }
+  new_array->nelts = array->nelts;
+
+  return new_array;
+}
+
+svn_rangelist_t *
+svn_rangelist_dup(const svn_rangelist_t *rangelist, apr_pool_t *pool)
+{
+  return ptr_array_dup(rangelist, sizeof(svn_merge_range_t), pool);
 }
 
 svn_merge_range_t *
-svn_merge_range_dup(svn_merge_range_t *range, apr_pool_t *pool)
-{
-  svn_merge_range_t *new_range = apr_palloc(pool, sizeof(*new_range));
-  memcpy(new_range, range, sizeof(*new_range));
+svn_merge_range_dup(const svn_merge_range_t *range, apr_pool_t *pool)
+{
+  svn_merge_range_t *new_range = apr_pmemdup(pool, range, sizeof(*new_range));
   return new_range;
 }
 
 svn_boolean_t
-svn_merge_range_contains_rev(svn_merge_range_t *range, svn_revnum_t rev)
+svn_merge_range_contains_rev(const svn_merge_range_t *range, svn_revnum_t rev)
 {
   assert(SVN_IS_VALID_REVNUM(range->start));
   assert(SVN_IS_VALID_REVNUM(range->end));
@@ -1525,4 +2321,369 @@
     return rev > range->start && rev <= range->end;
   else
     return rev > range->end && rev <= range->start;
+}
+
+svn_error_t *
+svn_mergeinfo__catalog_to_formatted_string(svn_string_t **output,
+                                           svn_mergeinfo_catalog_t catalog,
+                                           const char *key_prefix,
+                                           const char *val_prefix,
+                                           apr_pool_t *pool)
+{
+  svn_stringbuf_t *output_buf = NULL;
+
+  if (catalog && apr_hash_count(catalog))
+    {
+      int i;
+      apr_array_header_t *sorted_catalog =
+        svn_sort__hash(catalog, svn_sort_compare_items_as_paths, pool);
+
+      output_buf = svn_stringbuf_create_empty(pool);
+      for (i = 0; i < sorted_catalog->nelts; i++)
+        {
+          svn_sort__item_t elt =
+            APR_ARRAY_IDX(sorted_catalog, i, svn_sort__item_t);
+          const char *path1;
+          svn_mergeinfo_t mergeinfo;
+          svn_stringbuf_t *mergeinfo_output_buf;
+
+          path1 = elt.key;
+          mergeinfo = elt.value;
+          if (key_prefix)
+            svn_stringbuf_appendcstr(output_buf, key_prefix);
+          svn_stringbuf_appendcstr(output_buf, path1);
+          svn_stringbuf_appendcstr(output_buf, "\n");
+          SVN_ERR(mergeinfo_to_stringbuf(&mergeinfo_output_buf, mergeinfo,
+                                         val_prefix ? val_prefix : "", pool));
+          svn_stringbuf_appendstr(output_buf, mergeinfo_output_buf);
+          svn_stringbuf_appendcstr(output_buf, "\n");
+        }
+    }
+#if SVN_DEBUG
+  else if (!catalog)
+    {
+      output_buf = svn_stringbuf_create(key_prefix ? key_prefix : "", pool);
+      svn_stringbuf_appendcstr(output_buf, _("NULL mergeinfo catalog\n"));
+    }
+  else if (apr_hash_count(catalog) == 0)
+    {
+      output_buf = svn_stringbuf_create(key_prefix ? key_prefix : "", pool);
+      svn_stringbuf_appendcstr(output_buf, _("empty mergeinfo catalog\n"));
+    }
+#endif
+
+  /* If we have an output_buf, convert it to an svn_string_t;
+     otherwise, return a new string containing only a newline
+     character.  */
+  if (output_buf)
+    *output = svn_stringbuf__morph_into_string(output_buf);
+  else
+    *output = svn_string_create("\n", pool);
+
+  return SVN_NO_ERROR;
+}
+
+svn_error_t *
+svn_mergeinfo__get_range_endpoints(svn_revnum_t *youngest_rev,
+                                   svn_revnum_t *oldest_rev,
+                                   svn_mergeinfo_t mergeinfo,
+                                   apr_pool_t *pool)
+{
+  *youngest_rev = *oldest_rev = SVN_INVALID_REVNUM;
+  if (mergeinfo)
+    {
+      apr_hash_index_t *hi;
+
+      for (hi = apr_hash_first(pool, mergeinfo); hi; hi = apr_hash_next(hi))
+        {
+          svn_rangelist_t *rangelist = apr_hash_this_val(hi);
+
+          if (rangelist->nelts)
+            {
+              svn_merge_range_t *range = APR_ARRAY_IDX(rangelist,
+                                                       rangelist->nelts - 1,
+                                                       svn_merge_range_t *);
+              if (!SVN_IS_VALID_REVNUM(*youngest_rev)
+                  || (range->end > *youngest_rev))
+                *youngest_rev = range->end;
+
+              range = APR_ARRAY_IDX(rangelist, 0, svn_merge_range_t *);
+              if (!SVN_IS_VALID_REVNUM(*oldest_rev)
+                  || (range->start < *oldest_rev))
+                *oldest_rev = range->start;
+            }
+        }
+    }
+  return SVN_NO_ERROR;
+}
+
+svn_error_t *
+svn_mergeinfo__filter_catalog_by_ranges(svn_mergeinfo_catalog_t *filtered_cat,
+                                        svn_mergeinfo_catalog_t catalog,
+                                        svn_revnum_t youngest_rev,
+                                        svn_revnum_t oldest_rev,
+                                        svn_boolean_t include_range,
+                                        apr_pool_t *result_pool,
+                                        apr_pool_t *scratch_pool)
+{
+  apr_hash_index_t *hi;
+
+  *filtered_cat = apr_hash_make(result_pool);
+  for (hi = apr_hash_first(scratch_pool, catalog);
+       hi;
+       hi = apr_hash_next(hi))
+    {
+      const char *path = apr_hash_this_key(hi);
+      svn_mergeinfo_t mergeinfo = apr_hash_this_val(hi);
+      svn_mergeinfo_t filtered_mergeinfo;
+
+      SVN_ERR(svn_mergeinfo__filter_mergeinfo_by_ranges(&filtered_mergeinfo,
+                                                        mergeinfo,
+                                                        youngest_rev,
+                                                        oldest_rev,
+                                                        include_range,
+                                                        result_pool,
+                                                        scratch_pool));
+      if (apr_hash_count(filtered_mergeinfo))
+        svn_hash_sets(*filtered_cat,
+                      apr_pstrdup(result_pool, path), filtered_mergeinfo);
+    }
+
+  return SVN_NO_ERROR;
+}
+
+svn_error_t *
+svn_mergeinfo__filter_mergeinfo_by_ranges(svn_mergeinfo_t *filtered_mergeinfo,
+                                          svn_mergeinfo_t mergeinfo,
+                                          svn_revnum_t youngest_rev,
+                                          svn_revnum_t oldest_rev,
+                                          svn_boolean_t include_range,
+                                          apr_pool_t *result_pool,
+                                          apr_pool_t *scratch_pool)
+{
+  SVN_ERR_ASSERT(SVN_IS_VALID_REVNUM(youngest_rev));
+  SVN_ERR_ASSERT(SVN_IS_VALID_REVNUM(oldest_rev));
+  SVN_ERR_ASSERT(oldest_rev < youngest_rev);
+
+  *filtered_mergeinfo = apr_hash_make(result_pool);
+
+  if (mergeinfo)
+    {
+      apr_hash_index_t *hi;
+      svn_rangelist_t *filter_rangelist =
+        svn_rangelist__initialize(oldest_rev, youngest_rev, TRUE,
+                                  scratch_pool);
+
+      for (hi = apr_hash_first(scratch_pool, mergeinfo);
+           hi;
+           hi = apr_hash_next(hi))
+        {
+          const char *path = apr_hash_this_key(hi);
+          svn_rangelist_t *rangelist = apr_hash_this_val(hi);
+
+          if (rangelist->nelts)
+            {
+              svn_rangelist_t *new_rangelist;
+
+              SVN_ERR(rangelist_intersect_or_remove(
+                        &new_rangelist, filter_rangelist, rangelist,
+                        ! include_range, FALSE, result_pool));
+
+              if (new_rangelist->nelts)
+                svn_hash_sets(*filtered_mergeinfo,
+                              apr_pstrdup(result_pool, path), new_rangelist);
+            }
+        }
+    }
+  return SVN_NO_ERROR;
+}
+
+svn_error_t *
+svn_mergeinfo__adjust_mergeinfo_rangelists(svn_mergeinfo_t *adjusted_mergeinfo,
+                                           svn_mergeinfo_t mergeinfo,
+                                           svn_revnum_t offset,
+                                           apr_pool_t *result_pool,
+                                           apr_pool_t *scratch_pool)
+{
+  apr_hash_index_t *hi;
+  *adjusted_mergeinfo = apr_hash_make(result_pool);
+
+  if (mergeinfo)
+    {
+      for (hi = apr_hash_first(scratch_pool, mergeinfo);
+           hi;
+           hi = apr_hash_next(hi))
+        {
+          int i;
+          const char *path = apr_hash_this_key(hi);
+          svn_rangelist_t *rangelist = apr_hash_this_val(hi);
+          svn_rangelist_t *adjusted_rangelist =
+            apr_array_make(result_pool, rangelist->nelts,
+                           sizeof(svn_merge_range_t *));
+
+          for (i = 0; i < rangelist->nelts; i++)
+            {
+              svn_merge_range_t *range =
+                APR_ARRAY_IDX(rangelist, i, svn_merge_range_t *);
+
+              if (range->start + offset > 0 && range->end + offset > 0)
+                {
+                  range->start = range->start + offset;
+                  range->end = range->end + offset;
+                  APR_ARRAY_PUSH(adjusted_rangelist, svn_merge_range_t *) =
+                    range;
+                }
+            }
+
+          if (adjusted_rangelist->nelts)
+            svn_hash_sets(*adjusted_mergeinfo, apr_pstrdup(result_pool, path),
+                          adjusted_rangelist);
+        }
+    }
+  return SVN_NO_ERROR;
+}
+
+svn_boolean_t
+svn_mergeinfo__is_noninheritable(svn_mergeinfo_t mergeinfo,
+                                 apr_pool_t *scratch_pool)
+{
+  if (mergeinfo)
+    {
+      apr_hash_index_t *hi;
+
+      for (hi = apr_hash_first(scratch_pool, mergeinfo);
+           hi;
+           hi = apr_hash_next(hi))
+        {
+          svn_rangelist_t *rangelist = apr_hash_this_val(hi);
+          int i;
+
+          for (i = 0; i < rangelist->nelts; i++)
+            {
+              svn_merge_range_t *range = APR_ARRAY_IDX(rangelist, i,
+                                                       svn_merge_range_t *);
+              if (!range->inheritable)
+                return TRUE;
+            }
+        }
+    }
+  return FALSE;
+}
+
+svn_rangelist_t *
+svn_rangelist__initialize(svn_revnum_t start,
+                          svn_revnum_t end,
+                          svn_boolean_t inheritable,
+                          apr_pool_t *result_pool)
+{
+  svn_rangelist_t *rangelist =
+    apr_array_make(result_pool, 1, sizeof(svn_merge_range_t *));
+  svn_merge_range_t *range = apr_pcalloc(result_pool, sizeof(*range));
+
+  range->start = start;
+  range->end = end;
+  range->inheritable = inheritable;
+  APR_ARRAY_PUSH(rangelist, svn_merge_range_t *) = range;
+  return rangelist;
+}
+
+svn_error_t *
+svn_mergeinfo__mergeinfo_from_segments(svn_mergeinfo_t *mergeinfo_p,
+                                       const apr_array_header_t *segments,
+                                       apr_pool_t *pool)
+{
+  svn_mergeinfo_t mergeinfo = apr_hash_make(pool);
+  int i;
+
+  /* Translate location segments into merge sources and ranges. */
+  for (i = 0; i < segments->nelts; i++)
+    {
+      svn_location_segment_t *segment =
+        APR_ARRAY_IDX(segments, i, svn_location_segment_t *);
+      svn_rangelist_t *path_ranges;
+      svn_merge_range_t *range;
+      const char *source_path;
+
+      /* No path segment?  Skip it. */
+      if (! segment->path)
+        continue;
+
+      /* Prepend a leading slash to our path. */
+      source_path = apr_pstrcat(pool, "/", segment->path, SVN_VA_NULL);
+
+      /* See if we already stored ranges for this path.  If not, make
+         a new list.  */
+      path_ranges = svn_hash_gets(mergeinfo, source_path);
+      if (! path_ranges)
+        path_ranges = apr_array_make(pool, 1, sizeof(range));
+
+      /* A svn_location_segment_t may have legitimately describe only
+         revision 0, but there is no corresponding representation for
+         this in a svn_merge_range_t. */
+      if (segment->range_start == 0 && segment->range_end == 0)
+        continue;
+
+      /* Build a merge range, push it onto the list of ranges, and for
+         good measure, (re)store it in the hash. */
+      range = apr_pcalloc(pool, sizeof(*range));
+      range->start = MAX(segment->range_start - 1, 0);
+      range->end = segment->range_end;
+      range->inheritable = TRUE;
+      APR_ARRAY_PUSH(path_ranges, svn_merge_range_t *) = range;
+      svn_hash_sets(mergeinfo, source_path, path_ranges);
+    }
+
+  *mergeinfo_p = mergeinfo;
+  return SVN_NO_ERROR;
+}
+
+svn_error_t *
+svn_rangelist__merge_many(svn_rangelist_t *merged_rangelist,
+                          svn_mergeinfo_t merge_history,
+                          apr_pool_t *result_pool,
+                          apr_pool_t *scratch_pool)
+{
+  if (apr_hash_count(merge_history))
+    {
+      apr_pool_t *iterpool = svn_pool_create(scratch_pool);
+      apr_hash_index_t *hi;
+
+      for (hi = apr_hash_first(scratch_pool, merge_history);
+           hi;
+           hi = apr_hash_next(hi))
+        {
+          svn_rangelist_t *subtree_rangelist = apr_hash_this_val(hi);
+
+          svn_pool_clear(iterpool);
+          SVN_ERR(svn_rangelist_merge2(merged_rangelist, subtree_rangelist,
+                                       result_pool, iterpool));
+        }
+      svn_pool_destroy(iterpool);
+    }
+  return SVN_NO_ERROR;
+}
+
+
+const char *
+svn_inheritance_to_word(svn_mergeinfo_inheritance_t inherit)
+{
+  switch (inherit)
+    {
+    case svn_mergeinfo_inherited:
+      return "inherited";
+    case svn_mergeinfo_nearest_ancestor:
+      return "nearest-ancestor";
+    default:
+      return "explicit";
+    }
+}
+
+svn_mergeinfo_inheritance_t
+svn_inheritance_from_word(const char *word)
+{
+  if (strcmp(word, "inherited") == 0)
+    return svn_mergeinfo_inherited;
+  if (strcmp(word, "nearest-ancestor") == 0)
+    return svn_mergeinfo_nearest_ancestor;
+  return svn_mergeinfo_explicit;
 }