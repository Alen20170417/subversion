--- conflicted
+++ resolved
@@ -41,13 +41,9 @@
 #include "svn_string.h"
 #include "svn_utf.h"
 #include "svn_checksum.h"
-<<<<<<< HEAD
 #include "svn_path.h"
 #include "private/svn_eol_private.h"
 #include "private/svn_file_handle_cache.h"
-=======
-
->>>>>>> 0213fdc3
 
 struct svn_stream_t {
   void *baton;
@@ -55,7 +51,6 @@
   svn_write_fn_t write_fn;
   svn_skip_fn_t skip_fn;
   svn_close_fn_t close_fn;
-  svn_io_reset_fn_t reset_fn;
   svn_io_mark_fn_t mark_fn;
   svn_io_seek_fn_t seek_fn;
   svn_io_buffered_fn_t buffered_fn;
@@ -76,7 +71,6 @@
   stream->skip_fn = NULL;
   stream->write_fn = NULL;
   stream->close_fn = NULL;
-  stream->reset_fn = NULL;
   stream->mark_fn = NULL;
   stream->seek_fn = NULL;
   stream->buffered_fn = NULL;
@@ -116,12 +110,6 @@
 }
 
 void
-svn_stream_set_reset(svn_stream_t *stream, svn_io_reset_fn_t reset_fn)
-{
-  stream->reset_fn = reset_fn;
-}
-
-void
 svn_stream_set_mark(svn_stream_t *stream, svn_io_mark_fn_t mark_fn)
 {
   stream->mark_fn = mark_fn;
@@ -167,10 +155,8 @@
 svn_error_t *
 svn_stream_reset(svn_stream_t *stream)
 {
-  if (stream->reset_fn == NULL)
-    return svn_error_create(SVN_ERR_STREAM_RESET_NOT_SUPPORTED, NULL, NULL);
-
-  return stream->reset_fn(stream->baton);
+  return svn_error_return(
+            svn_stream_seek(stream, NULL));
 }
 
 svn_boolean_t
@@ -676,14 +662,9 @@
 }
 
 static svn_error_t *
-reset_handler_empty(void *baton)
-{
-  return SVN_NO_ERROR;
-}
-
-static svn_error_t *
 mark_handler_empty(void *baton, svn_stream_mark_t **mark, apr_pool_t *pool)
 {
+  *mark = NULL; /* Seek to start of stream marker */
   return SVN_NO_ERROR;
 }
 
@@ -709,7 +690,6 @@
   svn_stream_set_read(stream, read_handler_empty);
   svn_stream_set_skip(stream, skip_handler_empty);
   svn_stream_set_write(stream, write_handler_empty);
-  svn_stream_set_reset(stream, reset_handler_empty);
   svn_stream_set_mark(stream, mark_handler_empty);
   svn_stream_set_seek(stream, seek_handler_empty);
   svn_stream_set_buffered(stream, buffered_handler_empty);
@@ -798,12 +778,6 @@
 }
 
 static svn_error_t *
-reset_handler_disown(void *baton)
-{
-  return svn_stream_reset(baton);
-}
-
-static svn_error_t *
 mark_handler_disown(void *baton, svn_stream_mark_t **mark, apr_pool_t *pool)
 {
   return svn_stream_mark(baton, mark, pool);
@@ -829,7 +803,6 @@
   svn_stream_set_read(s, read_handler_disown);
   svn_stream_set_skip(s, skip_handler_disown);
   svn_stream_set_write(s, write_handler_disown);
-  svn_stream_set_reset(s, reset_handler_disown);
   svn_stream_set_mark(s, mark_handler_disown);
   svn_stream_set_seek(s, seek_handler_disown);
   svn_stream_set_buffered(s, buffered_handler_disown);
@@ -936,19 +909,6 @@
 }
 
 static svn_error_t *
-reset_handler_apr(void *baton)
-{
-  apr_off_t offset;
-  struct baton_apr *btn = baton;
-
-  /* If we're reading from a range, reset to the start of the range.
-   * Otherwise, reset to the start of the file. */
-  offset = btn->start >= 0 ? btn->start : 0;
-
-  return svn_io_file_seek(btn->file, APR_SET, &offset, btn->pool);
-}
-
-static svn_error_t *
 mark_handler_apr(void *baton, svn_stream_mark_t **mark, apr_pool_t *pool)
 {
   struct baton_apr *btn = baton;
@@ -965,10 +925,25 @@
 seek_handler_apr(void *baton, svn_stream_mark_t *mark)
 {
   struct baton_apr *btn = baton;
-  struct mark_apr *mark_apr;
-
-  mark_apr = (struct mark_apr *)mark;
-  SVN_ERR(svn_io_file_seek(btn->file, APR_SET, &mark_apr->off, btn->pool));
+
+  if (mark != NULL)
+    {
+      struct mark_apr *mark_apr;
+
+      mark_apr = (struct mark_apr *)mark;
+      SVN_ERR(svn_io_file_seek(btn->file, APR_SET, &mark_apr->off, btn->pool));
+    }
+  else
+    {
+      apr_off_t offset;
+
+      /* If we're reading from a range, reset to the start of the range.
+       * Otherwise, reset to the start of the file. */
+      offset = btn->start >= 0 ? btn->start : 0;
+
+      SVN_ERR(svn_io_file_seek(btn->file, APR_SET, &offset, btn->pool));
+    }
+
   return SVN_NO_ERROR;
 }
 
@@ -1057,7 +1032,6 @@
   svn_stream_set_read(stream, read_handler_apr);
   svn_stream_set_skip(stream, skip_handler_apr);
   svn_stream_set_write(stream, write_handler_apr);
-  svn_stream_set_reset(stream, reset_handler_apr);
   svn_stream_set_mark(stream, mark_handler_apr);
   svn_stream_set_seek(stream, seek_handler_apr);
   svn_stream_set_buffered(stream, buffered_handler_apr);
@@ -1082,6 +1056,16 @@
 
   /* construct and init the default stream structures */
   stream = stream_from_aprfile(&baton, file, pool);
+  baton = apr_palloc(pool, sizeof(*baton));
+  baton->file = file;
+  baton->pool = pool;
+  baton->start = -1;
+  baton->end = -1;
+  stream = svn_stream_create(baton, pool);
+  svn_stream_set_read(stream, read_handler_apr);
+  svn_stream_set_write(stream, write_handler_apr);
+  svn_stream_set_mark(stream, mark_handler_apr);
+  svn_stream_set_seek(stream, seek_handler_apr);
 
   /* make sure to close the file handle after use if we own it */
   if (! disown)
@@ -1225,7 +1209,6 @@
   stream = svn_stream_create(baton, pool);
   svn_stream_set_read(stream, read_range_handler_apr);
   svn_stream_set_skip(stream, skip_range_handler_apr);
-  svn_stream_set_reset(stream, reset_handler_apr);
   svn_stream_set_mark(stream, mark_handler_apr);
   svn_stream_set_seek(stream, seek_handler_apr);
   svn_stream_set_buffered(stream, buffered_handler_apr);
@@ -1568,7 +1551,6 @@
 
 
 static svn_error_t *
-<<<<<<< HEAD
 skip_handler_checksum(void *baton, apr_size_t *count)
 {
   return skip_default_handler(baton, count, read_handler_checksum);
@@ -1580,12 +1562,6 @@
 {
   struct checksum_stream_baton *btn = baton;
 
-=======
-write_handler_checksum(void *baton, const char *buffer, apr_size_t *len)
-{
-  struct checksum_stream_baton *btn = baton;
-
->>>>>>> 0213fdc3
   if (btn->write_checksum && *len > 0)
     SVN_ERR(svn_checksum_update(btn->write_ctx, buffer, *len));
 
@@ -1613,7 +1589,6 @@
     }
 
   if (btn->read_ctx)
-<<<<<<< HEAD
     SVN_ERR(svn_checksum_final(btn->read_checksum, btn->read_ctx, btn->pool));
 
   if (btn->write_ctx)
@@ -1710,101 +1685,6 @@
       = apr_pmemdup(btn->pool, btn->write_checksum->digest,
                     APR_MD5_DIGESTSIZE);
 
-=======
-    SVN_ERR(svn_checksum_final(btn->read_ctx, btn->read_checksum, btn->pool));
-
-  if (btn->write_ctx)
-    SVN_ERR(svn_checksum_final(btn->write_ctx, btn->write_checksum, btn->pool));
-
-  return svn_stream_close(btn->proxy);
-}
-
-
-svn_stream_t *
-svn_stream_checksummed2(svn_stream_t *stream,
-                        svn_checksum_t **read_checksum,
-                        svn_checksum_kind_t read_checksum_kind,
-                        svn_checksum_t **write_checksum,
-                        svn_checksum_kind_t write_checksum_kind,
-                        svn_boolean_t read_all,
-                        apr_pool_t *pool)
-{
-  svn_stream_t *s;
-  struct checksum_stream_baton *baton;
-
-  if (read_checksum == NULL && write_checksum == NULL)
-    return stream;
-
-  baton = apr_palloc(pool, sizeof(*baton));
-  if (read_checksum)
-    baton->read_ctx = svn_checksum_ctx_create(read_checksum_kind, pool);
-  else
-    baton->read_ctx = NULL;
-
-  if (write_checksum)
-    baton->write_ctx = svn_checksum_ctx_create(write_checksum_kind, pool);
-  else
-    baton->write_ctx = NULL;
-
-  baton->read_checksum = read_checksum;
-  baton->write_checksum = write_checksum;
-  baton->proxy = stream;
-  baton->read_more = read_all;
-  baton->pool = pool;
-
-  s = svn_stream_create(baton, pool);
-  svn_stream_set_read(s, read_handler_checksum);
-  svn_stream_set_write(s, write_handler_checksum);
-  svn_stream_set_close(s, close_handler_checksum);
-  return s;
-}
-
-struct md5_stream_baton
-{
-  const unsigned char **read_digest;
-  const unsigned char **write_digest;
-  svn_checksum_t *read_checksum;
-  svn_checksum_t *write_checksum;
-  svn_stream_t *proxy;
-  apr_pool_t *pool;
-};
-
-static svn_error_t *
-read_handler_md5(void *baton, char *buffer, apr_size_t *len)
-{
-  struct md5_stream_baton *btn = baton;
-  return svn_stream_read(btn->proxy, buffer, len);
-}
-
-static svn_error_t *
-write_handler_md5(void *baton, const char *buffer, apr_size_t *len)
-{
-  struct md5_stream_baton *btn = baton;
-  return svn_stream_write(btn->proxy, buffer, len);
-}
-
-static svn_error_t *
-close_handler_md5(void *baton)
-{
-  struct md5_stream_baton *btn = baton;
-
-  SVN_ERR(svn_stream_close(btn->proxy));
-
-  if (btn->read_digest)
-    {
-      *btn->read_digest = apr_palloc(btn->pool, APR_MD5_DIGESTSIZE);
-      memcpy((unsigned char *) *btn->read_digest, btn->read_checksum->digest,
-             APR_MD5_DIGESTSIZE);
-    }
-
-  if (btn->write_digest)
-    {
-      *btn->write_digest = apr_palloc(btn->pool, APR_MD5_DIGESTSIZE);
-      memcpy((unsigned char *) *btn->write_digest, btn->write_checksum->digest,
-             APR_MD5_DIGESTSIZE);
-    }
-
->>>>>>> 0213fdc3
   return SVN_NO_ERROR;
 }
 
@@ -1827,7 +1707,6 @@
   baton->write_digest = write_digest;
   baton->pool = pool;
 
-<<<<<<< HEAD
   /* Set BATON->proxy to a stream that will fill in BATON->read_checksum
    * and BATON->write_checksum (if we want them) when it is closed. */
   baton->proxy
@@ -1840,23 +1719,6 @@
   /* Create a stream that will forward its read/write/close operations to
    * BATON->proxy and will fill in *READ_DIGEST and *WRITE_DIGEST (if we
    * want them) after it closes BATON->proxy. */
-=======
-  if (read_digest)
-    baton->read_checksum = svn_checksum_create(svn_checksum_md5, pool);
-  else
-    baton->read_checksum = NULL;
-
-  if (write_digest)
-    baton->write_checksum = svn_checksum_create(svn_checksum_md5, pool);
-  else
-    baton->write_checksum = NULL;
-
-  baton->proxy = svn_stream_checksummed2(stream, &baton->read_checksum,
-                                         svn_checksum_md5,
-                                         &baton->write_checksum, 
-                                         svn_checksum_md5, read_all, pool);
-
->>>>>>> 0213fdc3
   s = svn_stream_create(baton, pool);
   svn_stream_set_read(s, read_handler_md5);
   svn_stream_set_skip(s, skip_handler_md5);
@@ -1894,7 +1756,6 @@
 }
 
 static svn_error_t *
-<<<<<<< HEAD
 skip_handler_stringbuf(void *baton, apr_size_t *count)
 {
   struct stringbuf_stream_baton *btn = baton;
@@ -1909,21 +1770,8 @@
 write_handler_stringbuf(void *baton, const char *data, apr_size_t *len)
 {
   struct stringbuf_stream_baton *btn = baton;
-=======
-write_handler_stringbuf(void *baton, const char *data, apr_size_t *len)
-{
-  struct stringbuf_stream_baton *btn = baton;
->>>>>>> 0213fdc3
 
   svn_stringbuf_appendbytes(btn->str, data, *len);
-  return SVN_NO_ERROR;
-}
-
-static svn_error_t *
-reset_handler_stringbuf(void *baton)
-{
-  struct stringbuf_stream_baton *btn = baton;
-  btn->amt_read = 0;
   return SVN_NO_ERROR;
 }
 
@@ -1934,6 +1782,7 @@
   struct stringbuf_stream_mark *stringbuf_stream_mark;
 
   btn = baton;
+
   stringbuf_stream_mark = apr_palloc(pool, sizeof(*stringbuf_stream_mark));
   stringbuf_stream_mark->pos = btn->amt_read;
   *mark = (svn_stream_mark_t *)stringbuf_stream_mark;
@@ -1943,12 +1792,18 @@
 static svn_error_t *
 seek_handler_stringbuf(void *baton, svn_stream_mark_t *mark)
 {
-  struct stringbuf_stream_baton *btn;
-  struct stringbuf_stream_mark *stringbuf_stream_mark;
-
-  btn = baton;
-  stringbuf_stream_mark = (struct stringbuf_stream_mark *)mark;
-  btn->amt_read = stringbuf_stream_mark->pos;
+  struct stringbuf_stream_baton *btn = baton;
+
+  if (mark != NULL)
+    {
+      struct stringbuf_stream_mark *stringbuf_stream_mark;
+
+      stringbuf_stream_mark = (struct stringbuf_stream_mark *)mark;
+      btn->amt_read = stringbuf_stream_mark->pos;
+    }
+  else
+    btn->amt_read = 0;
+
   return SVN_NO_ERROR;
 }
 
@@ -1973,27 +1828,23 @@
   baton->amt_read = 0;
   stream = svn_stream_create(baton, pool);
   svn_stream_set_read(stream, read_handler_stringbuf);
-<<<<<<< HEAD
   svn_stream_set_skip(stream, skip_handler_stringbuf);
   svn_stream_set_write(stream, write_handler_stringbuf);
-  svn_stream_set_reset(stream, reset_handler_stringbuf);
   svn_stream_set_mark(stream, mark_handler_stringbuf);
   svn_stream_set_seek(stream, seek_handler_stringbuf);
   svn_stream_set_buffered(stream, buffered_handler_stringbuf);
-=======
-  svn_stream_set_write(stream, write_handler_stringbuf);
->>>>>>> 0213fdc3
   return stream;
 }
 
 struct string_stream_baton
 {
-<<<<<<< HEAD
   const svn_string_t *str;
-=======
-  svn_string_t *str;
->>>>>>> 0213fdc3
   apr_size_t amt_read;
+};
+
+/* svn_stream_mark_t for streams backed by stringbufs. */
+struct string_stream_mark {
+    apr_size_t pos; 
 };
 
 static svn_error_t *
@@ -2008,7 +1859,6 @@
   return SVN_NO_ERROR;
 }
 
-<<<<<<< HEAD
 static svn_error_t *
 skip_handler_string(void *baton, apr_size_t *count)
 {
@@ -2020,12 +1870,40 @@
   return SVN_NO_ERROR;
 }
 
+static svn_error_t *
+mark_handler_string(void *baton, svn_stream_mark_t **mark, apr_pool_t *pool)
+{
+  struct string_stream_baton *btn;
+  struct string_stream_mark *marker;
+
+  btn = baton;
+
+  marker = apr_palloc(pool, sizeof(*marker));
+  marker->pos = btn->amt_read;
+  *mark = (svn_stream_mark_t *)marker;
+  return SVN_NO_ERROR;
+}
+
+static svn_error_t *
+seek_handler_string(void *baton, svn_stream_mark_t *mark)
+{
+  struct string_stream_baton *btn = baton;
+
+  if (mark != NULL)
+    {
+      struct string_stream_mark *marker;
+
+      marker = (struct string_stream_mark *)mark;
+      btn->amt_read = marker->pos;
+    }
+  else
+    btn->amt_read = 0;
+
+  return SVN_NO_ERROR;
+}
+
 svn_stream_t *
 svn_stream_from_string(const svn_string_t *str,
-=======
-svn_stream_t *
-svn_stream_from_string(svn_string_t *str,
->>>>>>> 0213fdc3
                        apr_pool_t *pool)
 {
   svn_stream_t *stream;
@@ -2039,10 +1917,9 @@
   baton->amt_read = 0;
   stream = svn_stream_create(baton, pool);
   svn_stream_set_read(stream, read_handler_string);
-<<<<<<< HEAD
   svn_stream_set_skip(stream, skip_handler_string);
-=======
->>>>>>> 0213fdc3
+  svn_stream_set_mark(stream, mark_handler_string);
+  svn_stream_set_seek(stream, seek_handler_string);
   return stream;
 }
 
@@ -2058,7 +1935,6 @@
     return svn_error_wrap_apr(apr_err, "Can't open stdout");
 
   *out = svn_stream_from_aprfile2(stdout_file, TRUE, pool);
-<<<<<<< HEAD
 
   return SVN_NO_ERROR;
 }
@@ -2090,8 +1966,6 @@
   *result = apr_palloc(result_pool, sizeof(**result));
   (*result)->data = work->data;
   (*result)->len = work->len;
-=======
->>>>>>> 0213fdc3
 
   return SVN_NO_ERROR;
 }