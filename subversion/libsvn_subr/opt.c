/*
 * opt.c :  option and argument parsing for Subversion command lines
 *
 * ====================================================================
 *    Licensed to the Subversion Corporation (SVN Corp.) under one
 *    or more contributor license agreements.  See the NOTICE file
 *    distributed with this work for additional information
 *    regarding copyright ownership.  The SVN Corp. licenses this file
 *    to you under the Apache License, Version 2.0 (the
 *    "License"); you may not use this file except in compliance
 *    with the License.  You may obtain a copy of the License at
 *
 *      http://www.apache.org/licenses/LICENSE-2.0
 *
 *    Unless required by applicable law or agreed to in writing,
 *    software distributed under the License is distributed on an
 *    "AS IS" BASIS, WITHOUT WARRANTIES OR CONDITIONS OF ANY
 *    KIND, either express or implied.  See the License for the
 *    specific language governing permissions and limitations
 *    under the License.
 * ====================================================================
 */



#define APR_WANT_STRFUNC
#include <apr_want.h>

#include <stdio.h>
#include <assert.h>
#include <apr_pools.h>
#include <apr_general.h>
#include <apr_lib.h>
#include <apr_file_info.h>

#include "svn_cmdline.h"
#include "svn_version.h"
#include "svn_types.h"
#include "svn_opt.h"
#include "svn_error.h"
#include "svn_dirent_uri.h"
#include "svn_path.h"
#include "svn_utf.h"
#include "svn_time.h"
#include "svn_props.h"

#include "private/svn_opt_private.h"

#include "opt.h"
#include "svn_private_config.h"


/*** Code. ***/

const svn_opt_subcommand_desc2_t *
svn_opt_get_canonical_subcommand2(const svn_opt_subcommand_desc2_t *table,
                                  const char *cmd_name)
{
  int i = 0;

  if (cmd_name == NULL)
    return NULL;

  while (table[i].name) {
    int j;
    if (strcmp(cmd_name, table[i].name) == 0)
      return table + i;
    for (j = 0; (j < SVN_OPT_MAX_ALIASES) && table[i].aliases[j]; j++)
      if (strcmp(cmd_name, table[i].aliases[j]) == 0)
        return table + i;

    i++;
  }

  /* If we get here, there was no matching subcommand name or alias. */
  return NULL;
}

const apr_getopt_option_t *
svn_opt_get_option_from_code2(int code,
                              const apr_getopt_option_t *option_table,
                              const svn_opt_subcommand_desc2_t *command,
                              apr_pool_t *pool)
{
  apr_size_t i;

  for (i = 0; option_table[i].optch; i++)
    if (option_table[i].optch == code)
      {
        int j;
        if (command)
          for (j = 0; ((j < SVN_OPT_MAX_OPTIONS) &&
                       command->desc_overrides[j].optch); j++)
            if (command->desc_overrides[j].optch == code)
              {
                apr_getopt_option_t *tmpopt =
                    apr_palloc(pool, sizeof(*tmpopt));
                *tmpopt = option_table[i];
                tmpopt->description = command->desc_overrides[j].desc;
                return tmpopt;
              }
        return &(option_table[i]);
      }

  return NULL;
}


const apr_getopt_option_t *
svn_opt_get_option_from_code(int code,
                             const apr_getopt_option_t *option_table)
{
  apr_size_t i;

  for (i = 0; option_table[i].optch; i++)
    if (option_table[i].optch == code)
      return &(option_table[i]);

  return NULL;
}


svn_boolean_t
svn_opt_subcommand_takes_option3(const svn_opt_subcommand_desc2_t *command,
                                 int option_code,
                                 const int *global_options)
{
  apr_size_t i;

  for (i = 0; i < SVN_OPT_MAX_OPTIONS; i++)
    if (command->valid_options[i] == option_code)
      return TRUE;

  if (global_options)
    for (i = 0; global_options[i]; i++)
      if (global_options[i] == option_code)
        return TRUE;

  return FALSE;
}

svn_boolean_t
svn_opt_subcommand_takes_option2(const svn_opt_subcommand_desc2_t *command,
                                 int option_code)
{
  return svn_opt_subcommand_takes_option3(command,
                                          option_code,
                                          NULL);
}


svn_boolean_t
svn_opt_subcommand_takes_option(const svn_opt_subcommand_desc_t *command,
                                int option_code)
{
  apr_size_t i;

  for (i = 0; i < SVN_OPT_MAX_OPTIONS; i++)
    if (command->valid_options[i] == option_code)
      return TRUE;

  return FALSE;
}


/* Print the canonical command name for CMD, and all its aliases, to
   STREAM.  If HELP is set, print CMD's help string too, in which case
   obtain option usage from OPTIONS_TABLE. */
static svn_error_t *
print_command_info2(const svn_opt_subcommand_desc2_t *cmd,
                    const apr_getopt_option_t *options_table,
                    const int *global_options,
                    svn_boolean_t help,
                    apr_pool_t *pool,
                    FILE *stream)
{
  svn_boolean_t first_time;
  apr_size_t i;

  /* Print the canonical command name. */
  SVN_ERR(svn_cmdline_fputs(cmd->name, stream, pool));

  /* Print the list of aliases. */
  first_time = TRUE;
  for (i = 0; i < SVN_OPT_MAX_ALIASES; i++)
    {
      if (cmd->aliases[i] == NULL)
        break;

      if (first_time) {
        SVN_ERR(svn_cmdline_fputs(" (", stream, pool));
        first_time = FALSE;
      }
      else
        SVN_ERR(svn_cmdline_fputs(", ", stream, pool));

      SVN_ERR(svn_cmdline_fputs(cmd->aliases[i], stream, pool));
    }

  if (! first_time)
    SVN_ERR(svn_cmdline_fputs(")", stream, pool));

  if (help)
    {
      const apr_getopt_option_t *option;
      svn_boolean_t have_options = FALSE;

      SVN_ERR(svn_cmdline_fprintf(stream, pool, ": %s", _(cmd->help)));

      /* Loop over all valid option codes attached to the subcommand */
      for (i = 0; i < SVN_OPT_MAX_OPTIONS; i++)
        {
          if (cmd->valid_options[i])
            {
              if (have_options == FALSE)
                {
                  SVN_ERR(svn_cmdline_fputs(_("\nValid options:\n"),
                                            stream, pool));
                  have_options = TRUE;
                }

              /* convert each option code into an option */
              option =
                svn_opt_get_option_from_code2(cmd->valid_options[i],
                                              options_table,
                                              cmd, pool);

              /* print the option's docstring */
              if (option && option->description)
                {
                  const char *optstr;
                  svn_opt_format_option(&optstr, option, TRUE, pool);
                  SVN_ERR(svn_cmdline_fprintf(stream, pool, "  %s\n",
                                              optstr));
                }
            }
        }
      /* And global options too */
<<<<<<< HEAD
      if (global_options)
        for (i = 0; global_options[i]; i++)
          {
            if (have_options == FALSE)
              {
                SVN_ERR(svn_cmdline_fputs(_("\nValid options:\n"),
                                          stream, pool));
                have_options = TRUE;
              }

            /* convert each option code into an option */
            option =
              svn_opt_get_option_from_code2(global_options[i],
                                            options_table,
                                            cmd, pool);

            /* print the option's docstring */
            if (option)
              {
                const char *optstr;
                svn_opt_format_option(&optstr, option, TRUE, pool);
                SVN_ERR(svn_cmdline_fprintf(stream, pool, "  %s\n",
                                            optstr));
              }
          }

      if (have_options)
        SVN_ERR(svn_cmdline_fprintf(stream, pool, "\n"));
    }

  return SVN_NO_ERROR;
}


/* Same as print_command_info2(), but with deprecated struct revision. */
static svn_error_t *
print_command_info(const svn_opt_subcommand_desc_t *cmd,
                   const apr_getopt_option_t *options_table,
                   svn_boolean_t help,
                   apr_pool_t *pool,
                   FILE *stream)
{
  svn_boolean_t first_time;
  apr_size_t i;

  /* Print the canonical command name. */
  SVN_ERR(svn_cmdline_fputs(cmd->name, stream, pool));

  /* Print the list of aliases. */
  first_time = TRUE;
  for (i = 0; i < SVN_OPT_MAX_ALIASES; i++)
    {
      if (cmd->aliases[i] == NULL)
        break;

      if (first_time) {
        SVN_ERR(svn_cmdline_fputs(" (", stream, pool));
        first_time = FALSE;
      }
      else
        SVN_ERR(svn_cmdline_fputs(", ", stream, pool));

      SVN_ERR(svn_cmdline_fputs(cmd->aliases[i], stream, pool));
    }

  if (! first_time)
    SVN_ERR(svn_cmdline_fputs(")", stream, pool));

  if (help)
    {
      const apr_getopt_option_t *option;
      svn_boolean_t have_options = FALSE;

      SVN_ERR(svn_cmdline_fprintf(stream, pool, ": %s", _(cmd->help)));

      /* Loop over all valid option codes attached to the subcommand */
      for (i = 0; i < SVN_OPT_MAX_OPTIONS; i++)
=======
      if (global_options && *global_options)
>>>>>>> 6215c21a
        {
          SVN_ERR(svn_cmdline_fputs(_("\nGlobal options:\n"),
                                    stream, pool));
          have_options = TRUE;

          for (i = 0; global_options[i]; i++)
            {

              /* convert each option code into an option */
              option =
                svn_opt_get_option_from_code2(global_options[i],
                                              options_table,
                                              cmd, pool);

              /* print the option's docstring */
              if (option && option->description)
                {
                  const char *optstr;
                  svn_opt_format_option(&optstr, option, TRUE, pool);
                  SVN_ERR(svn_cmdline_fprintf(stream, pool, "  %s\n",
                                              optstr));
                }
            }
        }

      if (have_options)
        SVN_ERR(svn_cmdline_fprintf(stream, pool, "\n"));
    }

  return SVN_NO_ERROR;
}

void
svn_opt_print_generic_help2(const char *header,
                            const svn_opt_subcommand_desc2_t *cmd_table,
                            const apr_getopt_option_t *opt_table,
                            const char *footer,
                            apr_pool_t *pool, FILE *stream)
{
  int i = 0;
  svn_error_t *err;

  if (header)
    if ((err = svn_cmdline_fputs(header, stream, pool)))
      goto print_error;

  while (cmd_table[i].name)
    {
      if ((err = svn_cmdline_fputs("   ", stream, pool))
          || (err = print_command_info2(cmd_table + i, opt_table,
                                        NULL, FALSE,
                                        pool, stream))
          || (err = svn_cmdline_fputs("\n", stream, pool)))
        goto print_error;
      i++;
    }

  if ((err = svn_cmdline_fputs("\n", stream, pool)))
    goto print_error;

  if (footer)
    if ((err = svn_cmdline_fputs(footer, stream, pool)))
      goto print_error;

  return;

 print_error:
  svn_handle_error2(err, stderr, FALSE, "svn: ");
  svn_error_clear(err);
}

void
svn_opt_format_option(const char **string,
                      const apr_getopt_option_t *opt,
                      svn_boolean_t doc,
                      apr_pool_t *pool)
{
  char *opts;

  if (opt == NULL)
    {
      *string = "?";
      return;
    }

  /* We have a valid option which may or may not have a "short
     name" (a single-character alias for the long option). */
  if (opt->optch <= 255)
    opts = apr_psprintf(pool, "-%c [--%s]", opt->optch, opt->name);
  else
    opts = apr_psprintf(pool, "--%s", opt->name);

  if (opt->has_arg)
    opts = apr_pstrcat(pool, opts, _(" ARG"), NULL);

  if (doc)
    opts = apr_psprintf(pool, "%-24s : %s", opts, _(opt->description));

  *string = opts;
}


void
svn_opt_subcommand_help3(const char *subcommand,
                         const svn_opt_subcommand_desc2_t *table,
                         const apr_getopt_option_t *options_table,
                         const int *global_options,
                         apr_pool_t *pool)
{
  const svn_opt_subcommand_desc2_t *cmd =
    svn_opt_get_canonical_subcommand2(table, subcommand);
  svn_error_t *err;

  if (cmd)
    err = print_command_info2(cmd, options_table, global_options,
                              TRUE, pool, stdout);
<<<<<<< HEAD
  else
    err = svn_cmdline_fprintf(stderr, pool,
                              _("\"%s\": unknown command.\n\n"), subcommand);

  if (err) {
    svn_handle_error2(err, stderr, FALSE, "svn: ");
    svn_error_clear(err);
  }
}

void
svn_opt_subcommand_help2(const char *subcommand,
                         const svn_opt_subcommand_desc2_t *table,
                         const apr_getopt_option_t *options_table,
                         apr_pool_t *pool)
{
  svn_opt_subcommand_help3(subcommand, table, options_table,
                           NULL, pool);
}


void
svn_opt_subcommand_help(const char *subcommand,
                        const svn_opt_subcommand_desc_t *table,
                        const apr_getopt_option_t *options_table,
                        apr_pool_t *pool)
{
  const svn_opt_subcommand_desc_t *cmd =
    svn_opt_get_canonical_subcommand(table, subcommand);
  svn_error_t *err;

  if (cmd)
    err = print_command_info(cmd, options_table, TRUE, pool, stdout);
=======
>>>>>>> 6215c21a
  else
    err = svn_cmdline_fprintf(stderr, pool,
                              _("\"%s\": unknown command.\n\n"), subcommand);

  if (err) {
    svn_handle_error2(err, stderr, FALSE, "svn: ");
    svn_error_clear(err);
  }
}



/*** Parsing revision and date options. ***/


/** Parsing "X:Y"-style arguments. **/

/* If WORD matches one of the special revision descriptors,
 * case-insensitively, set *REVISION accordingly:
 *
 *   - For "head", set REVISION->kind to svn_opt_revision_head.
 *
 *   - For "prev", set REVISION->kind to svn_opt_revision_previous.
 *
 *   - For "base", set REVISION->kind to svn_opt_revision_base.
 *
 *   - For "committed", set REVISION->kind to svn_opt_revision_committed.
 *
 * If match, return 0, else return -1 and don't touch REVISION.
 */
static int
revision_from_word(svn_opt_revision_t *revision, const char *word)
{
  if (svn_cstring_casecmp(word, "head") == 0)
    {
      revision->kind = svn_opt_revision_head;
    }
  else if (svn_cstring_casecmp(word, "prev") == 0)
    {
      revision->kind = svn_opt_revision_previous;
    }
  else if (svn_cstring_casecmp(word, "base") == 0)
    {
      revision->kind = svn_opt_revision_base;
    }
  else if (svn_cstring_casecmp(word, "committed") == 0)
    {
      revision->kind = svn_opt_revision_committed;
    }
  else
    return -1;

  return 0;
}


/* Parse one revision specification.  Return pointer to character
   after revision, or NULL if the revision is invalid.  Modifies
   str, so make sure to pass a copy of anything precious.  Uses
   POOL for temporary allocation. */
static char *parse_one_rev(svn_opt_revision_t *revision, char *str,
                           apr_pool_t *pool)
{
  char *end, save;

  /* Allow any number of 'r's to prefix a revision number, because
     that way if a script pastes svn output into another svn command
     (like "svn log -r${REV_COPIED_FROM_OUTPUT}"), it'll Just Work,
     even when compounded.

     As it happens, none of our special revision words begins with
     "r".  If any ever do, then this code will have to get smarter.

     Incidentally, this allows "r{DATE}".  We could avoid that with
     some trivial code rearrangement, but it's not clear what would
     be gained by doing so. */
  while (*str == 'r')
    str++;

  if (*str == '{')
    {
      svn_boolean_t matched;
      apr_time_t tm;
      svn_error_t *err;

      /* Brackets denote a date. */
      str++;
      end = strchr(str, '}');
      if (!end)
        return NULL;
      *end = '\0';
      err = svn_parse_date(&matched, &tm, str, apr_time_now(), pool);
      if (err)
        {
          svn_error_clear(err);
          return NULL;
        }
      if (!matched)
        return NULL;
      revision->kind = svn_opt_revision_date;
      revision->value.date = tm;
      return end + 1;
    }
  else if (apr_isdigit(*str))
    {
      /* It's a number. */
      end = str + 1;
      while (apr_isdigit(*end))
        end++;
      save = *end;
      *end = '\0';
      revision->kind = svn_opt_revision_number;
      revision->value.number = SVN_STR_TO_REV(str);
      *end = save;
      return end;
    }
  else if (apr_isalpha(*str))
    {
      end = str + 1;
      while (apr_isalpha(*end))
        end++;
      save = *end;
      *end = '\0';
      if (revision_from_word(revision, str) != 0)
        return NULL;
      *end = save;
      return end;
    }
  else
    return NULL;
}


int
svn_opt_parse_revision(svn_opt_revision_t *start_revision,
                       svn_opt_revision_t *end_revision,
                       const char *arg,
                       apr_pool_t *pool)
{
  char *left_rev, *right_rev, *end;

  /* Operate on a copy of the argument. */
  left_rev = apr_pstrdup(pool, arg);

  right_rev = parse_one_rev(start_revision, left_rev, pool);
  if (right_rev && *right_rev == ':')
    {
      right_rev++;
      end = parse_one_rev(end_revision, right_rev, pool);
      if (!end || *end != '\0')
        return -1;
    }
  else if (!right_rev || *right_rev != '\0')
    return -1;

  return 0;
}


int
<<<<<<< HEAD
svn_opt_parse_revision2(apr_array_header_t **ranges_to_merge,
                        const char *arg,
                        apr_pool_t *pool)
=======
svn_opt_parse_revision_to_range(apr_array_header_t *opt_ranges,
                                const char *arg,
                                apr_pool_t *pool)
>>>>>>> 6215c21a
{
  svn_opt_revision_range_t *range = apr_palloc(pool, sizeof(*range));

  range->start.kind = svn_opt_revision_unspecified;
  range->end.kind = svn_opt_revision_unspecified;

  if (svn_opt_parse_revision(&(range->start), &(range->end),
                             arg, pool) == -1)
    return -1;

<<<<<<< HEAD
  APR_ARRAY_PUSH(*ranges_to_merge, svn_opt_revision_range_t *) = range;
=======
  APR_ARRAY_PUSH(opt_ranges, svn_opt_revision_range_t *) = range;
>>>>>>> 6215c21a
  return 0;
}

svn_error_t *
svn_opt_resolve_revisions(svn_opt_revision_t *peg_rev,
                          svn_opt_revision_t *op_rev,
                          svn_boolean_t is_url,
                          svn_boolean_t notice_local_mods,
                          apr_pool_t *pool)
{
  if (peg_rev->kind == svn_opt_revision_unspecified)
    {
      if (is_url)
        {
          peg_rev->kind = svn_opt_revision_head;
        }
      else
        {
          if (notice_local_mods)
            peg_rev->kind = svn_opt_revision_working;
          else
            peg_rev->kind = svn_opt_revision_base;
        }
    }

  if (op_rev->kind == svn_opt_revision_unspecified)
    *op_rev = *peg_rev;

  return SVN_NO_ERROR;
}

const char *
svn_opt__revision_to_string(const svn_opt_revision_t *revision,
                            apr_pool_t *result_pool)
{
  switch (revision->kind)
    {
      case svn_opt_revision_unspecified:
        return "unspecified";
      case svn_opt_revision_number:
        return apr_psprintf(result_pool, "%ld", revision->value.number);
      case svn_opt_revision_date:
        /* ### svn_time_to_human_cstring()? */
        return svn_time_to_cstring(revision->value.date, result_pool);
      case svn_opt_revision_committed:
        return "committed";
      case svn_opt_revision_previous:
        return "previous";
      case svn_opt_revision_base:
        return "base";
      case svn_opt_revision_working:
        return "working";
      case svn_opt_revision_head:
        return "head";
      default:
        return NULL;
    }
}



/*** Parsing arguments. ***/
#define DEFAULT_ARRAY_SIZE 5


/* Copy STR into POOL and push the copy onto ARRAY. */
static void
array_push_str(apr_array_header_t *array,
               const char *str,
               apr_pool_t *pool)
{
  /* ### Not sure if this function is still necessary.  It used to
     convert str to svn_stringbuf_t * and push it, but now it just
     dups str in pool and pushes the copy.  So its only effect is
     transfer str's lifetime to pool.  Is that something callers are
     depending on? */

  APR_ARRAY_PUSH(array, const char *) = apr_pstrdup(pool, str);
}


void
svn_opt_push_implicit_dot_target(apr_array_header_t *targets,
                                 apr_pool_t *pool)
{
  if (targets->nelts == 0)
    array_push_str(targets, "", pool); /* Ha! "", not ".", is the canonical */
  assert(targets->nelts);
}


svn_error_t *
svn_opt_parse_num_args(apr_array_header_t **args_p,
                       apr_getopt_t *os,
                       int num_args,
                       apr_pool_t *pool)
{
  int i;
  apr_array_header_t *args
    = apr_array_make(pool, DEFAULT_ARRAY_SIZE, sizeof(const char *));

  /* loop for num_args and add each arg to the args array */
  for (i = 0; i < num_args; i++)
    {
      if (os->ind >= os->argc)
        {
          return svn_error_create(SVN_ERR_CL_INSUFFICIENT_ARGS, 0, NULL);
        }
      array_push_str(args, os->argv[os->ind++], pool);
    }

  *args_p = args;
  return SVN_NO_ERROR;
}

svn_error_t *
svn_opt_parse_all_args(apr_array_header_t **args_p,
                       apr_getopt_t *os,
                       apr_pool_t *pool)
{
  apr_array_header_t *args
    = apr_array_make(pool, DEFAULT_ARRAY_SIZE, sizeof(const char *));

  if (os->ind > os->argc)
    {
      return svn_error_create(SVN_ERR_CL_ARG_PARSING_ERROR, 0, NULL);
    }
  while (os->ind < os->argc)
    {
      array_push_str(args, os->argv[os->ind++], pool);
    }

  *args_p = args;
  return SVN_NO_ERROR;
}


svn_error_t *
svn_opt_parse_path(svn_opt_revision_t *rev,
                   const char **truepath,
                   const char *path /* UTF-8! */,
                   apr_pool_t *pool)
{
  const char *peg_rev;

  SVN_ERR(svn_opt__split_arg_at_peg_revision(truepath, &peg_rev, path, pool));

  /* Parse the peg revision, if one was found */
  if (strlen(peg_rev))
    {
      int ret;
      svn_opt_revision_t start_revision, end_revision;

<<<<<<< HEAD
      if (path[i] == '@')
        {
          int ret;
          svn_opt_revision_t start_revision, end_revision;
=======
      end_revision.kind = svn_opt_revision_unspecified;
>>>>>>> 6215c21a

      if (peg_rev[1] == '\0')  /* looking at empty peg revision */
        {
          ret = 0;
          start_revision.kind = svn_opt_revision_unspecified;
        }
      else  /* looking at non-empty peg revision */
        {
          const char *rev_str = &peg_rev[1];

<<<<<<< HEAD
          if (path[i + 1] == '\0')  /* looking at empty peg revision */
            {
              ret = 0;
              start_revision.kind = svn_opt_revision_unspecified;
            }
          else  /* looking at non-empty peg revision */
            {
              const char *rev_str = path + i + 1;

              /* URLs get treated differently from wc paths. */
              if (svn_path_is_url(path))
=======
          /* URLs get treated differently from wc paths. */
          if (svn_path_is_url(path))
            {
              /* URLs are URI-encoded, so we look for dates with
                 URI-encoded delimeters.  */
              size_t rev_len = strlen(rev_str);
              if (rev_len > 6
                  && rev_str[0] == '%'
                  && rev_str[1] == '7'
                  && (rev_str[2] == 'B'
                      || rev_str[2] == 'b')
                  && rev_str[rev_len-3] == '%'
                  && rev_str[rev_len-2] == '7'
                  && (rev_str[rev_len-1] == 'D'
                      || rev_str[rev_len-1] == 'd'))
>>>>>>> 6215c21a
                {
                  rev_str = svn_path_uri_decode(rev_str, pool);
                }
            }
          ret = svn_opt_parse_revision(&start_revision,
                                       &end_revision,
                                       rev_str, pool);
        }

<<<<<<< HEAD
          if (ret || end_revision.kind != svn_opt_revision_unspecified)
            return svn_error_createf(SVN_ERR_CL_ARG_PARSING_ERROR, NULL,
                                     _("Syntax error parsing revision '%s'"),
                                     path + i + 1);

          *truepath = apr_pstrmemdup(pool, path, i);
          rev->kind = start_revision.kind;
          rev->value = start_revision.value;
=======
      if (ret || end_revision.kind != svn_opt_revision_unspecified)
        return svn_error_createf(SVN_ERR_CL_ARG_PARSING_ERROR, NULL,
                                 _("Syntax error parsing revision '%s'"),
                                 &peg_rev[1]);
>>>>>>> 6215c21a

      rev->kind = start_revision.kind;
      rev->value = start_revision.value;
    }
  else
    {
      /* Didn't find a peg revision. */
      rev->kind = svn_opt_revision_unspecified;
    }
<<<<<<< HEAD

  /* Didn't find an @-sign. */
  *truepath = path;
  rev->kind = svn_opt_revision_unspecified;
=======
>>>>>>> 6215c21a

  return SVN_NO_ERROR;
}


/* Note: This is substantially copied into svn_client_args_to_target_array() in
 * order to move to libsvn_client while maintaining backward compatibility. */
svn_error_t *
svn_opt__args_to_target_array(apr_array_header_t **targets_p,
                              apr_getopt_t *os,
                              apr_array_header_t *known_targets,
                              apr_pool_t *pool)
{
  int i;
  svn_error_t *err = SVN_NO_ERROR;
  apr_array_header_t *input_targets =
    apr_array_make(pool, DEFAULT_ARRAY_SIZE, sizeof(const char *));
  apr_array_header_t *output_targets =
    apr_array_make(pool, DEFAULT_ARRAY_SIZE, sizeof(const char *));

  /* Step 1:  create a master array of targets that are in UTF-8
     encoding, and come from concatenating the targets left by apr_getopt,
     plus any extra targets (e.g., from the --targets switch.) */

  for (; os->ind < os->argc; os->ind++)
    {
      /* The apr_getopt targets are still in native encoding. */
      const char *raw_target = os->argv[os->ind];
      SVN_ERR(svn_utf_cstring_to_utf8
              ((const char **) apr_array_push(input_targets),
               raw_target, pool));
    }

  if (known_targets)
    {
      for (i = 0; i < known_targets->nelts; i++)
        {
          /* The --targets array have already been converted to UTF-8,
             because we needed to split up the list with svn_cstring_split. */
          const char *utf8_target = APR_ARRAY_IDX(known_targets,
                                                  i, const char *);
          APR_ARRAY_PUSH(input_targets, const char *) = utf8_target;
        }
    }

  /* Step 2:  process each target.  */

  for (i = 0; i < input_targets->nelts; i++)
    {
      const char *utf8_target = APR_ARRAY_IDX(input_targets, i, const char *);
<<<<<<< HEAD
      const char *peg_start = NULL; /* pointer to the peg revision, if any */
      const char *target;      /* after all processing is finished */
      int j;

      /* Remove a peg revision, if any, in the target so that it can
         be properly canonicalized, otherwise the canonicalization
         does not treat a ".@BASE" as a "." with a BASE peg revision,
         and it is not canonicalized to "@BASE".  If any peg revision
         exists, it is appended to the final canonicalized path or
         URL.  Do not use svn_opt_parse_path() because the resulting
         peg revision is a structure that would have to be converted
         back into a string.  Converting from a string date to the
         apr_time_t field in the svn_opt_revision_value_t and back to
         a string would not necessarily preserve the exact bytes of
         the input date, so its easier just to keep it in string
         form. */
      for (j = (strlen(utf8_target) - 1); j >= 0; --j)
        {
          /* If we hit a path separator, stop looking.  This is OK
              only because our revision specifiers can't contain
              '/'. */
          if (utf8_target[j] == '/')
            break;
          if (utf8_target[j] == '@')
            {
              peg_start = utf8_target + j;
              break;
            }
        }
      if (peg_start)
        utf8_target = apr_pstrmemdup(pool,
                                     utf8_target,
                                     peg_start - utf8_target);
=======
      const char *true_target;
      const char *target;      /* after all processing is finished */
      const char *peg_rev;

      /*
       * This is needed so that the target can be properly canonicalized,
       * otherwise the canonicalization does not treat a ".@BASE" as a "."
       * with a BASE peg revision, and it is not canonicalized to "@BASE".
       * If any peg revision exists, it is appended to the final
       * canonicalized path or URL.  Do not use svn_opt_parse_path()
       * because the resulting peg revision is a structure that would have
       * to be converted back into a string.  Converting from a string date
       * to the apr_time_t field in the svn_opt_revision_value_t and back to
       * a string would not necessarily preserve the exact bytes of the
       * input date, so its easier just to keep it in string form.
       */
      SVN_ERR(svn_opt__split_arg_at_peg_revision(&true_target, &peg_rev,
                                                 utf8_target, pool));
>>>>>>> 6215c21a

      /* URLs and wc-paths get treated differently. */
      if (svn_path_is_url(true_target))
        {
          SVN_ERR(svn_opt__arg_canonicalize_url(&true_target, true_target,
                                                 pool));
        }
      else  /* not a url, so treat as a path */
        {
          const char *base_name;

          SVN_ERR(svn_opt__arg_canonicalize_path(&true_target, true_target,
                                                 pool));

          /* If the target has the same name as a Subversion
             working copy administrative dir, skip it. */
          base_name = svn_dirent_basename(true_target, pool);

          /* FIXME:
             The canonical list of administrative directory names is
             maintained in libsvn_wc/adm_files.c:svn_wc_set_adm_dir().
             That list can't be used here, because that use would
             create a circular dependency between libsvn_wc and
             libsvn_subr.  Make sure changes to the lists are always
             synchronized! */
          if (0 == strcmp(base_name, ".svn")
              || 0 == strcmp(base_name, "_svn"))
            {
              err = svn_error_createf(SVN_ERR_RESERVED_FILENAME_SPECIFIED,
                                      err, _("'%s' ends in a reserved name"),
                                      utf8_target);
              continue;
            }
        }

<<<<<<< HEAD
      /* Append the peg revision back to the canonicalized target if
         there was a peg revision. */
      if (peg_start)
        target = apr_pstrcat(pool, target, peg_start, NULL);
=======
      target = apr_pstrcat(pool, true_target, peg_rev, NULL);
>>>>>>> 6215c21a

      APR_ARRAY_PUSH(output_targets, const char *) = target;
    }


  /* kff todo: need to remove redundancies from targets before
     passing it to the cmd_func. */

  *targets_p = output_targets;

  return err;
}

svn_error_t *
svn_opt_parse_revprop(apr_hash_t **revprop_table_p, const char *revprop_spec,
                      apr_pool_t *pool)
{
  const char *sep, *propname;
  svn_string_t *propval;

  if (! *revprop_spec)
    return svn_error_create(SVN_ERR_CL_ARG_PARSING_ERROR, NULL,
                            _("Revision property pair is empty"));

  if (! *revprop_table_p)
    *revprop_table_p = apr_hash_make(pool);

  sep = strchr(revprop_spec, '=');
  if (sep)
    {
      propname = apr_pstrndup(pool, revprop_spec, sep - revprop_spec);
      SVN_ERR(svn_utf_cstring_to_utf8(&propname, propname, pool));
      propval = svn_string_create(sep + 1, pool);
    }
  else
    {
      SVN_ERR(svn_utf_cstring_to_utf8(&propname, revprop_spec, pool));
      propval = svn_string_create("", pool);
    }

  if (!svn_prop_name_is_valid(propname))
    return svn_error_createf(SVN_ERR_CLIENT_PROPERTY_NAME, NULL,
                             _("'%s' is not a valid Subversion property name"),
                             propname);

  apr_hash_set(*revprop_table_p, propname, APR_HASH_KEY_STRING, propval);

  return SVN_NO_ERROR;
}

svn_error_t *
svn_opt__split_arg_at_peg_revision(const char **true_target,
                                   const char **peg_revision,
                                   const char *utf8_target,
                                   apr_pool_t *pool)
{
  const char *peg_start = NULL; /* pointer to the peg revision, if any */
  const char *ptr;

  for (ptr = (utf8_target + strlen(utf8_target) - 1); ptr >= utf8_target;
        --ptr)
    {
      /* If we hit a path separator, stop looking.  This is OK
          only because our revision specifiers can't contain '/'. */
      if (*ptr == '/')
        break;

      if (*ptr == '@')
        {
          peg_start = ptr;
          break;
        }
    }

  if (peg_start)
    {
      /* Error out if target is the empty string. */
      if (ptr == utf8_target)
        return svn_error_createf(SVN_ERR_BAD_FILENAME, NULL,
                                 _("'%s' is just a peg revision. "
                                   "Maybe try '%s@' instead?"),
                                 utf8_target, utf8_target);

      *true_target = apr_pstrmemdup(pool, utf8_target, ptr - utf8_target);
      if (peg_revision)
        *peg_revision = apr_pstrdup(pool, peg_start);
    }
  else
    {
      *true_target = utf8_target;
      if (peg_revision)
        *peg_revision = "";
    }

  return SVN_NO_ERROR;
}

svn_error_t *
svn_opt__arg_canonicalize_url(const char **url_out, const char *url_in,
                              apr_pool_t *pool)
{
  const char *target;

  /* Convert to URI. */
  target = svn_path_uri_from_iri(url_in, pool);
  /* Auto-escape some ASCII characters. */
  target = svn_path_uri_autoescape(target, pool);

  /* The above doesn't guarantee a valid URI. */
  if (! svn_path_is_uri_safe(target))
    return svn_error_createf(SVN_ERR_BAD_URL, 0,
                             _("URL '%s' is not properly URI-encoded"),
                             target);

  /* Verify that no backpaths are present in the URL. */
  if (svn_path_is_backpath_present(target))
    return svn_error_createf(SVN_ERR_BAD_URL, 0,
                             _("URL '%s' contains a '..' element"),
                             target);

  /* Strip any trailing '/' and collapse other redundant elements. */
  target = svn_uri_canonicalize(target, pool);

  *url_out = target;
  return SVN_NO_ERROR;
}

svn_error_t *
svn_opt__arg_canonicalize_path(const char **path_out, const char *path_in,
                               apr_pool_t *pool)
{
  const char *apr_target;
  char *truenamed_target; /* APR-encoded */
  apr_status_t apr_err;

  /* canonicalize case, and change all separators to '/'. */
  SVN_ERR(svn_path_cstring_from_utf8(&apr_target, path_in, pool));
  apr_err = apr_filepath_merge(&truenamed_target, "", apr_target,
                               APR_FILEPATH_TRUENAME, pool);

  if (!apr_err)
    /* We have a canonicalized APR-encoded target now. */
    apr_target = truenamed_target;
  else if (APR_STATUS_IS_ENOENT(apr_err))
    /* It's okay for the file to not exist, that just means we
       have to accept the case given to the client. We'll use
       the original APR-encoded target. */
    ;
  else
    return svn_error_createf(apr_err, NULL,
                             _("Error resolving case of '%s'"),
                             svn_dirent_local_style(path_in, pool));

  /* convert back to UTF-8. */
  SVN_ERR(svn_path_cstring_to_utf8(path_out, apr_target, pool));
  *path_out = svn_dirent_canonicalize(*path_out, pool);

  return SVN_NO_ERROR;
}

svn_error_t *
svn_opt__print_version_info(const char *pgm_name,
                            const char *footer,
                            svn_boolean_t quiet,
                            apr_pool_t *pool)
{
  if (quiet)
    return svn_cmdline_printf(pool, "%s\n", SVN_VER_NUMBER);

  SVN_ERR(svn_cmdline_printf(pool, _("%s, version %s\n"
                                     "   compiled %s, %s\n\n"), pgm_name,
                             SVN_VERSION, __DATE__, __TIME__));
  SVN_ERR(svn_cmdline_fputs(_("Copyright (C) 2009 The Subversion Corporation.\n"
                              "This software consists of"
                              " contributions made by many people;\n"
                              "see the NOTICE file for more information.\n"
                              "Subversion is open source software, see"
                              " http://subversion.tigris.org/\n\n"),
                            stdout, pool));

  if (footer)
    {
      SVN_ERR(svn_cmdline_printf(pool, "%s\n", footer));
    }

  return SVN_NO_ERROR;
}


svn_error_t *
svn_opt_print_help3(apr_getopt_t *os,
                    const char *pgm_name,
                    svn_boolean_t print_version,
                    svn_boolean_t quiet,
                    const char *version_footer,
                    const char *header,
                    const svn_opt_subcommand_desc2_t *cmd_table,
                    const apr_getopt_option_t *option_table,
                    const int *global_options,
                    const char *footer,
                    apr_pool_t *pool)
{
  apr_array_header_t *targets = NULL;
  int i;

  if (os)
    SVN_ERR(svn_opt_parse_all_args(&targets, os, pool));

  if (os && targets->nelts)  /* help on subcommand(s) requested */
    for (i = 0; i < targets->nelts; i++)
      {
        svn_opt_subcommand_help3(APR_ARRAY_IDX(targets, i, const char *),
                                 cmd_table, option_table,
                                 global_options, pool);
      }
  else if (print_version)   /* just --version */
    SVN_ERR(svn_opt__print_version_info(pgm_name, version_footer, quiet,
                                        pool));
  else if (os && !targets->nelts)            /* `-h', `--help', or `help' */
    svn_opt_print_generic_help2(header,
                                cmd_table,
                                option_table,
                                footer,
                                pool,
                                stdout);
  else                                       /* unknown option or cmd */
    SVN_ERR(svn_cmdline_fprintf(stderr, pool,
                                _("Type '%s help' for usage.\n"), pgm_name));

  return SVN_NO_ERROR;
}

svn_error_t *
<<<<<<< HEAD
svn_opt_print_help2(apr_getopt_t *os,
                    const char *pgm_name,
                    svn_boolean_t print_version,
                    svn_boolean_t quiet,
                    const char *version_footer,
                    const char *header,
                    const svn_opt_subcommand_desc2_t *cmd_table,
                    const apr_getopt_option_t *option_table,
                    const char *footer,
                    apr_pool_t *pool)
{
  return svn_opt_print_help3(os,
                             pgm_name,
                             print_version,
                             quiet,
                             version_footer,
                             header,
                             cmd_table,
                             option_table,
                             NULL,
                             footer,
                             pool);
}


svn_error_t *
svn_opt_print_help(apr_getopt_t *os,
                   const char *pgm_name,
                   svn_boolean_t print_version,
                   svn_boolean_t quiet,
                   const char *version_footer,
                   const char *header,
                   const svn_opt_subcommand_desc_t *cmd_table,
                   const apr_getopt_option_t *option_table,
                   const char *footer,
                   apr_pool_t *pool)
=======
svn_opt_eat_peg_revisions(apr_array_header_t **true_targets_p,
                          apr_array_header_t *targets,
                          apr_pool_t *pool)
>>>>>>> 6215c21a
{
  int i;
  apr_array_header_t *true_targets;

  true_targets = apr_array_make(pool, DEFAULT_ARRAY_SIZE, sizeof(const char *));

  for (i = 0; i < targets->nelts; i++)
    {
      const char *target = APR_ARRAY_IDX(targets, i, const char *);
      const char *true_target;

      SVN_ERR(svn_opt__split_arg_at_peg_revision(&true_target, NULL,
                                                 target, pool));
      APR_ARRAY_PUSH(true_targets, const char *) = true_target;
    }

  SVN_ERR_ASSERT(true_targets_p);
  *true_targets_p = true_targets;

  return SVN_NO_ERROR;
}<|MERGE_RESOLUTION|>--- conflicted
+++ resolved
@@ -238,87 +238,7 @@
             }
         }
       /* And global options too */
-<<<<<<< HEAD
-      if (global_options)
-        for (i = 0; global_options[i]; i++)
-          {
-            if (have_options == FALSE)
-              {
-                SVN_ERR(svn_cmdline_fputs(_("\nValid options:\n"),
-                                          stream, pool));
-                have_options = TRUE;
-              }
-
-            /* convert each option code into an option */
-            option =
-              svn_opt_get_option_from_code2(global_options[i],
-                                            options_table,
-                                            cmd, pool);
-
-            /* print the option's docstring */
-            if (option)
-              {
-                const char *optstr;
-                svn_opt_format_option(&optstr, option, TRUE, pool);
-                SVN_ERR(svn_cmdline_fprintf(stream, pool, "  %s\n",
-                                            optstr));
-              }
-          }
-
-      if (have_options)
-        SVN_ERR(svn_cmdline_fprintf(stream, pool, "\n"));
-    }
-
-  return SVN_NO_ERROR;
-}
-
-
-/* Same as print_command_info2(), but with deprecated struct revision. */
-static svn_error_t *
-print_command_info(const svn_opt_subcommand_desc_t *cmd,
-                   const apr_getopt_option_t *options_table,
-                   svn_boolean_t help,
-                   apr_pool_t *pool,
-                   FILE *stream)
-{
-  svn_boolean_t first_time;
-  apr_size_t i;
-
-  /* Print the canonical command name. */
-  SVN_ERR(svn_cmdline_fputs(cmd->name, stream, pool));
-
-  /* Print the list of aliases. */
-  first_time = TRUE;
-  for (i = 0; i < SVN_OPT_MAX_ALIASES; i++)
-    {
-      if (cmd->aliases[i] == NULL)
-        break;
-
-      if (first_time) {
-        SVN_ERR(svn_cmdline_fputs(" (", stream, pool));
-        first_time = FALSE;
-      }
-      else
-        SVN_ERR(svn_cmdline_fputs(", ", stream, pool));
-
-      SVN_ERR(svn_cmdline_fputs(cmd->aliases[i], stream, pool));
-    }
-
-  if (! first_time)
-    SVN_ERR(svn_cmdline_fputs(")", stream, pool));
-
-  if (help)
-    {
-      const apr_getopt_option_t *option;
-      svn_boolean_t have_options = FALSE;
-
-      SVN_ERR(svn_cmdline_fprintf(stream, pool, ": %s", _(cmd->help)));
-
-      /* Loop over all valid option codes attached to the subcommand */
-      for (i = 0; i < SVN_OPT_MAX_OPTIONS; i++)
-=======
       if (global_options && *global_options)
->>>>>>> 6215c21a
         {
           SVN_ERR(svn_cmdline_fputs(_("\nGlobal options:\n"),
                                     stream, pool));
@@ -435,42 +355,6 @@
   if (cmd)
     err = print_command_info2(cmd, options_table, global_options,
                               TRUE, pool, stdout);
-<<<<<<< HEAD
-  else
-    err = svn_cmdline_fprintf(stderr, pool,
-                              _("\"%s\": unknown command.\n\n"), subcommand);
-
-  if (err) {
-    svn_handle_error2(err, stderr, FALSE, "svn: ");
-    svn_error_clear(err);
-  }
-}
-
-void
-svn_opt_subcommand_help2(const char *subcommand,
-                         const svn_opt_subcommand_desc2_t *table,
-                         const apr_getopt_option_t *options_table,
-                         apr_pool_t *pool)
-{
-  svn_opt_subcommand_help3(subcommand, table, options_table,
-                           NULL, pool);
-}
-
-
-void
-svn_opt_subcommand_help(const char *subcommand,
-                        const svn_opt_subcommand_desc_t *table,
-                        const apr_getopt_option_t *options_table,
-                        apr_pool_t *pool)
-{
-  const svn_opt_subcommand_desc_t *cmd =
-    svn_opt_get_canonical_subcommand(table, subcommand);
-  svn_error_t *err;
-
-  if (cmd)
-    err = print_command_info(cmd, options_table, TRUE, pool, stdout);
-=======
->>>>>>> 6215c21a
   else
     err = svn_cmdline_fprintf(stderr, pool,
                               _("\"%s\": unknown command.\n\n"), subcommand);
@@ -633,15 +517,9 @@
 
 
 int
-<<<<<<< HEAD
-svn_opt_parse_revision2(apr_array_header_t **ranges_to_merge,
-                        const char *arg,
-                        apr_pool_t *pool)
-=======
 svn_opt_parse_revision_to_range(apr_array_header_t *opt_ranges,
                                 const char *arg,
                                 apr_pool_t *pool)
->>>>>>> 6215c21a
 {
   svn_opt_revision_range_t *range = apr_palloc(pool, sizeof(*range));
 
@@ -652,11 +530,7 @@
                              arg, pool) == -1)
     return -1;
 
-<<<<<<< HEAD
-  APR_ARRAY_PUSH(*ranges_to_merge, svn_opt_revision_range_t *) = range;
-=======
   APR_ARRAY_PUSH(opt_ranges, svn_opt_revision_range_t *) = range;
->>>>>>> 6215c21a
   return 0;
 }
 
@@ -811,14 +685,7 @@
       int ret;
       svn_opt_revision_t start_revision, end_revision;
 
-<<<<<<< HEAD
-      if (path[i] == '@')
-        {
-          int ret;
-          svn_opt_revision_t start_revision, end_revision;
-=======
       end_revision.kind = svn_opt_revision_unspecified;
->>>>>>> 6215c21a
 
       if (peg_rev[1] == '\0')  /* looking at empty peg revision */
         {
@@ -829,19 +696,6 @@
         {
           const char *rev_str = &peg_rev[1];
 
-<<<<<<< HEAD
-          if (path[i + 1] == '\0')  /* looking at empty peg revision */
-            {
-              ret = 0;
-              start_revision.kind = svn_opt_revision_unspecified;
-            }
-          else  /* looking at non-empty peg revision */
-            {
-              const char *rev_str = path + i + 1;
-
-              /* URLs get treated differently from wc paths. */
-              if (svn_path_is_url(path))
-=======
           /* URLs get treated differently from wc paths. */
           if (svn_path_is_url(path))
             {
@@ -857,7 +711,6 @@
                   && rev_str[rev_len-2] == '7'
                   && (rev_str[rev_len-1] == 'D'
                       || rev_str[rev_len-1] == 'd'))
->>>>>>> 6215c21a
                 {
                   rev_str = svn_path_uri_decode(rev_str, pool);
                 }
@@ -867,21 +720,10 @@
                                        rev_str, pool);
         }
 
-<<<<<<< HEAD
-          if (ret || end_revision.kind != svn_opt_revision_unspecified)
-            return svn_error_createf(SVN_ERR_CL_ARG_PARSING_ERROR, NULL,
-                                     _("Syntax error parsing revision '%s'"),
-                                     path + i + 1);
-
-          *truepath = apr_pstrmemdup(pool, path, i);
-          rev->kind = start_revision.kind;
-          rev->value = start_revision.value;
-=======
       if (ret || end_revision.kind != svn_opt_revision_unspecified)
         return svn_error_createf(SVN_ERR_CL_ARG_PARSING_ERROR, NULL,
                                  _("Syntax error parsing revision '%s'"),
                                  &peg_rev[1]);
->>>>>>> 6215c21a
 
       rev->kind = start_revision.kind;
       rev->value = start_revision.value;
@@ -891,13 +733,6 @@
       /* Didn't find a peg revision. */
       rev->kind = svn_opt_revision_unspecified;
     }
-<<<<<<< HEAD
-
-  /* Didn't find an @-sign. */
-  *truepath = path;
-  rev->kind = svn_opt_revision_unspecified;
-=======
->>>>>>> 6215c21a
 
   return SVN_NO_ERROR;
 }
@@ -948,41 +783,6 @@
   for (i = 0; i < input_targets->nelts; i++)
     {
       const char *utf8_target = APR_ARRAY_IDX(input_targets, i, const char *);
-<<<<<<< HEAD
-      const char *peg_start = NULL; /* pointer to the peg revision, if any */
-      const char *target;      /* after all processing is finished */
-      int j;
-
-      /* Remove a peg revision, if any, in the target so that it can
-         be properly canonicalized, otherwise the canonicalization
-         does not treat a ".@BASE" as a "." with a BASE peg revision,
-         and it is not canonicalized to "@BASE".  If any peg revision
-         exists, it is appended to the final canonicalized path or
-         URL.  Do not use svn_opt_parse_path() because the resulting
-         peg revision is a structure that would have to be converted
-         back into a string.  Converting from a string date to the
-         apr_time_t field in the svn_opt_revision_value_t and back to
-         a string would not necessarily preserve the exact bytes of
-         the input date, so its easier just to keep it in string
-         form. */
-      for (j = (strlen(utf8_target) - 1); j >= 0; --j)
-        {
-          /* If we hit a path separator, stop looking.  This is OK
-              only because our revision specifiers can't contain
-              '/'. */
-          if (utf8_target[j] == '/')
-            break;
-          if (utf8_target[j] == '@')
-            {
-              peg_start = utf8_target + j;
-              break;
-            }
-        }
-      if (peg_start)
-        utf8_target = apr_pstrmemdup(pool,
-                                     utf8_target,
-                                     peg_start - utf8_target);
-=======
       const char *true_target;
       const char *target;      /* after all processing is finished */
       const char *peg_rev;
@@ -1001,7 +801,6 @@
        */
       SVN_ERR(svn_opt__split_arg_at_peg_revision(&true_target, &peg_rev,
                                                  utf8_target, pool));
->>>>>>> 6215c21a
 
       /* URLs and wc-paths get treated differently. */
       if (svn_path_is_url(true_target))
@@ -1037,14 +836,7 @@
             }
         }
 
-<<<<<<< HEAD
-      /* Append the peg revision back to the canonicalized target if
-         there was a peg revision. */
-      if (peg_start)
-        target = apr_pstrcat(pool, target, peg_start, NULL);
-=======
       target = apr_pstrcat(pool, true_target, peg_rev, NULL);
->>>>>>> 6215c21a
 
       APR_ARRAY_PUSH(output_targets, const char *) = target;
     }
@@ -1278,48 +1070,9 @@
 }
 
 svn_error_t *
-<<<<<<< HEAD
-svn_opt_print_help2(apr_getopt_t *os,
-                    const char *pgm_name,
-                    svn_boolean_t print_version,
-                    svn_boolean_t quiet,
-                    const char *version_footer,
-                    const char *header,
-                    const svn_opt_subcommand_desc2_t *cmd_table,
-                    const apr_getopt_option_t *option_table,
-                    const char *footer,
-                    apr_pool_t *pool)
-{
-  return svn_opt_print_help3(os,
-                             pgm_name,
-                             print_version,
-                             quiet,
-                             version_footer,
-                             header,
-                             cmd_table,
-                             option_table,
-                             NULL,
-                             footer,
-                             pool);
-}
-
-
-svn_error_t *
-svn_opt_print_help(apr_getopt_t *os,
-                   const char *pgm_name,
-                   svn_boolean_t print_version,
-                   svn_boolean_t quiet,
-                   const char *version_footer,
-                   const char *header,
-                   const svn_opt_subcommand_desc_t *cmd_table,
-                   const apr_getopt_option_t *option_table,
-                   const char *footer,
-                   apr_pool_t *pool)
-=======
 svn_opt_eat_peg_revisions(apr_array_header_t **true_targets_p,
                           apr_array_header_t *targets,
                           apr_pool_t *pool)
->>>>>>> 6215c21a
 {
   int i;
   apr_array_header_t *true_targets;
