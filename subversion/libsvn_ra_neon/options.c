--- conflicted
+++ resolved
@@ -146,11 +146,8 @@
   *youngest_rev = SVN_INVALID_REVNUM;
 
   /* Start out assuming all capabilities are unsupported. */
-<<<<<<< HEAD
-=======
   apr_hash_set(ras->capabilities, SVN_RA_CAPABILITY_PARTIAL_REPLAY,
                APR_HASH_KEY_STRING, capability_no);
->>>>>>> 8d8a5012
   apr_hash_set(ras->capabilities, SVN_RA_CAPABILITY_DEPTH,
                APR_HASH_KEY_STRING, capability_no);
   apr_hash_set(ras->capabilities, SVN_RA_CAPABILITY_MERGEINFO,
