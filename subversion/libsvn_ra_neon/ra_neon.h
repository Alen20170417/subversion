/*
 * ra_neon.h : Private declarations for the Neon-based DAV RA module.
 *
 * ====================================================================
 *    Licensed to the Apache Software Foundation (ASF) under one
 *    or more contributor license agreements.  See the NOTICE file
 *    distributed with this work for additional information
 *    regarding copyright ownership.  The ASF licenses this file
 *    to you under the Apache License, Version 2.0 (the
 *    "License"); you may not use this file except in compliance
 *    with the License.  You may obtain a copy of the License at
 *
 *      http://www.apache.org/licenses/LICENSE-2.0
 *
 *    Unless required by applicable law or agreed to in writing,
 *    software distributed under the License is distributed on an
 *    "AS IS" BASIS, WITHOUT WARRANTIES OR CONDITIONS OF ANY
 *    KIND, either express or implied.  See the License for the
 *    specific language governing permissions and limitations
 *    under the License.
 * ====================================================================
 */



#ifndef SVN_LIBSVN_RA_NEON_H
#define SVN_LIBSVN_RA_NEON_H

#include <apr_pools.h>
#include <apr_tables.h>

#include <ne_request.h>
#include <ne_uri.h>
#include <ne_207.h>            /* for NE_ELM_207_UNUSED */
#include <ne_props.h>          /* for ne_propname */

#include "svn_types.h"
#include "svn_string.h"
#include "svn_delta.h"
#include "svn_ra.h"
#include "svn_dav.h"

#include "private/svn_dav_protocol.h"
#include "svn_private_config.h"

#ifdef __cplusplus
extern "C" {
#endif /* __cplusplus */



/* Rename these types and constants to abstract from Neon */

#define SVN_RA_NEON__XML_DECLINE NE_XML_DECLINE
#define SVN_RA_NEON__XML_INVALID NE_XML_ABORT

#define SVN_RA_NEON__XML_CDATA   (1<<1)
#define SVN_RA_NEON__XML_COLLECT ((1<<2) | SVN_RA_NEON__XML_CDATA)

typedef int svn_ra_neon__xml_elmid;

/** XML element */
typedef struct {
  /** XML namespace. */
  const char *nspace;

  /** XML tag name. */
  const char *name;

  /** XML tag id to be passed to a handler. */
  svn_ra_neon__xml_elmid id;

  /** Processing flags for this namespace:tag.
   *
   * 0 (zero)                - regular element, may have children,
   * SVN_RA_NEON__XML_CDATA   - child-less element,
   * SVN_RA_NEON__XML_COLLECT - complete contents of such element must be
   *                           collected as CDATA, includes *_CDATA flag. */
  unsigned int flags;

} svn_ra_neon__xml_elm_t;



typedef struct svn_ra_neon__session_t {
  apr_pool_t *pool;
  svn_stringbuf_t *url;                 /* original, unparsed session url */
  ne_uri root;                          /* parsed version of above */
  const char *repos_root;               /* URL for repository root */

  ne_session *ne_sess;                  /* HTTP session to server */
  ne_session *ne_sess2;
  svn_boolean_t main_session_busy;      /* TRUE when requests should be created
                                           and issued on sess2; currently
                                           only used by fetch.c */

  const svn_ra_callbacks2_t *callbacks; /* callbacks to get auth data */
  void *callback_baton;

  svn_auth_iterstate_t *auth_iterstate; /* state of authentication retries */
  const char *auth_username;            /* last authenticated username used */

  svn_auth_iterstate_t *p11pin_iterstate; /* state of PKCS#11 pin retries */

  svn_boolean_t compression;            /* should we use http compression? */

  /* Each of these function as caches, and are NULL when uninitialized
     or cleared: */
  const char *vcc;                      /* version-controlled-configuration */
  const char *uuid;                     /* repository UUID */
  const char *act_coll;                 /* activity collection set */

  svn_ra_progress_notify_func_t progress_func;
  void *progress_baton;

  apr_off_t total_progress;             /* Total number of bytes sent in this
                                           session with a -1 total marker */

  /* Maps SVN_RA_CAPABILITY_foo keys to "yes" or "no" values.
     If a capability is not yet discovered, it is absent from the table.
     The table itself is allocated in the svn_ra_neon__session_t's pool;
     keys and values must have at least that lifetime.  Most likely
     the keys and values are constants anyway (and sufficiently
     well-informed internal code may just compare against those
     constants' addresses, therefore). */
  apr_hash_t *capabilities;

  /*** HTTP v2 protocol stuff. ***
   *
   * We assume that if mod_dav_svn sends one of the special v2 OPTIONs
   * response headers, it has sent all of them.  Specifically, we'll
   * be looking at the presence of the "me resource" as a flag that
   * the server supports v2 of our HTTP protocol.
   */

  /* The "me resource".  Typically used as a target for REPORTs that
     are path-agnostic.  If we have this, we can speak HTTP v2 to the
     server.  */
  const char *me_resource;

  /* Opaque URL "stubs".  If the OPTIONS response returns these, then
     we know we're using HTTP protocol v2. */
  const char *rev_stub;         /* for accessing revisions (i.e. revprops) */
  const char *rev_root_stub;    /* for accessing REV/PATH pairs */
  const char *txn_stub;         /* for accessing transactions (i.e. txnprops) */
  const char *txn_root_stub;    /* for accessing TXN/PATH pairs */

  /*** End HTTP v2 stuff ***/

} svn_ra_neon__session_t;

#define SVN_RA_NEON__HAVE_HTTPV2_SUPPORT(ras) ((ras)->me_resource != NULL)


typedef struct {
  ne_request *ne_req;                   /* neon request structure */
  ne_session *ne_sess;                  /* neon session structure */
  svn_ra_neon__session_t *sess;          /* DAV session structure */
  const char *method;
  const char *url;
  int rv;                               /* Return value from
                                           ne_request_dispatch() or -1 if
                                           not dispatched yet. */
  int code;                             /* HTTP return code, or 0 if none */
  const char *code_desc;                /* Textual description of CODE */
  svn_error_t *err;                     /* error encountered while executing
                                           the request */
  svn_boolean_t marshalled_error;       /* TRUE if the error was server-side */
  apr_pool_t *pool;                     /* where this struct is allocated */
  apr_pool_t *iterpool;                 /* iteration pool
                                           for use within callbacks */
} svn_ra_neon__request_t;


/* Statement macro to set the request error,
 * making sure we don't leak any in case we encounter more than one error.
 *
 * Sets the 'err' field of REQ to the value obtained by evaluating NEW_ERR.
 */
#define SVN_RA_NEON__REQ_ERR(req, new_err)       \
   do {                                          \
     svn_error_t *svn_err__tmp = (new_err);      \
     if ((req)->err && !(req)->marshalled_error) \
       svn_error_clear(svn_err__tmp);            \
     else if (svn_err__tmp)                      \
       {                                         \
         svn_error_clear((req)->err);            \
         (req)->err = svn_err__tmp;              \
         (req)->marshalled_error = FALSE;        \
       }                                         \
   } while (0)


/* Allocate an internal request structure allocated in a newly created
 * subpool of POOL.  Create an associated neon request with the parameters
 * given.
 *
 * When a request is being dispatched on the primary Neon session,
 * the request is allocated to the secondary neon session of SESS.
 *
 * Register a pool cleanup for any allocated Neon resources.
 */
svn_ra_neon__request_t *
svn_ra_neon__request_create(svn_ra_neon__session_t *sess,
                            const char *method, const char *url,
                            apr_pool_t *pool);


/* Our version of ne_block_reader, which returns an
 * svn_error_t * instead of an int. */
typedef svn_error_t *(*svn_ra_neon__block_reader)(void *baton,
                                                  const char *data,
                                                  size_t len);

/* Add a response body reader function to REQ.
 *
 * Use the associated session parameters to determine the use of
 * compression.
 *
 * Register a pool cleanup on the pool of REQ to clean up any allocated
 * Neon resources.
 */
void
svn_ra_neon__add_response_body_reader(svn_ra_neon__request_t *req,
                                      ne_accept_response accpt,
                                      svn_ra_neon__block_reader reader,
                                      void *userdata);


/* Destroy request REQ and any associated resources */
#define svn_ra_neon__request_destroy(req) svn_pool_destroy((req)->pool)

#ifdef SVN_DEBUG
#define DEBUG_CR "\n"
#else
#define DEBUG_CR ""
#endif


/** vtable function prototypes */

svn_error_t *svn_ra_neon__get_latest_revnum(svn_ra_session_t *session,
                                            svn_revnum_t *latest_revnum,
                                            apr_pool_t *pool);

svn_error_t *svn_ra_neon__get_dated_revision(svn_ra_session_t *session,
                                             svn_revnum_t *revision,
                                             apr_time_t timestamp,
                                             apr_pool_t *pool);

svn_error_t *svn_ra_neon__change_rev_prop(svn_ra_session_t *session,
                                          svn_revnum_t rev,
                                          const char *name,
                                          const svn_string_t *value,
                                          apr_pool_t *pool);

svn_error_t *svn_ra_neon__rev_proplist(svn_ra_session_t *session,
                                       svn_revnum_t rev,
                                       apr_hash_t **props,
                                       apr_pool_t *pool);

svn_error_t *svn_ra_neon__rev_prop(svn_ra_session_t *session,
                                   svn_revnum_t rev,
                                   const char *name,
                                   svn_string_t **value,
                                   apr_pool_t *pool);

svn_error_t * svn_ra_neon__get_commit_editor(svn_ra_session_t *session,
                                             const svn_delta_editor_t **editor,
                                             void **edit_baton,
                                             apr_hash_t *revprop_table,
                                             svn_commit_callback2_t callback,
                                             void *callback_baton,
                                             apr_hash_t *lock_tokens,
                                             svn_boolean_t keep_locks,
                                             apr_pool_t *pool);

svn_error_t * svn_ra_neon__get_file(svn_ra_session_t *session,
                                    const char *path,
                                    svn_revnum_t revision,
                                    svn_stream_t *stream,
                                    svn_revnum_t *fetched_rev,
                                    apr_hash_t **props,
                                    apr_pool_t *pool);

svn_error_t *svn_ra_neon__get_dir(svn_ra_session_t *session,
                                  apr_hash_t **dirents,
                                  svn_revnum_t *fetched_rev,
                                  apr_hash_t **props,
                                  const char *path,
                                  svn_revnum_t revision,
                                  apr_uint32_t dirent_fields,
                                  apr_pool_t *pool);

svn_error_t * svn_ra_neon__abort_commit(void *session_baton,
                                        void *edit_baton);

svn_error_t * svn_ra_neon__get_mergeinfo(svn_ra_session_t *session,
                                         apr_hash_t **mergeinfo,
                                         const apr_array_header_t *paths,
                                         svn_revnum_t revision,
                                         svn_mergeinfo_inheritance_t inherit,
                                         svn_boolean_t include_descendants,
                                         apr_pool_t *pool);

svn_error_t * svn_ra_neon__do_update(svn_ra_session_t *session,
                                     const svn_ra_reporter3_t **reporter,
                                     void **report_baton,
                                     svn_revnum_t revision_to_update_to,
                                     const char *update_target,
                                     svn_depth_t depth,
                                     svn_boolean_t send_copyfrom_args,
                                     const svn_delta_editor_t *wc_update,
                                     void *wc_update_baton,
                                     apr_pool_t *pool);

svn_error_t * svn_ra_neon__do_status(svn_ra_session_t *session,
                                     const svn_ra_reporter3_t **reporter,
                                     void **report_baton,
                                     const char *status_target,
                                     svn_revnum_t revision,
                                     svn_depth_t depth,
                                     const svn_delta_editor_t *wc_status,
                                     void *wc_status_baton,
                                     apr_pool_t *pool);

svn_error_t * svn_ra_neon__do_switch(svn_ra_session_t *session,
                                     const svn_ra_reporter3_t **reporter,
                                     void **report_baton,
                                     svn_revnum_t revision_to_update_to,
                                     const char *update_target,
                                     svn_depth_t depth,
                                     const char *switch_url,
                                     const svn_delta_editor_t *wc_update,
                                     void *wc_update_baton,
                                     apr_pool_t *pool);

svn_error_t * svn_ra_neon__do_diff(svn_ra_session_t *session,
                                   const svn_ra_reporter3_t **reporter,
                                   void **report_baton,
                                   svn_revnum_t revision,
                                   const char *diff_target,
                                   svn_depth_t depth,
                                   svn_boolean_t ignore_ancestry,
                                   svn_boolean_t text_deltas,
                                   const char *versus_url,
                                   const svn_delta_editor_t *wc_diff,
                                   void *wc_diff_baton,
                                   apr_pool_t *pool);

svn_error_t * svn_ra_neon__get_log(svn_ra_session_t *session,
                                   const apr_array_header_t *paths,
                                   svn_revnum_t start,
                                   svn_revnum_t end,
                                   int limit,
                                   svn_boolean_t discover_changed_paths,
                                   svn_boolean_t strict_node_history,
                                   svn_boolean_t include_merged_revisions,
                                   const apr_array_header_t *revprops,
                                   svn_log_entry_receiver_t receiver,
                                   void *receiver_baton,
                                   apr_pool_t *pool);

svn_error_t *svn_ra_neon__do_check_path(svn_ra_session_t *session,
                                        const char *path,
                                        svn_revnum_t revision,
                                        svn_node_kind_t *kind,
                                        apr_pool_t *pool);

svn_error_t *svn_ra_neon__do_stat(svn_ra_session_t *session,
                                  const char *path,
                                  svn_revnum_t revision,
                                  svn_dirent_t **dirent,
                                  apr_pool_t *pool);

svn_error_t *svn_ra_neon__get_file_revs(svn_ra_session_t *session,
                                        const char *path,
                                        svn_revnum_t start,
                                        svn_revnum_t end,
                                        svn_boolean_t include_merged_revisions,
                                        svn_file_rev_handler_t handler,
                                        void *handler_baton,
                                        apr_pool_t *pool);


/*
** SVN_RA_NEON__LP_*: local properties for RA/DAV
**
** ra_neon and ra_serf store properties on the client containing information needed
** to operate against the SVN server. Some of this informations is strictly
** necessary to store, and some is simply stored as a cached value.
*/

#define SVN_RA_NEON__LP_NAMESPACE SVN_PROP_WC_PREFIX "ra_dav:"

/* store the URL where Activities can be created */
/* ### should fix the name to be "activity-coll" at some point */
#define SVN_RA_NEON__LP_ACTIVITY_COLL SVN_RA_NEON__LP_NAMESPACE "activity-url"

/* store the URL of the version resource (from the DAV:checked-in property) */
#define SVN_RA_NEON__LP_VSN_URL          SVN_RA_NEON__LP_NAMESPACE "version-url"


/*
** SVN_RA_NEON__PROP_*: properties that we fetch from the server
**
** These are simply symbolic names for some standard properties that we fetch.
*/
#define SVN_RA_NEON__PROP_BASELINE_COLLECTION    "DAV:baseline-collection"
#define SVN_RA_NEON__PROP_CHECKED_IN     "DAV:checked-in"
#define SVN_RA_NEON__PROP_VCC            "DAV:version-controlled-configuration"
#define SVN_RA_NEON__PROP_VERSION_NAME   "DAV:" SVN_DAV__VERSION_NAME
#define SVN_RA_NEON__PROP_CREATIONDATE   "DAV:creationdate"
#define SVN_RA_NEON__PROP_CREATOR_DISPLAYNAME "DAV:creator-displayname"
#define SVN_RA_NEON__PROP_GETCONTENTLENGTH "DAV:getcontentlength"

#define SVN_RA_NEON__PROP_BASELINE_RELPATH \
    SVN_DAV_PROP_NS_DAV "baseline-relative-path"

#define SVN_RA_NEON__PROP_MD5_CHECKSUM SVN_DAV_PROP_NS_DAV "md5-checksum"

#define SVN_RA_NEON__PROP_REPOSITORY_UUID SVN_DAV_PROP_NS_DAV "repository-uuid"

#define SVN_RA_NEON__PROP_DEADPROP_COUNT SVN_DAV_PROP_NS_DAV "deadprop-count"

typedef struct {
  /* what is the URL for this resource */
  const char *url;

  /* is this resource a collection? (from the DAV:resourcetype element) */
  int is_collection;

  /* PROPSET: NAME -> VALUE (const char * -> const svn_string_t *) */
  apr_hash_t *propset;

  /* --- only used during response processing --- */
  /* when we see a DAV:href element, what element is the parent? */
  int href_parent;

  apr_pool_t *pool;

} svn_ra_neon__resource_t;

/* ### WARNING: which_props can only identify properties which props.c
   ### knows about. see the elem_definitions[] array. */

/* fetch a bunch of properties from the server. */
svn_error_t * svn_ra_neon__get_props(apr_hash_t **results,
                                     svn_ra_neon__session_t *sess,
                                     const char *url,
                                     int depth,
                                     const char *label,
                                     const ne_propname *which_props,
                                     apr_pool_t *pool);

/* fetch a single resource's props from the server. */
svn_error_t * svn_ra_neon__get_props_resource(svn_ra_neon__resource_t **rsrc,
                                              svn_ra_neon__session_t *sess,
                                              const char *url,
                                              const char *label,
                                              const ne_propname *which_props,
                                              apr_pool_t *pool);

/* fetch a single resource's starting props from the server.

   Cache the version-controlled-configuration in SESS->vcc, and the
   repository uuid in SESS->uuid. */
svn_error_t * svn_ra_neon__get_starting_props(svn_ra_neon__resource_t **rsrc,
                                              svn_ra_neon__session_t *sess,
                                              const char *url,
                                              const char *label,
                                              apr_pool_t *pool);

/* Shared helper func: given a public URL which may not exist in HEAD,
   use SESS to search up parent directories until we can retrieve a
   *RSRC (allocated in POOL) containing a standard set of "starting"
   props: {VCC, resourcetype, baseline-relative-path}.

   Also return *MISSING_PATH (allocated in POOL), which is the
   trailing portion of the URL that did not exist.  If an error
   occurs, *MISSING_PATH isn't changed.

   Cache the version-controlled-configuration in SESS->vcc, and the
   repository uuid in SESS->uuid. */
svn_error_t *
svn_ra_neon__search_for_starting_props(svn_ra_neon__resource_t **rsrc,
                                       const char **missing_path,
                                       svn_ra_neon__session_t *sess,
                                       const char *url,
                                       apr_pool_t *pool);

/* fetch a single property from a single resource */
svn_error_t * svn_ra_neon__get_one_prop(const svn_string_t **propval,
                                        svn_ra_neon__session_t *sess,
                                        const char *url,
                                        const char *label,
                                        const ne_propname *propname,
                                        apr_pool_t *pool);

/* Get various Baseline-related information for a given "public" URL.

   Given a session SESS and a URL, return whether the URL is a
   directory in *IS_DIR.  IS_DIR may be NULL if this flag is unneeded.

   REVISION may be SVN_INVALID_REVNUM to indicate that the operation
   should work against the latest (HEAD) revision, or whether it should
   return information about that specific revision.

   If BC_URL is not NULL, then it will be filled in with the URL for
   the Baseline Collection for the specified revision, or the HEAD.

   If BC_RELATIVE is not NULL, then it will be filled in with a
   relative pathname for the baselined resource corresponding to the
   revision of the resource specified by URL.

   If LATEST_REV is not NULL, then it will be filled in with the revision
   that this information corresponds to. Generally, this will be the same
   as the REVISION parameter, unless we are working against the HEAD. In
   that case, the HEAD revision number is returned.

   Allocation for BC_URL->data, BC_RELATIVE->data, and temporary data,
   will occur in POOL.

   Note: a Baseline Collection is a complete tree for a specified Baseline.
   DeltaV baselines correspond one-to-one to Subversion revisions. Thus,
   the entire state of a revision can be found in a Baseline Collection.
*/
svn_error_t *svn_ra_neon__get_baseline_info(svn_boolean_t *is_dir,
                                            svn_string_t *bc_url,
                                            svn_string_t *bc_relative,
                                            svn_revnum_t *latest_rev,
                                            svn_ra_neon__session_t *sess,
                                            const char *url,
                                            svn_revnum_t revision,
                                            apr_pool_t *pool);

/* Fetch a baseline resource populated with specific properties.

   Given a session SESS and a URL, set *BLN_RSRC to a baseline of
   REVISION, populated with whatever properties are specified by
   WHICH_PROPS.  To fetch all properties, pass NULL for WHICH_PROPS.

   If BC_RELATIVE is not NULL, then it will be filled in with a
   relative pathname for the baselined resource corresponding to the
   revision of the resource specified by URL.
*/
svn_error_t *svn_ra_neon__get_baseline_props(svn_string_t *bc_relative,
                                             svn_ra_neon__resource_t **bln_rsrc,
                                             svn_ra_neon__session_t *sess,
                                             const char *url,
                                             svn_revnum_t revision,
                                             const ne_propname *which_props,
                                             apr_pool_t *pool);

/* Fetch the repository's unique Version-Controlled-Configuration url.

   Given a session SESS and a URL, set *VCC to the url of the
   repository's version-controlled-configuration resource.
 */
svn_error_t *svn_ra_neon__get_vcc(const char **vcc,
                                  svn_ra_neon__session_t *sess,
                                  const char *url,
                                  apr_pool_t *pool);

/* Issue a PROPPATCH request on URL, transmitting PROP_CHANGES (a hash
   of const svn_string_t * values keyed on Subversion user-visible
   property names) and PROP_DELETES (an array of property names to
   delete).  Send any extra request headers in EXTRA_HEADERS. Use POOL
   for all allocations.  */
svn_error_t *svn_ra_neon__do_proppatch(svn_ra_neon__session_t *ras,
                                       const char *url,
                                       apr_hash_t *prop_changes,
                                       const apr_array_header_t *prop_deletes,
                                       apr_hash_t *extra_headers,
                                       apr_pool_t *pool);

extern const ne_propname svn_ra_neon__vcc_prop;
extern const ne_propname svn_ra_neon__checked_in_prop;


/* send an OPTIONS request to fetch the activity-collection-set */
svn_error_t *
svn_ra_neon__get_activity_collection(const svn_string_t **activity_coll,
                                     svn_ra_neon__session_t *ras,
                                     apr_pool_t *pool);


/* Call ne_set_request_body_pdovider on REQ with a provider function
 * that pulls data from BODY_FILE.
 */
svn_error_t *svn_ra_neon__set_neon_body_provider(svn_ra_neon__request_t *req,
                                                 apr_file_t *body_file);


#define SVN_RA_NEON__DEPTH_ZERO      0
#define SVN_RA_NEON__DEPTH_ONE       1
#define SVN_RA_NEON__DEPTH_INFINITE -1
/* Add a 'Depth' header to a hash of headers.
 *
 * DEPTH is one of the above defined SVN_RA_NEON__DEPTH_* values.
 */
void
svn_ra_neon__add_depth_header(apr_hash_t *extra_headers, int depth);

/** Find a given element in the table of elements.
 *
 * The table of XML elements @a table is searched until element identified by
 * namespace @a nspace and name @a name is found. If no elements are found,
 * tries to find and return element identified by @c ELEM_unknown. If that is
 * not found, returns NULL pointer. */
const svn_ra_neon__xml_elm_t *
svn_ra_neon__lookup_xml_elem(const svn_ra_neon__xml_elm_t *table,
                             const char *nspace,
                             const char *name);



/* Collect CDATA into a stringbuf.
 *
 * BATON points to a struct of which the first element is
 * assumed to be an svn_stringbuf_t *.
 */
svn_error_t *
svn_ra_neon__xml_collect_cdata(void *baton, int state,
                               const char *cdata, size_t len);


/* Our equivalent of ne_xml_startelm_cb, the difference being that it
 * returns errors in a svn_error_t, and returns the element type via
 * ELEM.  To ignore the element *ELEM should be set to
 * SVN_RA_NEON__XML_DECLINE and SVN_NO_ERROR should be returned.
 * *ELEM can be set to SVN_RA_NEON__XML_INVALID to indicate invalid XML
 * (and abort the parse).
 */
typedef svn_error_t * (*svn_ra_neon__startelm_cb_t)(int *elem,
                                                    void *baton,
                                                    int parent,
                                                    const char *nspace,
                                                    const char *name,
                                                    const char **atts);

/* Our equivalent of ne_xml_cdata_cb, the difference being that it returns
 * errors in a svn_error_t.
 */
typedef svn_error_t * (*svn_ra_neon__cdata_cb_t)(void *baton,
                                                 int state,
                                                 const char *cdata,
                                                 size_t len);

/* Our equivalent of ne_xml_endelm_cb, the difference being that it returns
 * errors in a svn_error_t.
 */
typedef svn_error_t * (*svn_ra_neon__endelm_cb_t)(void *baton,
                                                  int state,
                                                  const char *nspace,
                                                  const char *name);


/* Create a Neon xml parser with callbacks STARTELM_CB, ENDELM_CB and
 * CDATA_CB.  The created parser wraps the Neon callbacks and marshals any
 * errors returned by the callbacks through the Neon layer.  Any errors
 * raised will be returned by svn_ra_neon__request_dispatch() unless
 * an earlier error occurred.
 *
 * Register a pool cleanup on the pool of REQ to clean up any allocated
 * Neon resources.
 *
 * ACCPT indicates whether the parser wants read the response body
 * or not.  Pass NULL for ACCPT when you don't want the returned parser
 * to be attached to REQ.
 */
ne_xml_parser *
svn_ra_neon__xml_parser_create(svn_ra_neon__request_t *req,
                               ne_accept_response accpt,
                               svn_ra_neon__startelm_cb_t startelm_cb,
                               svn_ra_neon__cdata_cb_t cdata_cb,
                               svn_ra_neon__endelm_cb_t endelm_cb,
                               void *baton);

/* Send a METHOD request (e.g., "MERGE", "REPORT", "PROPFIND") to URL
 * in session SESS, and parse the response.  If BODY is non-null, it is
 * the body of the request, else use the contents of file BODY_FILE
 * as the body.
 *
 * STARTELM_CB, CDATA_CB and ENDELM_CB are start element, cdata and end
 * element handlers, respectively.  BATON is passed to each as userdata.
 *
 * SET_PARSER is a callback function which, if non-NULL, is called
 * with the XML parser and BATON.  This is useful for providers of
 * validation and element handlers which require access to the parser.
 *
 * EXTRA_HEADERS is a hash of (const char *) key/value pairs to be
 * inserted as extra headers in the request.  Can be NULL.
 *
 * STATUS_CODE is an optional 'out' parameter; if non-NULL, then set
 * *STATUS_CODE to the http status code returned by the server.  This
 * can be set to a useful value even when the function returns an error
 * however it is not always set when an error is returned.  So any caller
 * wishing to check *STATUS_CODE when an error has been returned must
 * initialise *STATUS_CODE before calling the function.
 *
 * If SPOOL_RESPONSE is set, the request response will be cached to
 * disk in a tmpfile (in full), then read back and parsed.
 *
 * Use POOL for any temporary allocation.
 */
svn_error_t *
svn_ra_neon__parsed_request(svn_ra_neon__session_t *sess,
                            const char *method,
                            const char *url,
                            const char *body,
                            apr_file_t *body_file,
                            void set_parser(ne_xml_parser *parser,
                                            void *baton),
                            svn_ra_neon__startelm_cb_t startelm_cb,
                            svn_ra_neon__cdata_cb_t cdata_cb,
                            svn_ra_neon__endelm_cb_t endelm_cb,
                            void *baton,
                            apr_hash_t *extra_headers,
                            int *status_code,
                            svn_boolean_t spool_response,
                            apr_pool_t *pool);


/* If XML_PARSER found an XML parse error, then return a Subversion error
 * saying that the error was found in the response to the DAV request METHOD
 * for the URL URL. Otherwise, return SVN_NO_ERROR. */
svn_error_t *
svn_ra_neon__check_parse_error(const char *method,
                               ne_xml_parser *xml_parser,
                               const char *url);

/* ### add SVN_RA_NEON_ to these to prefix conflicts with (sys) headers? */
enum {
  /* Redefine Neon elements */
  /* With the new API, we need to be able to use element id also as a return
   * value from the new `startelm' callback, hence all element ids must be
   * positive. Root element id is the only id that is not positive, it's zero.
   * `Root state' is never returned by a callback, it's only passed into it.
   * Therefore, negative element ids are forbidden from now on. */
  ELEM_unknown = 1, /* was (-1), see above why it's (1) now */
  ELEM_root = NE_XML_STATEROOT, /* (0) */
  ELEM_UNUSED = 100,
  ELEM_207_first = ELEM_UNUSED,
  ELEM_multistatus = ELEM_207_first,
  ELEM_response = ELEM_207_first + 1,
  ELEM_responsedescription = ELEM_207_first + 2,
  ELEM_href = ELEM_207_first + 3,
  ELEM_propstat = ELEM_207_first + 4,
  ELEM_prop = ELEM_207_first + 5, /* `prop' tag in the DAV namespace */
  ELEM_status = ELEM_207_first + 6,
  ELEM_207_UNUSED = ELEM_UNUSED + 100,
  ELEM_PROPS_UNUSED = ELEM_207_UNUSED + 100,

  /* DAV elements */
  ELEM_activity_coll_set = ELEM_207_UNUSED,
  ELEM_baseline,
  ELEM_baseline_coll,
  ELEM_checked_in,
  ELEM_collection,
  ELEM_comment,
  ELEM_revprop,
  ELEM_creationdate,
  ELEM_creator_displayname,
  ELEM_ignored_set,
  ELEM_merge_response,
  ELEM_merged_set,
  ELEM_options_response,
  ELEM_set_prop,
  ELEM_remove_prop,
  ELEM_resourcetype,
  ELEM_get_content_length,
  ELEM_updated_set,
  ELEM_vcc,
  ELEM_version_name,
  ELEM_post_commit_err,
  ELEM_error,

  /* SVN elements */
  ELEM_absent_directory,
  ELEM_absent_file,
  ELEM_add_directory,
  ELEM_add_file,
  ELEM_baseline_relpath,
  ELEM_md5_checksum,
  ELEM_deleted_path,  /* used in log reports */
  ELEM_replaced_path,  /* used in log reports */
  ELEM_added_path,    /* used in log reports */
  ELEM_modified_path,  /* used in log reports */
  ELEM_delete_entry,
  ELEM_fetch_file,
  ELEM_fetch_props,
  ELEM_txdelta,
  ELEM_log_date,
  ELEM_log_item,
  ELEM_log_report,
  ELEM_open_directory,
  ELEM_open_file,
  ELEM_target_revision,
  ELEM_update_report,
  ELEM_resource_walk,
  ELEM_resource,
  ELEM_SVN_prop, /* `prop' tag in the Subversion namespace */
  ELEM_dated_rev_report,
  ELEM_name_version_name,
  ELEM_name_creationdate,
  ELEM_name_creator_displayname,
  ELEM_svn_error,
  ELEM_human_readable,
  ELEM_repository_uuid,
  ELEM_get_locations_report,
  ELEM_location,
  ELEM_get_location_segments_report,
  ELEM_location_segment,
  ELEM_file_revs_report,
  ELEM_file_rev,
  ELEM_rev_prop,
  ELEM_get_locks_report,
  ELEM_lock,
  ELEM_lock_path,
  ELEM_lock_token,
  ELEM_lock_owner,
  ELEM_lock_comment,
  ELEM_lock_creationdate,
  ELEM_lock_expirationdate,
  ELEM_lock_discovery,
  ELEM_lock_activelock,
  ELEM_lock_type,
  ELEM_lock_scope,
  ELEM_lock_depth,
  ELEM_lock_timeout,
  ELEM_editor_report,
  ELEM_open_root,
  ELEM_apply_textdelta,
  ELEM_change_file_prop,
  ELEM_change_dir_prop,
  ELEM_close_file,
  ELEM_close_directory,
  ELEM_deadprop_count,
  ELEM_mergeinfo_report,
  ELEM_mergeinfo_item,
  ELEM_mergeinfo_path,
  ELEM_mergeinfo_info,
  ELEM_has_children,
  ELEM_merged_revision,
  ELEM_deleted_rev_report
};

/* ### docco */
svn_error_t * svn_ra_neon__merge_activity(svn_revnum_t *new_rev,
                                          const char **committed_date,
                                          const char **committed_author,
                                          const char **post_commit_err,
                                          svn_ra_neon__session_t *ras,
                                          const char *repos_url,
                                          const char *activity_url,
                                          apr_hash_t *valid_targets,
                                          apr_hash_t *lock_tokens,
                                          svn_boolean_t keep_locks,
                                          svn_boolean_t disable_merge_response,
                                          apr_pool_t *pool);


/* Make a buffer for repeated use with svn_stringbuf_set().
   ### it would be nice to start this buffer with N bytes, but there isn't
   ### really a way to do that in the string interface (yet), short of
   ### initializing it with a fake string (and copying it) */
#define MAKE_BUFFER(p) svn_stringbuf_ncreate("", 0, (p))

svn_error_t *
svn_ra_neon__copy_href(svn_stringbuf_t *dst, const char *src,
                       apr_pool_t *pool);



/* If RAS contains authentication info, attempt to store it via client
   callbacks and using POOL for temporary allocations.  */
svn_error_t *
svn_ra_neon__maybe_store_auth_info(svn_ra_neon__session_t *ras,
                                   apr_pool_t *pool);


/* Like svn_ra_neon__maybe_store_auth_info(), but conditional on ERR.

   Attempt to store auth info only if ERR is NULL or if ERR->apr_err
   is not SVN_ERR_RA_NOT_AUTHORIZED.  If ERR is not null, return it no
   matter what, otherwise return the result of the attempt (if any) to
   store auth info, else return SVN_NO_ERROR. */
svn_error_t *
svn_ra_neon__maybe_store_auth_info_after_result(svn_error_t *err,
                                                svn_ra_neon__session_t *ras,
                                                apr_pool_t *pool);


/* Create an error of type SVN_ERR_RA_DAV_MALFORMED_DATA for cases where
   we receive an element we didn't expect to see. */
#define UNEXPECTED_ELEMENT(ns, elem)                               \
        (ns ? svn_error_createf(SVN_ERR_RA_DAV_MALFORMED_DATA,     \
                                NULL,                              \
                                _("Got unexpected element %s:%s"), \
                                ns,                                \
                                elem)                              \
            : svn_error_createf(SVN_ERR_RA_DAV_MALFORMED_DATA,     \
                                NULL,                              \
                                _("Got unexpected element %s"),    \
                                elem))

/* Create an error of type SVN_ERR_RA_DAV_MALFORMED_DATA for cases where
   we don't receive a necessary attribute. */
#define MISSING_ATTR(ns, elem, attr) \
        (ns ? svn_error_createf(SVN_ERR_RA_DAV_MALFORMED_DATA, \
                                NULL, \
                                _("Missing attribute '%s' on element %s:%s"), \
                                attr, \
                                ns, \
                                elem) \
           : svn_error_createf(SVN_ERR_RA_DAV_MALFORMED_DATA, \
                               NULL, \
                               _("Missing attribute '%s' on element %s"), \
                               attr, \
                               elem))

/* Given a REQUEST, run it; if CODE_P is
   non-null, return the http status code in *CODE_P.  Return any
   resulting error (from Neon, a <D:error> body response, or any
   non-2XX status code) as an svn_error_t, otherwise return SVN_NO_ERROR.

   EXTRA_HEADERS is a hash with (key -> value) of
   (const char * -> const char *) where the key is the HTTP header name.

   BODY is a null terminated string containing an in-memory request
   body.  Use svn_ra_neon__set_neon_body_provider() if you want the
   request body to be read from a file.  For requests which have no
   body at all, consider passing the empty string ("") instead of
   NULL, as this will cause Neon to generate a "Content-Length: 0"
   header (which is important to some proxies).

   OKAY_1 and OKAY_2 are the "acceptable" result codes. Anything other
   than one of these will generate an error. OKAY_1 should always be
   specified (e.g. as 200); use 0 for OKAY_2 if a second result code is
   not allowed.

 */
svn_error_t *
svn_ra_neon__request_dispatch(int *code_p,
                              svn_ra_neon__request_t *request,
                              apr_hash_t *extra_headers,
                              const char *body,
                              int okay_1,
                              int okay_2,
                              apr_pool_t *pool);

/* A layer over SVN_RA_NEON__REQUEST_DISPATCH() adding a
   207 response parser to extract relevant (error) information.

   Don't use this function if you're expecting 207 as a valid response.

   BODY may be NULL if the request doesn't have a body. */
svn_error_t *
svn_ra_neon__simple_request(int *code,
                            svn_ra_neon__session_t *ras,
                            const char *method,
                            const char *url,
                            apr_hash_t *extra_headers,
                            const char *body,
                            int okay_1, int okay_2, apr_pool_t *pool);


/* Convenience statement macro for setting headers in a hash */
#define svn_ra_neon__set_header(hash, hdr, val) \
  apr_hash_set((hash), (hdr), APR_HASH_KEY_STRING, (val))


/* Helper function layered over SVN_RA_NEON__SIMPLE_REQUEST() to issue
   a HTTP COPY request.

   DEPTH is one of the SVN_RA_NEON__DEPTH_* constants. */
svn_error_t *
svn_ra_neon__copy(svn_ra_neon__session_t *ras,
                  svn_boolean_t overwrite,
                  int depth,
                  const char *src,
                  const char *dst,
                  apr_pool_t *pool);

/* Return the Location HTTP header or NULL if none was sent.
 * (Return a canonical URL even if the header ended with a slash.)
 *
 * Do allocations in POOL.
 */
const char *
svn_ra_neon__request_get_location(svn_ra_neon__request_t *request,
                                  apr_pool_t *pool);


/*
 * Implements the get_locations RA layer function. */
svn_error_t *
svn_ra_neon__get_locations(svn_ra_session_t *session,
                           apr_hash_t **locations,
                           const char *path,
                           svn_revnum_t peg_revision,
                           const apr_array_header_t *location_revisions,
                           apr_pool_t *pool);


/*
 * Implements the get_location_segments RA layer function. */
svn_error_t *
svn_ra_neon__get_location_segments(svn_ra_session_t *session,
                                   const char *path,
                                   svn_revnum_t peg_revision,
                                   svn_revnum_t start_rev,
                                   svn_revnum_t end_rev,
                                   svn_location_segment_receiver_t receiver,
                                   void *receiver_baton,
                                   apr_pool_t *pool);

/*
 * Implements the get_locks RA layer function. */
svn_error_t *
svn_ra_neon__get_locks(svn_ra_session_t *session,
                       apr_hash_t **locks,
                       const char *path,
                       apr_pool_t *pool);

/*
 * Implements the lock RA layer function. */
svn_error_t *
svn_ra_neon__lock(svn_ra_session_t *session,
                  apr_hash_t *path_revs,
                  const char *comment,
                  svn_boolean_t force,
                  svn_ra_lock_callback_t lock_func,
                  void *lock_baton,
                  apr_pool_t *pool);

/*
 * Implements the unlock RA layer function. */
svn_error_t *
svn_ra_neon__unlock(svn_ra_session_t *session,
                    apr_hash_t *path_tokens,
                    svn_boolean_t force,
                    svn_ra_lock_callback_t lock_func,
                    void *lock_baton,
                    apr_pool_t *pool);

/*
 * Internal implementation of get_lock RA layer function. */
svn_error_t *
svn_ra_neon__get_lock_internal(svn_ra_neon__session_t *session,
                               svn_lock_t **lock,
                               const char *path,
                               apr_pool_t *pool);

/*
 * Implements the get_lock RA layer function. */
svn_error_t *
svn_ra_neon__get_lock(svn_ra_session_t *session,
                      svn_lock_t **lock,
                      const char *path,
                      apr_pool_t *pool);

/*
 * Implements the replay RA layer function. */
svn_error_t *
svn_ra_neon__replay(svn_ra_session_t *session,
                    svn_revnum_t revision,
                    svn_revnum_t low_water_mark,
                    svn_boolean_t send_deltas,
                    const svn_delta_editor_t *editor,
                    void *edit_baton,
                    apr_pool_t *pool);

/*
 * Implements the replay_range RA layer function. */
svn_error_t *
svn_ra_neon__replay_range(svn_ra_session_t *session,
                          svn_revnum_t start_revision,
                          svn_revnum_t end_revision,
                          svn_revnum_t low_water_mark,
                          svn_boolean_t send_deltas,
                          svn_ra_replay_revstart_callback_t revstart_func,
                          svn_ra_replay_revfinish_callback_t revfinish_func,
                          void *replay_baton,
                          apr_pool_t *pool);

/*
 * Implements the has_capability RA layer function. */
svn_error_t *
svn_ra_neon__has_capability(svn_ra_session_t *session,
                            svn_boolean_t *has,
                            const char *capability,
                            apr_pool_t *pool);

/* Exchange capabilities with the server, by sending an OPTIONS
   request announcing the client's capabilities, and by filling
   RAS->capabilities with the server's capabilities as read from the
   response headers.  Use POOL only for temporary allocation.

   If the server is kind enough to tell us the current youngest
   revision of the target repository, set *YOUNGEST_REV to that value;
   set it to SVN_INVALID_REVNUM otherwise.

  NOTE:  This function also expects the server to announce the
   activity collection.  */
svn_error_t *
svn_ra_neon__exchange_capabilities(svn_ra_neon__session_t *ras,
<<<<<<< HEAD
                                   svn_revnum_t *youngest_rev,
=======
>>>>>>> d3608daf
                                   apr_pool_t *pool);

/*
 * Implements the get_deleted_rev RA layer function. */
svn_error_t *
svn_ra_neon__get_deleted_rev(svn_ra_session_t *session,
                             const char *path,
                             svn_revnum_t peg_revision,
                             svn_revnum_t end_revision,
                             svn_revnum_t *revision_deleted,
                             apr_pool_t *pool);

/* Helper function.  Loop over LOCK_TOKENS and assemble all keys and
   values into a stringbuf allocated in POOL.  The string will be of
   the form

    <S:lock-token-list xmlns:S="svn:">
      <S:lock>
        <S:lock-path>path</S:lock-path>
        <S:lock-token>token</S:lock-token>
      </S:lock>
      [...]
    </S:lock-token-list>

   Callers can then send this in the request bodies, as a way of
   reliably marshalling potentially unbounded lists of locks.  (We do
   this because httpd has limits on how much data can be sent in 'If:'
   headers.)
 */
svn_error_t *
svn_ra_neon__assemble_locktoken_body(svn_stringbuf_t **body,
                                     apr_hash_t *lock_tokens,
                                     apr_pool_t *pool);


#ifdef __cplusplus
}
#endif /* __cplusplus */

#endif  /* SVN_LIBSVN_RA_NEON_H */<|MERGE_RESOLUTION|>--- conflicted
+++ resolved
@@ -2,22 +2,17 @@
  * ra_neon.h : Private declarations for the Neon-based DAV RA module.
  *
  * ====================================================================
- *    Licensed to the Apache Software Foundation (ASF) under one
- *    or more contributor license agreements.  See the NOTICE file
- *    distributed with this work for additional information
- *    regarding copyright ownership.  The ASF licenses this file
- *    to you under the Apache License, Version 2.0 (the
- *    "License"); you may not use this file except in compliance
- *    with the License.  You may obtain a copy of the License at
- *
- *      http://www.apache.org/licenses/LICENSE-2.0
- *
- *    Unless required by applicable law or agreed to in writing,
- *    software distributed under the License is distributed on an
- *    "AS IS" BASIS, WITHOUT WARRANTIES OR CONDITIONS OF ANY
- *    KIND, either express or implied.  See the License for the
- *    specific language governing permissions and limitations
- *    under the License.
+ * Copyright (c) 2000-2008 CollabNet.  All rights reserved.
+ *
+ * This software is licensed as described in the file COPYING, which
+ * you should have received as part of this distribution.  The terms
+ * are also available at http://subversion.tigris.org/license-1.html.
+ * If newer versions of this license are posted there, you may use a
+ * newer version instead, at your option.
+ *
+ * This software consists of voluntary contributions made by many
+ * individuals.  For exact contribution history, see the revision
+ * history and logs, available at http://subversion.tigris.org/.
  * ====================================================================
  */
 
@@ -85,7 +80,7 @@
 
  
-typedef struct svn_ra_neon__session_t {
+typedef struct {
   apr_pool_t *pool;
   svn_stringbuf_t *url;                 /* original, unparsed session url */
   ne_uri root;                          /* parsed version of above */
@@ -115,9 +110,6 @@
 
   svn_ra_progress_notify_func_t progress_func;
   void *progress_baton;
-
-  apr_off_t total_progress;             /* Total number of bytes sent in this
-                                           session with a -1 total marker */
 
   /* Maps SVN_RA_CAPABILITY_foo keys to "yes" or "no" values.
      If a capability is not yet discovered, it is absent from the table.
@@ -127,32 +119,7 @@
      well-informed internal code may just compare against those
      constants' addresses, therefore). */
   apr_hash_t *capabilities;
-
-  /*** HTTP v2 protocol stuff. ***
-   *
-   * We assume that if mod_dav_svn sends one of the special v2 OPTIONs
-   * response headers, it has sent all of them.  Specifically, we'll
-   * be looking at the presence of the "me resource" as a flag that
-   * the server supports v2 of our HTTP protocol.
-   */
-
-  /* The "me resource".  Typically used as a target for REPORTs that
-     are path-agnostic.  If we have this, we can speak HTTP v2 to the
-     server.  */
-  const char *me_resource;
-
-  /* Opaque URL "stubs".  If the OPTIONS response returns these, then
-     we know we're using HTTP protocol v2. */
-  const char *rev_stub;         /* for accessing revisions (i.e. revprops) */
-  const char *rev_root_stub;    /* for accessing REV/PATH pairs */
-  const char *txn_stub;         /* for accessing transactions (i.e. txnprops) */
-  const char *txn_root_stub;    /* for accessing TXN/PATH pairs */
-
-  /*** End HTTP v2 stuff ***/
-
 } svn_ra_neon__session_t;
-
-#define SVN_RA_NEON__HAVE_HTTPV2_SUPPORT(ras) ((ras)->me_resource != NULL)
 
 
 typedef struct {
@@ -574,7 +541,7 @@
 svn_error_t *svn_ra_neon__do_proppatch(svn_ra_neon__session_t *ras,
                                        const char *url,
                                        apr_hash_t *prop_changes,
-                                       const apr_array_header_t *prop_deletes,
+                                       apr_array_header_t *prop_deletes,
                                        apr_hash_t *extra_headers,
                                        apr_pool_t *pool);
 
@@ -725,14 +692,6 @@
                             svn_boolean_t spool_response,
                             apr_pool_t *pool);
 
-
-/* If XML_PARSER found an XML parse error, then return a Subversion error
- * saying that the error was found in the response to the DAV request METHOD
- * for the URL URL. Otherwise, return SVN_NO_ERROR. */
-svn_error_t *
-svn_ra_neon__check_parse_error(const char *method,
-                               ne_xml_parser *xml_parser,
-                               const char *url);
 
 /* ### add SVN_RA_NEON_ to these to prefix conflicts with (sys) headers? */
 enum {
@@ -988,7 +947,6 @@
                   apr_pool_t *pool);
 
 /* Return the Location HTTP header or NULL if none was sent.
- * (Return a canonical URL even if the header ended with a slash.)
  *
  * Do allocations in POOL.
  */
@@ -1004,7 +962,7 @@
                            apr_hash_t **locations,
                            const char *path,
                            svn_revnum_t peg_revision,
-                           const apr_array_header_t *location_revisions,
+                           apr_array_header_t *location_revisions,
                            apr_pool_t *pool);
 
 
@@ -1102,18 +1060,10 @@
    RAS->capabilities with the server's capabilities as read from the
    response headers.  Use POOL only for temporary allocation.
 
-   If the server is kind enough to tell us the current youngest
-   revision of the target repository, set *YOUNGEST_REV to that value;
-   set it to SVN_INVALID_REVNUM otherwise.
-
-  NOTE:  This function also expects the server to announce the
+   NOTE:  This function also expects the server to announce the
    activity collection.  */
 svn_error_t *
 svn_ra_neon__exchange_capabilities(svn_ra_neon__session_t *ras,
-<<<<<<< HEAD
-                                   svn_revnum_t *youngest_rev,
-=======
->>>>>>> d3608daf
                                    apr_pool_t *pool);
 
 /*
