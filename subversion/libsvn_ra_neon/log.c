--- conflicted
+++ resolved
@@ -299,11 +299,7 @@
       break;
     case ELEM_log_item:
       {
-<<<<<<< HEAD
-        /* Compatability cruft so that we can provide limit functionality
-=======
         /* Compatibility cruft so that we can provide limit functionality
->>>>>>> 6215c21a
            even if the server doesn't support it.
 
            If we've seen as many log entries as we're going to show just
@@ -457,13 +453,8 @@
   if (want_custom_revprops)
     {
       svn_boolean_t has_log_revprops;
-<<<<<<< HEAD
-      SVN_ERR(svn_ra_has_capability(session, &has_log_revprops,
-                                    SVN_RA_CAPABILITY_LOG_REVPROPS, pool));
-=======
       SVN_ERR(svn_ra_neon__has_capability(session, &has_log_revprops,
                                           SVN_RA_CAPABILITY_LOG_REVPROPS, pool));
->>>>>>> 6215c21a
       if (!has_log_revprops)
         return svn_error_create(SVN_ERR_RA_NOT_IMPLEMENTED, NULL,
                                 _("Server does not support custom revprops"
