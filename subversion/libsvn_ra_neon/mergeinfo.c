/*
 * mergeinfo.c :  routines for requesting and parsing mergeinfo reports
 *
 * ====================================================================
 *    Licensed to the Apache Software Foundation (ASF) under one
 *    or more contributor license agreements.  See the NOTICE file
 *    distributed with this work for additional information
 *    regarding copyright ownership.  The ASF licenses this file
 *    to you under the Apache License, Version 2.0 (the
 *    "License"); you may not use this file except in compliance
 *    with the License.  You may obtain a copy of the License at
 *
 *      http://www.apache.org/licenses/LICENSE-2.0
 *
 *    Unless required by applicable law or agreed to in writing,
 *    software distributed under the License is distributed on an
 *    "AS IS" BASIS, WITHOUT WARRANTIES OR CONDITIONS OF ANY
 *    KIND, either express or implied.  See the License for the
 *    specific language governing permissions and limitations
 *    under the License.
 * ====================================================================
 */



#include <apr_pools.h>
#include <apr_tables.h>
#include <apr_strings.h>
#include <apr_xml.h>

#include <ne_socket.h>

#include "svn_error.h"
#include "svn_pools.h"
#include "svn_path.h"
#include "svn_xml.h"
#include "svn_mergeinfo.h"
#include "private/svn_dav_protocol.h"
#include "../libsvn_ra/ra_loader.h"

#include "ra_neon.h"

/* Baton for accumulating mergeinfo.  CATALOG stores the final
   mergeinfo catalog result we are going to hand back to the caller of
   get_mergeinfo.  curr_path and curr_info contain the value of the
   CDATA from the mergeinfo items as we get them from the server.  */

struct mergeinfo_baton
{
  apr_pool_t *pool;
  svn_stringbuf_t *curr_path;
  svn_stringbuf_t *curr_info;
  svn_mergeinfo_catalog_t catalog;
  svn_error_t *err;
};

static const svn_ra_neon__xml_elm_t mergeinfo_report_elements[] =
  {
    { SVN_XML_NAMESPACE, SVN_DAV__MERGEINFO_REPORT, ELEM_mergeinfo_report, 0 },
    { SVN_XML_NAMESPACE, SVN_DAV__MERGEINFO_ITEM, ELEM_mergeinfo_item, 0 },
    { SVN_XML_NAMESPACE, SVN_DAV__MERGEINFO_PATH, ELEM_mergeinfo_path,
      SVN_RA_NEON__XML_CDATA },
    { SVN_XML_NAMESPACE, SVN_DAV__MERGEINFO_INFO, ELEM_mergeinfo_info,
      SVN_RA_NEON__XML_CDATA },
    { NULL }
  };

static svn_error_t *
start_element(int *elem, void *baton, int parent_state, const char *nspace,
              const char *elt_name, const char **atts)
{
  struct mergeinfo_baton *mb = baton;

  const svn_ra_neon__xml_elm_t *elm
    = svn_ra_neon__lookup_xml_elem(mergeinfo_report_elements, nspace,
                                   elt_name);
  if (! elm)
    {
      *elem = NE_XML_DECLINE;
      return SVN_NO_ERROR;
    }

  if (parent_state == ELEM_root)
    {
      /* If we're at the root of the tree, the element has to be the editor
       * report itself. */
      if (elm->id != ELEM_mergeinfo_report)
        return UNEXPECTED_ELEMENT(nspace, elt_name);
    }

  if (elm->id == ELEM_mergeinfo_item)
    {
      svn_stringbuf_setempty(mb->curr_info);
      svn_stringbuf_setempty(mb->curr_path);
    }

  SVN_ERR(mb->err);

  *elem = elm->id;
  return SVN_NO_ERROR;
}

static svn_error_t *
end_element(void *baton, int state, const char *nspace, const char *elt_name)
{
  struct mergeinfo_baton *mb = baton;

  const svn_ra_neon__xml_elm_t *elm
    = svn_ra_neon__lookup_xml_elem(mergeinfo_report_elements, nspace,
                                   elt_name);
  if (! elm)
    return UNEXPECTED_ELEMENT(nspace, elt_name);

  if (elm->id == ELEM_mergeinfo_item)
    {
      if (mb->curr_info && mb->curr_path)
        {
          svn_mergeinfo_t path_mergeinfo;
          const char *path;

          SVN_ERR_ASSERT(mb->curr_path->data);
<<<<<<< HEAD
          path = apr_pstrdup(mb->pool, mb->curr_path->data);
=======
>>>>>>> d3608daf
          SVN_ERR((mb->err = svn_mergeinfo_parse(&path_mergeinfo,
                                                 mb->curr_info->data,
                                                 mb->pool)));
          /* Correct for naughty servers that send "relative" paths
             with leading slashes! */
          apr_hash_set(mb->catalog, path[0] == '/' ? path + 1 : path,
                       APR_HASH_KEY_STRING, path_mergeinfo);
        }
    }

  return SVN_NO_ERROR;
}

static svn_error_t *
cdata_handler(void *baton, int state, const char *cdata, size_t len)
{
  struct mergeinfo_baton *mb = baton;
  apr_size_t nlen = len;

  switch (state)
    {
    case ELEM_mergeinfo_path:
      svn_stringbuf_appendbytes(mb->curr_path, cdata, nlen);
      break;

    case ELEM_mergeinfo_info:
      svn_stringbuf_appendbytes(mb->curr_info, cdata, nlen);
      break;

    default:
      break;
    }
  return mb->err;
}

/* Request a mergeinfo-report from the URL attached to SESSION,
   and fill in the CATALOG with the results.  */
svn_error_t *
svn_ra_neon__get_mergeinfo(svn_ra_session_t *session,
                           svn_mergeinfo_catalog_t *catalog,
                           const apr_array_header_t *paths,
                           svn_revnum_t revision,
                           svn_mergeinfo_inheritance_t inherit,
                           svn_boolean_t include_descendants,
                           apr_pool_t *pool)
{
  int i, status_code;
  svn_ra_neon__session_t *ras = session->priv;
  svn_stringbuf_t *request_body = svn_stringbuf_create("", pool);
  struct mergeinfo_baton mb;
  svn_string_t bc_url, bc_relative;
  const char *final_bc_url;

  static const char minfo_report_head[] =
    "<S:" SVN_DAV__MERGEINFO_REPORT " xmlns:S=\"" SVN_XML_NAMESPACE "\">"
    DEBUG_CR;

  static const char minfo_report_tail[] =
    "</S:" SVN_DAV__MERGEINFO_REPORT ">" DEBUG_CR;

  *catalog = NULL;

  /* Construct the request body. */
  svn_stringbuf_appendcstr(request_body, minfo_report_head);
  svn_stringbuf_appendcstr(request_body,
                           apr_psprintf(pool,
                                        "<S:revision>%ld"
                                        "</S:revision>", revision));
  svn_stringbuf_appendcstr(request_body,
                           apr_psprintf(pool,
                                        "<S:inherit>%s"
                                        "</S:inherit>",
                                        svn_inheritance_to_word(inherit)));

  if (include_descendants)
    {
      /* Send it only if true; server will default to "no". */
      svn_stringbuf_appendcstr(request_body,
                               "<S:include-descendants>yes"
                               "</S:include-descendants>");
    }

  if (paths)
    {
      for (i = 0; i < paths->nelts; i++)
        {
          const char *this_path =
            apr_xml_quote_string(pool,
                                 ((const char **)paths->elts)[i],
                                 0);
          svn_stringbuf_appendcstr(request_body, "<S:path>");
          svn_stringbuf_appendcstr(request_body, this_path);
          svn_stringbuf_appendcstr(request_body, "</S:path>");
        }
    }

  svn_stringbuf_appendcstr(request_body, minfo_report_tail);

  mb.pool = pool;
  mb.curr_path = svn_stringbuf_create("", pool);
  mb.curr_info = svn_stringbuf_create("", pool);
  mb.catalog = apr_hash_make(pool);
  mb.err = SVN_NO_ERROR;

  /* ras's URL may not exist in HEAD, and thus it's not safe to send
     it as the main argument to the REPORT request; it might cause
     dav_get_resource() to choke on the server.  So instead, we pass a
     baseline-collection URL, which we get from END. */
  SVN_ERR(svn_ra_neon__get_baseline_info(NULL, &bc_url, &bc_relative, NULL,
                                         ras, ras->url->data, revision,
                                         pool));
  final_bc_url = svn_path_url_add_component(bc_url.data, bc_relative.data,
                                            pool);

  SVN_ERR(svn_ra_neon__parsed_request(ras,
                                      "REPORT",
                                      final_bc_url,
                                      request_body->data,
                                      NULL, NULL,
                                      start_element,
                                      cdata_handler,
                                      end_element,
                                      &mb,
                                      NULL,
                                      &status_code,
                                      FALSE,
                                      pool));

  if (mb.err == SVN_NO_ERROR && apr_hash_count(mb.catalog))
    *catalog = mb.catalog;

  return mb.err;
}<|MERGE_RESOLUTION|>--- conflicted
+++ resolved
@@ -2,22 +2,17 @@
  * mergeinfo.c :  routines for requesting and parsing mergeinfo reports
  *
  * ====================================================================
- *    Licensed to the Apache Software Foundation (ASF) under one
- *    or more contributor license agreements.  See the NOTICE file
- *    distributed with this work for additional information
- *    regarding copyright ownership.  The ASF licenses this file
- *    to you under the Apache License, Version 2.0 (the
- *    "License"); you may not use this file except in compliance
- *    with the License.  You may obtain a copy of the License at
+ * Copyright (c) 2006 CollabNet.  All rights reserved.
  *
- *      http://www.apache.org/licenses/LICENSE-2.0
+ * This software is licensed as described in the file COPYING, which
+ * you should have received as part of this distribution.  The terms
+ * are also available at http://subversion.tigris.org/license-1.html.
+ * If newer versions of this license are posted there, you may use a
+ * newer version instead, at your option.
  *
- *    Unless required by applicable law or agreed to in writing,
- *    software distributed under the License is distributed on an
- *    "AS IS" BASIS, WITHOUT WARRANTIES OR CONDITIONS OF ANY
- *    KIND, either express or implied.  See the License for the
- *    specific language governing permissions and limitations
- *    under the License.
+ * This software consists of voluntary contributions made by many
+ * individuals.  For exact contribution history, see the revision
+ * history and logs, available at http://subversion.tigris.org/.
  * ====================================================================
  */
 
@@ -117,19 +112,12 @@
       if (mb->curr_info && mb->curr_path)
         {
           svn_mergeinfo_t path_mergeinfo;
-          const char *path;
 
           SVN_ERR_ASSERT(mb->curr_path->data);
-<<<<<<< HEAD
-          path = apr_pstrdup(mb->pool, mb->curr_path->data);
-=======
->>>>>>> d3608daf
           SVN_ERR((mb->err = svn_mergeinfo_parse(&path_mergeinfo,
                                                  mb->curr_info->data,
                                                  mb->pool)));
-          /* Correct for naughty servers that send "relative" paths
-             with leading slashes! */
-          apr_hash_set(mb->catalog, path[0] == '/' ? path + 1 : path,
+          apr_hash_set(mb->catalog, apr_pstrdup(mb->pool, mb->curr_path->data),
                        APR_HASH_KEY_STRING, path_mergeinfo);
         }
     }
@@ -183,8 +171,6 @@
 
   static const char minfo_report_tail[] =
     "</S:" SVN_DAV__MERGEINFO_REPORT ">" DEBUG_CR;
-
-  *catalog = NULL;
 
   /* Construct the request body. */
   svn_stringbuf_appendcstr(request_body, minfo_report_head);
@@ -252,7 +238,7 @@
                                       FALSE,
                                       pool));
 
-  if (mb.err == SVN_NO_ERROR && apr_hash_count(mb.catalog))
+  if (mb.err == SVN_NO_ERROR)
     *catalog = mb.catalog;
 
   return mb.err;
