/*
 * checkout.c : read a repository and drive a checkout editor.
 *
 * ====================================================================
 *    Licensed to the Subversion Corporation (SVN Corp.) under one
 *    or more contributor license agreements.  See the NOTICE file
 *    distributed with this work for additional information
 *    regarding copyright ownership.  The SVN Corp. licenses this file
 *    to you under the Apache License, Version 2.0 (the
 *    "License"); you may not use this file except in compliance
 *    with the License.  You may obtain a copy of the License at
 *
 *      http://www.apache.org/licenses/LICENSE-2.0
 *
 *    Unless required by applicable law or agreed to in writing,
 *    software distributed under the License is distributed on an
 *    "AS IS" BASIS, WITHOUT WARRANTIES OR CONDITIONS OF ANY
 *    KIND, either express or implied.  See the License for the
 *    specific language governing permissions and limitations
 *    under the License.
 * ====================================================================
 */

#include "ra_local.h"
#include <string.h>
#include "svn_path.h"
#include "svn_private_config.h"


svn_error_t *
svn_ra_local__split_URL(svn_repos_t **repos,
                        const char **repos_url,
                        const char **fs_path,
                        const char *URL,
                        apr_pool_t *pool)
{
  svn_error_t *err = SVN_NO_ERROR;
  const char *repos_root;
  const char *hostname, *path;
  svn_stringbuf_t *urlbuf;

  /* Verify that the URL is well-formed (loosely) */

  /* First, check for the "file://" prefix. */
  if (strncmp(URL, "file://", 7) != 0)
    return svn_error_createf
      (SVN_ERR_RA_ILLEGAL_URL, NULL,
       _("Local URL '%s' does not contain 'file://' prefix"), URL);

  /* Then, skip what's between the "file://" prefix and the next
     occurance of '/' -- this is the hostname, and we are considering
     everything from that '/' until the end of the URL to be the
     absolute path portion of the URL.
     If we got just "file://", treat it the same as "file:///". */
  hostname = URL + 7;
  if (*hostname == '\0')
    {
      path = "/";
      hostname = NULL;
    }
  else
    {
      path = strchr(hostname, '/');
      if (! path)
        return svn_error_createf
          (SVN_ERR_RA_ILLEGAL_URL, NULL,
           _("Local URL '%s' contains only a hostname, no path"), URL);

      /* Treat localhost as an empty hostname. */
      if (hostname != path)
        {
          hostname = svn_path_uri_decode(apr_pstrmemdup(pool, hostname,
                                                        path - hostname), pool);
          if (strncmp(hostname, "localhost", 9) == 0)
            hostname = NULL;
        }
      else
        hostname = NULL;
    }

  /* Duplicate the URL, starting at the top of the path.
     At the same time, we URI-decode the path. */
#if defined(WIN32) || defined(__CYGWIN__)
  /* On Windows, we'll typically have to skip the leading / if the
     path starts with a drive letter.  Like most Web browsers, We
     support two variants of this scheme:

         file:///X:/path    and
         file:///X|/path

    Note that, at least on WinNT and above,  file:////./X:/path  will
    also work, so we must make sure the transformation doesn't break
    that, and  file:///path  (that looks within the current drive
    only) should also keep working.
    If we got a non-empty hostname other than localhost, we convert this
    into an UNC path.  In this case, we obviously don't strip the slash
    even if the path looks like it starts with a drive letter.
    Another thing to remember is that the form file:///\machine/share
    was the only way to access UNC paths in svn before 1.2.  We
    need to support that for compatibility with old working copies.
  */
  {
    static const char valid_drive_letters[] =
      "ABCDEFGHIJKLMNOPQRSTUVWXYZabcdefghijklmnopqrstuvwxyz";
    /* Casting away const! */
    char *dup_path = (char *)svn_path_uri_decode(path, pool);
    if (!hostname && dup_path[1] && strchr(valid_drive_letters, dup_path[1])
        && (dup_path[2] == ':' || dup_path[2] == '|')
        && dup_path[3] == '/')
      {
        /* Skip the leading slash. */
        ++dup_path;
        /* We're using path below to calculate fs_path, so keep it in sync. */
        ++path;
        if (dup_path[1] == '|')
          dup_path[1] = ':';
      }
    if (hostname)
      /* We still know that the path starts with a slash. */
      repos_root = apr_pstrcat(pool, "//", hostname, path, NULL);
    else
      repos_root = dup_path;
  }
#else
  /* Currently, the only hostnames we are allowing on non-Win32 platforms
     are the empty string and 'localhost'. */
  if (hostname)
    return svn_error_createf
      (SVN_ERR_RA_ILLEGAL_URL, NULL,
       _("Local URL '%s' contains unsupported hostname"), URL);

  repos_root = svn_path_uri_decode(path, pool);
#endif

  /* Search for a repository in the full path. */
  repos_root = svn_repos_find_root_path(repos_root, pool);
  if (!repos_root)
    return svn_error_createf
      (SVN_ERR_RA_LOCAL_REPOS_OPEN_FAILED, NULL,
       _("Unable to open repository '%s'"), URL);

  /* Attempt to open a repository at URL. */
  err = svn_repos_open(repos, repos_root, pool);
  if (err)
    return svn_error_createf
      (SVN_ERR_RA_LOCAL_REPOS_OPEN_FAILED, err,
       _("Unable to open repository '%s'"), URL);

  /* Assert capabilities directly, since client == server. */
  {
    apr_array_header_t *caps = apr_array_make(pool, 1, sizeof(const char *));
    APR_ARRAY_PUSH(caps, const char *) = SVN_RA_CAPABILITY_MERGEINFO;
    SVN_ERR(svn_repos_remember_client_capabilities(*repos, caps));
  }

  /* What remains of URL after being hacked at in the previous step is
     REPOS_URL.  FS_PATH is what we've hacked off in the process.
     Note that path is not encoded and what we gave to svn_root_find_root_path
     may have been destroyed by that function.  So we have to decode it once
     more.  But then, it is ours...
     We want the suffix of path after the repos root part.  Note that
     repos_root may contain //hostname, but path doesn't.  */
  *fs_path = svn_path_uri_decode(path, pool)
    + (strlen(repos_root)
       - (hostname ? strlen(hostname) + 2 : 0));

  /* Ensure that *FS_PATH has its leading slash. */
  if (**fs_path != '/')
    *fs_path = apr_pstrcat(pool, "/", *fs_path, NULL);
<<<<<<< HEAD
  
=======

>>>>>>> 6215c21a
  /* Remove the path components in *fs_path from the original URL, to get
     the URL to the repository root. */
  urlbuf = svn_stringbuf_create(URL, pool);
  svn_path_remove_components(urlbuf,
                             svn_path_component_count(*fs_path));
  *repos_url = urlbuf->data;

  return SVN_NO_ERROR;
}<|MERGE_RESOLUTION|>--- conflicted
+++ resolved
@@ -167,11 +167,7 @@
   /* Ensure that *FS_PATH has its leading slash. */
   if (**fs_path != '/')
     *fs_path = apr_pstrcat(pool, "/", *fs_path, NULL);
-<<<<<<< HEAD
-  
-=======
 
->>>>>>> 6215c21a
   /* Remove the path components in *fs_path from the original URL, to get
      the URL to the repository root. */
   urlbuf = svn_stringbuf_create(URL, pool);
