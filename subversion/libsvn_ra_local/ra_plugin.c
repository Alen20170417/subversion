/*
 * ra_plugin.c : the main RA module for local repository access
 *
 * ====================================================================
 *    Licensed to the Apache Software Foundation (ASF) under one
 *    or more contributor license agreements.  See the NOTICE file
 *    distributed with this work for additional information
 *    regarding copyright ownership.  The ASF licenses this file
 *    to you under the Apache License, Version 2.0 (the
 *    "License"); you may not use this file except in compliance
 *    with the License.  You may obtain a copy of the License at
 *
 *      http://www.apache.org/licenses/LICENSE-2.0
 *
 *    Unless required by applicable law or agreed to in writing,
 *    software distributed under the License is distributed on an
 *    "AS IS" BASIS, WITHOUT WARRANTIES OR CONDITIONS OF ANY
 *    KIND, either express or implied.  See the License for the
 *    specific language governing permissions and limitations
 *    under the License.
 * ====================================================================
 */

#include "ra_local.h"
#include "svn_ra.h"
#include "svn_fs.h"
#include "svn_delta.h"
#include "svn_repos.h"
#include "svn_pools.h"
#include "svn_time.h"
#include "svn_props.h"
#include "svn_mergeinfo.h"
#include "svn_path.h"

#include "svn_private_config.h"
#include "../libsvn_ra/ra_loader.h"
#include "private/svn_mergeinfo_private.h"
#include "private/svn_repos_private.h"

#define APR_WANT_STRFUNC
#include <apr_want.h>

/*----------------------------------------------------------------*/

/*** Miscellaneous helper functions ***/


/* Pool cleanup handler: ensure that the access descriptor of the
   filesystem (svn_fs_t *) DATA is set to NULL. */
static apr_status_t
cleanup_access(void *data)
{
  svn_error_t *serr;
  svn_fs_t *fs = data;

  serr = svn_fs_set_access(fs, NULL);

  if (serr)
    {
      apr_status_t apr_err = serr->apr_err;
      svn_error_clear(serr);
      return apr_err;
    }

  return APR_SUCCESS;
}


/* Fetch a username for use with SESS, and store it in SESS->username. */
static svn_error_t *
get_username(svn_ra_session_t *session,
             apr_pool_t *pool)
{
  svn_ra_local__session_baton_t *sess = session->priv;
  svn_auth_iterstate_t *iterstate;
  svn_fs_access_t *access_ctx;

  /* If we've already found the username don't ask for it again. */
  if (! sess->username)
    {
      /* Get a username somehow, so we have some svn:author property to
         attach to a commit. */
      if (sess->callbacks->auth_baton)
        {
          void *creds;
          svn_auth_cred_username_t *username_creds;
          SVN_ERR(svn_auth_first_credentials(&creds, &iterstate,
                                             SVN_AUTH_CRED_USERNAME,
                                             sess->uuid, /* realmstring */
                                             sess->callbacks->auth_baton,
                                             pool));

          /* No point in calling next_creds(), since that assumes that the
             first_creds() somehow failed to authenticate.  But there's no
             challenge going on, so we use whatever creds we get back on
             the first try. */
          username_creds = creds;
          if (username_creds && username_creds->username)
            {
              sess->username = apr_pstrdup(session->pool,
                                           username_creds->username);
              svn_error_clear(svn_auth_save_credentials(iterstate, pool));
            }
          else
            sess->username = "";
        }
      else
        sess->username = "";
    }

  /* If we have a real username, attach it to the filesystem so that it can
     be used to validate locks.  Even if there already is a user context
     associated, it may contain irrelevant lock tokens, so always create a new.
  */
  if (*sess->username)
    {
      SVN_ERR(svn_fs_create_access(&access_ctx, sess->username,
                                   pool));
      SVN_ERR(svn_fs_set_access(sess->fs, access_ctx));

      /* Make sure this context is disassociated when the pool gets
         destroyed. */
      apr_pool_cleanup_register(pool, sess->fs, cleanup_access,
                                apr_pool_cleanup_null);
    }

  return SVN_NO_ERROR;
}

/*----------------------------------------------------------------*/

/*** The reporter vtable needed by do_update() and friends ***/

typedef struct reporter_baton_t
{
  svn_ra_local__session_baton_t *sess;
  void *report_baton;

} reporter_baton_t;


static void *
make_reporter_baton(svn_ra_local__session_baton_t *sess,
                    void *report_baton,
                    apr_pool_t *pool)
{
  reporter_baton_t *rbaton = apr_palloc(pool, sizeof(*rbaton));
  rbaton->sess = sess;
  rbaton->report_baton = report_baton;
  return rbaton;
}


static svn_error_t *
reporter_set_path(void *reporter_baton,
                  const char *path,
                  svn_revnum_t revision,
                  svn_depth_t depth,
                  svn_boolean_t start_empty,
                  const char *lock_token,
                  apr_pool_t *pool)
{
  reporter_baton_t *rbaton = reporter_baton;
  return svn_repos_set_path3(rbaton->report_baton, path,
                             revision, depth, start_empty, lock_token, pool);
}


static svn_error_t *
reporter_delete_path(void *reporter_baton,
                     const char *path,
                     apr_pool_t *pool)
{
  reporter_baton_t *rbaton = reporter_baton;
  return svn_repos_delete_path(rbaton->report_baton, path, pool);
}


static svn_error_t *
reporter_link_path(void *reporter_baton,
                   const char *path,
                   const char *url,
                   svn_revnum_t revision,
                   svn_depth_t depth,
                   svn_boolean_t start_empty,
                   const char *lock_token,
                   apr_pool_t *pool)
{
  reporter_baton_t *rbaton = reporter_baton;
  const char *fs_path = NULL;
  const char *repos_url_decoded;
  size_t repos_url_len;

  url = svn_path_uri_decode(url, pool);
  repos_url_decoded = svn_path_uri_decode(rbaton->sess->repos_url, pool);
  repos_url_len = strlen(repos_url_decoded);
  if (strncmp(url, repos_url_decoded, repos_url_len) != 0)
    return svn_error_createf(SVN_ERR_RA_ILLEGAL_URL, NULL,
                             _("'%s'\n"
                               "is not the same repository as\n"
                               "'%s'"), url, rbaton->sess->repos_url);
  fs_path = url + repos_url_len;
  return svn_repos_link_path3(rbaton->report_baton, path, fs_path, revision,
                              depth, start_empty, lock_token, pool);
}


static svn_error_t *
reporter_finish_report(void *reporter_baton,
                       apr_pool_t *pool)
{
  reporter_baton_t *rbaton = reporter_baton;
  return svn_repos_finish_report(rbaton->report_baton, pool);
}


static svn_error_t *
reporter_abort_report(void *reporter_baton,
                      apr_pool_t *pool)
{
  reporter_baton_t *rbaton = reporter_baton;
  return svn_repos_abort_report(rbaton->report_baton, pool);
}


static const svn_ra_reporter3_t ra_local_reporter =
{
  reporter_set_path,
  reporter_delete_path,
  reporter_link_path,
  reporter_finish_report,
  reporter_abort_report
};


static svn_error_t *
make_reporter(svn_ra_session_t *session,
              const svn_ra_reporter3_t **reporter,
              void **report_baton,
              svn_revnum_t revision,
              const char *target,
              const char *other_url,
              svn_boolean_t text_deltas,
              svn_depth_t depth,
              svn_boolean_t send_copyfrom_args,
              svn_boolean_t ignore_ancestry,
              const svn_delta_editor_t *editor,
              void *edit_baton,
              apr_pool_t *pool)
{
  svn_ra_local__session_baton_t *sess = session->priv;
  void *rbaton;
  size_t repos_url_len;
  const char *other_fs_path = NULL;
  const char *repos_url_decoded;

  /* Get the HEAD revision if one is not supplied. */
  if (! SVN_IS_VALID_REVNUM(revision))
    SVN_ERR(svn_fs_youngest_rev(&revision, sess->fs, pool));

  /* If OTHER_URL was provided, validate it and convert it into a
     regular filesystem path. */
  if (other_url)
    {
      other_url = svn_path_uri_decode(other_url, pool);
      repos_url_decoded = svn_path_uri_decode(sess->repos_url, pool);
      repos_url_len = strlen(repos_url_decoded);

      /* Sanity check:  the other_url better be in the same repository as
         the original session url! */
      if (strncmp(other_url, repos_url_decoded, repos_url_len) != 0)
        return svn_error_createf
          (SVN_ERR_RA_ILLEGAL_URL, NULL,
           _("'%s'\n"
             "is not the same repository as\n"
             "'%s'"), other_url, sess->repos_url);

      other_fs_path = other_url + repos_url_len;
    }

  /* Pass back our reporter */
  *reporter = &ra_local_reporter;

  SVN_ERR(get_username(session, pool));

  if (sess->callbacks)
    SVN_ERR(svn_delta_get_cancellation_editor(sess->callbacks->cancel_func,
                                              sess->callback_baton,
                                              editor,
                                              edit_baton,
                                              &editor,
                                              &edit_baton,
                                              pool));

  /* Build a reporter baton. */
  SVN_ERR(svn_repos_begin_report2(&rbaton,
                                  revision,
                                  sess->repos,
                                  sess->fs_path->data,
                                  target,
                                  other_fs_path,
                                  text_deltas,
                                  depth,
                                  ignore_ancestry,
                                  send_copyfrom_args,
                                  editor,
                                  edit_baton,
                                  NULL,
                                  NULL,
                                  pool));

  /* Wrap the report baton given us by the repos layer with our own
     reporter baton. */
  *report_baton = make_reporter_baton(sess, rbaton, pool);

  return SVN_NO_ERROR;
}


/*----------------------------------------------------------------*/

/*** Deltification stuff for get_commit_editor() ***/

struct deltify_etc_baton
{
  svn_fs_t *fs;                     /* the fs to deltify in */
  svn_repos_t *repos;               /* repos for unlocking */
  const char *fs_path;              /* fs-path part of split session URL */
  apr_hash_t *lock_tokens;          /* tokens to unlock, if any */
  apr_pool_t *pool;                 /* pool for scratch work */
  svn_commit_callback2_t callback;  /* the original callback */
  void *callback_baton;             /* the original callback's baton */
};

/* This implements 'svn_commit_callback_t'.  Its invokes the original
   (wrapped) callback, but also does deltification on the new revision and
   possibly unlocks committed paths.
   BATON is 'struct deltify_etc_baton *'. */
static svn_error_t *
deltify_etc(const svn_commit_info_t *commit_info,
            void *baton, apr_pool_t *pool)
{
  struct deltify_etc_baton *db = baton;
  svn_error_t *err1, *err2;
  apr_hash_index_t *hi;
  apr_pool_t *iterpool;

  /* Invoke the original callback first, in case someone's waiting to
     know the revision number so they can go off and annotate an
     issue or something. */
  err1 = (*db->callback)(commit_info, db->callback_baton, pool);

  /* Maybe unlock the paths. */
  if (db->lock_tokens)
    {
      iterpool = svn_pool_create(db->pool);
      for (hi = apr_hash_first(db->pool, db->lock_tokens); hi;
           hi = apr_hash_next(hi))
        {
          const void *rel_path;
          void *val;
          const char *abs_path, *token;

          svn_pool_clear(iterpool);
          apr_hash_this(hi, &rel_path, NULL, &val);
          token = val;
          abs_path = svn_dirent_join(db->fs_path, rel_path, iterpool);
          /* We may get errors here if the lock was broken or stolen
             after the commit succeeded.  This is fine and should be
             ignored. */
          svn_error_clear(svn_repos_fs_unlock(db->repos, abs_path, token,
                                              FALSE, iterpool));
        }
      svn_pool_destroy(iterpool);
    }

  /* But, deltification shouldn't be stopped just because someone's
     random callback failed, so proceed unconditionally on to
     deltification. */
  err2 = svn_fs_deltify_revision(db->fs, commit_info->revision, db->pool);

  /* It's more interesting if the original callback failed, so let
     that one dominate. */
  if (err1)
    {
      svn_error_clear(err2);
      return err1;
    }

  return err2;
}

/*----------------------------------------------------------------*/

/*** The RA vtable routines ***/

#define RA_LOCAL_DESCRIPTION \
        N_("Module for accessing a repository on local disk.")

static const char *
svn_ra_local__get_description(void)
{
  return _(RA_LOCAL_DESCRIPTION);
}

static const char * const *
svn_ra_local__get_schemes(apr_pool_t *pool)
{
  static const char *schemes[] = { "file", NULL };

  return schemes;
}

/* Do nothing.
 *
 * Why is this acceptable?  As of now, FS warnings are used for only
 * two things: failures to close BDB repositories and failures to
 * interact with memcached in FSFS (new in 1.6).  In 1.5 and earlier,
 * we did not call svn_fs_set_warning_func in ra_local, which means
 * that any BDB-closing failure would have led to abort()s; the fact
 * that this hasn't led to huge hues and cries makes it seem likely
 * that this just doesn't happen that often, at least not through
 * ra_local.  And as far as memcached goes, it seems unlikely that
 * somebody is going to go through the trouble of setting up and
 * running memcached servers but then use ra_local access.  So we
 * ignore errors here, so that memcached can use the FS warnings API
 * without crashing ra_local.
 */
static void
ignore_warnings(void *baton,
                svn_error_t *err)
{
  return;
}

static svn_error_t *
svn_ra_local__open(svn_ra_session_t *session,
                   const char *repos_URL,
                   const svn_ra_callbacks2_t *callbacks,
                   void *callback_baton,
                   apr_hash_t *config,
                   apr_pool_t *pool)
{
  svn_ra_local__session_baton_t *sess;
  const char *fs_path;

  /* Allocate and stash the session_sess args we have already. */
  sess = apr_pcalloc(pool, sizeof(*sess));
  sess->callbacks = callbacks;
  sess->callback_baton = callback_baton;

  /* Look through the URL, figure out which part points to the
     repository, and which part is the path *within* the
     repository. */
  SVN_ERR_W(svn_ra_local__split_URL(&(sess->repos),
                                    &(sess->repos_url),
                                    &fs_path,
                                    repos_URL,
                                    session->pool),
            _("Unable to open an ra_local session to URL"));
  sess->fs_path = svn_stringbuf_create(fs_path, session->pool);

  /* Cache the filesystem object from the repos here for
     convenience. */
  sess->fs = svn_repos_fs(sess->repos);

  /* Ignore FS warnings. */
  svn_fs_set_warning_func(sess->fs, ignore_warnings, NULL);

  /* Cache the repository UUID as well */
  SVN_ERR(svn_fs_get_uuid(sess->fs, &sess->uuid, session->pool));

  /* Be sure username is NULL so we know to look it up / ask for it */
  sess->username = NULL;

  session->priv = sess;
  return SVN_NO_ERROR;
}

static svn_error_t *
svn_ra_local__reparent(svn_ra_session_t *session,
                       const char *url,
                       apr_pool_t *pool)
{
  svn_ra_local__session_baton_t *sess = session->priv;
  const char *relpath = "";

  /* If the new URL isn't the same as our repository root URL, then
     let's ensure that it's some child of it. */
  if (strcmp(url, sess->repos_url) != 0)
    relpath = svn_uri_is_child(sess->repos_url, url, pool);
  if (! relpath)
    return svn_error_createf
      (SVN_ERR_RA_ILLEGAL_URL, NULL,
       _("URL '%s' is not a child of the session's repository root "
         "URL '%s'"), url, sess->repos_url);

  /* Update our FS_PATH sess member to point to our new
     relative-URL-turned-absolute-filesystem-path. */
  relpath = apr_pstrcat(pool, "/", svn_path_uri_decode(relpath, pool), NULL);
  svn_stringbuf_set(sess->fs_path, relpath);

  return SVN_NO_ERROR;
}

static svn_error_t *
svn_ra_local__get_session_url(svn_ra_session_t *session,
                              const char **url,
                              apr_pool_t *pool)
{
  svn_ra_local__session_baton_t *sess = session->priv;
  *url = svn_uri_join(sess->repos_url,
                      svn_path_uri_encode(sess->fs_path->data + 1, pool),
                      pool);
  return SVN_NO_ERROR;
}

static svn_error_t *
svn_ra_local__get_latest_revnum(svn_ra_session_t *session,
                                svn_revnum_t *latest_revnum,
                                apr_pool_t *pool)
{
  svn_ra_local__session_baton_t *sess = session->priv;
  return svn_fs_youngest_rev(latest_revnum, sess->fs, pool);
}

static svn_error_t *
svn_ra_local__get_file_revs(svn_ra_session_t *session,
                            const char *path,
                            svn_revnum_t start,
                            svn_revnum_t end,
                            svn_boolean_t include_merged_revisions,
                            svn_file_rev_handler_t handler,
                            void *handler_baton,
                            apr_pool_t *pool)
{
  svn_ra_local__session_baton_t *sess = session->priv;
  const char *abs_path = svn_dirent_join(sess->fs_path->data, path, pool);
  return svn_repos_get_file_revs2(sess->repos, abs_path, start, end,
                                  include_merged_revisions, NULL, NULL,
                                  handler, handler_baton, pool);
}

static svn_error_t *
svn_ra_local__get_dated_revision(svn_ra_session_t *session,
                                 svn_revnum_t *revision,
                                 apr_time_t tm,
                                 apr_pool_t *pool)
{
  svn_ra_local__session_baton_t *sess = session->priv;
  return svn_repos_dated_revision(revision, sess->repos, tm, pool);
}


static svn_error_t *
svn_ra_local__change_rev_prop(svn_ra_session_t *session,
                              svn_revnum_t rev,
                              const char *name,
                              const svn_string_t *value,
                              apr_pool_t *pool)
{
  svn_ra_local__session_baton_t *sess = session->priv;
  SVN_ERR(get_username(session, pool));
  return svn_repos_fs_change_rev_prop3(sess->repos, rev, sess->username,
                                       name, value, TRUE, TRUE, NULL, NULL,
                                       pool);
}

static svn_error_t *
svn_ra_local__get_uuid(svn_ra_session_t *session,
                       const char **uuid,
                       apr_pool_t *pool)
{
  svn_ra_local__session_baton_t *sess = session->priv;
  *uuid = sess->uuid;
  return SVN_NO_ERROR;
}

static svn_error_t *
svn_ra_local__get_repos_root(svn_ra_session_t *session,
                             const char **url,
                             apr_pool_t *pool)
{
  svn_ra_local__session_baton_t *sess = session->priv;
  *url = sess->repos_url;
  return SVN_NO_ERROR;
}

static svn_error_t *
svn_ra_local__rev_proplist(svn_ra_session_t *session,
                           svn_revnum_t rev,
                           apr_hash_t **props,
                           apr_pool_t *pool)
{
  svn_ra_local__session_baton_t *sess = session->priv;
  return svn_repos_fs_revision_proplist(props, sess->repos, rev,
                                        NULL, NULL, pool);
}

static svn_error_t *
svn_ra_local__rev_prop(svn_ra_session_t *session,
                       svn_revnum_t rev,
                       const char *name,
                       svn_string_t **value,
                       apr_pool_t *pool)
{
  svn_ra_local__session_baton_t *sess = session->priv;
  return svn_repos_fs_revision_prop(value, sess->repos, rev, name,
                                    NULL, NULL, pool);
}

static svn_error_t *
svn_ra_local__get_commit_editor(svn_ra_session_t *session,
                                const svn_delta_editor_t **editor,
                                void **edit_baton,
                                apr_hash_t *revprop_table,
                                svn_commit_callback2_t callback,
                                void *callback_baton,
                                apr_hash_t *lock_tokens,
                                svn_boolean_t keep_locks,
                                apr_pool_t *pool)
{
  svn_ra_local__session_baton_t *sess = session->priv;
  struct deltify_etc_baton *db = apr_palloc(pool, sizeof(*db));
  apr_hash_index_t *hi;
  svn_fs_access_t *fs_access;

  db->fs = sess->fs;
  db->repos = sess->repos;
  db->fs_path = sess->fs_path->data;
  if (! keep_locks)
    db->lock_tokens = lock_tokens;
  else
    db->lock_tokens = NULL;
  db->pool = pool;
  db->callback = callback;
  db->callback_baton = callback_baton;

  SVN_ERR(get_username(session, pool));

  /* If there are lock tokens to add, do so. */
  if (lock_tokens)
    {
      SVN_ERR(svn_fs_get_access(&fs_access, sess->fs));

      /* If there is no access context, the filesystem will scream if a
         lock is needed. */
      if (fs_access)
        {
          for (hi = apr_hash_first(pool, lock_tokens); hi;
               hi = apr_hash_next(hi))
            {
              void *val;
              const char *path, *token;
              const void *key;

              apr_hash_this(hi, &key, NULL, &val);
<<<<<<< HEAD
              path = svn_dirent_join(sess->fs_path->data, (const char *)key,
                                     pool);
=======
              path = svn_path_join(sess->fs_path->data, (const char *)key,
                                   pool);
>>>>>>> 0213fdc3
              token = val;
              SVN_ERR(svn_fs_access_add_lock_token2(fs_access, path, token));
            }
        }
    }

  /* Copy the revprops table so we can add the username. */
  revprop_table = apr_hash_copy(pool, revprop_table);
  apr_hash_set(revprop_table, SVN_PROP_REVISION_AUTHOR, APR_HASH_KEY_STRING,
               svn_string_create(sess->username, pool));

  /* Get the repos commit-editor */
<<<<<<< HEAD
  return svn_repos_get_commit_editor5
         (editor, edit_baton, sess->repos, NULL,
          svn_path_uri_decode(sess->repos_url, pool), sess->fs_path->data,
          revprop_table, deltify_etc, db, NULL, NULL, pool);
=======
  SVN_ERR(svn_repos_get_commit_editor5
          (editor, edit_baton, sess->repos, NULL,
           svn_path_uri_decode(sess->repos_url, pool), sess->fs_path->data,
           revprop_table, deltify_etc, db, NULL, NULL, pool));

  return SVN_NO_ERROR;
>>>>>>> 0213fdc3
}


static svn_error_t *
svn_ra_local__get_mergeinfo(svn_ra_session_t *session,
                            svn_mergeinfo_catalog_t *catalog,
                            const apr_array_header_t *paths,
                            svn_revnum_t revision,
                            svn_mergeinfo_inheritance_t inherit,
                            svn_boolean_t include_descendants,
                            apr_pool_t *pool)
{
  svn_ra_local__session_baton_t *sess = session->priv;
  svn_mergeinfo_catalog_t tmp_catalog;
  int i;
  apr_array_header_t *abs_paths =
    apr_array_make(pool, 0, sizeof(const char *));

  for (i = 0; i < paths->nelts; i++)
    {
      const char *relative_path = APR_ARRAY_IDX(paths, i, const char *);
      APR_ARRAY_PUSH(abs_paths, const char *) =
<<<<<<< HEAD
        svn_dirent_join(sess->fs_path->data, relative_path, pool);
=======
        svn_path_join(sess->fs_path->data, relative_path, pool);
>>>>>>> 0213fdc3
    }

  SVN_ERR(svn_repos_fs_get_mergeinfo(&tmp_catalog, sess->repos, abs_paths,
                                     revision, inherit, include_descendants,
                                     NULL, NULL, pool));
  if (apr_hash_count(tmp_catalog) > 0)
    SVN_ERR(svn_mergeinfo__remove_prefix_from_catalog(catalog,
                                                      tmp_catalog,
                                                      sess->fs_path->data,
                                                      pool));
  else
    *catalog = NULL;

  return SVN_NO_ERROR;
}


static svn_error_t *
svn_ra_local__do_update(svn_ra_session_t *session,
                        const svn_ra_reporter3_t **reporter,
                        void **report_baton,
                        svn_revnum_t update_revision,
                        const char *update_target,
                        svn_depth_t depth,
                        svn_boolean_t send_copyfrom_args,
                        const svn_delta_editor_t *update_editor,
                        void *update_baton,
                        apr_pool_t *pool)
{
  return make_reporter(session,
                       reporter,
                       report_baton,
                       update_revision,
                       update_target,
                       NULL,
                       TRUE,
                       depth,
                       send_copyfrom_args,
                       FALSE,
                       update_editor,
                       update_baton,
                       pool);
}


static svn_error_t *
svn_ra_local__do_switch(svn_ra_session_t *session,
                        const svn_ra_reporter3_t **reporter,
                        void **report_baton,
                        svn_revnum_t update_revision,
                        const char *update_target,
                        svn_depth_t depth,
                        const char *switch_url,
                        const svn_delta_editor_t *update_editor,
                        void *update_baton,
                        apr_pool_t *pool)
{
  return make_reporter(session,
                       reporter,
                       report_baton,
                       update_revision,
                       update_target,
                       switch_url,
                       TRUE,
                       depth,
                       FALSE,   /* ### TODO(sussman): take new arg */
                       TRUE,
                       update_editor,
                       update_baton,
                       pool);
}


static svn_error_t *
svn_ra_local__do_status(svn_ra_session_t *session,
                        const svn_ra_reporter3_t **reporter,
                        void **report_baton,
                        const char *status_target,
                        svn_revnum_t revision,
                        svn_depth_t depth,
                        const svn_delta_editor_t *status_editor,
                        void *status_baton,
                        apr_pool_t *pool)
{
  return make_reporter(session,
                       reporter,
                       report_baton,
                       revision,
                       status_target,
                       NULL,
                       FALSE,
                       depth,
                       FALSE,
                       FALSE,
                       status_editor,
                       status_baton,
                       pool);
}


static svn_error_t *
svn_ra_local__do_diff(svn_ra_session_t *session,
                      const svn_ra_reporter3_t **reporter,
                      void **report_baton,
                      svn_revnum_t update_revision,
                      const char *update_target,
                      svn_depth_t depth,
                      svn_boolean_t ignore_ancestry,
                      svn_boolean_t text_deltas,
                      const char *switch_url,
                      const svn_delta_editor_t *update_editor,
                      void *update_baton,
                      apr_pool_t *pool)
{
  return make_reporter(session,
                       reporter,
                       report_baton,
                       update_revision,
                       update_target,
                       switch_url,
                       text_deltas,
                       depth,
                       FALSE,
                       ignore_ancestry,
                       update_editor,
                       update_baton,
                       pool);
}


struct log_baton
{
  svn_ra_local__session_baton_t *sess;
  svn_log_entry_receiver_t real_cb;
  void *real_baton;
};

static svn_error_t *
cancellation_log_receiver(void *baton,
                          svn_log_entry_t *log_entry,
                          apr_pool_t *pool)
{
  struct log_baton *b = baton;
  svn_ra_local__session_baton_t *sess = b->sess;

  SVN_ERR((sess->callbacks->cancel_func)(sess->callback_baton));

  return b->real_cb(b->real_baton, log_entry, pool);
}


static svn_error_t *
svn_ra_local__get_log(svn_ra_session_t *session,
                      const apr_array_header_t *paths,
                      svn_revnum_t start,
                      svn_revnum_t end,
                      int limit,
                      svn_boolean_t discover_changed_paths,
                      svn_boolean_t strict_node_history,
                      svn_boolean_t include_merged_revisions,
                      const apr_array_header_t *revprops,
                      svn_log_entry_receiver_t receiver,
                      void *receiver_baton,
                      apr_pool_t *pool)
{
  svn_ra_local__session_baton_t *sess = session->priv;
  int i;
  struct log_baton lb;
  apr_array_header_t *abs_paths =
    apr_array_make(pool, 0, sizeof(const char *));

  if (paths)
    {
      for (i = 0; i < paths->nelts; i++)
        {
          const char *relative_path = APR_ARRAY_IDX(paths, i, const char *);
          APR_ARRAY_PUSH(abs_paths, const char *) =
<<<<<<< HEAD
            svn_dirent_join(sess->fs_path->data, relative_path, pool);
=======
            svn_path_join(sess->fs_path->data, relative_path, pool);
>>>>>>> 0213fdc3
        }
    }

  if (sess->callbacks &&
      sess->callbacks->cancel_func)
    {
      lb.real_cb = receiver;
      lb.real_baton = receiver_baton;
      lb.sess = sess;

      receiver = cancellation_log_receiver;
      receiver_baton = &lb;
    }

  return svn_repos_get_logs4(sess->repos,
                             abs_paths,
                             start,
                             end,
                             limit,
                             discover_changed_paths,
                             strict_node_history,
                             include_merged_revisions,
                             revprops,
                             NULL, NULL,
                             receiver,
                             receiver_baton,
                             pool);
}


static svn_error_t *
svn_ra_local__do_check_path(svn_ra_session_t *session,
                            const char *path,
                            svn_revnum_t revision,
                            svn_node_kind_t *kind,
                            apr_pool_t *pool)
{
  svn_ra_local__session_baton_t *sess = session->priv;
  svn_fs_root_t *root;
  const char *abs_path = svn_uri_join(sess->fs_path->data, path, pool);

  if (! SVN_IS_VALID_REVNUM(revision))
    SVN_ERR(svn_fs_youngest_rev(&revision, sess->fs, pool));
  SVN_ERR(svn_fs_revision_root(&root, sess->fs, revision, pool));
  return svn_fs_check_path(kind, root, abs_path, pool);
}


static svn_error_t *
svn_ra_local__stat(svn_ra_session_t *session,
                   const char *path,
                   svn_revnum_t revision,
                   svn_dirent_t **dirent,
                   apr_pool_t *pool)
{
  svn_ra_local__session_baton_t *sess = session->priv;
  svn_fs_root_t *root;
  const char *abs_path = svn_dirent_join(sess->fs_path->data, path, pool);

  if (! SVN_IS_VALID_REVNUM(revision))
    SVN_ERR(svn_fs_youngest_rev(&revision, sess->fs, pool));
  SVN_ERR(svn_fs_revision_root(&root, sess->fs, revision, pool));

  return svn_repos_stat(dirent, root, abs_path, pool);
}




static svn_error_t *
get_node_props(apr_hash_t **props,
               svn_ra_local__session_baton_t *sess,
               svn_fs_root_t *root,
               const char *path,
               apr_pool_t *pool)
{
  svn_revnum_t cmt_rev;
  const char *cmt_date, *cmt_author;

  /* Create a hash with props attached to the fs node. */
  SVN_ERR(svn_fs_node_proplist(props, root, path, pool));

  /* Now add some non-tweakable metadata to the hash as well... */

  /* The so-called 'entryprops' with info about CR & friends. */
  SVN_ERR(svn_repos_get_committed_info(&cmt_rev, &cmt_date,
                                       &cmt_author, root, path, pool));

  apr_hash_set(*props,
               SVN_PROP_ENTRY_COMMITTED_REV,
               APR_HASH_KEY_STRING,
               svn_string_createf(pool, "%ld", cmt_rev));
  apr_hash_set(*props,
               SVN_PROP_ENTRY_COMMITTED_DATE,
               APR_HASH_KEY_STRING,
               cmt_date ? svn_string_create(cmt_date, pool) : NULL);
  apr_hash_set(*props,
               SVN_PROP_ENTRY_LAST_AUTHOR,
               APR_HASH_KEY_STRING,
               cmt_author ? svn_string_create(cmt_author, pool) : NULL);
  apr_hash_set(*props,
               SVN_PROP_ENTRY_UUID,
               APR_HASH_KEY_STRING,
               svn_string_create(sess->uuid, pool));

  /* We have no 'wcprops' in ra_local, but might someday. */

  return SVN_NO_ERROR;
}


/* Getting just one file. */
static svn_error_t *
svn_ra_local__get_file(svn_ra_session_t *session,
                       const char *path,
                       svn_revnum_t revision,
                       svn_stream_t *stream,
                       svn_revnum_t *fetched_rev,
                       apr_hash_t **props,
                       apr_pool_t *pool)
{
  svn_fs_root_t *root;
  svn_stream_t *contents;
  svn_revnum_t youngest_rev;
  svn_ra_local__session_baton_t *sess = session->priv;
  const char *abs_path = svn_dirent_join(sess->fs_path->data, path, pool);

  /* Open the revision's root. */
  if (! SVN_IS_VALID_REVNUM(revision))
    {
      SVN_ERR(svn_fs_youngest_rev(&youngest_rev, sess->fs, pool));
      SVN_ERR(svn_fs_revision_root(&root, sess->fs, youngest_rev, pool));
      if (fetched_rev != NULL)
        *fetched_rev = youngest_rev;
    }
  else
    SVN_ERR(svn_fs_revision_root(&root, sess->fs, revision, pool));

  if (stream)
    {
      /* Get a stream representing the file's contents. */
      SVN_ERR(svn_fs_file_contents(&contents, root, abs_path, pool));

      /* Now push data from the fs stream back at the caller's stream.
         Note that this particular RA layer does not computing a
         checksum as we go, and confirming it against the repository's
         checksum when done.  That's because it calls
         svn_fs_file_contents() directly, which already checks the
         stored checksum, and all we're doing here is writing bytes in
         a loop.  Truly, Nothing Can Go Wrong :-).  But RA layers that
         go over a network should confirm the checksum.

         Note: we are not supposed to close the passed-in stream, so
         disown the thing.
      */
      SVN_ERR(svn_stream_copy3(contents, svn_stream_disown(stream, pool),
                               sess->callbacks
                                 ? sess->callbacks->cancel_func : NULL,
                               sess->callback_baton,
                               pool));
    }

  /* Handle props if requested. */
  if (props)
    SVN_ERR(get_node_props(props, sess, root, abs_path, pool));

  return SVN_NO_ERROR;
}



/* Getting a directory's entries */
static svn_error_t *
svn_ra_local__get_dir(svn_ra_session_t *session,
                      apr_hash_t **dirents,
                      svn_revnum_t *fetched_rev,
                      apr_hash_t **props,
                      const char *path,
                      svn_revnum_t revision,
                      apr_uint32_t dirent_fields,
                      apr_pool_t *pool)
{
  svn_fs_root_t *root;
  svn_revnum_t youngest_rev;
  apr_hash_t *entries;
  apr_hash_index_t *hi;
  svn_ra_local__session_baton_t *sess = session->priv;
  apr_pool_t *subpool;
  const char *abs_path = svn_dirent_join(sess->fs_path->data, path, pool);

  /* Open the revision's root. */
  if (! SVN_IS_VALID_REVNUM(revision))
    {
      SVN_ERR(svn_fs_youngest_rev(&youngest_rev, sess->fs, pool));
      SVN_ERR(svn_fs_revision_root(&root, sess->fs, youngest_rev, pool));
      if (fetched_rev != NULL)
        *fetched_rev = youngest_rev;
    }
  else
    SVN_ERR(svn_fs_revision_root(&root, sess->fs, revision, pool));

  if (dirents)
    {
      /* Get the dir's entries. */
      SVN_ERR(svn_fs_dir_entries(&entries, root, abs_path, pool));

      /* Loop over the fs dirents, and build a hash of general
         svn_dirent_t's. */
      *dirents = apr_hash_make(pool);
      subpool = svn_pool_create(pool);
      for (hi = apr_hash_first(pool, entries); hi; hi = apr_hash_next(hi))
        {
          const void *key;
          void *val;
          apr_hash_t *prophash;
          const char *datestring, *entryname, *fullpath;
          svn_fs_dirent_t *fs_entry;
          svn_dirent_t *entry = apr_pcalloc(pool, sizeof(*entry));

          svn_pool_clear(subpool);

          apr_hash_this(hi, &key, NULL, &val);
          entryname = (const char *) key;
          fs_entry = (svn_fs_dirent_t *) val;

          fullpath = svn_dirent_join(abs_path, entryname, subpool);

          if (dirent_fields & SVN_DIRENT_KIND)
            {
              /* node kind */
              entry->kind = fs_entry->kind;
            }

          if (dirent_fields & SVN_DIRENT_SIZE)
            {
              /* size  */
              if (entry->kind == svn_node_dir)
                entry->size = 0;
              else
                SVN_ERR(svn_fs_file_length(&(entry->size), root,
                                           fullpath, subpool));
            }

          if (dirent_fields & SVN_DIRENT_HAS_PROPS)
            {
              /* has_props? */
              SVN_ERR(svn_fs_node_proplist(&prophash, root, fullpath,
                                           subpool));
              entry->has_props = (apr_hash_count(prophash) != 0);
            }

          if ((dirent_fields & SVN_DIRENT_TIME)
              || (dirent_fields & SVN_DIRENT_LAST_AUTHOR)
              || (dirent_fields & SVN_DIRENT_CREATED_REV))
            {
              /* created_rev & friends */
              SVN_ERR(svn_repos_get_committed_info(&(entry->created_rev),
                                                   &datestring,
                                                   &(entry->last_author),
                                                   root, fullpath, subpool));
              if (datestring)
                SVN_ERR(svn_time_from_cstring(&(entry->time), datestring,
                                              pool));
              if (entry->last_author)
                entry->last_author = apr_pstrdup(pool, entry->last_author);
            }

          /* Store. */
          apr_hash_set(*dirents, entryname, APR_HASH_KEY_STRING, entry);
        }
      svn_pool_destroy(subpool);
    }

  /* Handle props if requested. */
  if (props)
    SVN_ERR(get_node_props(props, sess, root, abs_path, pool));

  return SVN_NO_ERROR;
}


static svn_error_t *
svn_ra_local__get_locations(svn_ra_session_t *session,
                            apr_hash_t **locations,
                            const char *path,
                            svn_revnum_t peg_revision,
                            const apr_array_header_t *location_revisions,
                            apr_pool_t *pool)
{
  svn_ra_local__session_baton_t *sess = session->priv;
  const char *abs_path = svn_dirent_join(sess->fs_path->data, path, pool);
  return svn_repos_trace_node_locations(sess->fs, locations, abs_path,
                                        peg_revision, location_revisions,
                                        NULL, NULL, pool);
}


static svn_error_t *
svn_ra_local__get_location_segments(svn_ra_session_t *session,
                                    const char *path,
                                    svn_revnum_t peg_revision,
                                    svn_revnum_t start_rev,
                                    svn_revnum_t end_rev,
                                    svn_location_segment_receiver_t receiver,
                                    void *receiver_baton,
                                    apr_pool_t *pool)
{
  svn_ra_local__session_baton_t *sess = session->priv;
  const char *abs_path = svn_dirent_join(sess->fs_path->data, path, pool);
  return svn_repos_node_location_segments(sess->repos, abs_path,
                                          peg_revision, start_rev, end_rev,
                                          receiver, receiver_baton,
                                          NULL, NULL, pool);
}


static svn_error_t *
svn_ra_local__lock(svn_ra_session_t *session,
                   apr_hash_t *path_revs,
                   const char *comment,
                   svn_boolean_t force,
                   svn_ra_lock_callback_t lock_func,
                   void *lock_baton,
                   apr_pool_t *pool)
{
  svn_ra_local__session_baton_t *sess = session->priv;
  apr_hash_index_t *hi;
  apr_pool_t *iterpool = svn_pool_create(pool);

  /* A username is absolutely required to lock a path. */
  SVN_ERR(get_username(session, pool));

  for (hi = apr_hash_first(pool, path_revs); hi; hi = apr_hash_next(hi))
    {
      svn_lock_t *lock;
      const void *key;
      const char *path;
      void *val;
      svn_revnum_t *revnum;
      const char *abs_path;
      svn_error_t *err, *callback_err = NULL;

      svn_pool_clear(iterpool);
      apr_hash_this(hi, &key, NULL, &val);
      path = key;
      revnum = val;

      abs_path = svn_dirent_join(sess->fs_path->data, path, iterpool);

      /* This wrapper will call pre- and post-lock hooks. */
      err = svn_repos_fs_lock(&lock, sess->repos, abs_path, NULL, comment,
                              FALSE /* not DAV comment */,
                              0 /* no expiration */, *revnum, force,
                              iterpool);

      if (err && !SVN_ERR_IS_LOCK_ERROR(err))
        return err;

      if (lock_func)
        callback_err = lock_func(lock_baton, path, TRUE, err ? NULL : lock,
                                 err, iterpool);

      svn_error_clear(err);

      if (callback_err)
        return callback_err;
    }

  svn_pool_destroy(iterpool);

  return SVN_NO_ERROR;
}


static svn_error_t *
svn_ra_local__unlock(svn_ra_session_t *session,
                     apr_hash_t *path_tokens,
                     svn_boolean_t force,
                     svn_ra_lock_callback_t lock_func,
                     void *lock_baton,
                     apr_pool_t *pool)
{
  svn_ra_local__session_baton_t *sess = session->priv;
  apr_hash_index_t *hi;
  apr_pool_t *iterpool = svn_pool_create(pool);

  /* A username is absolutely required to unlock a path. */
  SVN_ERR(get_username(session, pool));

  for (hi = apr_hash_first(pool, path_tokens); hi; hi = apr_hash_next(hi))
    {
      const void *key;
      const char *path;
      void *val;
      const char *abs_path, *token;
      svn_error_t *err, *callback_err = NULL;

      svn_pool_clear(iterpool);
      apr_hash_this(hi, &key, NULL, &val);
      path = key;
      /* Since we can't store NULL values in a hash, we turn "" to
         NULL here. */
      if (strcmp(val, "") != 0)
        token = val;
      else
        token = NULL;

      abs_path = svn_dirent_join(sess->fs_path->data, path, iterpool);

      /* This wrapper will call pre- and post-unlock hooks. */
      err = svn_repos_fs_unlock(sess->repos, abs_path, token, force,
                                iterpool);

      if (err && !SVN_ERR_IS_UNLOCK_ERROR(err))
        return err;

      if (lock_func)
        callback_err = lock_func(lock_baton, path, FALSE, NULL, err, iterpool);

      svn_error_clear(err);

      if (callback_err)
        return callback_err;
    }

  svn_pool_destroy(iterpool);

  return SVN_NO_ERROR;
}



static svn_error_t *
svn_ra_local__get_lock(svn_ra_session_t *session,
                       svn_lock_t **lock,
                       const char *path,
                       apr_pool_t *pool)
{
  svn_ra_local__session_baton_t *sess = session->priv;
  const char *abs_path = svn_dirent_join(sess->fs_path->data, path, pool);
  return svn_fs_get_lock(lock, sess->fs, abs_path, pool);
}



static svn_error_t *
svn_ra_local__get_locks(svn_ra_session_t *session,
                        apr_hash_t **locks,
                        const char *path,
                        svn_depth_t depth,
                        apr_pool_t *pool)
{
  svn_ra_local__session_baton_t *sess = session->priv;
  const char *abs_path = svn_dirent_join(sess->fs_path->data, path, pool);

  /* Kinda silly to call the repos wrapper, since we have no authz
     func to give it.  But heck, why not. */
  return svn_repos_fs_get_locks2(locks, sess->repos, abs_path, depth,
                                 NULL, NULL, pool);
}


static svn_error_t *
svn_ra_local__replay(svn_ra_session_t *session,
                     svn_revnum_t revision,
                     svn_revnum_t low_water_mark,
                     svn_boolean_t send_deltas,
                     const svn_delta_editor_t *editor,
                     void *edit_baton,
                     apr_pool_t *pool)
{
  svn_ra_local__session_baton_t *sess = session->priv;
  svn_fs_root_t *root;

  SVN_ERR(svn_fs_revision_root(&root, svn_repos_fs(sess->repos),
                               revision, pool));
  return svn_repos_replay2(root, sess->fs_path->data, low_water_mark,
                           send_deltas, editor, edit_baton, NULL, NULL,
                           pool);
}


static svn_error_t *
svn_ra_local__replay_range(svn_ra_session_t *session,
                           svn_revnum_t start_revision,
                           svn_revnum_t end_revision,
                           svn_revnum_t low_water_mark,
                           svn_boolean_t send_deltas,
                           svn_ra_replay_revstart_callback_t revstart_func,
                           svn_ra_replay_revfinish_callback_t revfinish_func,
                           void *replay_baton,
                           apr_pool_t *pool)
{
  return svn_error_create(SVN_ERR_RA_NOT_IMPLEMENTED, NULL, NULL);
}


static svn_error_t *
svn_ra_local__has_capability(svn_ra_session_t *session,
                             svn_boolean_t *has,
                             const char *capability,
                             apr_pool_t *pool)
{
  svn_ra_local__session_baton_t *sess = session->priv;

  if (strcmp(capability, SVN_RA_CAPABILITY_DEPTH) == 0
      || strcmp(capability, SVN_RA_CAPABILITY_LOG_REVPROPS) == 0
      || strcmp(capability, SVN_RA_CAPABILITY_PARTIAL_REPLAY) == 0
      || strcmp(capability, SVN_RA_CAPABILITY_COMMIT_REVPROPS) == 0)
    {
      *has = TRUE;
    }
  else if (strcmp(capability, SVN_RA_CAPABILITY_MERGEINFO) == 0)
    {
      /* With mergeinfo, the code's capabilities may not reflect the
         repository's, so inquire further. */
      SVN_ERR(svn_repos_has_capability(sess->repos, has,
                                       SVN_REPOS_CAPABILITY_MERGEINFO,
                                       pool));
    }
  else  /* Don't know any other capabilities, so error. */
    {
      return svn_error_createf
        (SVN_ERR_UNKNOWN_CAPABILITY, NULL,
         _("Don't know anything about capability '%s'"), capability);
    }

  return SVN_NO_ERROR;
}

static svn_error_t *
svn_ra_local__get_deleted_rev(svn_ra_session_t *session,
                              const char *path,
                              svn_revnum_t peg_revision,
                              svn_revnum_t end_revision,
                              svn_revnum_t *revision_deleted,
                              apr_pool_t *pool)
{
  svn_ra_local__session_baton_t *sess = session->priv;
  const char *abs_path = svn_dirent_join(sess->fs_path->data, path, pool);

  SVN_ERR(svn_repos_deleted_rev(sess->fs,
                                abs_path,
                                peg_revision,
                                end_revision,
                                revision_deleted,
                                pool));

  return SVN_NO_ERROR;
}

/* Implements svn_ra__vtable_t.obliterate_path_rev. */
static svn_error_t *
svn_ra_local__obliterate_path_rev(svn_ra_session_t *session,
                                  svn_revnum_t revision,
                                  const char *path,
                                  apr_pool_t *pool)
{
  svn_ra_local__session_baton_t *sess = session->priv;

  /* A username is absolutely required to obliterate anything. */
  SVN_ERR(get_username(session, pool));

  path = svn_path_join(sess->fs_path->data, path, pool);
  SVN_ERR(svn_repos__obliterate_path_rev(sess->repos,
                                         sess->username,
                                         revision,
                                         path,
                                         pool));

  return SVN_NO_ERROR;
}

/*----------------------------------------------------------------*/

static const svn_version_t *
ra_local_version(void)
{
  SVN_VERSION_BODY;
}

/** The ra_vtable **/

static const svn_ra__vtable_t ra_local_vtable =
{
  ra_local_version,
  svn_ra_local__get_description,
  svn_ra_local__get_schemes,
  svn_ra_local__open,
  svn_ra_local__reparent,
  svn_ra_local__get_session_url,
  svn_ra_local__get_latest_revnum,
  svn_ra_local__get_dated_revision,
  svn_ra_local__change_rev_prop,
  svn_ra_local__rev_proplist,
  svn_ra_local__rev_prop,
  svn_ra_local__get_commit_editor,
  svn_ra_local__get_file,
  svn_ra_local__get_dir,
  svn_ra_local__get_mergeinfo,
  svn_ra_local__do_update,
  svn_ra_local__do_switch,
  svn_ra_local__do_status,
  svn_ra_local__do_diff,
  svn_ra_local__get_log,
  svn_ra_local__do_check_path,
  svn_ra_local__stat,
  svn_ra_local__get_uuid,
  svn_ra_local__get_repos_root,
  svn_ra_local__get_locations,
  svn_ra_local__get_location_segments,
  svn_ra_local__get_file_revs,
  svn_ra_local__lock,
  svn_ra_local__unlock,
  svn_ra_local__get_lock,
  svn_ra_local__get_locks,
  svn_ra_local__replay,
  svn_ra_local__has_capability,
  svn_ra_local__replay_range,
  svn_ra_local__get_deleted_rev,
  svn_ra_local__obliterate_path_rev
};


/*----------------------------------------------------------------*/

/** The One Public Routine, called by libsvn_ra **/

svn_error_t *
svn_ra_local__init(const svn_version_t *loader_version,
                   const svn_ra__vtable_t **vtable,
                   apr_pool_t *pool)
{
  static const svn_version_checklist_t checklist[] =
    {
      { "svn_subr",  svn_subr_version },
      { "svn_delta", svn_delta_version },
      { "svn_repos", svn_repos_version },
      { "svn_fs",    svn_fs_version },
      { NULL, NULL }
    };


  /* Simplified version check to make sure we can safely use the
     VTABLE parameter. The RA loader does a more exhaustive check. */
  if (loader_version->major != SVN_VER_MAJOR)
    return svn_error_createf(SVN_ERR_VERSION_MISMATCH, NULL,
                             _("Unsupported RA loader version (%d) for "
                               "ra_local"),
                             loader_version->major);

  SVN_ERR(svn_ver_check_list(ra_local_version(), checklist));

#ifndef SVN_LIBSVN_CLIENT_LINKS_RA_LOCAL
  /* This assumes that POOL was the pool used to load the dso. */
  SVN_ERR(svn_fs_initialize(pool));
#endif

  *vtable = &ra_local_vtable;

  return SVN_NO_ERROR;
}

/* Compatibility wrapper for the 1.1 and before API. */
#define NAME "ra_local"
#define DESCRIPTION RA_LOCAL_DESCRIPTION
#define VTBL ra_local_vtable
#define INITFUNC svn_ra_local__init
#define COMPAT_INITFUNC svn_ra_local_init
#include "../libsvn_ra/wrapper_template.h"<|MERGE_RESOLUTION|>--- conflicted
+++ resolved
@@ -344,14 +344,16 @@
             void *baton, apr_pool_t *pool)
 {
   struct deltify_etc_baton *db = baton;
-  svn_error_t *err1, *err2;
+  svn_error_t *err1 = SVN_NO_ERROR;
+  svn_error_t *err2;
   apr_hash_index_t *hi;
   apr_pool_t *iterpool;
 
   /* Invoke the original callback first, in case someone's waiting to
      know the revision number so they can go off and annotate an
      issue or something. */
-  err1 = (*db->callback)(commit_info, db->callback_baton, pool);
+  if (*db->callback)
+    err1 = (*db->callback)(commit_info, db->callback_baton, pool);
 
   /* Maybe unlock the paths. */
   if (db->lock_tokens)
@@ -659,13 +661,8 @@
               const void *key;
 
               apr_hash_this(hi, &key, NULL, &val);
-<<<<<<< HEAD
               path = svn_dirent_join(sess->fs_path->data, (const char *)key,
                                      pool);
-=======
-              path = svn_path_join(sess->fs_path->data, (const char *)key,
-                                   pool);
->>>>>>> 0213fdc3
               token = val;
               SVN_ERR(svn_fs_access_add_lock_token2(fs_access, path, token));
             }
@@ -678,19 +675,10 @@
                svn_string_create(sess->username, pool));
 
   /* Get the repos commit-editor */
-<<<<<<< HEAD
   return svn_repos_get_commit_editor5
          (editor, edit_baton, sess->repos, NULL,
           svn_path_uri_decode(sess->repos_url, pool), sess->fs_path->data,
           revprop_table, deltify_etc, db, NULL, NULL, pool);
-=======
-  SVN_ERR(svn_repos_get_commit_editor5
-          (editor, edit_baton, sess->repos, NULL,
-           svn_path_uri_decode(sess->repos_url, pool), sess->fs_path->data,
-           revprop_table, deltify_etc, db, NULL, NULL, pool));
-
-  return SVN_NO_ERROR;
->>>>>>> 0213fdc3
 }
 
 
@@ -713,11 +701,7 @@
     {
       const char *relative_path = APR_ARRAY_IDX(paths, i, const char *);
       APR_ARRAY_PUSH(abs_paths, const char *) =
-<<<<<<< HEAD
         svn_dirent_join(sess->fs_path->data, relative_path, pool);
-=======
-        svn_path_join(sess->fs_path->data, relative_path, pool);
->>>>>>> 0213fdc3
     }
 
   SVN_ERR(svn_repos_fs_get_mergeinfo(&tmp_catalog, sess->repos, abs_paths,
@@ -895,11 +879,7 @@
         {
           const char *relative_path = APR_ARRAY_IDX(paths, i, const char *);
           APR_ARRAY_PUSH(abs_paths, const char *) =
-<<<<<<< HEAD
             svn_dirent_join(sess->fs_path->data, relative_path, pool);
-=======
-            svn_path_join(sess->fs_path->data, relative_path, pool);
->>>>>>> 0213fdc3
         }
     }
 
