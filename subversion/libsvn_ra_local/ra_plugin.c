--- conflicted
+++ resolved
@@ -40,12 +40,6 @@
 #define APR_WANT_STRFUNC
 #include <apr_want.h>
 
-<<<<<<< HEAD
-#include <assert.h>
-
-
-=======
->>>>>>> 6215c21a
 /*----------------------------------------------------------------*/
  
@@ -114,7 +108,6 @@
       else
         sess->username = "";
     }
-<<<<<<< HEAD
 
   /* If we have a real username, attach it to the filesystem so that it can
      be used to validate locks.  Even if there already is a user context
@@ -126,19 +119,6 @@
                                    pool));
       SVN_ERR(svn_fs_set_access(sess->fs, access_ctx));
 
-=======
-
-  /* If we have a real username, attach it to the filesystem so that it can
-     be used to validate locks.  Even if there already is a user context
-     associated, it may contain irrelevant lock tokens, so always create a new.
-  */
-  if (*sess->username)
-    {
-      SVN_ERR(svn_fs_create_access(&access_ctx, sess->username,
-                                   pool));
-      SVN_ERR(svn_fs_set_access(sess->fs, access_ctx));
-
->>>>>>> 6215c21a
       /* Make sure this context is disassociated when the pool gets
          destroyed. */
       apr_pool_cleanup_register(pool, sess->fs, cleanup_access,
@@ -272,11 +252,7 @@
 {
   svn_ra_local__session_baton_t *sess = session->priv;
   void *rbaton;
-<<<<<<< HEAD
-  int repos_url_len;
-=======
   size_t repos_url_len;
->>>>>>> 6215c21a
   const char *other_fs_path = NULL;
   const char *repos_url_decoded;
 
@@ -391,11 +367,7 @@
           svn_pool_clear(iterpool);
           apr_hash_this(hi, &rel_path, NULL, &val);
           token = val;
-<<<<<<< HEAD
-          abs_path = svn_path_join(db->fs_path, rel_path, iterpool);
-=======
           abs_path = svn_dirent_join(db->fs_path, rel_path, iterpool);
->>>>>>> 6215c21a
           /* We may get errors here if the lock was broken or stolen
              after the commit succeeded.  This is fine and should be
              ignored. */
@@ -495,12 +467,9 @@
   /* Cache the filesystem object from the repos here for
      convenience. */
   sess->fs = svn_repos_fs(sess->repos);
-<<<<<<< HEAD
-=======
 
   /* Ignore FS warnings. */
   svn_fs_set_warning_func(sess->fs, ignore_warnings, NULL);
->>>>>>> 6215c21a
 
   /* Cache the repository UUID as well */
   SVN_ERR(svn_fs_get_uuid(sess->fs, &sess->uuid, session->pool));
@@ -523,11 +492,7 @@
   /* If the new URL isn't the same as our repository root URL, then
      let's ensure that it's some child of it. */
   if (strcmp(url, sess->repos_url) != 0)
-<<<<<<< HEAD
-    relpath = svn_path_is_child(sess->repos_url, url, pool);
-=======
     relpath = svn_uri_is_child(sess->repos_url, url, pool);
->>>>>>> 6215c21a
   if (! relpath)
     return svn_error_createf
       (SVN_ERR_RA_ILLEGAL_URL, NULL,
@@ -548,15 +513,9 @@
                               apr_pool_t *pool)
 {
   svn_ra_local__session_baton_t *sess = session->priv;
-<<<<<<< HEAD
-  *url = svn_path_join(sess->repos_url,
-                       svn_path_uri_encode(sess->fs_path->data + 1, pool),
-                       pool);
-=======
   *url = svn_uri_join(sess->repos_url,
                       svn_path_uri_encode(sess->fs_path->data + 1, pool),
                       pool);
->>>>>>> 6215c21a
   return SVN_NO_ERROR;
 }
 
@@ -567,7 +526,6 @@
 {
   svn_ra_local__session_baton_t *sess = session->priv;
   return svn_fs_youngest_rev(latest_revnum, sess->fs, pool);
-<<<<<<< HEAD
 }
 
 static svn_error_t *
@@ -581,33 +539,12 @@
                             apr_pool_t *pool)
 {
   svn_ra_local__session_baton_t *sess = session->priv;
-  const char *abs_path = svn_path_join(sess->fs_path->data, path, pool);
-  return svn_repos_get_file_revs2(sess->repos, abs_path, start, end,
-                                  include_merged_revisions, NULL, NULL,
-                                  handler, handler_baton, pool);
-}
-
-=======
-}
-
-static svn_error_t *
-svn_ra_local__get_file_revs(svn_ra_session_t *session,
-                            const char *path,
-                            svn_revnum_t start,
-                            svn_revnum_t end,
-                            svn_boolean_t include_merged_revisions,
-                            svn_file_rev_handler_t handler,
-                            void *handler_baton,
-                            apr_pool_t *pool)
-{
-  svn_ra_local__session_baton_t *sess = session->priv;
   const char *abs_path = svn_dirent_join(sess->fs_path->data, path, pool);
   return svn_repos_get_file_revs2(sess->repos, abs_path, start, end,
                                   include_merged_revisions, NULL, NULL,
                                   handler, handler_baton, pool);
 }
 
->>>>>>> 6215c21a
 static svn_error_t *
 svn_ra_local__get_dated_revision(svn_ra_session_t *session,
                                  svn_revnum_t *revision,
@@ -628,16 +565,9 @@
 {
   svn_ra_local__session_baton_t *sess = session->priv;
   SVN_ERR(get_username(session, pool));
-<<<<<<< HEAD
-  SVN_ERR(svn_repos_fs_change_rev_prop3(sess->repos, rev, sess->username,
-                                        name, value, TRUE, TRUE, NULL, NULL,
-                                        pool));
-  return SVN_NO_ERROR;
-=======
   return svn_repos_fs_change_rev_prop3(sess->repos, rev, sess->username,
                                        name, value, TRUE, TRUE, NULL, NULL,
                                        pool);
->>>>>>> 6215c21a
 }
 
 static svn_error_t *
@@ -743,19 +673,10 @@
                svn_string_create(sess->username, pool));
 
   /* Get the repos commit-editor */
-<<<<<<< HEAD
-  SVN_ERR(svn_repos_get_commit_editor5
-          (editor, edit_baton, sess->repos, NULL, 
-           svn_path_uri_decode(sess->repos_url, pool), sess->fs_path->data, 
-           revprop_table, deltify_etc, db, NULL, NULL, pool));
-
-  return SVN_NO_ERROR;
-=======
   return svn_repos_get_commit_editor5
          (editor, edit_baton, sess->repos, NULL,
           svn_path_uri_decode(sess->repos_url, pool), sess->fs_path->data,
           revprop_table, deltify_etc, db, NULL, NULL, pool);
->>>>>>> 6215c21a
 }
 
 
@@ -769,47 +690,6 @@
                             apr_pool_t *pool)
 {
   svn_ra_local__session_baton_t *sess = session->priv;
-<<<<<<< HEAD
-  apr_hash_t *tmp_mergeinfo;
-  int i;
-  apr_array_header_t *abs_paths = 
-    apr_array_make(pool, 0, sizeof(const char *));
-
-  for (i = 0; i < paths->nelts; i++)
-    {
-      const char *relative_path = APR_ARRAY_IDX(paths, i, const char *);
-      APR_ARRAY_PUSH(abs_paths, const char *) = 
-        svn_path_join(sess->fs_path->data, relative_path, pool);
-    }
-
-  SVN_ERR(svn_repos_fs_get_mergeinfo(&tmp_mergeinfo, sess->repos, abs_paths,
-                                     revision, inherit, NULL, NULL, pool));
-  *mergeinfo = NULL;
-  if (tmp_mergeinfo != NULL && apr_hash_count(tmp_mergeinfo) > 0)
-    {
-      const void *key;
-      apr_ssize_t klen;
-      void *value;
-      apr_hash_index_t *hi;
-
-      *mergeinfo = apr_hash_make(pool);
-
-      for (hi = apr_hash_first(pool, tmp_mergeinfo); hi;
-           hi = apr_hash_next(hi))
-        {
-          const char *path, *info;
-          apr_ssize_t path_len;
-          apr_hash_t *for_path;
-
-          apr_hash_this(hi, &key, &klen, &value);
-          path = (const char *)key + sess->fs_path->len;
-          path_len = klen - sess->fs_path->len;
-          info = value;
-          SVN_ERR(svn_mergeinfo_parse(&for_path, info, pool));
-          apr_hash_set(*mergeinfo, path, path_len, for_path);
-        }
-    }
-=======
   svn_mergeinfo_catalog_t tmp_catalog;
   int i;
   apr_array_header_t *abs_paths =
@@ -832,7 +712,6 @@
                                                       pool));
   else
     *catalog = NULL;
->>>>>>> 6215c21a
 
   return SVN_NO_ERROR;
 }
@@ -989,7 +868,7 @@
   svn_ra_local__session_baton_t *sess = session->priv;
   int i;
   struct log_baton lb;
-  apr_array_header_t *abs_paths = 
+  apr_array_header_t *abs_paths =
     apr_array_make(pool, 0, sizeof(const char *));
 
   if (paths)
@@ -997,13 +876,8 @@
       for (i = 0; i < paths->nelts; i++)
         {
           const char *relative_path = APR_ARRAY_IDX(paths, i, const char *);
-<<<<<<< HEAD
-          APR_ARRAY_PUSH(abs_paths, const char *) = 
-            svn_path_join(sess->fs_path->data, relative_path, pool);
-=======
           APR_ARRAY_PUSH(abs_paths, const char *) =
             svn_dirent_join(sess->fs_path->data, relative_path, pool);
->>>>>>> 6215c21a
         }
     }
 
@@ -1043,21 +917,12 @@
 {
   svn_ra_local__session_baton_t *sess = session->priv;
   svn_fs_root_t *root;
-<<<<<<< HEAD
-  const char *abs_path = svn_path_join(sess->fs_path->data, path, pool);
-=======
   const char *abs_path = svn_uri_join(sess->fs_path->data, path, pool);
->>>>>>> 6215c21a
 
   if (! SVN_IS_VALID_REVNUM(revision))
     SVN_ERR(svn_fs_youngest_rev(&revision, sess->fs, pool));
   SVN_ERR(svn_fs_revision_root(&root, sess->fs, revision, pool));
-<<<<<<< HEAD
-  SVN_ERR(svn_fs_check_path(kind, root, abs_path, pool));
-  return SVN_NO_ERROR;
-=======
   return svn_fs_check_path(kind, root, abs_path, pool);
->>>>>>> 6215c21a
 }
 
 
@@ -1070,11 +935,7 @@
 {
   svn_ra_local__session_baton_t *sess = session->priv;
   svn_fs_root_t *root;
-<<<<<<< HEAD
-  const char *abs_path = svn_path_join(sess->fs_path->data, path, pool);
-=======
   const char *abs_path = svn_dirent_join(sess->fs_path->data, path, pool);
->>>>>>> 6215c21a
 
   if (! SVN_IS_VALID_REVNUM(revision))
     SVN_ERR(svn_fs_youngest_rev(&revision, sess->fs, pool));
@@ -1143,11 +1004,7 @@
   svn_stream_t *contents;
   svn_revnum_t youngest_rev;
   svn_ra_local__session_baton_t *sess = session->priv;
-<<<<<<< HEAD
-  const char *abs_path = svn_path_join(sess->fs_path->data, path, pool);
-=======
   const char *abs_path = svn_dirent_join(sess->fs_path->data, path, pool);
->>>>>>> 6215c21a
 
   /* Open the revision's root. */
   if (! SVN_IS_VALID_REVNUM(revision))
@@ -1172,12 +1029,6 @@
          svn_fs_file_contents() directly, which already checks the
          stored checksum, and all we're doing here is writing bytes in
          a loop.  Truly, Nothing Can Go Wrong :-).  But RA layers that
-<<<<<<< HEAD
-         go over a network should confirm the checksum. */
-      SVN_ERR(svn_stream_copy2(contents, stream,
-                               sess->callbacks
-                               ? sess->callbacks->cancel_func : NULL,
-=======
          go over a network should confirm the checksum.
 
          Note: we are not supposed to close the passed-in stream, so
@@ -1186,7 +1037,6 @@
       SVN_ERR(svn_stream_copy3(contents, svn_stream_disown(stream, pool),
                                sess->callbacks
                                  ? sess->callbacks->cancel_func : NULL,
->>>>>>> 6215c21a
                                sess->callback_baton,
                                pool));
     }
@@ -1217,11 +1067,7 @@
   apr_hash_index_t *hi;
   svn_ra_local__session_baton_t *sess = session->priv;
   apr_pool_t *subpool;
-<<<<<<< HEAD
-  const char *abs_path = svn_path_join(sess->fs_path->data, path, pool);
-=======
   const char *abs_path = svn_dirent_join(sess->fs_path->data, path, pool);
->>>>>>> 6215c21a
 
   /* Open the revision's root. */
   if (! SVN_IS_VALID_REVNUM(revision))
@@ -1323,11 +1169,7 @@
                             apr_pool_t *pool)
 {
   svn_ra_local__session_baton_t *sess = session->priv;
-<<<<<<< HEAD
-  const char *abs_path = svn_path_join(sess->fs_path->data, path, pool);
-=======
   const char *abs_path = svn_dirent_join(sess->fs_path->data, path, pool);
->>>>>>> 6215c21a
   return svn_repos_trace_node_locations(sess->fs, locations, abs_path,
                                         peg_revision, location_revisions,
                                         NULL, NULL, pool);
@@ -1345,11 +1187,7 @@
                                     apr_pool_t *pool)
 {
   svn_ra_local__session_baton_t *sess = session->priv;
-<<<<<<< HEAD
-  const char *abs_path = svn_path_join(sess->fs_path->data, path, pool);
-=======
   const char *abs_path = svn_dirent_join(sess->fs_path->data, path, pool);
->>>>>>> 6215c21a
   return svn_repos_node_location_segments(sess->repos, abs_path,
                                           peg_revision, start_rev, end_rev,
                                           receiver, receiver_baton,
@@ -1480,11 +1318,7 @@
                        apr_pool_t *pool)
 {
   svn_ra_local__session_baton_t *sess = session->priv;
-<<<<<<< HEAD
-  const char *abs_path = svn_path_join(sess->fs_path->data, path, pool);
-=======
   const char *abs_path = svn_dirent_join(sess->fs_path->data, path, pool);
->>>>>>> 6215c21a
   return svn_fs_get_lock(lock, sess->fs, abs_path, pool);
 }
 
@@ -1497,11 +1331,7 @@
                         apr_pool_t *pool)
 {
   svn_ra_local__session_baton_t *sess = session->priv;
-<<<<<<< HEAD
-  const char *abs_path = svn_path_join(sess->fs_path->data, path, pool);
-=======
   const char *abs_path = svn_dirent_join(sess->fs_path->data, path, pool);
->>>>>>> 6215c21a
 
   /* Kinda silly to call the repos wrapper, since we have no authz
      func to give it.  But heck, why not. */
@@ -1524,11 +1354,6 @@
 
   SVN_ERR(svn_fs_revision_root(&root, svn_repos_fs(sess->repos),
                                revision, pool));
-<<<<<<< HEAD
-  SVN_ERR(svn_repos_replay2(root, sess->fs_path->data, low_water_mark,
-                            send_deltas, editor, edit_baton, NULL, NULL,
-                            pool));
-=======
   return svn_repos_replay2(root, sess->fs_path->data, low_water_mark,
                            send_deltas, editor, edit_baton, NULL, NULL,
                            pool);
@@ -1600,7 +1425,6 @@
                                 end_revision,
                                 revision_deleted,
                                 pool));
->>>>>>> 6215c21a
 
   return SVN_NO_ERROR;
 }
@@ -1617,44 +1441,6 @@
                                          revision,
                                          path,
                                          pool));
-
-  return SVN_NO_ERROR;
-}
-
-static svn_error_t *
-svn_ra_local__replay_range(svn_ra_session_t *session,
-                           svn_revnum_t start_revision,
-                           svn_revnum_t end_revision,
-                           svn_revnum_t low_water_mark,
-                           svn_boolean_t send_deltas,
-                           svn_ra_replay_revstart_callback_t revstart_func,
-                           svn_ra_replay_revfinish_callback_t revfinish_func,
-                           void *replay_baton,
-                           apr_pool_t *pool)
-{
-  return svn_error_create(SVN_ERR_RA_NOT_IMPLEMENTED, NULL, NULL);
-}
-
-
-static svn_error_t *
-svn_ra_local__has_capability(svn_ra_session_t *session,
-                             svn_boolean_t *has,
-                             const char *capability,
-                             apr_pool_t *pool)
-{
-  if (strcmp(capability, SVN_RA_CAPABILITY_DEPTH) == 0
-      || strcmp(capability, SVN_RA_CAPABILITY_MERGEINFO) == 0
-      || strcmp(capability, SVN_RA_CAPABILITY_LOG_REVPROPS) == 0
-      || strcmp(capability, SVN_RA_CAPABILITY_PARTIAL_REPLAY) == 0)
-    {
-      *has = TRUE;
-    }
-  else  /* Don't know any other capabilities, so error. */
-    {
-      return svn_error_createf
-        (SVN_ERR_RA_UNKNOWN_CAPABILITY, NULL,
-         _("Don't know anything about capability '%s'"), capability);
-    }
 
   return SVN_NO_ERROR;
 }
@@ -1705,13 +1491,9 @@
   svn_ra_local__get_locks,
   svn_ra_local__replay,
   svn_ra_local__has_capability,
-<<<<<<< HEAD
-  svn_ra_local__replay_range
-=======
   svn_ra_local__replay_range,
   svn_ra_local__get_deleted_rev,
   svn_ra_local__obliterate_path_rev
->>>>>>> 6215c21a
 };
 
 
