--- conflicted
+++ resolved
@@ -98,14 +98,6 @@
 /** Callback type for checking authorization on paths produced by
  * the repository commit editor.
  *
-<<<<<<< HEAD
- * Set @a *allowed to TRUE to indicate that the @a required_access on
- * @a path in @a root is authorized, or set it to FALSE to indicate
- * unauthorized (presumable according to state stored in @a baton).
- *
- * This callback is very similar to svn_repos_authz_func_t, with the
- * exception of the addition of the @a required_access parameter.
-=======
  * Set @a *allowed to TRUE to indicate that the @a required access on
  * @a path in @a root is authorized, or set it to FALSE to indicate
  * unauthorized (presumable according to state stored in @a baton).
@@ -118,7 +110,6 @@
  *
  * This callback is very similar to svn_repos_authz_func_t, with the
  * exception of the addition of the @a required parameter.
->>>>>>> 35db7218
  * This is due to historical reasons: when authz was first implemented
  * for svn_repos_dir_delta(), it seemed there would need only checks
  * for read and write operations, hence the svn_repos_authz_func_t
@@ -682,9 +673,6 @@
  * NULL).  Callers who supply their own transactions are responsible
  * for cleaning them up (either by committing them, or aborting them).
  *
-<<<<<<< HEAD
- * @since New in 1.3.
-=======
  * @since New in 1.4.
  */
 svn_error_t *
@@ -709,7 +697,6 @@
  * @since New in 1.3.
  *
  * @deprecated Provided for backward compatibility with the 1.3 API.
->>>>>>> 35db7218
  */
 svn_error_t *
 svn_repos_get_commit_editor3 (const svn_delta_editor_t **editor,
@@ -720,13 +707,8 @@
                               const char *base_path,
                               const char *user,
                               const char *log_msg,
-<<<<<<< HEAD
-                              svn_commit_callback_t commit_callback,
-                              void *commit_callback_baton,
-=======
                               svn_commit_callback_t callback,
                               void *callback_baton,
->>>>>>> 35db7218
                               svn_repos_authz_callback_t authz_callback,
                               void *authz_baton,
                               apr_pool_t *pool);
