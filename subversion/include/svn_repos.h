/**
 * @copyright
 * ====================================================================
 *    Licensed to the Apache Software Foundation (ASF) under one
 *    or more contributor license agreements.  See the NOTICE file
 *    distributed with this work for additional information
 *    regarding copyright ownership.  The ASF licenses this file
 *    to you under the Apache License, Version 2.0 (the
 *    "License"); you may not use this file except in compliance
 *    with the License.  You may obtain a copy of the License at
 *
 *      http://www.apache.org/licenses/LICENSE-2.0
 *
 *    Unless required by applicable law or agreed to in writing,
 *    software distributed under the License is distributed on an
 *    "AS IS" BASIS, WITHOUT WARRANTIES OR CONDITIONS OF ANY
 *    KIND, either express or implied.  See the License for the
 *    specific language governing permissions and limitations
 *    under the License.
 * ====================================================================
 * @endcopyright
 *
 * @file svn_repos.h
 * @brief Tools built on top of the filesystem.
 */

#ifndef SVN_REPOS_H
#define SVN_REPOS_H

#include <apr_pools.h>
#include <apr_hash.h>
#include <apr_tables.h>
#include <apr_time.h>

#include "svn_types.h"
#include "svn_string.h"
#include "svn_delta.h"
#include "svn_fs.h"
#include "svn_io.h"
#include "svn_mergeinfo.h"


#ifdef __cplusplus
extern "C" {
#endif /* __cplusplus */

/* ---------------------------------------------------------------*/

/**
 * Get libsvn_repos version information.
 *
 * @since New in 1.1.
 */
const svn_version_t *
svn_repos_version(void);


/* Some useful enums.  They need to be declared here for the notification
   system to pick them up. */
/** The different "actions" attached to nodes in the dumpfile. */
enum svn_node_action
{
  svn_node_action_change,
  svn_node_action_add,
  svn_node_action_delete,
  svn_node_action_replace
};

/** The different policies for processing the UUID in the dumpfile. */
enum svn_repos_load_uuid
{
  svn_repos_load_uuid_default,
  svn_repos_load_uuid_ignore,
  svn_repos_load_uuid_force
};


/** Callback type for checking authorization on paths produced by (at
 * least) svn_repos_dir_delta2().
 *
 * Set @a *allowed to TRUE to indicate that some operation is
 * authorized for @a path in @a root, or set it to FALSE to indicate
 * unauthorized (presumably according to state stored in @a baton).
 *
 * Do not assume @a pool has any lifetime beyond this call.
 *
 * The exact operation being authorized depends on the callback
 * implementation.  For read authorization, for example, the caller
 * would implement an instance that does read checking, and pass it as
 * a parameter named [perhaps] 'authz_read_func'.  The receiver of
 * that parameter might also take another parameter named
 * 'authz_write_func', which although sharing this type, would be a
 * different implementation.
 *
 * @note If someday we want more sophisticated authorization states
 * than just yes/no, @a allowed can become an enum type.
 */
typedef svn_error_t *(*svn_repos_authz_func_t)(svn_boolean_t *allowed,
                                               svn_fs_root_t *root,
                                               const char *path,
                                               void *baton,
                                               apr_pool_t *pool);


/** An enum defining the kinds of access authz looks up.
 *
 * @since New in 1.3.
 */
typedef enum svn_repos_authz_access_t
{
  /** No access. */
  svn_authz_none = 0,

  /** Path can be read. */
  svn_authz_read = 1,

  /** Path can be altered. */
  svn_authz_write = 2,

  /** The other access credentials are recursive. */
  svn_authz_recursive = 4
} svn_repos_authz_access_t;


/** Callback type for checking authorization on paths produced by
 * the repository commit editor.
 *
 * Set @a *allowed to TRUE to indicate that the @a required access on
 * @a path in @a root is authorized, or set it to FALSE to indicate
 * unauthorized (presumable according to state stored in @a baton).
 *
 * If @a path is NULL, the callback should perform a global authz
 * lookup for the @a required access.  That is, the lookup should
 * check if the @a required access is granted for at least one path of
 * the repository, and set @a *allowed to TRUE if so.  @a root may
 * also be NULL if @a path is NULL.
 *
 * This callback is very similar to svn_repos_authz_func_t, with the
 * exception of the addition of the @a required parameter.
 * This is due to historical reasons: when authz was first implemented
 * for svn_repos_dir_delta2(), it seemed there would need only checks
 * for read and write operations, hence the svn_repos_authz_func_t
 * callback prototype and usage scenario.  But it was then realized
 * that lookups due to copying needed to be recursive, and that
 * brute-force recursive lookups didn't square with the O(1)
 * performances a copy operation should have.
 *
 * So a special way to ask for a recursive lookup was introduced.  The
 * commit editor needs this capability to retain acceptable
 * performance.  Instead of revving the existing callback, causing
 * unnecessary revving of functions that don't actually need the
 * extended functionality, this second, more complete callback was
 * introduced, for use by the commit editor.
 *
 * Some day, it would be nice to reunite these two callbacks and do
 * the necessary revving anyway, but for the time being, this dual
 * callback mechanism will do.
 */
typedef svn_error_t *(*svn_repos_authz_callback_t)
  (svn_repos_authz_access_t required,
   svn_boolean_t *allowed,
   svn_fs_root_t *root,
   const char *path,
   void *baton,
   apr_pool_t *pool);

/**
 * Similar to #svn_file_rev_handler_t, but without the @a
 * result_of_merge parameter.
 *
 * @deprecated Provided for backward compatibility with 1.4 API.
 * @since New in 1.1.
 */
typedef svn_error_t *(*svn_repos_file_rev_handler_t)
  (void *baton,
   const char *path,
   svn_revnum_t rev,
   apr_hash_t *rev_props,
   svn_txdelta_window_handler_t *delta_handler,
   void **delta_baton,
   apr_array_header_t *prop_diffs,
   apr_pool_t *pool);


/* Notification system. */

/** The type of action occurring.
 *
 * @since New in 1.7.
 */
typedef enum svn_repos_notify_action_t
{
  /** A warning message is waiting. */
  svn_repos_notify_warning = 0,

  /** A revision has finished being dumped. */
  svn_repos_notify_dump_rev_end,

  /** A revision has finished being verified. */
  svn_repos_notify_verify_rev_end,

  /** All revisions have finished being dumped. */
  svn_repos_notify_dump_end,

  /** All revisions have finished being verified. */
  svn_repos_notify_verify_end,

  /** packing of an FSFS shard has commenced */
  svn_repos_notify_pack_shard_start,

  /** packing of an FSFS shard is completed */
  svn_repos_notify_pack_shard_end,

  /** packing of the shard revprops has commenced */
  svn_repos_notify_pack_shard_start_revprop,

  /** packing of the shard revprops has completed */
  svn_repos_notify_pack_shard_end_revprop,

  /** A revision has begun loading */
  svn_repos_notify_load_txn_start,

  /** A revision has finished loading */
  svn_repos_notify_load_txn_committed,

  /** A node has begun loading */
  svn_repos_notify_load_node_start,

  /** A node has finished loading */
  svn_repos_notify_load_node_done,

  /** A copied node has been encountered */
  svn_repos_notify_load_copied_node,

  /** Mergeinfo has been normalized */
  svn_repos_notify_load_normalized_mergeinfo,

  /** The operation has acquired a mutex for the repo. */
  svn_repos_notify_mutex_acquired,

  /** Recover has started. */
  svn_repos_notify_recover_start,

  /** Upgrade has started. */
  svn_repos_notify_upgrade_start,

  /** A revision was skipped during loading. @since New in 1.8. */
  svn_repos_notify_load_skipped_rev,

  /** The structure of a revision is being verified.  @since New in 1.8. */
<<<<<<< HEAD
  svn_repos_notify_verify_rev_structure,

  /** A revision is found with corruption/errors. @since New in 1.8. */
  svn_repos_notify_failure
=======
  svn_repos_notify_verify_rev_structure
>>>>>>> d218a60b

} svn_repos_notify_action_t;

/** The type of error occurring.
 *
 * @since New in 1.7.
 */
typedef enum svn_repos_notify_warning_t
{
  /** Referencing copy source data from a revision earlier than the
   * first revision dumped. */
  svn_repos_notify_warning_found_old_reference,

  /** An #SVN_PROP_MERGEINFO property's encoded mergeinfo references a
   * revision earlier than the first revision dumped. */
  svn_repos_notify_warning_found_old_mergeinfo,

  /** Found an invalid path in the filesystem.
   * @see svn_fs.h:"Directory entry names and directory paths" */
  /* ### TODO(doxygen): make that a proper doxygen link */
  /* See svn_fs__path_valid(). */
  svn_repos_notify_warning_invalid_fspath

} svn_repos_notify_warning_t;

/**
 * Structure used by #svn_repos_notify_func_t.
 *
 * The only field guaranteed to be populated is @c action.  Other fields are
 * dependent upon the @c action.  (See individual fields for more information.)
 *
 * @note Callers of notification functions should use
 * svn_repos_notify_create() to create structures of this type to allow for
 * future extensibility.
 *
 * @since New in 1.7.
 */
typedef struct svn_repos_notify_t
{
  /** Action that describes what happened in the repository. */
  svn_repos_notify_action_t action;

  /** For #svn_repos_notify_dump_rev_end and #svn_repos_notify_verify_rev_end,
   * the revision which just completed. */
  svn_revnum_t revision;

  /** For #svn_repos_notify_warning, the warning object. Must be cleared
      by the consumer of the notification. */
  const char *warning_str;
  svn_repos_notify_warning_t warning;

  /** For #svn_repos_notify_pack_shard_start,
      #svn_repos_notify_pack_shard_end,
      #svn_repos_notify_pack_shard_start_revprop, and
      #svn_repos_notify_pack_shard_end_revprop, the shard processed. */
  apr_int64_t shard;

  /** For #svn_repos_notify_load_node_done, the revision committed. */
  svn_revnum_t new_revision;

  /** For #svn_repos_notify_load_node_done, the source revision, if
      different from @a new_revision, otherwise #SVN_INVALID_REVNUM.
      For #svn_repos_notify_load_txn_start, the source revision. */
  svn_revnum_t old_revision;

  /** For #svn_repos_notify_load_node_start, the action being taken on the
      node. */
  enum svn_node_action node_action;

  /** For #svn_repos_notify_load_node_start, the path of the node. */
  const char *path;

  /** For #svn_repos_notify_failure, this error chain indicates what
      went wrong during verification.
      @since New in 1.8. */
  svn_error_t *err;

  /* NOTE: Add new fields at the end to preserve binary compatibility.
     Also, if you add fields here, you have to update
     svn_repos_notify_create(). */
} svn_repos_notify_t;

/** Callback for providing notification from the repository.
 * Returns @c void.  Justification: success of an operation is not dependent
 * upon successful notification of that operation.
 *
 * @since New in 1.7. */
typedef void (*svn_repos_notify_func_t)(void *baton,
                                        const svn_repos_notify_t *notify,
                                        apr_pool_t *scratch_pool);

/**
 * Allocate an #svn_repos_notify_t structure in @a result_pool, initialize
 * and return it.
 *
 * @since New in 1.7.
 */
svn_repos_notify_t *
svn_repos_notify_create(svn_repos_notify_action_t action,
                        apr_pool_t *result_pool);


/** The repository object. */
typedef struct svn_repos_t svn_repos_t;

/* Opening and creating repositories. */


/** Find the root path of the repository that contains @a path.
 *
 * If a repository was found, the path to the root of the repository
 * is returned, else @c NULL. The pointer to the returned path may be
 * equal to @a path.
 */
const char *
svn_repos_find_root_path(const char *path,
                         apr_pool_t *pool);

/** Set @a *repos_p to a repository object for the repository at @a path.
 *
 * Allocate @a *repos_p in @a pool.
 *
 * Acquires a shared lock on the repository, and attaches a cleanup
 * function to @a pool to remove the lock.  If no lock can be acquired,
 * returns error, with undefined effect on @a *repos_p.  If an exclusive
 * lock is present, this blocks until it's gone.  @a fs_config will be
 * passed to the filesystem initialization function and may be @c NULL.
 *
 * @since New in 1.7.
 */
svn_error_t *
svn_repos_open2(svn_repos_t **repos_p,
                const char *path,
                apr_hash_t *fs_config,
                apr_pool_t *pool);

/** Similar to svn_repos_open2() with @a fs_config set to NULL.
 *
 * @deprecated Provided for backward compatibility with 1.6 API.
 */
SVN_DEPRECATED
svn_error_t *
svn_repos_open(svn_repos_t **repos_p,
               const char *path,
               apr_pool_t *pool);

/** Create a new Subversion repository at @a path, building the necessary
 * directory structure, creating the filesystem, and so on.
 * Return the repository object in @a *repos_p, allocated in @a pool.
 *
 * @a config is a client configuration hash of #svn_config_t * items
 * keyed on config category names, and may be NULL.
 *
 * @a fs_config is passed to the filesystem, and may be NULL.
 *
 * @a unused_1 and @a unused_2 are not used and should be NULL.
 */
svn_error_t *
svn_repos_create(svn_repos_t **repos_p,
                 const char *path,
                 const char *unused_1,
                 const char *unused_2,
                 apr_hash_t *config,
                 apr_hash_t *fs_config,
                 apr_pool_t *pool);

/**
 * Upgrade the Subversion repository (and its underlying versioned
 * filesystem) located in the directory @a path to the latest version
 * supported by this library.  If the requested upgrade is not
 * supported due to the current state of the repository or it
 * underlying filesystem, return #SVN_ERR_REPOS_UNSUPPORTED_UPGRADE
 * or #SVN_ERR_FS_UNSUPPORTED_UPGRADE (respectively) and make no
 * changes to the repository or filesystem.
 *
 * Acquires an exclusive lock on the repository, upgrades the
 * repository, and releases the lock.  If an exclusive lock can't be
 * acquired, returns error.
 *
 * If @a nonblocking is TRUE, an error of type EWOULDBLOCK is
 * returned if the lock is not immediately available.
 *
 * If @a start_callback is not NULL, it will be called with @a
 * start_callback_baton as argument before the upgrade starts, but
 * after the exclusive lock has been acquired.
 *
 * Use @a pool for necessary allocations.
 *
 * @note This functionality is provided as a convenience for
 * administrators wishing to make use of new Subversion functionality
 * without a potentially costly full repository dump/load.  As such,
 * the operation performs only the minimum amount of work needed to
 * accomplish this while maintaining the integrity of the repository.
 * It does *not* guarantee the most optimized repository state as a
 * dump and subsequent load would.
 *
 * @note On some platforms the exclusive lock does not exclude other
 * threads in the same process so this function should only be called
 * by a single threaded process, or by a multi-threaded process when
 * no other threads are accessing the repository.
 *
 * @since New in 1.7.
 */
svn_error_t *
svn_repos_upgrade2(const char *path,
                   svn_boolean_t nonblocking,
                   svn_repos_notify_func_t notify_func,
                   void *notify_baton,
                   apr_pool_t *pool);

/**
 * Similar to svn_repos_upgrade2(), but with @a start_callback and baton,
 * rather than a notify_callback / baton
 *
 * @since New in 1.5.
 * @deprecated Provided for backward compatibility with the 1.6 API.
 */
SVN_DEPRECATED
svn_error_t *
svn_repos_upgrade(const char *path,
                  svn_boolean_t nonblocking,
                  svn_error_t *(*start_callback)(void *baton),
                  void *start_callback_baton,
                  apr_pool_t *pool);

/** Destroy the Subversion repository found at @a path, using @a pool for any
 * necessary allocations.
 */
svn_error_t *
svn_repos_delete(const char *path,
                 apr_pool_t *pool);

/**
 * Set @a *has to TRUE if @a repos has @a capability (one of the
 * capabilities beginning with @c "SVN_REPOS_CAPABILITY_"), else set
 * @a *has to FALSE.
 *
 * If @a capability isn't recognized, throw #SVN_ERR_UNKNOWN_CAPABILITY,
 * with the effect on @a *has undefined.
 *
 * Use @a pool for all allocation.
 *
 * @since New in 1.5.
 */
svn_error_t *
svn_repos_has_capability(svn_repos_t *repos,
                         svn_boolean_t *has,
                         const char *capability,
                         apr_pool_t *pool);

/**
 * Return a set capabilities supported by the running Subversion library and by
 * @a repos.  (Capabilities supported by this version of Subversion but not by
 * @a repos are not listed.  This may happen when svn_repos_upgrade2() has not
 * been called after a software upgrade.)
 *
 * The set is represented as a hash whose keys are the set members.  The values
 * are not defined.
 *
 * @see svn_repos_info()
 *
 * @since New in 1.8.
 */
svn_error_t *
svn_repos_capabilities(apr_hash_t **capabilities,
                       svn_repos_t *repos,
                       apr_pool_t *result_pool,
                       apr_pool_t *scratch_pool);
/** @} */

/**
 * The capability of doing the right thing with merge-tracking
 * information, both storing it and responding to queries about it.
 *
 * @since New in 1.5.
 */
#define SVN_REPOS_CAPABILITY_MERGEINFO "mergeinfo"
/*       *** PLEASE READ THIS IF YOU ADD A NEW CAPABILITY ***
 *
 * @c SVN_REPOS_CAPABILITY_foo strings should not include colons, to
 * be consistent with @c SVN_RA_CAPABILITY_foo strings, which forbid
 * colons for their own reasons.  While this RA limitation has no
 * direct impact on repository capabilities, there's no reason to be
 * gratuitously different either.
 *
 * If you add a capability, update svn_repos_capabilities().
 */


/** Return the filesystem associated with repository object @a repos. */
svn_fs_t *
svn_repos_fs(svn_repos_t *repos);


/** Make a hot copy of the Subversion repository found at @a src_path
 * to @a dst_path.
 *
 * Copy a possibly live Subversion repository from @a src_path to
 * @a dst_path.  If @a clean_logs is @c TRUE, perform cleanup on the
 * source filesystem as part of the copy operation; currently, this
 * means deleting copied, unused logfiles for a Berkeley DB source
 * repository.
 *
 * If @a incremental is TRUE, make an effort to not re-copy information
 * already present in the destination. If incremental hotcopy is not
 * implemented by the filesystem backend, raise SVN_ERR_UNSUPPORTED_FEATURE.
 *
 * @since New in 1.8.
 */
svn_error_t *
svn_repos_hotcopy2(const char *src_path,
                   const char *dst_path,
                   svn_boolean_t clean_logs,
                   svn_boolean_t incremental,
                   svn_cancel_func_t cancel_func,
                   void *cancel_baton,
                   apr_pool_t *pool);

/**
 * Like svn_repos_hotcopy2(), but with @a incremental always passed as
 * @c FALSE and without cancellation support.
 *
 * @deprecated Provided for backward compatibility with the 1.6 API.
 */
SVN_DEPRECATED
svn_error_t *
svn_repos_hotcopy(const char *src_path,
                  const char *dst_path,
                  svn_boolean_t clean_logs,
                  apr_pool_t *pool);


/**
 * Possibly update the repository, @a repos, to use a more efficient
 * filesystem representation.  Use @a pool for allocations.
 *
 * @since New in 1.7.
 */
svn_error_t *
svn_repos_fs_pack2(svn_repos_t *repos,
                   svn_repos_notify_func_t notify_func,
                   void *notify_baton,
                   svn_cancel_func_t cancel_func,
                   void *cancel_baton,
                   apr_pool_t *pool);

/**
 * Similar to svn_repos_fs_pack2(), but with a #svn_fs_pack_notify_t instead
 * of a #svn_repos_notify_t.
 *
 * @since New in 1.6.
 * @deprecated Provided for backward compatibility with the 1.6 API.
 */
SVN_DEPRECATED
svn_error_t *
svn_repos_fs_pack(svn_repos_t *repos,
                  svn_fs_pack_notify_t notify_func,
                  void *notify_baton,
                  svn_cancel_func_t cancel_func,
                  void *cancel_baton,
                  apr_pool_t *pool);

/**
 * Run database recovery procedures on the repository at @a path,
 * returning the database to a consistent state.  Use @a pool for all
 * allocation.
 *
 * Acquires an exclusive lock on the repository, recovers the
 * database, and releases the lock.  If an exclusive lock can't be
 * acquired, returns error.
 *
 * If @a nonblocking is TRUE, an error of type EWOULDBLOCK is
 * returned if the lock is not immediately available.
 *
 * If @a notify_func is not NULL, it will be called with @a
 * notify_baton as argument before the recovery starts, but
 * after the exclusive lock has been acquired.
 *
 * If @a cancel_func is not @c NULL, it is called periodically with
 * @a cancel_baton as argument to see if the client wishes to cancel
 * the recovery.
 *
 * @note On some platforms the exclusive lock does not exclude other
 * threads in the same process so this function should only be called
 * by a single threaded process, or by a multi-threaded process when
 * no other threads are accessing the repository.
 *
 * @since New in 1.7.
 */
svn_error_t *
svn_repos_recover4(const char *path,
                   svn_boolean_t nonblocking,
                   svn_repos_notify_func_t notify_func,
                   void *notify_baton,
                   svn_cancel_func_t cancel_func,
                   void * cancel_baton,
                   apr_pool_t *pool);

/**
 * Similar to svn_repos_recover4(), but with @a start callback in place of
 * the notify_func / baton.
 *
 * @since New in 1.5.
 * @deprecated Provided for backward compatibility with the 1.6 API.
 */
SVN_DEPRECATED
svn_error_t *
svn_repos_recover3(const char *path,
                   svn_boolean_t nonblocking,
                   svn_error_t *(*start_callback)(void *baton),
                   void *start_callback_baton,
                   svn_cancel_func_t cancel_func,
                   void * cancel_baton,
                   apr_pool_t *pool);

/**
 * Similar to svn_repos_recover3(), but without cancellation support.
 *
 * @deprecated Provided for backward compatibility with the 1.4 API.
 */
SVN_DEPRECATED
svn_error_t *
svn_repos_recover2(const char *path,
                   svn_boolean_t nonblocking,
                   svn_error_t *(*start_callback)(void *baton),
                   void *start_callback_baton,
                   apr_pool_t *pool);

/**
 * Similar to svn_repos_recover2(), but with nonblocking set to FALSE, and
 * with no callbacks provided.
 *
 * @deprecated Provided for backward compatibility with the 1.0 API.
 */
SVN_DEPRECATED
svn_error_t *
svn_repos_recover(const char *path,
                  apr_pool_t *pool);

/**
 * Callback for svn_repos_freeze.
 *
 * @since New in 1.8.
 */
typedef svn_error_t *(*svn_repos_freeze_func_t)(void *baton, apr_pool_t *pool);

/**
 * Take an exclusive lock on each of the repositories in @a paths to
 * prevent commits and then while holding all the locks invoke @a
 * freeze_body passing @a baton.  Each repository may be readable by
 * Subversion while frozen, or may be unreadable, depending on which
 * FS backend the repository uses.  Repositories are locked in the
 * order in which they are specified in the array.
<<<<<<< HEAD
=======
 *
 * @note On some platforms the exclusive lock does not exclude other
 * threads in the same process so this function should only be called
 * by a single threaded process, or by a multi-threaded process when
 * no other threads are accessing the repositories.
>>>>>>> d218a60b
 *
 * @since New in 1.8.
 */
svn_error_t *
svn_repos_freeze(apr_array_header_t *paths,
                 svn_repos_freeze_func_t freeze_body,
                 void *baton,
                 apr_pool_t *pool);

/** This function is a wrapper around svn_fs_berkeley_logfiles(),
 * returning log file paths relative to the root of the repository.
 *
 * @copydoc svn_fs_berkeley_logfiles()
 */
svn_error_t *
svn_repos_db_logfiles(apr_array_header_t **logfiles,
                      const char *path,
                      svn_boolean_t only_unused,
                      apr_pool_t *pool);



/* Repository Paths */

/** Return the top-level repository path allocated in @a pool. */
const char *
svn_repos_path(svn_repos_t *repos,
               apr_pool_t *pool);

/** Return the path to @a repos's filesystem directory, allocated in
 * @a pool.
 */
const char *
svn_repos_db_env(svn_repos_t *repos,
                 apr_pool_t *pool);

/** Return path to @a repos's config directory, allocated in @a pool. */
const char *
svn_repos_conf_dir(svn_repos_t *repos,
                   apr_pool_t *pool);

/** Return path to @a repos's svnserve.conf, allocated in @a pool. */
const char *
svn_repos_svnserve_conf(svn_repos_t *repos,
                        apr_pool_t *pool);

/** Return path to @a repos's lock directory, allocated in @a pool. */
const char *
svn_repos_lock_dir(svn_repos_t *repos,
                   apr_pool_t *pool);

/** Return path to @a repos's db lockfile, allocated in @a pool. */
const char *
svn_repos_db_lockfile(svn_repos_t *repos,
                      apr_pool_t *pool);

/** Return path to @a repos's db logs lockfile, allocated in @a pool. */
const char *
svn_repos_db_logs_lockfile(svn_repos_t *repos,
                           apr_pool_t *pool);

/** Return the path to @a repos's hook directory, allocated in @a pool. */
const char *
svn_repos_hook_dir(svn_repos_t *repos,
                   apr_pool_t *pool);

/** Return the path to @a repos's start-commit hook, allocated in @a pool. */
const char *
svn_repos_start_commit_hook(svn_repos_t *repos,
                            apr_pool_t *pool);

/** Return the path to @a repos's pre-commit hook, allocated in @a pool. */
const char *
svn_repos_pre_commit_hook(svn_repos_t *repos,
                          apr_pool_t *pool);

/** Return the path to @a repos's post-commit hook, allocated in @a pool. */
const char *
svn_repos_post_commit_hook(svn_repos_t *repos,
                           apr_pool_t *pool);

/** Return the path to @a repos's pre-revprop-change hook, allocated in
 * @a pool.
 */
const char *
svn_repos_pre_revprop_change_hook(svn_repos_t *repos,
                                  apr_pool_t *pool);

/** Return the path to @a repos's post-revprop-change hook, allocated in
 * @a pool.
 */
const char *
svn_repos_post_revprop_change_hook(svn_repos_t *repos,
                                   apr_pool_t *pool);


/** @defgroup svn_repos_lock_hooks Paths to lock hooks
 * @{
 * @since New in 1.2. */

/** Return the path to @a repos's pre-lock hook, allocated in @a pool. */
const char *
svn_repos_pre_lock_hook(svn_repos_t *repos,
                        apr_pool_t *pool);

/** Return the path to @a repos's post-lock hook, allocated in @a pool. */
const char *
svn_repos_post_lock_hook(svn_repos_t *repos,
                         apr_pool_t *pool);

/** Return the path to @a repos's pre-unlock hook, allocated in @a pool. */
const char *
svn_repos_pre_unlock_hook(svn_repos_t *repos,
                          apr_pool_t *pool);

/** Return the path to @a repos's post-unlock hook, allocated in @a pool. */
const char *
svn_repos_post_unlock_hook(svn_repos_t *repos,
                           apr_pool_t *pool);

/** Specify that Subversion should consult the configuration file
 * located at @a hooks_env_path to determine how to setup the
 * environment for hook scripts invoked for the repository @a repos.
 * As a special case, if @a hooks_env_path is @c NULL, look for the
 * file in its default location within the repository disk structure.
 * If @a hooks_env_path is not absolute, it specifies a path relative
 * to the parent of the file's default location.
<<<<<<< HEAD
 *
 * @a result_pool should be the same pool that @a repos was allocated in.
=======
 * 
>>>>>>> d218a60b
 * Use @a scratch_pool for temporary allocations.
 *
 * If this function is not called, or if the specified configuration
 * file does not define any environment variables, hooks will run in
 * an empty environment.
 *
 * @since New in 1.8.
 */
svn_error_t *
svn_repos_hooks_setenv(svn_repos_t *repos,
                       const char *hooks_env_path,
                       apr_pool_t *scratch_pool);

/** @} */

/* ---------------------------------------------------------------*/

/* Reporting the state of a working copy, for updates. */


/**
 * Construct and return a @a report_baton that will be passed to the
 * other functions in this section to describe the state of a pre-existing
 * tree (typically, a working copy).  When the report is finished,
 * @a editor/@a edit_baton will be driven in such a way as to transform the
 * existing tree to @a revnum and, if @a tgt_path is non-NULL, switch the
 * reported hierarchy to @a tgt_path.
 *
 * @a fs_base is the absolute path of the node in the filesystem at which
 * the comparison should be rooted.  @a target is a single path component,
 * used to limit the scope of the report to a single entry of @a fs_base,
 * or "" if all of @a fs_base itself is the main subject of the report.
 *
 * @a tgt_path and @a revnum is the fs path/revision pair that is the
 * "target" of the delta.  @a tgt_path should be provided only when
 * the source and target paths of the report differ.  That is, @a tgt_path
 * should *only* be specified when specifying that the resultant editor
 * drive be one that transforms the reported hierarchy into a pristine tree
 * of @a tgt_path at revision @a revnum.  A @c NULL value for @a tgt_path
 * will indicate that the editor should be driven in such a way as to
 * transform the reported hierarchy to revision @a revnum, preserving the
 * reported hierarchy.
 *
 * @a text_deltas instructs the driver of the @a editor to enable
 * the generation of text deltas.
 *
 * @a ignore_ancestry instructs the driver to ignore node ancestry
 * when determining how to transmit differences.
 *
 * @a send_copyfrom_args instructs the driver to send 'copyfrom'
 * arguments to the editor's add_file() and add_directory() methods,
 * whenever it deems feasible.
 *
 * Use @a authz_read_func and @a authz_read_baton (if not @c NULL) to
 * avoid sending data through @a editor/@a edit_baton which is not
 * authorized for transmission.
 *
 * @a zero_copy_limit controls the maximum size (in bytes) at which
 * data blocks may be sent using the zero-copy code path.  On that
 * path, a number of in-memory copy operations have been eliminated to
 * maximize throughput.  However, until the whole block has been
 * pushed to the network stack, other clients block, so be careful
 * when using larger values here.  Pass 0 for @a zero_copy_limit to
 * disable this optimization altogether.
 *
 * @a note Never activate this optimization if @a editor might access
 * any FSFS data structures (and, hence, caches).  So, it is basically
 * safe for networked editors only.
 *
 * All allocation for the context and collected state will occur in
 * @a pool.
 *
 * @a depth is the requested depth of the editor drive.
 *
 * If @a depth is #svn_depth_unknown, the editor will affect only the
 * paths reported by the individual calls to svn_repos_set_path3() and
 * svn_repos_link_path3().
 *
 * For example, if the reported tree is the @c A subdir of the Greek Tree
 * (see Subversion's test suite), at depth #svn_depth_empty, but the
 * @c A/B subdir is reported at depth #svn_depth_infinity, then
 * repository-side changes to @c A/mu, or underneath @c A/C and @c
 * A/D, would not be reflected in the editor drive, but changes
 * underneath @c A/B would be.
 *
 * Additionally, the editor driver will call @c add_directory and
 * and @c add_file for directories with an appropriate depth.  For
 * example, a directory reported at #svn_depth_files will receive
 * file (but not directory) additions.  A directory at #svn_depth_empty
 * will receive neither.
 *
 * If @a depth is #svn_depth_files, #svn_depth_immediates or
 * #svn_depth_infinity and @a depth is greater than the reported depth
 * of the working copy, then the editor driver will emit editor
 * operations so as to upgrade the working copy to this depth.
 *
 * If @a depth is #svn_depth_empty, #svn_depth_files,
 * #svn_depth_immediates and @a depth is lower
 * than or equal to the depth of the working copy, then the editor
 * operations will affect only paths at or above @a depth.
 *
 * @since New in 1.8.
 */
svn_error_t *
svn_repos_begin_report3(void **report_baton,
                        svn_revnum_t revnum,
                        svn_repos_t *repos,
                        const char *fs_base,
                        const char *target,
                        const char *tgt_path,
                        svn_boolean_t text_deltas,
                        svn_depth_t depth,
                        svn_boolean_t ignore_ancestry,
                        svn_boolean_t send_copyfrom_args,
                        const svn_delta_editor_t *editor,
                        void *edit_baton,
                        svn_repos_authz_func_t authz_read_func,
                        void *authz_read_baton,
                        apr_size_t zero_copy_limit,
                        apr_pool_t *pool);

/**
 * The same as svn_repos_begin_report3(), but with @a zero_copy_limit
 * always passed as 0.
 *
 * @since New in 1.5.
 * 
 * @deprecated Provided for backward compatibility with the 1.7 API.
 */
svn_error_t *
svn_repos_begin_report2(void **report_baton,
                        svn_revnum_t revnum,
                        svn_repos_t *repos,
                        const char *fs_base,
                        const char *target,
                        const char *tgt_path,
                        svn_boolean_t text_deltas,
                        svn_depth_t depth,
                        svn_boolean_t ignore_ancestry,
                        svn_boolean_t send_copyfrom_args,
                        const svn_delta_editor_t *editor,
                        void *edit_baton,
                        svn_repos_authz_func_t authz_read_func,
                        void *authz_read_baton,
                        apr_pool_t *pool);

/**
 * The same as svn_repos_begin_report2(), but taking a boolean
 * @a recurse flag, and sending FALSE for @a send_copyfrom_args.
 *
 * If @a recurse is TRUE, the editor driver will drive the editor with
 * a depth of #svn_depth_infinity; if FALSE, then with a depth of
 * #svn_depth_files.
 *
 * @note @a username is ignored, and has been removed in a revised
 * version of this API.
 *
 * @deprecated Provided for backward compatibility with the 1.4 API.
 */
SVN_DEPRECATED
svn_error_t *
svn_repos_begin_report(void **report_baton,
                       svn_revnum_t revnum,
                       const char *username,
                       svn_repos_t *repos,
                       const char *fs_base,
                       const char *target,
                       const char *tgt_path,
                       svn_boolean_t text_deltas,
                       svn_boolean_t recurse,
                       svn_boolean_t ignore_ancestry,
                       const svn_delta_editor_t *editor,
                       void *edit_baton,
                       svn_repos_authz_func_t authz_read_func,
                       void *authz_read_baton,
                       apr_pool_t *pool);


/**
 * Given a @a report_baton constructed by svn_repos_begin_report3(),
 * record the presence of @a path, at @a revision with depth @a depth,
 * in the current tree.
 *
 * @a path is relative to the anchor/target used in the creation of the
 * @a report_baton.
 *
 * @a revision may be SVN_INVALID_REVNUM if (for example) @a path
 * represents a locally-added path with no revision number, or @a
 * depth is #svn_depth_exclude.
 *
 * @a path may not be underneath a path on which svn_repos_set_path3()
 * was previously called with #svn_depth_exclude in this report.
 *
 * The first call of this in a given report usually passes an empty
 * @a path; this is used to set up the correct root revision for the editor
 * drive.
 *
 * A depth of #svn_depth_unknown is not allowed, and results in an
 * error.
 *
 * If @a start_empty is TRUE and @a path is a directory, then require the
 * caller to explicitly provide all the children of @a path - do not assume
 * that the tree also contains all the children of @a path at @a revision.
 * This is for 'low confidence' client reporting.
 *
 * If the caller has a lock token for @a path, then @a lock_token should
 * be set to that token.  Else, @a lock_token should be NULL.
 *
 * All temporary allocations are done in @a pool.
 *
 * @since New in 1.5.
 */
svn_error_t *
svn_repos_set_path3(void *report_baton,
                    const char *path,
                    svn_revnum_t revision,
                    svn_depth_t depth,
                    svn_boolean_t start_empty,
                    const char *lock_token,
                    apr_pool_t *pool);

/**
 * Similar to svn_repos_set_path3(), but with @a depth set to
 * #svn_depth_infinity.
 *
 * @deprecated Provided for backward compatibility with the 1.4 API.
 */
SVN_DEPRECATED
svn_error_t *
svn_repos_set_path2(void *report_baton,
                    const char *path,
                    svn_revnum_t revision,
                    svn_boolean_t start_empty,
                    const char *lock_token,
                    apr_pool_t *pool);

/**
 * Similar to svn_repos_set_path2(), but with @a lock_token set to @c NULL.
 *
 * @deprecated Provided for backward compatibility with the 1.1 API.
 */
SVN_DEPRECATED
svn_error_t *
svn_repos_set_path(void *report_baton,
                   const char *path,
                   svn_revnum_t revision,
                   svn_boolean_t start_empty,
                   apr_pool_t *pool);

/**
 * Given a @a report_baton constructed by svn_repos_begin_report3(),
 * record the presence of @a path in the current tree, containing the contents
 * of @a link_path at @a revision with depth @a depth.
 *
 * A depth of #svn_depth_unknown is not allowed, and results in an
 * error.
 *
 * @a path may not be underneath a path on which svn_repos_set_path3()
 * was previously called with #svn_depth_exclude in this report.
 *
 * Note that while @a path is relative to the anchor/target used in the
 * creation of the @a report_baton, @a link_path is an absolute filesystem
 * path!
 *
 * If @a start_empty is TRUE and @a path is a directory, then require the
 * caller to explicitly provide all the children of @a path - do not assume
 * that the tree also contains all the children of @a link_path at
 * @a revision.  This is for 'low confidence' client reporting.
 *
 * If the caller has a lock token for @a link_path, then @a lock_token
 * should be set to that token.  Else, @a lock_token should be NULL.
 *
 * All temporary allocations are done in @a pool.
 *
 * @since New in 1.5.
 */
svn_error_t *
svn_repos_link_path3(void *report_baton,
                     const char *path,
                     const char *link_path,
                     svn_revnum_t revision,
                     svn_depth_t depth,
                     svn_boolean_t start_empty,
                     const char *lock_token,
                     apr_pool_t *pool);

/**
 * Similar to svn_repos_link_path3(), but with @a depth set to
 * #svn_depth_infinity.
 *
 * @deprecated Provided for backward compatibility with the 1.4 API.
 */
SVN_DEPRECATED
svn_error_t *
svn_repos_link_path2(void *report_baton,
                     const char *path,
                     const char *link_path,
                     svn_revnum_t revision,
                     svn_boolean_t start_empty,
                     const char *lock_token,
                     apr_pool_t *pool);

/**
 * Similar to svn_repos_link_path2(), but with @a lock_token set to @c NULL.
 *
 * @deprecated Provided for backward compatibility with the 1.1 API.
 */
SVN_DEPRECATED
svn_error_t *
svn_repos_link_path(void *report_baton,
                    const char *path,
                    const char *link_path,
                    svn_revnum_t revision,
                    svn_boolean_t start_empty,
                    apr_pool_t *pool);

/** Given a @a report_baton constructed by svn_repos_begin_report3(),
 * record the non-existence of @a path in the current tree.
 *
 * @a path may not be underneath a path on which svn_repos_set_path3()
 * was previously called with #svn_depth_exclude in this report.
 *
 * (This allows the reporter's driver to describe missing pieces of a
 * working copy, so that 'svn up' can recreate them.)
 *
 * All temporary allocations are done in @a pool.
 */
svn_error_t *
svn_repos_delete_path(void *report_baton,
                      const char *path,
                      apr_pool_t *pool);

/** Given a @a report_baton constructed by svn_repos_begin_report3(),
 * finish the report and drive the editor as specified when the report
 * baton was constructed.
 *
 * If an error occurs during the driving of the editor, do NOT abort the
 * edit; that responsibility belongs to the caller of this function, if
 * it happens at all.
 *
 * After the call to this function, @a report_baton is no longer valid;
 * it should not be passed to any other reporting functions, including
 * svn_repos_abort_report(), even if this function returns an error.
 */
svn_error_t *
svn_repos_finish_report(void *report_baton,
                        apr_pool_t *pool);


/** Given a @a report_baton constructed by svn_repos_begin_report3(),
 * abort the report.  This function can be called anytime before
 * svn_repos_finish_report() is called.
 *
 * After the call to this function, @a report_baton is no longer valid;
 * it should not be passed to any other reporting functions.
 */
svn_error_t *
svn_repos_abort_report(void *report_baton,
                       apr_pool_t *pool);


/* ---------------------------------------------------------------*/

/* The magical dir_delta update routines. */

/** Use the provided @a editor and @a edit_baton to describe the changes
 * necessary for making a given node (and its descendants, if it is a
 * directory) under @a src_root look exactly like @a tgt_path under
 * @a tgt_root.  @a src_entry is the node to update.  If @a src_entry
 * is empty, then compute the difference between the entire tree
 * anchored at @a src_parent_dir under @a src_root and @a tgt_path
 * under @a tgt_root.  Else, describe the changes needed to update
 * only that entry in @a src_parent_dir.  Typically, callers of this
 * function will use a @a tgt_path that is the concatenation of @a
 * src_parent_dir and @a src_entry.
 *
 * @a src_root and @a tgt_root can both be either revision or transaction
 * roots.  If @a tgt_root is a revision, @a editor's set_target_revision()
 * will be called with the @a tgt_root's revision number, else it will
 * not be called at all.
 *
 * If @a authz_read_func is non-NULL, invoke it before any call to
 *
 *    @a editor->open_root
 *    @a editor->add_directory
 *    @a editor->open_directory
 *    @a editor->add_file
 *    @a editor->open_file
 *
 * passing @a tgt_root, the same path that would be passed to the
 * editor function in question, and @a authz_read_baton.  If the
 * @a *allowed parameter comes back TRUE, then proceed with the planned
 * editor call; else if FALSE, then invoke @a editor->absent_file or
 * @a editor->absent_directory as appropriate, except if the planned
 * editor call was open_root, throw SVN_ERR_AUTHZ_ROOT_UNREADABLE.
 *
 * If @a text_deltas is @c FALSE, send a single @c NULL txdelta window to
 * the window handler returned by @a editor->apply_textdelta().
 *
 * If @a depth is #svn_depth_empty, invoke @a editor calls only on
 * @a src_entry (or @a src_parent_dir, if @a src_entry is empty).
 * If @a depth is #svn_depth_files, also invoke the editor on file
 * children, if any; if #svn_depth_immediates, invoke it on
 * immediate subdirectories as well as files; if #svn_depth_infinity,
 * recurse fully.
 *
 * If @a entry_props is @c TRUE, accompany each opened/added entry with
 * propchange editor calls that relay special "entry props" (this
 * is typically used only for working copy updates).
 *
 * @a ignore_ancestry instructs the function to ignore node ancestry
 * when determining how to transmit differences.
 *
 * Before completing successfully, this function calls @a editor's
 * close_edit(), so the caller should expect its @a edit_baton to be
 * invalid after its use with this function.
 *
 * Do any allocation necessary for the delta computation in @a pool.
 * This function's maximum memory consumption is at most roughly
 * proportional to the greatest depth of the tree under @a tgt_root, not
 * the total size of the delta.
 *
 * ### svn_repos_dir_delta2 is mostly superseded by the reporter
 * ### functionality (svn_repos_begin_report3 and friends).
 * ### svn_repos_dir_delta2 does allow the roots to be transaction
 * ### roots rather than just revision roots, and it has the
 * ### entry_props flag.  Almost all of Subversion's own code uses the
 * ### reporter instead; there are some stray references to the
 * ### svn_repos_dir_delta[2] in comments which should probably
 * ### actually refer to the reporter.
 *
 * @since New in 1.5.
 */
svn_error_t *
svn_repos_dir_delta2(svn_fs_root_t *src_root,
                     const char *src_parent_dir,
                     const char *src_entry,
                     svn_fs_root_t *tgt_root,
                     const char *tgt_path,
                     const svn_delta_editor_t *editor,
                     void *edit_baton,
                     svn_repos_authz_func_t authz_read_func,
                     void *authz_read_baton,
                     svn_boolean_t text_deltas,
                     svn_depth_t depth,
                     svn_boolean_t entry_props,
                     svn_boolean_t ignore_ancestry,
                     apr_pool_t *pool);

/**
 * Similar to svn_repos_dir_delta2(), but if @a recurse is TRUE, pass
 * #svn_depth_infinity for @a depth, and if @a recurse is FALSE,
 * pass #svn_depth_files for @a depth.
 *
 * @deprecated Provided for backward compatibility with the 1.4 API.
 */
SVN_DEPRECATED
svn_error_t *
svn_repos_dir_delta(svn_fs_root_t *src_root,
                    const char *src_parent_dir,
                    const char *src_entry,
                    svn_fs_root_t *tgt_root,
                    const char *tgt_path,
                    const svn_delta_editor_t *editor,
                    void *edit_baton,
                    svn_repos_authz_func_t authz_read_func,
                    void *authz_read_baton,
                    svn_boolean_t text_deltas,
                    svn_boolean_t recurse,
                    svn_boolean_t entry_props,
                    svn_boolean_t ignore_ancestry,
                    apr_pool_t *pool);


/** Use the provided @a editor and @a edit_baton to describe the
 * skeletal changes made in a particular filesystem @a root
 * (revision or transaction).
 *
 * Changes will be limited to those within @a base_dir, and if
 * @a low_water_mark is set to something other than #SVN_INVALID_REVNUM
 * it is assumed that the client has no knowledge of revisions prior to
 * @a low_water_mark.  Together, these two arguments define the portion of
 * the tree that the client is assumed to have knowledge of, and thus any
 * copies of data from outside that part of the tree will be sent in their
 * entirety, not as simple copies or deltas against a previous version.
 *
 * The @a editor passed to this function should be aware of the fact
 * that, if @a send_deltas is FALSE, calls to its change_dir_prop(),
 * change_file_prop(), and apply_textdelta() functions will not
 * contain meaningful data, and merely serve as indications that
 * properties or textual contents were changed.
 *
 * If @a send_deltas is @c TRUE, the text and property deltas for changes
 * will be sent, otherwise NULL text deltas and empty prop changes will be
 * used.
 *
 * If @a authz_read_func is non-NULL, it will be used to determine if the
 * user has read access to the data being accessed.  Data that the user
 * cannot access will be skipped.
 *
 * @note This editor driver passes SVN_INVALID_REVNUM for all
 * revision parameters in the editor interface except the copyfrom
 * parameter of the add_file() and add_directory() editor functions.
 *
 * @since New in 1.4.
 */
svn_error_t *
svn_repos_replay2(svn_fs_root_t *root,
                  const char *base_dir,
                  svn_revnum_t low_water_mark,
                  svn_boolean_t send_deltas,
                  const svn_delta_editor_t *editor,
                  void *edit_baton,
                  svn_repos_authz_func_t authz_read_func,
                  void *authz_read_baton,
                  apr_pool_t *pool);

/**
 * Similar to svn_repos_replay2(), but with @a base_dir set to @c "",
 * @a low_water_mark set to #SVN_INVALID_REVNUM, @a send_deltas
 * set to @c FALSE, and @a authz_read_func and @a authz_read_baton
 * set to @c NULL.
 *
 * @deprecated Provided for backward compatibility with the 1.3 API.
 */
SVN_DEPRECATED
svn_error_t *
svn_repos_replay(svn_fs_root_t *root,
                 const svn_delta_editor_t *editor,
                 void *edit_baton,
                 apr_pool_t *pool);

/* ---------------------------------------------------------------*/

/* Making commits. */

/**
 * Return an @a editor and @a edit_baton to commit changes to the
 * filesystem of @a repos, beginning at location 'rev:@a base_path',
 * where "rev" is the argument given to open_root().
 *
 * @a repos is a previously opened repository.  @a repos_url is the
 * decoded URL to the base of the repository, and is used to check
 * copyfrom paths.  copyfrom paths passed to the editor must be full,
 * URI-encoded, URLs.  @a txn is a filesystem transaction object to use
 * during the commit, or @c NULL to indicate that this function should
 * create (and fully manage) a new transaction.
 *
 * Store the contents of @a revprop_table, a hash mapping <tt>const
 * char *</tt> property names to #svn_string_t values, as properties
 * of the commit transaction, including author and log message if
 * present.
 *
 * @note #SVN_PROP_REVISION_DATE may be present in @a revprop_table, but
 * it will be overwritten when the transaction is committed.
 *
 * Iff @a authz_callback is provided, check read/write authorizations
 * on paths accessed by editor operations.  An operation which fails
 * due to authz will return SVN_ERR_AUTHZ_UNREADABLE or
 * SVN_ERR_AUTHZ_UNWRITABLE.
 *
 * Calling @a (*editor)->close_edit completes the commit.
 *
 * If @a commit_callback is non-NULL, then before @c close_edit returns (but
 * after the commit has succeeded) @c close_edit will invoke
 * @a commit_callback with a filled-in #svn_commit_info_t *, @a commit_baton,
 * and @a pool or some subpool thereof as arguments.  If @a commit_callback
 * returns an error, that error will be returned from @c close_edit,
 * otherwise if there was a post-commit hook failure, then that error
 * will be returned with code SVN_ERR_REPOS_POST_COMMIT_HOOK_FAILED.
 * (Note that prior to Subversion 1.6, @a commit_callback cannot be NULL; if
 * you don't need a callback, pass a dummy function.)
 *
 * Calling @a (*editor)->abort_edit aborts the commit, and will also
 * abort the commit transaction unless @a txn was supplied (not @c
 * NULL).  Callers who supply their own transactions are responsible
 * for cleaning them up (either by committing them, or aborting them).
 *
 * @since New in 1.5.
 *
 * @note Yes, @a repos_url is a <em>decoded</em> URL.  We realize
 * that's sorta wonky.  Sorry about that.
 */
svn_error_t *
svn_repos_get_commit_editor5(const svn_delta_editor_t **editor,
                             void **edit_baton,
                             svn_repos_t *repos,
                             svn_fs_txn_t *txn,
                             const char *repos_url,
                             const char *base_path,
                             apr_hash_t *revprop_table,
                             svn_commit_callback2_t commit_callback,
                             void *commit_baton,
                             svn_repos_authz_callback_t authz_callback,
                             void *authz_baton,
                             apr_pool_t *pool);

/**
 * Similar to svn_repos_get_commit_editor5(), but with @a revprop_table
 * set to a hash containing @a user and @a log_msg as the
 * #SVN_PROP_REVISION_AUTHOR and #SVN_PROP_REVISION_LOG properties,
 * respectively.  @a user and @a log_msg may both be @c NULL.
 *
 * @since New in 1.4.
 *
 * @deprecated Provided for backward compatibility with the 1.4 API.
 */
SVN_DEPRECATED
svn_error_t *
svn_repos_get_commit_editor4(const svn_delta_editor_t **editor,
                             void **edit_baton,
                             svn_repos_t *repos,
                             svn_fs_txn_t *txn,
                             const char *repos_url,
                             const char *base_path,
                             const char *user,
                             const char *log_msg,
                             svn_commit_callback2_t commit_callback,
                             void *commit_baton,
                             svn_repos_authz_callback_t authz_callback,
                             void *authz_baton,
                             apr_pool_t *pool);

/**
 * Similar to svn_repos_get_commit_editor4(), but
 * uses the svn_commit_callback_t type.
 *
 * @since New in 1.3.
 *
 * @deprecated Provided for backward compatibility with the 1.3 API.
 */
SVN_DEPRECATED
svn_error_t *
svn_repos_get_commit_editor3(const svn_delta_editor_t **editor,
                             void **edit_baton,
                             svn_repos_t *repos,
                             svn_fs_txn_t *txn,
                             const char *repos_url,
                             const char *base_path,
                             const char *user,
                             const char *log_msg,
                             svn_commit_callback_t callback,
                             void *callback_baton,
                             svn_repos_authz_callback_t authz_callback,
                             void *authz_baton,
                             apr_pool_t *pool);

/**
 * Similar to svn_repos_get_commit_editor3(), but with @a
 * authz_callback and @a authz_baton set to @c NULL.
 *
 * @deprecated Provided for backward compatibility with the 1.2 API.
 */
SVN_DEPRECATED
svn_error_t *
svn_repos_get_commit_editor2(const svn_delta_editor_t **editor,
                             void **edit_baton,
                             svn_repos_t *repos,
                             svn_fs_txn_t *txn,
                             const char *repos_url,
                             const char *base_path,
                             const char *user,
                             const char *log_msg,
                             svn_commit_callback_t callback,
                             void *callback_baton,
                             apr_pool_t *pool);


/**
 * Similar to svn_repos_get_commit_editor2(), but with @a txn always
 * set to @c NULL.
 *
 * @deprecated Provided for backward compatibility with the 1.1 API.
 */
SVN_DEPRECATED
svn_error_t *
svn_repos_get_commit_editor(const svn_delta_editor_t **editor,
                            void **edit_baton,
                            svn_repos_t *repos,
                            const char *repos_url,
                            const char *base_path,
                            const char *user,
                            const char *log_msg,
                            svn_commit_callback_t callback,
                            void *callback_baton,
                            apr_pool_t *pool);

/* ---------------------------------------------------------------*/

/* Finding particular revisions. */

/** Set @a *revision to the revision number in @a repos's filesystem that was
 * youngest at time @a tm.
 */
svn_error_t *
svn_repos_dated_revision(svn_revnum_t *revision,
                         svn_repos_t *repos,
                         apr_time_t tm,
                         apr_pool_t *pool);


/** Given a @a root/@a path within some filesystem, return three pieces of
 * information allocated in @a pool:
 *
 *    - set @a *committed_rev to the revision in which the object was
 *      last modified.  (In fs parlance, this is the revision in which
 *      the particular node-rev-id was 'created'.)
 *
 *    - set @a *committed_date to the date of said revision, or @c NULL
 *      if not available.
 *
 *    - set @a *last_author to the author of said revision, or @c NULL
 *      if not available.
 */
svn_error_t *
svn_repos_get_committed_info(svn_revnum_t *committed_rev,
                             const char **committed_date,
                             const char **last_author,
                             svn_fs_root_t *root,
                             const char *path,
                             apr_pool_t *pool);


/**
 * Set @a *dirent to an #svn_dirent_t associated with @a path in @a
 * root.  If @a path does not exist in @a root, set @a *dirent to
 * NULL.  Use @a pool for memory allocation.
 *
 * @since New in 1.2.
 */
svn_error_t *
svn_repos_stat(svn_dirent_t **dirent,
               svn_fs_root_t *root,
               const char *path,
               apr_pool_t *pool);


/**
 * Given @a path which exists at revision @a start in @a fs, set
 * @a *deleted to the revision @a path was first deleted, within the
 * inclusive revision range bounded by @a start and @a end.  If @a path
 * does not exist at revision @a start or was not deleted within the
 * specified range, then set @a *deleted to SVN_INVALID_REVNUM.
 * Use @a pool for memory allocation.
 *
 * @since New in 1.5.
 */
svn_error_t *
svn_repos_deleted_rev(svn_fs_t *fs,
                      const char *path,
                      svn_revnum_t start,
                      svn_revnum_t end,
                      svn_revnum_t *deleted,
                      apr_pool_t *pool);


/** Callback type for use with svn_repos_history().  @a path and @a
 * revision represent interesting history locations in the lifetime
 * of the path passed to svn_repos_history().  @a baton is the same
 * baton given to svn_repos_history().  @a pool is provided for the
 * convenience of the implementor, who should not expect it to live
 * longer than a single callback call.
 *
 * Signal to callback driver to stop processing/invoking this callback
 * by returning the #SVN_ERR_CEASE_INVOCATION error code.
 *
 * @note SVN_ERR_CEASE_INVOCATION is new in 1.5.
 */
typedef svn_error_t *(*svn_repos_history_func_t)(void *baton,
                                                 const char *path,
                                                 svn_revnum_t revision,
                                                 apr_pool_t *pool);

/**
 * Call @a history_func (with @a history_baton) for each interesting
 * history location in the lifetime of @a path in @a fs, from the
 * youngest of @a end and @a start to the oldest.  Stop processing if
 * @a history_func returns #SVN_ERR_CEASE_INVOCATION.  Only cross
 * filesystem copy history if @a cross_copies is @c TRUE.  And do all
 * of this in @a pool.
 *
 * If @a authz_read_func is non-NULL, then use it (and @a
 * authz_read_baton) to verify that @a path in @a end is readable; if
 * not, return SVN_ERR_AUTHZ_UNREADABLE.  Also verify the readability
 * of every ancestral path/revision pair before pushing them at @a
 * history_func.  If a pair is deemed unreadable, then do not send
 * them; instead, immediately stop traversing history and return
 * SVN_NO_ERROR.
 *
 * @since New in 1.1.
 *
 * @note SVN_ERR_CEASE_INVOCATION is new in 1.5.
 */
svn_error_t *
svn_repos_history2(svn_fs_t *fs,
                   const char *path,
                   svn_repos_history_func_t history_func,
                   void *history_baton,
                   svn_repos_authz_func_t authz_read_func,
                   void *authz_read_baton,
                   svn_revnum_t start,
                   svn_revnum_t end,
                   svn_boolean_t cross_copies,
                   apr_pool_t *pool);

/**
 * Similar to svn_repos_history2(), but with @a authz_read_func
 * and @a authz_read_baton always set to NULL.
 *
 * @deprecated Provided for backward compatibility with the 1.0 API.
 */
SVN_DEPRECATED
svn_error_t *
svn_repos_history(svn_fs_t *fs,
                  const char *path,
                  svn_repos_history_func_t history_func,
                  void *history_baton,
                  svn_revnum_t start,
                  svn_revnum_t end,
                  svn_boolean_t cross_copies,
                  apr_pool_t *pool);


/**
 * Set @a *locations to be a mapping of the revisions to the paths of
 * the file @a fs_path present at the repository in revision
 * @a peg_revision, where the revisions are taken out of the array
 * @a location_revisions.
 *
 * @a location_revisions is an array of svn_revnum_t's and @a *locations
 * maps 'svn_revnum_t *' to 'const char *'.
 *
 * If optional @a authz_read_func is non-NULL, then use it (and @a
 * authz_read_baton) to verify that the peg-object is readable.  If not,
 * return SVN_ERR_AUTHZ_UNREADABLE.  Also use the @a authz_read_func
 * to check that every path returned in the hash is readable.  If an
 * unreadable path is encountered, stop tracing and return
 * SVN_NO_ERROR.
 *
 * @a pool is used for all allocations.
 *
 * @since New in 1.1.
 */
svn_error_t *
svn_repos_trace_node_locations(svn_fs_t *fs,
                               apr_hash_t **locations,
                               const char *fs_path,
                               svn_revnum_t peg_revision,
                               const apr_array_header_t *location_revisions,
                               svn_repos_authz_func_t authz_read_func,
                               void *authz_read_baton,
                               apr_pool_t *pool);


/**
 * Call @a receiver and @a receiver_baton to report successive
 * location segments in revisions between @a start_rev and @a end_rev
 * (inclusive) for the line of history identified by the peg-object @a
 * path in @a peg_revision (and in @a repos).
 *
 * @a end_rev may be #SVN_INVALID_REVNUM to indicate that you want
 * to trace the history of the object to its origin.
 *
 * @a start_rev may be #SVN_INVALID_REVNUM to indicate "the HEAD
 * revision".  Otherwise, @a start_rev must be younger than @a end_rev
 * (unless @a end_rev is #SVN_INVALID_REVNUM).
 *
 * @a peg_revision may be #SVN_INVALID_REVNUM to indicate "the HEAD
 * revision", and must evaluate to be at least as young as @a start_rev.
 *
 * If optional @a authz_read_func is not @c NULL, then use it (and @a
 * authz_read_baton) to verify that the peg-object is readable.  If
 * not, return #SVN_ERR_AUTHZ_UNREADABLE.  Also use the @a
 * authz_read_func to check that every path reported in a location
 * segment is readable.  If an unreadable path is encountered, report
 * a final (possibly truncated) location segment (if any), stop
 * tracing history, and return #SVN_NO_ERROR.
 *
 * @a pool is used for all allocations.
 *
 * @since New in 1.5.
 */
svn_error_t *
svn_repos_node_location_segments(svn_repos_t *repos,
                                 const char *path,
                                 svn_revnum_t peg_revision,
                                 svn_revnum_t start_rev,
                                 svn_revnum_t end_rev,
                                 svn_location_segment_receiver_t receiver,
                                 void *receiver_baton,
                                 svn_repos_authz_func_t authz_read_func,
                                 void *authz_read_baton,
                                 apr_pool_t *pool);


/* ### other queries we can do someday --

     * fetch the last revision created by <user>
         (once usernames become revision properties!)
     * fetch the last revision where <path> was modified

*/



/* ---------------------------------------------------------------*/

/* Retrieving log messages. */


/**
 * Invoke @a receiver with @a receiver_baton on each log message from
 * @a start to @a end in @a repos's filesystem.  @a start may be greater
 * or less than @a end; this just controls whether the log messages are
 * processed in descending or ascending revision number order.
 *
 * If @a start or @a end is #SVN_INVALID_REVNUM, it defaults to youngest.
 *
 * If @a paths is non-NULL and has one or more elements, then only show
 * revisions in which at least one of @a paths was changed (i.e., if
 * file, text or props changed; if dir, props or entries changed or any node
 * changed below it).  Each path is a <tt>const char *</tt> representing
 * an absolute path in the repository.  If @a paths is NULL or empty,
 * show all revisions regardless of what paths were changed in those
 * revisions.
 *
 * If @a limit is non-zero then only invoke @a receiver on the first
 * @a limit logs.
 *
 * If @a discover_changed_paths, then each call to @a receiver passes a
 * hash mapping paths committed in that revision to information about them
 * as the receiver's @a changed_paths argument.
 * Otherwise, each call to @a receiver passes NULL for @a changed_paths.
 *
 * If @a strict_node_history is set, copy history (if any exists) will
 * not be traversed while harvesting revision logs for each path.
 *
 * If @a include_merged_revisions is set, log information for revisions
 * which have been merged to @a paths will also be returned, unless these
 * revisions are already part of @a start to @a end in @a repos's
 * filesystem, as limited by @a paths. In the latter case those revisions
 * are skipped and @a receiver is not invoked.
 *
 * If @a revprops is NULL, retrieve all revision properties; else, retrieve
 * only the revision properties named by the (const char *) array elements
 * (i.e. retrieve none if the array is empty).
 *
 * If any invocation of @a receiver returns error, return that error
 * immediately and without wrapping it.
 *
 * If @a start or @a end is a non-existent revision, return the error
 * #SVN_ERR_FS_NO_SUCH_REVISION, without ever invoking @a receiver.
 *
 * If optional @a authz_read_func is non-NULL, then use this function
 * (along with optional @a authz_read_baton) to check the readability
 * of each changed-path in each revision about to be "pushed" at
 * @a receiver.  If a revision has some changed-paths readable and
 * others unreadable, unreadable paths are omitted from the
 * changed_paths field and only svn:author and svn:date will be
 * available in the revprops field.  If a revision has no
 * changed-paths readable at all, then all paths are omitted and no
 * revprops are available.
 *
 * See also the documentation for #svn_log_entry_receiver_t.
 *
 * Use @a pool for temporary allocations.
 *
 * @since New in 1.5.
 */
svn_error_t *
svn_repos_get_logs4(svn_repos_t *repos,
                    const apr_array_header_t *paths,
                    svn_revnum_t start,
                    svn_revnum_t end,
                    int limit,
                    svn_boolean_t discover_changed_paths,
                    svn_boolean_t strict_node_history,
                    svn_boolean_t include_merged_revisions,
                    const apr_array_header_t *revprops,
                    svn_repos_authz_func_t authz_read_func,
                    void *authz_read_baton,
                    svn_log_entry_receiver_t receiver,
                    void *receiver_baton,
                    apr_pool_t *pool);

/**
 * Same as svn_repos_get_logs4(), but with @a receiver being
 * #svn_log_message_receiver_t instead of #svn_log_entry_receiver_t.
 * Also, @a include_merged_revisions is set to @c FALSE and @a revprops is
 * svn:author, svn:date, and svn:log.  If @a paths is empty, nothing
 * is returned.
 *
 * @since New in 1.2.
 * @deprecated Provided for backward compatibility with the 1.4 API.
 */
SVN_DEPRECATED
svn_error_t *
svn_repos_get_logs3(svn_repos_t *repos,
                    const apr_array_header_t *paths,
                    svn_revnum_t start,
                    svn_revnum_t end,
                    int limit,
                    svn_boolean_t discover_changed_paths,
                    svn_boolean_t strict_node_history,
                    svn_repos_authz_func_t authz_read_func,
                    void *authz_read_baton,
                    svn_log_message_receiver_t receiver,
                    void *receiver_baton,
                    apr_pool_t *pool);


/**
 * Same as svn_repos_get_logs3(), but with @a limit always set to 0.
 *
 * @deprecated Provided for backward compatibility with the 1.1 API.
 */
SVN_DEPRECATED
svn_error_t *
svn_repos_get_logs2(svn_repos_t *repos,
                    const apr_array_header_t *paths,
                    svn_revnum_t start,
                    svn_revnum_t end,
                    svn_boolean_t discover_changed_paths,
                    svn_boolean_t strict_node_history,
                    svn_repos_authz_func_t authz_read_func,
                    void *authz_read_baton,
                    svn_log_message_receiver_t receiver,
                    void *receiver_baton,
                    apr_pool_t *pool);

/**
 * Same as svn_repos_get_logs2(), but with @a authz_read_func and
 * @a authz_read_baton always set to NULL.
 *
 * @deprecated Provided for backward compatibility with the 1.0 API.
 */
SVN_DEPRECATED
svn_error_t *
svn_repos_get_logs(svn_repos_t *repos,
                   const apr_array_header_t *paths,
                   svn_revnum_t start,
                   svn_revnum_t end,
                   svn_boolean_t discover_changed_paths,
                   svn_boolean_t strict_node_history,
                   svn_log_message_receiver_t receiver,
                   void *receiver_baton,
                   apr_pool_t *pool);



/* ---------------------------------------------------------------*/

/* Retrieving mergeinfo. */

/**
 * Fetch the mergeinfo for @a paths at @a revision in @a repos, and
 * set @a *catalog to a catalog of this mergeinfo.  @a *catalog will
 * never be @c NULL but may be empty.
 *
 * The paths in @a paths, and the keys of @a catalog, start with '/'.
 *
 * @a inherit indicates whether explicit, explicit or inherited, or
 * only inherited mergeinfo for @a paths is fetched.
 *
 * If @a revision is #SVN_INVALID_REVNUM, it defaults to youngest.
 *
 * If @a include_descendants is TRUE, then additionally return the
 * mergeinfo for any descendant of any element of @a paths which has
 * the #SVN_PROP_MERGEINFO property explicitly set on it.  (Note
 * that inheritance is only taken into account for the elements in @a
 * paths; descendants of the elements in @a paths which get their
 * mergeinfo via inheritance are not included in @a *catalog.)
 *
 * If optional @a authz_read_func is non-NULL, then use this function
 * (along with optional @a authz_read_baton) to check the readability
 * of each path which mergeinfo was requested for (from @a paths).
 * Silently omit unreadable paths from the request for mergeinfo.
 *
 * Use @a pool for all allocations.
 *
 * @since New in 1.5.
 */
svn_error_t *
svn_repos_fs_get_mergeinfo(svn_mergeinfo_catalog_t *catalog,
                           svn_repos_t *repos,
                           const apr_array_header_t *paths,
                           svn_revnum_t revision,
                           svn_mergeinfo_inheritance_t inherit,
                           svn_boolean_t include_descendants,
                           svn_repos_authz_func_t authz_read_func,
                           void *authz_read_baton,
                           apr_pool_t *pool);


/* ---------------------------------------------------------------*/

/* Retrieving multiple revisions of a file. */

/**
 * Retrieve a subset of the interesting revisions of a file @a path in
 * @a repos as seen in revision @a end.  Invoke @a handler with
 * @a handler_baton as its first argument for each such revision.
 * @a pool is used for all allocations.  See svn_fs_history_prev() for
 * a discussion of interesting revisions.
 *
 * If optional @a authz_read_func is non-NULL, then use this function
 * (along with optional @a authz_read_baton) to check the readability
 * of the rev-path in each interesting revision encountered.
 *
 * Revision discovery happens from @a end to @a start, and if an
 * unreadable revision is encountered before @a start is reached, then
 * revision discovery stops and only the revisions from @a end to the
 * oldest readable revision are returned (So it will appear that @a
 * path was added without history in the latter revision).
 *
 * If there is an interesting revision of the file that is less than or
 * equal to start, the iteration will start at that revision.  Else, the
 * iteration will start at the first revision of the file in the repository,
 * which has to be less than or equal to end.  Note that if the function
 * succeeds, @a handler will have been called at least once.
 *
 * In a series of calls, the file contents for the first interesting revision
 * will be provided as a text delta against the empty file.  In the following
 * calls, the delta will be against the contents for the previous call.
 *
 * If @a include_merged_revisions is TRUE, revisions which a included as a
 * result of a merge between @a start and @a end will be included.
 *
 * Since Subversion 1.8 this function has been enabled to support reversion
 * the revision range for @a include_merged_revision @c FALSE reporting by
 * switching @a start with @a end.
 *
 * @since New in 1.5.
 */
svn_error_t *
svn_repos_get_file_revs2(svn_repos_t *repos,
                         const char *path,
                         svn_revnum_t start,
                         svn_revnum_t end,
                         svn_boolean_t include_merged_revisions,
                         svn_repos_authz_func_t authz_read_func,
                         void *authz_read_baton,
                         svn_file_rev_handler_t handler,
                         void *handler_baton,
                         apr_pool_t *pool);

/**
 * Similar to svn_repos_get_file_revs2(), with @a include_merged_revisions
 * set to FALSE.
 *
 * @deprecated Provided for backward compatibility with the 1.4 API.
 * @since New in 1.1.
 */
SVN_DEPRECATED
svn_error_t *
svn_repos_get_file_revs(svn_repos_t *repos,
                        const char *path,
                        svn_revnum_t start,
                        svn_revnum_t end,
                        svn_repos_authz_func_t authz_read_func,
                        void *authz_read_baton,
                        svn_repos_file_rev_handler_t handler,
                        void *handler_baton,
                        apr_pool_t *pool);


/* ---------------------------------------------------------------*/

/**
 * @defgroup svn_repos_hook_wrappers Hook-sensitive wrappers for libsvn_fs \
 * routines.
 * @{
 */

/** Like svn_fs_commit_txn(), but invoke the @a repos' pre- and
 * post-commit hooks around the commit.  Use @a pool for any necessary
 * allocations.
 *
 * If the pre-commit hook fails, do not attempt to commit the
 * transaction and throw the original error to the caller.
 *
 * A successful commit is indicated by a valid revision value in @a
 * *new_rev, not if svn_fs_commit_txn() returns an error, which can
 * occur during its post commit FS processing.  If the transaction was
 * not committed, then return the associated error and do not execute
 * the post-commit hook.
 *
 * If the commit succeeds the post-commit hook is executed.  If the
 * post-commit hook returns an error, always wrap it with
 * SVN_ERR_REPOS_POST_COMMIT_HOOK_FAILED; this allows the caller to
 * find the post-commit hook error in the returned error chain.  If
 * both svn_fs_commit_txn() and the post-commit hook return errors,
 * then svn_fs_commit_txn()'s error is the parent error and the
 * SVN_ERR_REPOS_POST_COMMIT_HOOK_FAILED wrapped error is the child
 * error.
 *
 * @a conflict_p, @a new_rev, and @a txn are as in svn_fs_commit_txn().
 */
svn_error_t *
svn_repos_fs_commit_txn(const char **conflict_p,
                        svn_repos_t *repos,
                        svn_revnum_t *new_rev,
                        svn_fs_txn_t *txn,
                        apr_pool_t *pool);

/** Like svn_fs_begin_txn(), but use @a revprop_table, a hash mapping
 * <tt>const char *</tt> property names to #svn_string_t values, to
 * set the properties on transaction @a *txn_p.  @a repos is the
 * repository object which contains the filesystem.  @a rev, @a
 * *txn_p, and @a pool are as in svn_fs_begin_txn().
 *
 * Before a txn is created, the repository's start-commit hooks are
 * run; if any of them fail, no txn is created, @a *txn_p is unaffected,
 * and #SVN_ERR_REPOS_HOOK_FAILURE is returned.
 *
 * @note @a revprop_table may contain an #SVN_PROP_REVISION_DATE property,
 * which will be set on the transaction, but that will be overwritten
 * when the transaction is committed.
 *
 * @since New in 1.5.
 */
svn_error_t *
svn_repos_fs_begin_txn_for_commit2(svn_fs_txn_t **txn_p,
                                   svn_repos_t *repos,
                                   svn_revnum_t rev,
                                   apr_hash_t *revprop_table,
                                   apr_pool_t *pool);


/**
 * Same as svn_repos_fs_begin_txn_for_commit2(), but with @a revprop_table
 * set to a hash containing @a author and @a log_msg as the
 * #SVN_PROP_REVISION_AUTHOR and #SVN_PROP_REVISION_LOG properties,
 * respectively.  @a author and @a log_msg may both be @c NULL.
 *
 * @deprecated Provided for backward compatibility with the 1.4 API.
 */
SVN_DEPRECATED
svn_error_t *
svn_repos_fs_begin_txn_for_commit(svn_fs_txn_t **txn_p,
                                  svn_repos_t *repos,
                                  svn_revnum_t rev,
                                  const char *author,
                                  const char *log_msg,
                                  apr_pool_t *pool);


/** Like svn_fs_begin_txn(), but use @a author to set the corresponding
 * property on transaction @a *txn_p.  @a repos is the repository object
 * which contains the filesystem.  @a rev, @a *txn_p, and @a pool are as in
 * svn_fs_begin_txn().
 *
 * ### Someday: before a txn is created, some kind of read-hook could
 *              be called here.
 *
 * @note This function was never fully implemented, nor used. Ignore it.
 * @deprecated Provided for backward compatibility with the 1.7 API.
 */
SVN_DEPRECATED
svn_error_t *
svn_repos_fs_begin_txn_for_update(svn_fs_txn_t **txn_p,
                                  svn_repos_t *repos,
                                  svn_revnum_t rev,
                                  const char *author,
                                  apr_pool_t *pool);


/** @} */

/** @defgroup svn_repos_fs_locks Repository lock wrappers
 * @{
 */

/** Like svn_fs_lock(), but invoke the @a repos's pre- and
 * post-lock hooks before and after the locking action.  Use @a pool
 * for any necessary allocations.
 *
 * If the pre-lock hook or svn_fs_lock() fails, throw the original
 * error to caller.  If an error occurs when running the post-lock
 * hook, return the original error wrapped with
 * SVN_ERR_REPOS_POST_LOCK_HOOK_FAILED.  If the caller sees this
 * error, it knows that the lock succeeded anyway.
 *
 * The pre-lock hook may cause a different token to be used for the
 * lock, instead of @a token; see the pre-lock-hook documentation for
 * more.
 *
 * @since New in 1.2.
 */
svn_error_t *
svn_repos_fs_lock(svn_lock_t **lock,
                  svn_repos_t *repos,
                  const char *path,
                  const char *token,
                  const char *comment,
                  svn_boolean_t is_dav_comment,
                  apr_time_t expiration_date,
                  svn_revnum_t current_rev,
                  svn_boolean_t steal_lock,
                  apr_pool_t *pool);


/** Like svn_fs_unlock(), but invoke the @a repos's pre- and
 * post-unlock hooks before and after the unlocking action.  Use @a
 * pool for any necessary allocations.
 *
 * If the pre-unlock hook or svn_fs_unlock() fails, throw the original
 * error to caller.  If an error occurs when running the post-unlock
 * hook, return the original error wrapped with
 * SVN_ERR_REPOS_POST_UNLOCK_HOOK_FAILED.  If the caller sees this
 * error, it knows that the unlock succeeded anyway.
 *
 * @since New in 1.2.
 */
svn_error_t *
svn_repos_fs_unlock(svn_repos_t *repos,
                    const char *path,
                    const char *token,
                    svn_boolean_t break_lock,
                    apr_pool_t *pool);



/** Look up all the locks in and under @a path in @a repos, setting @a
 * *locks to a hash which maps <tt>const char *</tt> paths to the
 * #svn_lock_t locks associated with those paths.  Use @a
 * authz_read_func and @a authz_read_baton to "screen" all returned
 * locks.  That is: do not return any locks on any paths that are
 * unreadable in HEAD, just silently omit them.
 *
 * @a depth limits the returned locks to those associated with paths
 * within the specified depth of @a path, and must be one of the
 * following values:  #svn_depth_empty, #svn_depth_files,
 * #svn_depth_immediates, or #svn_depth_infinity.
 *
 * @since New in 1.7.
 */
svn_error_t *
svn_repos_fs_get_locks2(apr_hash_t **locks,
                        svn_repos_t *repos,
                        const char *path,
                        svn_depth_t depth,
                        svn_repos_authz_func_t authz_read_func,
                        void *authz_read_baton,
                        apr_pool_t *pool);

/**
 * Similar to svn_repos_fs_get_locks2(), but with @a depth always
 * passed as svn_depth_infinity.
 *
 * @since New in 1.2.
 * @deprecated Provided for backward compatibility with the 1.6 API.
 */
SVN_DEPRECATED
svn_error_t *
svn_repos_fs_get_locks(apr_hash_t **locks,
                       svn_repos_t *repos,
                       const char *path,
                       svn_repos_authz_func_t authz_read_func,
                       void *authz_read_baton,
                       apr_pool_t *pool);

/** @} */

/**
 * Like svn_fs_change_rev_prop2(), but validate the name and value of the
 * property and invoke the @a repos's pre- and post-revprop-change hooks
 * around the change as specified by @a use_pre_revprop_change_hook and
 * @a use_post_revprop_change_hook (respectively).
 *
 * @a rev is the revision whose property to change, @a name is the
 * name of the property, and @a new_value is the new value of the
 * property.   If @a old_value_p is not @c NULL, then @a *old_value_p
 * is the expected current (preexisting) value of the property (or @c NULL
 * for "unset").  @a author is the authenticated username of the person
 * changing the property value, or NULL if not available.
 *
 * If @a authz_read_func is non-NULL, then use it (with @a
 * authz_read_baton) to validate the changed-paths associated with @a
 * rev.  If the revision contains any unreadable changed paths, then
 * return #SVN_ERR_AUTHZ_UNREADABLE.
 *
 * Validate @a name and @a new_value like the same way
 * svn_repos_fs_change_node_prop() does.
 *
 * Use @a pool for temporary allocations.
 *
 * @since New in 1.7.
 */
svn_error_t *
svn_repos_fs_change_rev_prop4(svn_repos_t *repos,
                              svn_revnum_t rev,
                              const char *author,
                              const char *name,
                              const svn_string_t *const *old_value_p,
                              const svn_string_t *new_value,
                              svn_boolean_t
                              use_pre_revprop_change_hook,
                              svn_boolean_t
                              use_post_revprop_change_hook,
                              svn_repos_authz_func_t
                              authz_read_func,
                              void *authz_read_baton,
                              apr_pool_t *pool);

/**
 * Similar to svn_repos_fs_change_rev_prop4(), but with @a old_value_p always
 * set to @c NULL.  (In other words, it is similar to
 * svn_fs_change_rev_prop().)
 *
 * @deprecated Provided for backward compatibility with the 1.6 API.
 * @since New in 1.5.
 */
SVN_DEPRECATED
svn_error_t *
svn_repos_fs_change_rev_prop3(svn_repos_t *repos,
                              svn_revnum_t rev,
                              const char *author,
                              const char *name,
                              const svn_string_t *new_value,
                              svn_boolean_t
                              use_pre_revprop_change_hook,
                              svn_boolean_t
                              use_post_revprop_change_hook,
                              svn_repos_authz_func_t
                              authz_read_func,
                              void *authz_read_baton,
                              apr_pool_t *pool);

/**
 * Similar to svn_repos_fs_change_rev_prop3(), but with the @a
 * use_pre_revprop_change_hook and @a use_post_revprop_change_hook
 * always set to @c TRUE.
 *
 * @deprecated Provided for backward compatibility with the 1.4 API.
 */
SVN_DEPRECATED
svn_error_t *
svn_repos_fs_change_rev_prop2(svn_repos_t *repos,
                              svn_revnum_t rev,
                              const char *author,
                              const char *name,
                              const svn_string_t *new_value,
                              svn_repos_authz_func_t
                              authz_read_func,
                              void *authz_read_baton,
                              apr_pool_t *pool);

/**
 * Similar to svn_repos_fs_change_rev_prop2(), but with the
 * @a authz_read_func parameter always NULL.
 *
 * @deprecated Provided for backward compatibility with the 1.0 API.
 */
SVN_DEPRECATED
svn_error_t *
svn_repos_fs_change_rev_prop(svn_repos_t *repos,
                             svn_revnum_t rev,
                             const char *author,
                             const char *name,
                             const svn_string_t *new_value,
                             apr_pool_t *pool);



/**
 * Set @a *value_p to the value of the property named @a propname on
 * revision @a rev in the filesystem opened in @a repos.  If @a rev
 * has no property by that name, set @a *value_p to zero.  Allocate
 * the result in @a pool.
 *
 * If @a authz_read_func is non-NULL, then use it (with @a
 * authz_read_baton) to validate the changed-paths associated with @a
 * rev.  If the changed-paths are all unreadable, then set @a *value_p
 * to zero unconditionally.  If only some of the changed-paths are
 * unreadable, then allow 'svn:author' and 'svn:date' propvalues to be
 * fetched, but return 0 for any other property.
 *
 * @since New in 1.1.
 */
svn_error_t *
svn_repos_fs_revision_prop(svn_string_t **value_p,
                           svn_repos_t *repos,
                           svn_revnum_t rev,
                           const char *propname,
                           svn_repos_authz_func_t
                           authz_read_func,
                           void *authz_read_baton,
                           apr_pool_t *pool);


/**
 * Set @a *table_p to the entire property list of revision @a rev in
 * filesystem opened in @a repos, as a hash table allocated in @a
 * pool.  The table maps <tt>char *</tt> property names to
 * #svn_string_t * values; the names and values are allocated in @a
 * pool.
 *
 * If @a authz_read_func is non-NULL, then use it (with @a
 * authz_read_baton) to validate the changed-paths associated with @a
 * rev.  If the changed-paths are all unreadable, then return an empty
 * hash. If only some of the changed-paths are unreadable, then return
 * an empty hash, except for 'svn:author' and 'svn:date' properties
 * (assuming those properties exist).
 *
 * @since New in 1.1.
 */
svn_error_t *
svn_repos_fs_revision_proplist(apr_hash_t **table_p,
                               svn_repos_t *repos,
                               svn_revnum_t rev,
                               svn_repos_authz_func_t
                               authz_read_func,
                               void *authz_read_baton,
                               apr_pool_t *pool);



/* ---------------------------------------------------------------*/

/* Prop-changing wrappers for libsvn_fs routines. */

/* NOTE: svn_repos_fs_change_rev_prop() also exists, but is located
   above with the hook-related functions. */


/** Validating wrapper for svn_fs_change_node_prop() (which see for
 * argument descriptions).
 *
 * If @a name's kind is not #svn_prop_regular_kind, return
 * #SVN_ERR_REPOS_BAD_ARGS.  If @a name is an "svn:" property, validate its
 * @a value and return SVN_ERR_BAD_PROPERTY_VALUE if it is invalid for the
 * property.
 *
 * @note Currently, the only properties validated are the "svn:" properties
 * #SVN_PROP_REVISION_LOG and #SVN_PROP_REVISION_DATE. This may change
 * in future releases.
 */
svn_error_t *
svn_repos_fs_change_node_prop(svn_fs_root_t *root,
                              const char *path,
                              const char *name,
                              const svn_string_t *value,
                              apr_pool_t *pool);

/** Validating wrapper for svn_fs_change_txn_prop() (which see for
 * argument descriptions).  See svn_repos_fs_change_txn_props() for more
 * information.
 */
svn_error_t *
svn_repos_fs_change_txn_prop(svn_fs_txn_t *txn,
                             const char *name,
                             const svn_string_t *value,
                             apr_pool_t *pool);

/** Validating wrapper for svn_fs_change_txn_props() (which see for
 * argument descriptions).  Validate properties and their values the
 * same way svn_repos_fs_change_node_prop() does.
 *
 * @since New in 1.5.
 */
svn_error_t *
svn_repos_fs_change_txn_props(svn_fs_txn_t *txn,
                              const apr_array_header_t *props,
                              apr_pool_t *pool);


/* ---------------------------------------------------------------*/

/**
 * @defgroup svn_repos_inspection Data structures and editor things for \
 * repository inspection.
 * @{
 *
 * As it turns out, the svn_repos_replay2(), svn_repos_dir_delta2() and
 * svn_repos_begin_report3() interfaces can be extremely useful for
 * examining the repository, or more exactly, changes to the repository.
 * These drivers allows for differences between two trees to be
 * described using an editor.
 *
 * By using the editor obtained from svn_repos_node_editor() with one of
 * the drivers mentioned above, the description of how to transform one
 * tree into another can be used to build an in-memory linked-list tree,
 * which each node representing a repository node that was changed.
 */

/** A node in the repository. */
typedef struct svn_repos_node_t
{
  /** Node type (file, dir, etc.) */
  svn_node_kind_t kind;

  /** How this node entered the node tree: 'A'dd, 'D'elete, 'R'eplace */
  char action;

  /** Were there any textual mods? (files only) */
  svn_boolean_t text_mod;

  /** Where there any property mods? */
  svn_boolean_t prop_mod;

  /** The name of this node as it appears in its parent's entries list */
  const char *name;

  /** The filesystem revision where this was copied from (if any) */
  svn_revnum_t copyfrom_rev;

  /** The filesystem path where this was copied from (if any) */
  const char *copyfrom_path;

  /** Pointer to the next sibling of this node */
  struct svn_repos_node_t *sibling;

  /** Pointer to the first child of this node */
  struct svn_repos_node_t *child;

  /** Pointer to the parent of this node */
  struct svn_repos_node_t *parent;

} svn_repos_node_t;


/** Set @a *editor and @a *edit_baton to an editor that, when driven by
 * a driver such as svn_repos_replay2(), builds an <tt>svn_repos_node_t *</tt>
 * tree representing the delta from @a base_root to @a root in @a
 * repos's filesystem.
 *
 * The editor can also be driven by svn_repos_dir_delta2() or
 * svn_repos_begin_report3(), but unless you have special needs,
 * svn_repos_replay2() is preferred.
 *
 * Invoke svn_repos_node_from_baton() on @a edit_baton to obtain the root
 * node afterwards.
 *
 * Note that the delta includes "bubbled-up" directories; that is,
 * many of the directory nodes will have no prop_mods.
 *
 * Allocate the tree and its contents in @a node_pool; do all other
 * allocation in @a pool.
 */
svn_error_t *
svn_repos_node_editor(const svn_delta_editor_t **editor,
                      void **edit_baton,
                      svn_repos_t *repos,
                      svn_fs_root_t *base_root,
                      svn_fs_root_t *root,
                      apr_pool_t *node_pool,
                      apr_pool_t *pool);

/** Return the root node of the linked-list tree generated by driving the
 * editor (associated with @a edit_baton) created by svn_repos_node_editor().
 * This is only really useful if used *after* the editor drive is completed.
 */
svn_repos_node_t *
svn_repos_node_from_baton(void *edit_baton);

/**
 * Return repository format information for @a repos.
 *
 * Set @a *repos_format to the repository format number of @a repos, which is
 * an integer that increases when incompatible changes are made (such as
 * by #svn_repos_upgrade).
 *
 * Set @a *supports_version to the version number of the minimum Subversion GA
 * release that can read and write @a repos.
 *
 * @see svn_fs_info_format()
 *
 * @since New in 1.8.
 */
svn_error_t *
svn_repos_info_format(int *repos_format,
                      svn_version_t **supports_version,
                      svn_repos_t *repos,
                      apr_pool_t *result_pool,
                      apr_pool_t *scratch_pool);

/** @} */

/* ---------------------------------------------------------------*/

/**
 * @defgroup svn_repos_dump_load Dumping and loading filesystem data
 * @{
 *
 * The filesystem 'dump' format contains nothing but the abstract
 * structure of the filesystem -- independent of any internal node-id
 * schema or database back-end.  All of the data in the dumpfile is
 * acquired by public function calls into svn_fs.h.  Similarly, the
 * parser which reads the dumpfile is able to reconstruct the
 * filesystem using only public svn_fs.h routines.
 *
 * Thus the dump/load feature's main purpose is for *migrating* data
 * from one svn filesystem to another -- presumably two filesystems
 * which have different internal implementations.
 *
 * If you simply want to backup your filesystem, you're probably
 * better off using the built-in facilities of the DB backend (using
 * Berkeley DB's hot-backup feature, for example.)
 *
 * For a description of the dumpfile format, see
 * /trunk/notes/fs_dumprestore.txt.
 */

/* The RFC822-style headers in our dumpfile format. */
#define SVN_REPOS_DUMPFILE_MAGIC_HEADER            "SVN-fs-dump-format-version"
#define SVN_REPOS_DUMPFILE_FORMAT_VERSION           3
#define SVN_REPOS_DUMPFILE_FORMAT_VERSION_DELTAS    3
#define SVN_REPOS_DUMPFILE_UUID                      "UUID"
#define SVN_REPOS_DUMPFILE_CONTENT_LENGTH            "Content-length"

#define SVN_REPOS_DUMPFILE_REVISION_NUMBER           "Revision-number"

#define SVN_REPOS_DUMPFILE_NODE_PATH                 "Node-path"
#define SVN_REPOS_DUMPFILE_NODE_KIND                 "Node-kind"
#define SVN_REPOS_DUMPFILE_NODE_ACTION               "Node-action"
#define SVN_REPOS_DUMPFILE_NODE_COPYFROM_PATH        "Node-copyfrom-path"
#define SVN_REPOS_DUMPFILE_NODE_COPYFROM_REV         "Node-copyfrom-rev"
/** @since New in 1.6. */
#define SVN_REPOS_DUMPFILE_TEXT_COPY_SOURCE_MD5      "Text-copy-source-md5"
/** @since New in 1.6. */
#define SVN_REPOS_DUMPFILE_TEXT_COPY_SOURCE_SHA1     "Text-copy-source-sha1"
#define SVN_REPOS_DUMPFILE_TEXT_COPY_SOURCE_CHECKSUM \
                                        SVN_REPOS_DUMPFILE_TEXT_COPY_SOURCE_MD5
/** @since New in 1.6. */
#define SVN_REPOS_DUMPFILE_TEXT_CONTENT_MD5          "Text-content-md5"
/** @since New in 1.6. */
#define SVN_REPOS_DUMPFILE_TEXT_CONTENT_SHA1         "Text-content-sha1"
#define SVN_REPOS_DUMPFILE_TEXT_CONTENT_CHECKSUM     \
                                        SVN_REPOS_DUMPFILE_TEXT_CONTENT_MD5

#define SVN_REPOS_DUMPFILE_PROP_CONTENT_LENGTH       "Prop-content-length"
#define SVN_REPOS_DUMPFILE_TEXT_CONTENT_LENGTH       "Text-content-length"

/** @since New in 1.1. */
#define SVN_REPOS_DUMPFILE_PROP_DELTA                "Prop-delta"
/** @since New in 1.1. */
#define SVN_REPOS_DUMPFILE_TEXT_DELTA                "Text-delta"
/** @since New in 1.6. */
#define SVN_REPOS_DUMPFILE_TEXT_DELTA_BASE_MD5       "Text-delta-base-md5"
/** @since New in 1.6. */
#define SVN_REPOS_DUMPFILE_TEXT_DELTA_BASE_SHA1      "Text-delta-base-sha1"
/** @since New in 1.5. */
#define SVN_REPOS_DUMPFILE_TEXT_DELTA_BASE_CHECKSUM  \
                                        SVN_REPOS_DUMPFILE_TEXT_DELTA_BASE_MD5

/**
 * Verify the contents of the file system in @a repos.
 *
 * If @a feedback_stream is not @c NULL, write feedback to it (lines of
 * the form "* Verified revision %ld\n").
 *
 * If @a start_rev is #SVN_INVALID_REVNUM, then start verifying at
 * revision 0.  If @a end_rev is #SVN_INVALID_REVNUM, then verify
 * through the @c HEAD revision.
 *
 * For every verified revision call @a notify_func with @a rev set to
 * the verified revision and @a warning_text @c NULL. For warnings call @a
 * notify_func with @a warning_text set.
 *
 * For every revision verification failure, if @a notify_func is not @c NULL,
 * call @a notify_func with @a rev set to the corrupt revision and @err set to
 * the corresponding error message.
 *
 * If @a cancel_func is not @c NULL, call it periodically with @a
 * cancel_baton as argument to see if the caller wishes to cancel the
 * verification.
 *
 * If @a keep_going is @c TRUE, the verify process notifies the error message
 * and continues. If @a notify_func is @c NULL, the verification failure is
 * not notified. Finally, return an error if there were any failures during
 * verification, or SVN_NO_ERROR if there were no failures.
 *
 * @since New in 1.8.
 */
svn_error_t *
svn_repos_verify_fs3(svn_repos_t *repos,
                     svn_revnum_t start_rev,
                     svn_revnum_t end_rev,
                     svn_boolean_t keep_going,
                     svn_repos_notify_func_t notify_func,
                     void *notify_baton,
                     svn_cancel_func_t cancel,
                     void *cancel_baton,
                     apr_pool_t *scratch_pool);
/**
 * Like svn_repos_verify_fs3(), but with @a keep_going set to @c FALSE.
 * @since New in 1.7.
 */
SVN_DEPRECATED
svn_error_t *
svn_repos_verify_fs2(svn_repos_t *repos,
                     svn_revnum_t start_rev,
                     svn_revnum_t end_rev,
                     svn_repos_notify_func_t notify_func,
                     void *notify_baton,
                     svn_cancel_func_t cancel,
                     void *cancel_baton,
                     apr_pool_t *scratch_pool);

/**
 * Similar to svn_repos_verify_fs2(), but with a feedback_stream instead of
 * handling feedback via the notify_func handler
 *
 * @since New in 1.5.
 * @deprecated Provided for backward compatibility with the 1.6 API.
 */
SVN_DEPRECATED
svn_error_t *
svn_repos_verify_fs(svn_repos_t *repos,
                    svn_stream_t *feedback_stream,
                    svn_revnum_t start_rev,
                    svn_revnum_t end_rev,
                    svn_cancel_func_t cancel_func,
                    void *cancel_baton,
                    apr_pool_t *pool);

/**
 * Dump the contents of the filesystem within already-open @a repos into
 * writable @a dumpstream.  Begin at revision @a start_rev, and dump every
 * revision up through @a end_rev.  Use @a pool for all allocation.  If
 * non-@c NULL, send feedback to @a feedback_stream.  If @a dumpstream is
 * @c NULL, this is effectively a primitive verify.  It is not complete,
 * however; svn_repos_verify_fs2() and svn_fs_verify().
 *
 * If @a start_rev is #SVN_INVALID_REVNUM, then start dumping at revision
 * 0.  If @a end_rev is #SVN_INVALID_REVNUM, then dump through the @c HEAD
 * revision.
 *
 * If @a incremental is @c TRUE, the first revision dumped will be a diff
 * against the previous revision (usually it looks like a full dump of
 * the tree).
 *
 * If @a use_deltas is @c TRUE, output only node properties which have
 * changed relative to the previous contents, and output text contents
 * as svndiff data against the previous contents.  Regardless of how
 * this flag is set, the first revision of a non-incremental dump will
 * be done with full plain text.  A dump with @a use_deltas set cannot
 * be loaded by Subversion 1.0.x.
 *
 * If @a notify_func is not @c NULL, then for every dumped revision call
 * @a notify_func with @a rev set to the dumped revision and @a warning_text
 * @c NULL. For warnings call @a notify_func with @a warning_text.
 *
 * If @a cancel_func is not @c NULL, it is called periodically with
 * @a cancel_baton as argument to see if the client wishes to cancel
 * the dump.
 *
 * @since New in 1.7.
 */
svn_error_t *
svn_repos_dump_fs3(svn_repos_t *repos,
                   svn_stream_t *dumpstream,
                   svn_revnum_t start_rev,
                   svn_revnum_t end_rev,
                   svn_boolean_t incremental,
                   svn_boolean_t use_deltas,
                   svn_repos_notify_func_t notify_func,
                   void *notify_baton,
                   svn_cancel_func_t cancel_func,
                   void *cancel_baton,
                   apr_pool_t *scratch_pool);

/**
 * Similar to svn_repos_dump_fs3(), but with a feedback_stream instead of
 * handling feedback via the notify_func handler
 *
 * @since New in 1.1.
 * @deprecated Provided for backward compatibility with the 1.6 API.
 */
SVN_DEPRECATED
svn_error_t *
svn_repos_dump_fs2(svn_repos_t *repos,
                   svn_stream_t *dumpstream,
                   svn_stream_t *feedback_stream,
                   svn_revnum_t start_rev,
                   svn_revnum_t end_rev,
                   svn_boolean_t incremental,
                   svn_boolean_t use_deltas,
                   svn_cancel_func_t cancel_func,
                   void *cancel_baton,
                   apr_pool_t *pool);

/**
 * Similar to svn_repos_dump_fs2(), but with the @a use_deltas
 * parameter always set to @c FALSE.
 *
 * @deprecated Provided for backward compatibility with the 1.0 API.
 */
SVN_DEPRECATED
svn_error_t *
svn_repos_dump_fs(svn_repos_t *repos,
                  svn_stream_t *dumpstream,
                  svn_stream_t *feedback_stream,
                  svn_revnum_t start_rev,
                  svn_revnum_t end_rev,
                  svn_boolean_t incremental,
                  svn_cancel_func_t cancel_func,
                  void *cancel_baton,
                  apr_pool_t *pool);


/**
 * Read and parse dumpfile-formatted @a dumpstream, reconstructing
 * filesystem revisions in already-open @a repos, handling uuids in
 * accordance with @a uuid_action.  Use @a pool for all allocation.
 *
 * If the dumpstream contains copy history that is unavailable in the
 * repository, an error will be thrown.
 *
 * The repository's UUID will be updated iff
 *   the dumpstream contains a UUID and
 *   @a uuid_action is not equal to #svn_repos_load_uuid_ignore and
 *   either the repository contains no revisions or
 *          @a uuid_action is equal to #svn_repos_load_uuid_force.
 *
 * If the dumpstream contains no UUID, then @a uuid_action is
 * ignored and the repository UUID is not touched.
 *
 * @a start_rev and @a end_rev act as filters, the lower and upper
 * (inclusive) range values of revisions in @a dumpstream which will
 * be loaded.  Either both of these values are #SVN_INVALID_REVNUM (in
 * which case no revision-based filtering occurs at all), or both are
 * valid revisions (where @a start_rev is older than or equivalent to
 * @a end_rev).
 *
 * If @a parent_dir is not NULL, then the parser will reparent all the
 * loaded nodes, from root to @a parent_dir.  The directory @a parent_dir
 * must be an existing directory in the repository.
 *
 * If @a use_pre_commit_hook is set, call the repository's pre-commit
 * hook before committing each loaded revision.
 *
 * If @a use_post_commit_hook is set, call the repository's
 * post-commit hook after committing each loaded revision.
 *
 * If @a validate_props is set, then validate Subversion revision and
 * node properties (those in the svn: namespace) against established
 * rules for those things.
 *
 * If non-NULL, use @a notify_func and @a notify_baton to send notification
 * of events to the caller.
 *
 * If @a cancel_func is not @c NULL, it is called periodically with
 * @a cancel_baton as argument to see if the client wishes to cancel
 * the load.
 *
 * @since New in 1.8.
 */
svn_error_t *
svn_repos_load_fs4(svn_repos_t *repos,
                   svn_stream_t *dumpstream,
                   svn_revnum_t start_rev,
                   svn_revnum_t end_rev,
                   enum svn_repos_load_uuid uuid_action,
                   const char *parent_dir,
                   svn_boolean_t use_pre_commit_hook,
                   svn_boolean_t use_post_commit_hook,
                   svn_boolean_t validate_props,
                   svn_repos_notify_func_t notify_func,
                   void *notify_baton,
                   svn_cancel_func_t cancel_func,
                   void *cancel_baton,
                   apr_pool_t *pool);

/** Similar to svn_repos_load_fs4(), but with @a start_rev and @a
 * end_rev always passed as #SVN_INVALID_REVNUM.
 *
 * @since New in 1.7.
 * @deprecated Provided for backward compatibility with the 1.7 API.
 */
SVN_DEPRECATED
svn_error_t *
svn_repos_load_fs3(svn_repos_t *repos,
                   svn_stream_t *dumpstream,
                   enum svn_repos_load_uuid uuid_action,
                   const char *parent_dir,
                   svn_boolean_t use_pre_commit_hook,
                   svn_boolean_t use_post_commit_hook,
                   svn_boolean_t validate_props,
                   svn_repos_notify_func_t notify_func,
                   void *notify_baton,
                   svn_cancel_func_t cancel_func,
                   void *cancel_baton,
                   apr_pool_t *pool);

/**
 * Similar to svn_repos_load_fs3(), but with @a feedback_stream in
 * place of the #svn_repos_notify_func_t and baton and with
 * @a validate_props always FALSE.
 *
 * @since New in 1.2.
 * @deprecated Provided for backward compatibility with the 1.6 API.
 */
SVN_DEPRECATED
svn_error_t *
svn_repos_load_fs2(svn_repos_t *repos,
                   svn_stream_t *dumpstream,
                   svn_stream_t *feedback_stream,
                   enum svn_repos_load_uuid uuid_action,
                   const char *parent_dir,
                   svn_boolean_t use_pre_commit_hook,
                   svn_boolean_t use_post_commit_hook,
                   svn_cancel_func_t cancel_func,
                   void *cancel_baton,
                   apr_pool_t *pool);

/**
 * Similar to svn_repos_load_fs2(), but with @a use_pre_commit_hook and
 * @a use_post_commit_hook always @c FALSE.
 *
 * @deprecated Provided for backward compatibility with the 1.1 API.
 */
SVN_DEPRECATED
svn_error_t *
svn_repos_load_fs(svn_repos_t *repos,
                  svn_stream_t *dumpstream,
                  svn_stream_t *feedback_stream,
                  enum svn_repos_load_uuid uuid_action,
                  const char *parent_dir,
                  svn_cancel_func_t cancel_func,
                  void *cancel_baton,
                  apr_pool_t *pool);


/**
 * A vtable that is driven by svn_repos_parse_dumpstream3().
 *
 * @since New in 1.8.
 */
typedef struct svn_repos_parse_fns3_t
{
  /** The parser has discovered a new "magic header" record within the
   * parsing session represented by @a parse_baton.  The dump-format
   * version number is @a version.
   */
  svn_error_t *(*magic_header_record)(int version,
                                      void *parse_baton,
                                      apr_pool_t *pool);

  /** The parser has discovered a new uuid record within the parsing
   * session represented by @a parse_baton.  The uuid's value is
   * @a uuid, and it is allocated in @a pool.
   */
  svn_error_t *(*uuid_record)(const char *uuid,
                              void *parse_baton,
                              apr_pool_t *pool);

  /** The parser has discovered a new revision record within the
   * parsing session represented by @a parse_baton.  All the headers are
   * placed in @a headers (allocated in @a pool), which maps <tt>const
   * char *</tt> header-name ==> <tt>const char *</tt> header-value.
   * The @a revision_baton received back (also allocated in @a pool)
   * represents the revision.
   */
  svn_error_t *(*new_revision_record)(void **revision_baton,
                                      apr_hash_t *headers,
                                      void *parse_baton,
                                      apr_pool_t *pool);

  /** The parser has discovered a new node record within the current
   * revision represented by @a revision_baton.  All the headers are
   * placed in @a headers (as with @c new_revision_record), allocated in
   * @a pool.  The @a node_baton received back is allocated in @a pool
   * and represents the node.
   */
  svn_error_t *(*new_node_record)(void **node_baton,
                                  apr_hash_t *headers,
                                  void *revision_baton,
                                  apr_pool_t *pool);

  /** For a given @a revision_baton, set a property @a name to @a value. */
  svn_error_t *(*set_revision_property)(void *revision_baton,
                                        const char *name,
                                        const svn_string_t *value);

  /** For a given @a node_baton, set a property @a name to @a value. */
  svn_error_t *(*set_node_property)(void *node_baton,
                                    const char *name,
                                    const svn_string_t *value);

  /** For a given @a node_baton, delete property @a name. */
  svn_error_t *(*delete_node_property)(void *node_baton, const char *name);

  /** For a given @a node_baton, remove all properties. */
  svn_error_t *(*remove_node_props)(void *node_baton);

  /** For a given @a node_baton, receive a writable @a stream capable of
   * receiving the node's fulltext.  After writing the fulltext, call
   * the stream's close() function.
   *
   * If a @c NULL is returned instead of a stream, the vtable is
   * indicating that no text is desired, and the parser will not
   * attempt to send it.
   */
  svn_error_t *(*set_fulltext)(svn_stream_t **stream,
                               void *node_baton);

  /** For a given @a node_baton, set @a handler and @a handler_baton
   * to a window handler and baton capable of receiving a delta
   * against the node's previous contents.  A NULL window will be
   * sent to the handler after all the windows are sent.
   *
   * If a @c NULL is returned instead of a handler, the vtable is
   * indicating that no delta is desired, and the parser will not
   * attempt to send it.
   */
  svn_error_t *(*apply_textdelta)(svn_txdelta_window_handler_t *handler,
                                  void **handler_baton,
                                  void *node_baton);

  /** The parser has reached the end of the current node represented by
   * @a node_baton, it can be freed.
   */
  svn_error_t *(*close_node)(void *node_baton);

  /** The parser has reached the end of the current revision
   * represented by @a revision_baton.  In other words, there are no more
   * changed nodes within the revision.  The baton can be freed.
   */
  svn_error_t *(*close_revision)(void *revision_baton);

} svn_repos_parse_fns3_t;


/**
 * Read and parse dumpfile-formatted @a stream, calling callbacks in
 * @a parse_fns/@a parse_baton, and using @a pool for allocations.
 *
 * If @a deltas_are_text is @c TRUE, handle text-deltas with the @a
 * set_fulltext callback.  This is useful when manipulating a dump
 * stream without loading it.  Otherwise handle text-deltas with the
 * @a apply_textdelta callback.
 *
 * If @a cancel_func is not @c NULL, it is called periodically with
 * @a cancel_baton as argument to see if the client wishes to cancel
 * the dump.
 *
 * This parser has built-in knowledge of the dumpfile format, but only
 * in a limited sense:
 *
 *    * it recognizes the "magic" format-version header.
 *
 *    * it recognizes the UUID header.
 *
 *    * it recognizes revision and node records by looking for either
 *      a REVISION_NUMBER or NODE_PATH headers.
 *
 *    * it recognizes the CONTENT-LENGTH headers, so it knows if and
 *      how to suck up the content body.
 *
 *    * it knows how to parse a content body into two parts:  props
 *      and text, and pass the pieces to the vtable.
 *
 * This is enough knowledge to make it easy on vtable implementors,
 * but still allow expansion of the format: most headers do not have
 * to be handled explicitly.
 *
 * @since New in 1.8.
 */
svn_error_t *
svn_repos_parse_dumpstream3(svn_stream_t *stream,
                            const svn_repos_parse_fns3_t *parse_fns,
                            void *parse_baton,
                            svn_boolean_t deltas_are_text,
                            svn_cancel_func_t cancel_func,
                            void *cancel_baton,
                            apr_pool_t *pool);


/**
 * Set @a *parser and @a *parse_baton to a vtable parser which commits new
 * revisions to the fs in @a repos.  The constructed parser will treat
 * UUID records in a manner consistent with @a uuid_action.  Use @a pool
 * to operate on the fs.
 *
 * @a start_rev and @a end_rev act as filters, the lower and upper
 * (inclusive) range values of revisions in @a dumpstream which will
 * be loaded.  Either both of these values are #SVN_INVALID_REVNUM (in
 * which case no revision-based filtering occurs at all), or both are
 * valid revisions (where @a start_rev is older than or equivalent to
 * @a end_rev).
 *
 * If @a use_history is set, then the parser will require relative
 * 'copyfrom' history to exist in the repository when it encounters
 * nodes that are added-with-history.
 *
 * If @a validate_props is set, then validate Subversion revision and
 * node properties (those in the svn: namespace) against established
 * rules for those things.
 *
 * If @a parent_dir is not NULL, then the parser will reparent all the
 * loaded nodes, from root to @a parent_dir.  The directory @a parent_dir
 * must be an existing directory in the repository.
 *
 * @since New in 1.8.
 */
svn_error_t *
svn_repos_get_fs_build_parser4(const svn_repos_parse_fns3_t **parser,
                               void **parse_baton,
                               svn_repos_t *repos,
                               svn_revnum_t start_rev,
                               svn_revnum_t end_rev,
                               svn_boolean_t use_history,
                               svn_boolean_t validate_props,
                               enum svn_repos_load_uuid uuid_action,
                               const char *parent_dir,
                               svn_repos_notify_func_t notify_func,
                               void *notify_baton,
                               apr_pool_t *pool);


/**
 * A vtable that is driven by svn_repos_parse_dumpstream2().
 * Similar to #svn_repos_parse_fns3_t except that it lacks
 * the delete_node_property and apply_textdelta callbacks.
 *
 * @deprecated Provided for backward compatibility with the 1.7 API.
 */
typedef struct svn_repos_parse_fns2_t
{
  /** Same as #svn_repos_parse_fns3_t.new_revision_record. */
  svn_error_t *(*new_revision_record)(void **revision_baton,
                                      apr_hash_t *headers,
                                      void *parse_baton,
                                      apr_pool_t *pool);
  /** Same as #svn_repos_parse_fns3_t.uuid_record. */
  svn_error_t *(*uuid_record)(const char *uuid,
                              void *parse_baton,
                              apr_pool_t *pool);
  /** Same as #svn_repos_parse_fns3_t.new_node_record. */
  svn_error_t *(*new_node_record)(void **node_baton,
                                  apr_hash_t *headers,
                                  void *revision_baton,
                                  apr_pool_t *pool);
  /** Same as #svn_repos_parse_fns3_t.set_revision_property. */
  svn_error_t *(*set_revision_property)(void *revision_baton,
                                        const char *name,
                                        const svn_string_t *value);
  /** Same as #svn_repos_parse_fns3_t.set_node_property. */
  svn_error_t *(*set_node_property)(void *node_baton,
                                    const char *name,
                                    const svn_string_t *value);
  /** Same as #svn_repos_parse_fns3_t.delete_node_property. */
  svn_error_t *(*delete_node_property)(void *node_baton,
                                       const char *name);
  /** Same as #svn_repos_parse_fns3_t.remove_node_props. */
  svn_error_t *(*remove_node_props)(void *node_baton);
  /** Same as #svn_repos_parse_fns3_t.set_fulltext. */
  svn_error_t *(*set_fulltext)(svn_stream_t **stream,
                               void *node_baton);
  /** Same as #svn_repos_parse_fns3_t.apply_textdelta. */
  svn_error_t *(*apply_textdelta)(svn_txdelta_window_handler_t *handler,
                                  void **handler_baton,
                                  void *node_baton);
  /** Same as #svn_repos_parse_fns3_t.close_node. */
  svn_error_t *(*close_node)(void *node_baton);
  /** Same as #svn_repos_parse_fns3_t.close_revision. */
  svn_error_t *(*close_revision)(void *revision_baton);
} svn_repos_parse_fns2_t;

/** @deprecated Provided for backward compatibility with the 1.7 API. */
typedef svn_repos_parse_fns2_t svn_repos_parser_fns2_t;


/**
 * A vtable that is driven by svn_repos_parse_dumpstream().
 * Similar to #svn_repos_parse_fns2_t except that it lacks
 * the delete_node_property and apply_textdelta callbacks.
 *
 * @deprecated Provided for backward compatibility with the 1.0 API.
 */
typedef struct svn_repos_parse_fns_t
{
  /** Same as #svn_repos_parse_fns2_t.new_revision_record. */
  svn_error_t *(*new_revision_record)(void **revision_baton,
                                      apr_hash_t *headers,
                                      void *parse_baton,
                                      apr_pool_t *pool);
  /** Same as #svn_repos_parse_fns2_t.uuid_record. */
  svn_error_t *(*uuid_record)(const char *uuid,
                              void *parse_baton,
                              apr_pool_t *pool);
  /** Same as #svn_repos_parse_fns2_t.new_node_record. */
  svn_error_t *(*new_node_record)(void **node_baton,
                                  apr_hash_t *headers,
                                  void *revision_baton,
                                  apr_pool_t *pool);
  /** Same as #svn_repos_parse_fns2_t.set_revision_property. */
  svn_error_t *(*set_revision_property)(void *revision_baton,
                                        const char *name,
                                        const svn_string_t *value);
  /** Same as #svn_repos_parse_fns2_t.set_node_property. */
  svn_error_t *(*set_node_property)(void *node_baton,
                                    const char *name,
                                    const svn_string_t *value);
  /** Same as #svn_repos_parse_fns2_t.remove_node_props. */
  svn_error_t *(*remove_node_props)(void *node_baton);
  /** Same as #svn_repos_parse_fns2_t.set_fulltext. */
  svn_error_t *(*set_fulltext)(svn_stream_t **stream,
                               void *node_baton);
  /** Same as #svn_repos_parse_fns2_t.close_node. */
  svn_error_t *(*close_node)(void *node_baton);
  /** Same as #svn_repos_parse_fns2_t.close_revision. */
  svn_error_t *(*close_revision)(void *revision_baton);
} svn_repos_parser_fns_t;


/**
 * Similar to svn_repos_parse_dumpstream3(), but uses the more limited
 * #svn_repos_parser_fns2_t vtable type.
 *
 * @deprecated Provided for backward compatibility with the 1.7 API.
 */
SVN_DEPRECATED
svn_error_t *
svn_repos_parse_dumpstream2(svn_stream_t *stream,
                            const svn_repos_parser_fns2_t *parse_fns,
                            void *parse_baton,
                            svn_cancel_func_t cancel_func,
                            void *cancel_baton,
                            apr_pool_t *pool);

/**
 * Similar to svn_repos_parse_dumpstream2(), but uses the more limited
 * #svn_repos_parser_fns_t vtable type.
 *
 * @deprecated Provided for backward compatibility with the 1.0 API.
 */
SVN_DEPRECATED
svn_error_t *
svn_repos_parse_dumpstream(svn_stream_t *stream,
                           const svn_repos_parser_fns_t *parse_fns,
                           void *parse_baton,
                           svn_cancel_func_t cancel_func,
                           void *cancel_baton,
                           apr_pool_t *pool);

/**
 * Similar to svn_repos_get_fs_build_parser4(), but with @a start_rev
 * and @a end_rev always passed as #SVN_INVALID_REVNUM, and yielding
 * the more limited svn_repos_parse_fns2_t.
 *
 * @since New in 1.7.
 * @deprecated Provided for backward compatibility with the 1.7 API.
 */
SVN_DEPRECATED
svn_error_t *
svn_repos_get_fs_build_parser3(const svn_repos_parse_fns2_t **parser,
                               void **parse_baton,
                               svn_repos_t *repos,
                               svn_boolean_t use_history,
                               svn_boolean_t validate_props,
                               enum svn_repos_load_uuid uuid_action,
                               const char *parent_dir,
                               svn_repos_notify_func_t notify_func,
                               void *notify_baton,
                               apr_pool_t *pool);

/**
 * Similar to svn_repos_get_fs_build_parser3(), but with @a outstream
 * in place if a #svn_repos_notify_func_t and baton and with
 * @a validate_props always FALSE.
 *
 * @since New in 1.1.
 * @deprecated Provided for backward compatibility with the 1.6 API.
 */
SVN_DEPRECATED
svn_error_t *
svn_repos_get_fs_build_parser2(const svn_repos_parse_fns2_t **parser,
                               void **parse_baton,
                               svn_repos_t *repos,
                               svn_boolean_t use_history,
                               enum svn_repos_load_uuid uuid_action,
                               svn_stream_t *outstream,
                               const char *parent_dir,
                               apr_pool_t *pool);

/**
 * Similar to svn_repos_get_fs_build_parser2(), but yields the more
 * limited svn_repos_parser_fns_t vtable type.
 *
 * @deprecated Provided for backward compatibility with the 1.0 API.
 */
SVN_DEPRECATED
svn_error_t *
svn_repos_get_fs_build_parser(const svn_repos_parser_fns_t **parser,
                              void **parse_baton,
                              svn_repos_t *repos,
                              svn_boolean_t use_history,
                              enum svn_repos_load_uuid uuid_action,
                              svn_stream_t *outstream,
                              const char *parent_dir,
                              apr_pool_t *pool);


/** @} */

/** A data type which stores the authz information.
 *
 * @since New in 1.3.
 */
typedef struct svn_authz_t svn_authz_t;

/**
 * Read authz configuration data from @a path (a dirent, an absolute file url
 * or a registry path) into @a *authz_p, allocated in @a pool.
 *
 * If @a groups_path (a dirent, an absolute file url, or a registry path) is
 * set, use the global groups parsed from it.
 *
 * If @a path or @a groups_path is not a valid authz rule file, then return
 * #SVN_ERR_AUTHZ_INVALID_CONFIG.  The contents of @a *authz_p is then
 * undefined.  If @a must_exist is TRUE, a missing authz or groups file
 * is also an error other than #SVN_ERR_AUTHZ_INVALID_CONFIG (exact error
 * depends on the access type).
 *
 * @since New in 1.8.
 */
svn_error_t *
svn_repos_authz_read2(svn_authz_t **authz_p,
                      const char *path,
                      const char *groups_path,
                      svn_boolean_t must_exist,
                      apr_pool_t *pool);


/** 
 * Similar to svn_repos_authz_read2(), but with @a groups_path and @a
 * repos_root always passed as @c NULL.
 *
 * @since New in 1.3.
 * @deprecated Provided for backward compatibility with the 1.7 API.
 */
SVN_DEPRECATED
svn_error_t *
svn_repos_authz_read(svn_authz_t **authz_p,
                     const char *file,
                     svn_boolean_t must_exist,
                     apr_pool_t *pool);

/**
 * Read authz configuration data from @a stream into @a *authz_p,
 * allocated in @a pool.
 *
 * If @a groups_stream is set, use the global groups parsed from it.
 *
 * @since New in 1.8.
 */
svn_error_t *
svn_repos_authz_parse(svn_authz_t **authz_p,
                      svn_stream_t *stream, 
                      svn_stream_t *groups_stream,
                      apr_pool_t *pool);

/**
 * Check whether @a user can access @a path in the repository @a
 * repos_name with the @a required_access.  @a authz lists the ACLs to
 * check against.  Set @a *access_granted to indicate if the requested
 * access is granted.
 *
 * If @a path is NULL, then check whether @a user has the @a
 * required_access anywhere in the repository.  Set @a *access_granted
 * to TRUE if at least one path is accessible with the @a
 * required_access.
 *
 * For compatibility with 1.6, and earlier, @a repos_name can be NULL
 * in which case it is equivalent to a @a repos_name of "".
 *
 * @note Presently, @a repos_name must byte-for-byte match the repos_name
 * specified in the authz file; it is treated as an opaque string, and not
 * as a dirent.
 *
 * @since New in 1.3.
 */
svn_error_t *
svn_repos_authz_check_access(svn_authz_t *authz,
                             const char *repos_name,
                             const char *path,
                             const char *user,
                             svn_repos_authz_access_t required_access,
                             svn_boolean_t *access_granted,
                             apr_pool_t *pool);



/** Revision Access Levels
 *
 * Like most version control systems, access to versioned objects in
 * Subversion is determined on primarily path-based system.  Users either
 * do or don't have the ability to read a given path.
 *
 * However, unlike many version control systems where versioned objects
 * maintain their own distinct version information (revision numbers,
 * authors, log messages, change timestamps, etc.), Subversion binds
 * multiple paths changed as part of a single commit operation into a
 * set, calls the whole thing a revision, and hangs commit metadata
 * (author, date, log message, etc.) off of that revision.  So, commit
 * metadata is shared across all the paths changed as part of a given
 * commit operation.
 *
 * It is common (or, at least, we hope it is) for log messages to give
 * detailed information about changes made in the commit to which the log
 * message is attached.  Such information might include a mention of all
 * the files changed, what was changed in them, and so on.  But this
 * causes a problem when presenting information to readers who aren't
 * authorized to read every path in the repository.  Simply knowing that
 * a given path exists may be a security leak, even if the user can't see
 * the contents of the data located at that path.
 *
 * So Subversion does what it reasonably can to prevent the leak of this
 * information, and does so via a staged revision access policy.  A
 * reader can be said to have one of three levels of access to a given
 * revision's metadata, based solely on the reader's access rights to the
 * paths changed or copied in that revision:
 *
 *   'full access' -- Granted when the reader has access to all paths
 *      changed or copied in the revision, or when no paths were
 *      changed in the revision at all, this access level permits
 *      full visibility of all revision property names and values,
 *      and the full changed-paths information.
 *
 *   'no access' -- Granted when the reader does not have access to any
 *      paths changed or copied in the revision, this access level
 *      denies the reader access to all revision properties and all
 *      changed-paths information.
 *
 *   'partial access' -- Granted when the reader has access to at least
 *      one, but not all, of the paths changed or copied in the revision,
 *      this access level permits visibility of the svn:date and
 *      svn:author revision properties and only the paths of the
 *      changed-paths information to which the reader has access.
 *
 */


/** An enum defining levels of revision access.
 *
 * @since New in 1.5.
 */
typedef enum svn_repos_revision_access_level_t
{
  svn_repos_revision_access_none,
  svn_repos_revision_access_partial,
  svn_repos_revision_access_full
}
svn_repos_revision_access_level_t;


/**
 * Set @a access to the access level granted for @a revision in @a
 * repos, as determined by consulting the @a authz_read_func callback
 * function and its associated @a authz_read_baton.
 *
 * @a authz_read_func may be @c NULL, in which case @a access will be
 * set to #svn_repos_revision_access_full.
 *
 * @since New in 1.5.
 */
svn_error_t *
svn_repos_check_revision_access(svn_repos_revision_access_level_t *access_level,
                                svn_repos_t *repos,
                                svn_revnum_t revision,
                                svn_repos_authz_func_t authz_read_func,
                                void *authz_read_baton,
                                apr_pool_t *pool);

/**
 * Set @a *inherited_values to a depth-first ordered array of
 * #svn_prop_inherited_item_t * structures (the path_or_url members of
 * which are relative filesystem paths) representing the properties
 * inherited by @a path in @a root.  If no properties are inherited,
 * then set @a *inherited_values to an empty array.
 *
 * if @a propname is NULL then retrieve all explicit and/or inherited
 * properties.  Otherwise retrieve only the properties named @a propname.
 *
 * If optional @a authz_read_func is non-NULL, then use this function
 * (along with optional @a authz_read_baton) to check the readability
 * of each parent path from which properties are inherited. Silently omit
 * properties for unreadable parent paths.
 *
 * Allocate @a *inherited_props in @a result_pool.  Use @a scratch_pool for
 * temporary allocations.
 *
 * @since New in 1.8.
 */
svn_error_t *
svn_repos_fs_get_inherited_props(apr_array_header_t **inherited_props,
                                 svn_fs_root_t *root,
                                 const char *path,
                                 const char *propname,
                                 svn_repos_authz_func_t authz_read_func,
                                 void *authz_read_baton,
                                 apr_pool_t *result_pool,
                                 apr_pool_t *scratch_pool);


/** Capabilities **/

/**
 * Store in @a repos the client-reported capabilities @a capabilities,
 * which must be allocated in memory at least as long-lived as @a repos.
 *
 * The elements of @a capabilities are 'const char *', a subset of
 * the constants beginning with @c SVN_RA_CAPABILITY_.
 * @a capabilities is not copied, so changing it later will affect
 * what is remembered by @a repos.
 *
 * @note The capabilities are passed along to the start-commit hook;
 * see that hook's template for details.
 *
 * @note As of Subversion 1.5, there are no error conditions defined,
 * so this always returns SVN_NO_ERROR.  In future releases it may
 * return error, however, so callers should check.
 *
 * @since New in 1.5.
 */
svn_error_t *
svn_repos_remember_client_capabilities(svn_repos_t *repos,
                                       const apr_array_header_t *capabilities);


#ifdef __cplusplus
}
#endif /* __cplusplus */

#endif /* SVN_REPOS_H */<|MERGE_RESOLUTION|>--- conflicted
+++ resolved
@@ -250,14 +250,10 @@
   svn_repos_notify_load_skipped_rev,
 
   /** The structure of a revision is being verified.  @since New in 1.8. */
-<<<<<<< HEAD
   svn_repos_notify_verify_rev_structure,
 
   /** A revision is found with corruption/errors. @since New in 1.8. */
   svn_repos_notify_failure
-=======
-  svn_repos_notify_verify_rev_structure
->>>>>>> d218a60b
 
 } svn_repos_notify_action_t;
 
@@ -712,14 +708,11 @@
  * Subversion while frozen, or may be unreadable, depending on which
  * FS backend the repository uses.  Repositories are locked in the
  * order in which they are specified in the array.
-<<<<<<< HEAD
-=======
  *
  * @note On some platforms the exclusive lock does not exclude other
  * threads in the same process so this function should only be called
  * by a single threaded process, or by a multi-threaded process when
  * no other threads are accessing the repositories.
->>>>>>> d218a60b
  *
  * @since New in 1.8.
  */
@@ -848,12 +841,7 @@
  * file in its default location within the repository disk structure.
  * If @a hooks_env_path is not absolute, it specifies a path relative
  * to the parent of the file's default location.
-<<<<<<< HEAD
- *
- * @a result_pool should be the same pool that @a repos was allocated in.
-=======
  * 
->>>>>>> d218a60b
  * Use @a scratch_pool for temporary allocations.
  *
  * If this function is not called, or if the specified configuration
@@ -2650,9 +2638,12 @@
                      svn_cancel_func_t cancel,
                      void *cancel_baton,
                      apr_pool_t *scratch_pool);
+
 /**
  * Like svn_repos_verify_fs3(), but with @a keep_going set to @c FALSE.
+ *
  * @since New in 1.7.
+ * @deprecated Provided for backward compatibility with the 1.7 API.
  */
 SVN_DEPRECATED
 svn_error_t *
