--- conflicted
+++ resolved
@@ -39,7 +39,6 @@
 #include "svn_delta.h"
 #include "svn_auth.h"
 #include "svn_mergeinfo.h"
-#include "svn_types.h"
 
 #ifdef __cplusplus
 extern "C" {
@@ -781,8 +780,8 @@
  * or @c SVN_PROP_REVISION_AUTHOR.
  *
  * Before @c close_edit returns, but after the commit has succeeded,
- * it will invoke @a callback with the new revision number, the
- * commit date (as a <tt>const char *</tt>), commit author (as a
+ * it will invoke @a callback (if non-NULL) with the new revision number,
+ * the commit date (as a <tt>const char *</tt>), commit author (as a
  * <tt>const char *</tt>), and @a callback_baton as arguments.  If
  * @a callback returns an error, that error will be returned from @c
  * close_edit, otherwise @c close_edit will return successfully
@@ -1743,11 +1742,7 @@
  * When receiving information for one revision, a callback @a revstart_func is
  * called; this callback will provide an editor and baton through which the
  * revision will be replayed.
-<<<<<<< HEAD
  * When replaying the revision is finished, callback @a revfinish_func will be
-=======
- * When replaying the revision is finished, callback @a fevfinish_func will be
->>>>>>> 0213fdc3
  * called so the editor can be closed.
  *
  * Changes will be limited to those that occur under @a session's URL, and
