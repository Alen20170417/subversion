--- conflicted
+++ resolved
@@ -66,11 +66,7 @@
  * @a close_baton as appropriate.
  *
  * @a path is relative to the "root" of the session, defined by the
-<<<<<<< HEAD
- * @a repos_url passed to svn_ra_open2() vtable call.
-=======
  * @a repos_URL passed to svn_ra_open3() vtable call.
->>>>>>> 6215c21a
  *
  * @a name is the name of the property to fetch. If the property is present,
  * then it is returned in @a value. Otherwise, @a *value is set to @c NULL.
@@ -211,21 +207,12 @@
 
 /**
  * Callback function type for replay_range actions.
-<<<<<<< HEAD
- * 
- * This callback function should provide replay_range with an editor which 
- * will be driven with the received replay reports from the master repository.
- *
- * @a revision is the target revision number of the received replay report.
- * 
-=======
  *
  * This callback function should provide replay_range with an editor which
  * will be driven with the received replay reports from the master repository.
  *
  * @a revision is the target revision number of the received replay report.
  *
->>>>>>> 6215c21a
  * @a editor and @a edit_baton should provided by the callback implementation.
  *
  * @a replay_baton is the baton as originally passed to replay_range.
@@ -235,23 +222,6 @@
  *
  * @since New in 1.5.
  */
-<<<<<<< HEAD
-typedef svn_error_t *(*svn_ra_replay_revstart_callback_t)
-  (svn_revnum_t revision,
-   void *replay_baton,
-   const svn_delta_editor_t **editor,
-   void **edit_baton,
-   apr_hash_t *rev_props,
-   apr_pool_t *pool);
-
-/**
- * Callback function type for replay_range actions.
- * 
- * This callback function should close the editor.
- * 
- * @a revision is the target revision number of the received replay report.
- * 
-=======
 typedef svn_error_t *(*svn_ra_replay_revstart_callback_t)(
   svn_revnum_t revision,
   void *replay_baton,
@@ -267,7 +237,6 @@
  *
  * @a revision is the target revision number of the received replay report.
  *
->>>>>>> 6215c21a
  * @a editor and @a edit_baton should provided by the callback implementation.
  *
  * @a replay_baton is the baton as originally passed to replay_range.
@@ -277,15 +246,6 @@
  *
  * @since New in 1.5.
  */
-<<<<<<< HEAD
-typedef svn_error_t *(*svn_ra_replay_revfinish_callback_t)
-  (svn_revnum_t revision,
-   void *replay_baton,
-   const svn_delta_editor_t *editor,
-   void *edit_baton,
-   apr_hash_t *rev_props,
-   apr_pool_t *pool);
-=======
 typedef svn_error_t *(*svn_ra_replay_revfinish_callback_t)(
   svn_revnum_t revision,
   void *replay_baton,
@@ -293,7 +253,6 @@
   void *edit_baton,
   apr_hash_t *rev_props,
   apr_pool_t *pool);
->>>>>>> 6215c21a
 
  
@@ -328,11 +287,7 @@
    *
    * @a revision may be SVN_INVALID_REVNUM if (for example) @a path
    * represents a locally-added path with no revision number, or @a
-<<<<<<< HEAD
-   * depth is @c svn_depth_exclude.  
-=======
    * depth is @c svn_depth_exclude.
->>>>>>> 6215c21a
    *
    * @a path may not be underneath a path on which set_path() was
    * previously called with @c svn_depth_exclude in this report.
@@ -341,11 +296,7 @@
    * implementor should assume the directory has no entries or props.
    *
    * This will *override* any previous set_path() calls made on parent
-<<<<<<< HEAD
-   * paths.  @a path is relative to the URL specified in svn_ra_open2().
-=======
    * paths.  @a path is relative to the URL specified in svn_ra_open3().
->>>>>>> 6215c21a
    *
    * If @a lock_token is non-NULL, it is the lock token for @a path in the WC.
    *
@@ -496,11 +447,7 @@
 /** A collection of callbacks implemented by libsvn_client which allows
  * an RA layer to "pull" information from the client application, or
  * possibly store information.  libsvn_client passes this vtable to
-<<<<<<< HEAD
- * svn_ra_open2().
-=======
  * svn_ra_open3().
->>>>>>> 6215c21a
  *
  * Each routine takes a @a callback_baton originally provided with the
  * vtable.
@@ -741,14 +688,6 @@
                                  const char **rel_path,
                                  const char *url,
                                  apr_pool_t *pool);
-
-/** Set @a *repos_URL to the repository URL to which @a ra_session was
- * opened or most recently reparented.
- */
-svn_error_t *svn_ra_get_session_url(svn_ra_session_t *ra_session,
-                                    const char **url,
-                                    apr_pool_t *pool);
-
 
 /**
  * Get the latest revision number from the repository of @a session.
@@ -1008,25 +947,6 @@
                apr_pool_t *pool);
 
 /**
-<<<<<<< HEAD
- * Set @a *mergeoutput to a hash mapping <tt>const char *</tt> target
- * paths (taken from @a paths) to mergeinfo hashes (which themselves
- * map <tt>const char *</tt> merged-from paths to 
- * <tt>apr_array_header_t *</tt> revision range lists of
- * <tt>svn_merge_range_t *</tt> elements).  If no mergeinfo is
- * available, set @a *mergeoutput to @c NULL.  The requested mergeinfo
- * hashes are for @a paths (which are relative to @a session's URL) in
- * @a revision.  Allocate the returned values in @a pool.
- *
- * @a inherit indicates whether explicit, explicit or inherited, or
- * only inherited mergeinfo for @a paths is retrieved.
- *
- * If @a revision is @c SVN_INVALID_REVNUM, it defaults to youngest.
- *
- * If the server doesn't support retrieval of mergeinfo (which will
- * never happen for file:// URLs), return an @c
- * SVN_ERR_UNSUPPORTED_FEATURE error.
-=======
  * Set @a *catalog to a mergeinfo catalog for the paths in @a paths.
  * If no mergeinfo is available, set @a *catalog to @c NULL.  The
  * requested mergeinfo hashes are for @a paths (which are relative to
@@ -1051,7 +971,6 @@
  * happen even for file:// URLs, if the repository itself hasn't been
  * upgraded), return @c SVN_ERR_UNSUPPORTED_FEATURE in preference to
  * any other error that might otherwise be returned.
->>>>>>> 6215c21a
  *
  * @since New in 1.5.
  */
@@ -1123,14 +1042,9 @@
 
 /**
  * Similar to svn_ra_do_update2(), but taking @c svn_ra_reporter2_t
-<<<<<<< HEAD
- * instead of @c svn_ra_reporter3_t.  If @a recurse is TRUE, pass
- * @c svn_depth_infinity for @a depth, else pass @c svn_depth_files.
-=======
  * instead of @c svn_ra_reporter3_t; if @a recurse is true, pass @c
  * svn_depth_infinity for @a depth, else pass @c svn_depth_files; and
  * with @a send_copyfrom_args always false.
->>>>>>> 6215c21a
  *
  * @deprecated Provided for compatibility with the 1.4 API.
  */
@@ -1635,36 +1549,6 @@
                              void *receiver_baton,
                              apr_pool_t *pool);
 
-
-/**
- * Call @a receiver (with @a receiver_baton) for each segment in the
- * location history of @a path in @a peg_revision, working backwards in
- * time from @a start_rev to @a end_rev.
- *
- * @a end_rev may be @c SVN_INVALID_REVNUM to indicate that you want
- * to trace the history of the object to its origin.
- *
- * @a start_rev may be @c SVN_INVALID_REVNUM to indicate "the HEAD
- * revision".  Otherwise, @a start_rev must be younger than @a end_rev
- * (unless @a end_rev is @c SVN_INVALID_REVNUM).
- *
- * @a peg_revision may be @c SVN_INVALID_REVNUM to indicate "the HEAD
- * revision", and must evaluate to be at least as young as @a start_rev.
- *
- * Use @a pool for all allocations.
- *
- * @since New in 1.5.
- */
-svn_error_t *
-svn_ra_get_location_segments(svn_ra_session_t *session,
-                             const char *path,
-                             svn_revnum_t peg_revision,
-                             svn_revnum_t start_rev,
-                             svn_revnum_t end_rev,
-                             svn_location_segment_receiver_t receiver,
-                             void *receiver_baton,
-                             apr_pool_t *pool);
-
 /**
  * Retrieve a subset of the interesting revisions of a file @a path
  * as seen in revision @a end (see svn_fs_history_prev() for a
@@ -1866,15 +1750,8 @@
                     apr_pool_t *pool);
 
 /**
- * Replay the changes from a range of revisions between @a start_revision 
- * and @a end_revision.
- *
- * When receiving information for one revision, a callback @a revstart_func is
- * called; this callback will provide an editor and baton through which the
- * revision will be replayed.
- * When replaying the revision is finished, callback @a fevfinish_func will be 
- * called so the editor can be closed.
- * 
+ * Replay the changes from @a revision through @a editor and @a edit_baton.
+ *
  * Changes will be limited to those that occur under @a session's URL, and
  * the server will assume that the client has no knowledge of revisions
  * prior to @a low_water_mark.  These two limiting factors define the portion
@@ -1884,36 +1761,6 @@
  * version.
  *
  * If @a send_deltas is @c TRUE, the actual text and property changes in
- * the revision will be sent, otherwise dummy text deltas and NULL property
- * changes will be sent instead.
- *
- * @a pool is used for all allocation.
- *
- * @since New in 1.5.
- */
-svn_error_t *
-svn_ra_replay_range(svn_ra_session_t *session,
-                    svn_revnum_t start_revision,
-                    svn_revnum_t end_revision,
-                    svn_revnum_t low_water_mark,
-                    svn_boolean_t send_deltas,
-                    svn_ra_replay_revstart_callback_t revstart_func,
-                    svn_ra_replay_revfinish_callback_t revfinish_func,
-                    void *replay_baton,
-                    apr_pool_t *pool);
-
-/**
- * Replay the changes from @a revision through @a editor and @a edit_baton.
- *
- * Changes will be limited to those that occur under @a session's URL, and
- * the server will assume that the client has no knowledge of revisions
- * prior to @a low_water_mark.  These two limiting factors define the portion
- * of the tree that the server will assume the client already has knowledge of,
- * and thus any copies of data from outside that part of the tree will be
- * sent in their entirety, not as simple copies or deltas against a previous
- * version.
- *
- * If @a send_deltas is @c TRUE, the actual text and property changes in
  * the revision will be sent, otherwise dummy text deltas and null property
  * changes will be sent instead.
  *
@@ -2031,68 +1878,6 @@
 
 /** @} */
 
-
-/**
- * Set @a *has to TRUE if the server represented by @a session has
- * @a capability (one of the capabilities beginning with
- * @c "SVN_RA_CAPABILITY_"), else set @a *has to FALSE.
- *
- * If @a capability isn't recognized, throw @c SVN_ERR_RA_UNKNOWN_CAPABILITY,
- * with the effect on @a *has undefined.
- *
- * Use @a pool for all allocation.
- *
- * @since New in 1.5.
- */
-svn_error_t *svn_ra_has_capability(svn_ra_session_t *session,
-                                   svn_boolean_t *has,
-                                   const char *capability,
-                                   apr_pool_t *pool);
-
-/**
- * The capability of understanding @c svn_depth_t (e.g., the server
- * understands what the client means when the client describes the
- * depth of a working copy to the server.)
- *
- * @since New in 1.5.
- */
-#define SVN_RA_CAPABILITY_DEPTH "depth"
-
-/**
- * The capability of doing the right thing with merge-tracking
- * information.  This capability should be reported bidirectionally,
- * because some repositories may want to reject clients that do not
- * self-report as knowing how to handle merge-tracking.
- *
- * @since New in 1.5.
- */
-#define SVN_RA_CAPABILITY_MERGEINFO "mergeinfo"
-
-/**
- * The capability of retrieving arbitrary revprops in svn_ra_get_log2.
- *
- * @since New in 1.5.
- */
-#define SVN_RA_CAPABILITY_LOG_REVPROPS "log-revprops"
-
-/**
- * The capability of replaying a directory in the repository (partial replay).
- *
- * @since New in 1.5.
- */
-#define SVN_RA_CAPABILITY_PARTIAL_REPLAY "partial-replay"
-
-/*       *** PLEASE READ THIS IF YOU ADD A NEW CAPABILITY ***
- *
- * RA layers generally fetch all capabilities when asked about any
- * capability, to save future round trips.  So if you add a new
- * capability here, make sure to update the RA layers to remember
- * it after any capabilities query.
- *
- * Also note that capability strings should not include colons,
- * because we pass a list of client capabilities to the start-commit
- * hook as a single, colon-separated string.
- */
 
 /**
  * Append a textual list of all available RA modules to the stringbuf
