/**
 * @copyright
 * ====================================================================
 *    Licensed to the Apache Software Foundation (ASF) under one
 *    or more contributor license agreements.  See the NOTICE file
 *    distributed with this work for additional information
 *    regarding copyright ownership.  The ASF licenses this file
 *    to you under the Apache License, Version 2.0 (the
 *    "License"); you may not use this file except in compliance
 *    with the License.  You may obtain a copy of the License at
 *
 *      http://www.apache.org/licenses/LICENSE-2.0
 *
 *    Unless required by applicable law or agreed to in writing,
 *    software distributed under the License is distributed on an
 *    "AS IS" BASIS, WITHOUT WARRANTIES OR CONDITIONS OF ANY
 *    KIND, either express or implied.  See the License for the
 *    specific language governing permissions and limitations
 *    under the License.
 * ====================================================================
 * @endcopyright
 *
 * @file svn_string.h
 * @brief Counted-length strings for Subversion, plus some C string goodies.
 *
 * There are two string datatypes: @c svn_string_t and @c svn_stringbuf_t.
 * The former is a simple pointer/length pair useful for passing around
 * strings (or arbitrary bytes) with a counted length. @c svn_stringbuf_t is
 * buffered to enable efficient appending of strings without an allocation
 * and copy for each append operation.
 *
 * @c svn_string_t contains a <tt>const char *</tt> for its data, so it is
 * most appropriate for constant data and for functions which expect constant,
 * counted data. Functions should generally use <tt>const @c svn_string_t
 * *</tt> as their parameter to indicate they are expecting a constant,
 * counted string.
 *
 * @c svn_stringbuf_t uses a plain <tt>char *</tt> for its data, so it is
 * most appropriate for modifiable data.
 *
 * <h3>Invariants</h3>
 *
 *   1. Null termination:
 *
 *      Both structures maintain a significant invariant:
 *
 *         <tt>s->data[s->len] == '\\0'</tt>
 *
 *      The functions defined within this header file will maintain
 *      the invariant (which does imply that memory is
 *      allocated/defined as @c len+1 bytes).  If code outside of the
 *      @c svn_string.h functions manually builds these structures,
 *      then they must enforce this invariant.
 *
 *      Note that an @c svn_string(buf)_t may contain binary data,
 *      which means that strlen(s->data) does not have to equal @c
 *      s->len. The NULL terminator is provided to make it easier to
 *      pass @c s->data to C string interfaces.
 *
 *
 *   2. Non-NULL input:
 *
 *      All the functions assume their input data is non-NULL,
 *      unless otherwise documented, and may seg fault if passed
 *      NULL.  The input data may *contain* null bytes, of course, just
 *      the data pointer itself must not be NULL.
 *
 * <h3>Memory allocation</h3>
 *
 *   All the functions make a deep copy of all input data, and never store
 *   a pointer to the original input data.
 */


#ifndef SVN_STRING_H
#define SVN_STRING_H

#include <apr.h>          /* for apr_size_t */
#include <apr_pools.h>    /* for apr_pool_t */
#include <apr_tables.h>   /* for apr_array_header_t */

#include "svn_types.h"    /* for svn_boolean_t, svn_error_t */

#ifdef __cplusplus
extern "C" {
#endif /* __cplusplus */

/**
 * @defgroup svn_string String handling
 * @{
 */



/** A simple counted string. */
typedef struct svn_string_t
{
  const char *data; /**< pointer to the bytestring */
  apr_size_t len;   /**< length of bytestring */
} svn_string_t;

/** A buffered string, capable of appending without an allocation and copy
 * for each append. */
typedef struct svn_stringbuf_t
{
  /** a pool from which this string was originally allocated, and is not
   * necessarily specific to this string.  This is used only for allocating
   * more memory from when the string needs to grow.
   */
  apr_pool_t *pool;

  /** pointer to the bytestring */
  char *data;

  /** length of bytestring */
  apr_size_t len;

  /** total size of buffer allocated */
  apr_size_t blocksize;
} svn_stringbuf_t;


/**
 * @defgroup svn_string_svn_string_t svn_string_t functions
 * @{
 */

/** Create a new bytestring containing a C string (NULL-terminated). */
svn_string_t *
svn_string_create(const char *cstring, apr_pool_t *pool);

/** Create a truely empty string object (length is 0)
 * @since New in 1.8.
 */
svn_string_t *
svn_string_create_empty(apr_pool_t *pool);

/** Create a new bytestring containing a generic string of bytes
 * (NOT NULL-terminated) */
svn_string_t *
svn_string_ncreate(const char *bytes, apr_size_t size, apr_pool_t *pool);

/** Create a new string with the contents of the given stringbuf */
svn_string_t *
svn_string_create_from_buf(const svn_stringbuf_t *strbuf, apr_pool_t *pool);

/** Create a new bytestring by formatting @a cstring (NULL-terminated)
 * from varargs, which are as appropriate for apr_psprintf().
 */
svn_string_t *
svn_string_createf(apr_pool_t *pool, const char *fmt, ...)
  __attribute__((format(printf, 2, 3)));

/** Create a new bytestring by formatting @a cstring (NULL-terminated)
 * from a @c va_list (see svn_stringbuf_createf()).
 */
svn_string_t *
svn_string_createv(apr_pool_t *pool, const char *fmt, va_list ap)
  __attribute__((format(printf, 2, 0)));

/** Return TRUE if a bytestring is empty (has length zero). */
svn_boolean_t
svn_string_isempty(const svn_string_t *str);

/** Return a duplicate of @a original_string. */
svn_string_t *
svn_string_dup(const svn_string_t *original_string, apr_pool_t *pool);

/** Return @c TRUE iff @a str1 and @a str2 have identical length and data. */
svn_boolean_t
svn_string_compare(const svn_string_t *str1, const svn_string_t *str2);

/** Return offset of first non-whitespace character in @a str, or return
 * @a str->len if none.
 */
apr_size_t
svn_string_first_non_whitespace(const svn_string_t *str);

/** Return position of last occurrence of @a ch in @a str, or return
 * @a str->len if no occurrence.
 */
apr_size_t
svn_string_find_char_backward(const svn_string_t *str, char ch);

/** @} */


/**
 * @defgroup svn_string_svn_stringbuf_t svn_stringbuf_t functions
 * @{
 */

/** Create a new bytestring containing a C string (NULL-terminated). */
svn_stringbuf_t *
svn_stringbuf_create(const char *cstring, apr_pool_t *pool);

/** Create a new bytestring containing a generic string of bytes
 * (NON-NULL-terminated)
 */
svn_stringbuf_t *
svn_stringbuf_ncreate(const char *bytes, apr_size_t size, apr_pool_t *pool);

<<<<<<< HEAD
/** Create a new empty bytestring with at least @a minimum_size bytes of
 * space available in the memory block.
 *
 * The allocated string buffer will be one byte larger then @a minimum_size
 * to account for a final '\\0'.
=======
/** Create a new, empty bytestring.
 * @since New in 1.8.
 */
svn_stringbuf_t *
svn_stringbuf_create_empty(apr_pool_t *pool);

/** Create a new empty bytestring with at least @a minimum_size bytes of
 * space available in the memory block.
 *
 * The allocated string buffer will be at least one byte larger than
 * @a minimum_size to account for a final '\\0'.
>>>>>>> 4cf18c3e
 *
 * @since New in 1.6.
 */
svn_stringbuf_t *
svn_stringbuf_create_ensure(apr_size_t minimum_size, apr_pool_t *pool);

/** Create a new stringbuf with the contents of the given string */
svn_stringbuf_t *
svn_stringbuf_create_from_string(const svn_string_t *str, apr_pool_t *pool);

/** Create a new bytestring by formatting @a cstring (NULL-terminated)
 * from varargs, which are as appropriate for apr_psprintf().
 */
svn_stringbuf_t *
svn_stringbuf_createf(apr_pool_t *pool, const char *fmt, ...)
  __attribute__((format(printf, 2, 3)));

/** Create a new bytestring by formatting @a cstring (NULL-terminated)
 * from a @c va_list (see svn_stringbuf_createf()).
 */
svn_stringbuf_t *
svn_stringbuf_createv(apr_pool_t *pool, const char *fmt, va_list ap)
  __attribute__((format(printf, 2, 0)));

/** Make sure that the stringbuf @a str has at least @a minimum_size
 * bytes of space available in the memory block.
 *
 * The allocated string buffer will be at least one byte larger than
 * @a minimum_size to account for a final '\\0'.
 *
 * @note: Before Subversion 1.8 this function did not ensure space for
 * one byte more than @a minimum_size.  If compatibility with pre-1.8
 * behaviour is required callers must assume space for only
 * @a minimum_size-1 data bytes plus a final '\\0'.
 */
void
svn_stringbuf_ensure(svn_stringbuf_t *str, apr_size_t minimum_size);

/** Set a bytestring @a str to @a value */
void
svn_stringbuf_set(svn_stringbuf_t *str, const char *value);

/** Set a bytestring @a str to empty (0 length). */
void
svn_stringbuf_setempty(svn_stringbuf_t *str);

/** Return @c TRUE if a bytestring is empty (has length zero). */
svn_boolean_t
svn_stringbuf_isempty(const svn_stringbuf_t *str);

/** Chop @a nbytes bytes off end of @a str, but not more than @a str->len. */
void
svn_stringbuf_chop(svn_stringbuf_t *str, apr_size_t nbytes);

/** Fill bytestring @a str with character @a c. */
void
svn_stringbuf_fillchar(svn_stringbuf_t *str, unsigned char c);

/** Append a single character @a byte onto @a targetstr.
 * This is an optimized version of svn_stringbuf_appendbytes()
 * that is much faster to call and execute. Gains vary with the ABI.
 * The advantages extend beyond the actual call because the reduced
 * register pressure allows for more optimization within the caller.
 *
 * reallocs if necessary. @a targetstr is affected, nothing else is.
 * @since New in 1.7.
 */
void
svn_stringbuf_appendbyte(svn_stringbuf_t *targetstr,
                         char byte);

/** Append an array of bytes onto @a targetstr.
 *
 * reallocs if necessary. @a targetstr is affected, nothing else is.
 */
void
svn_stringbuf_appendbytes(svn_stringbuf_t *targetstr,
                          const char *bytes,
                          apr_size_t count);

/** Append an @c svn_stringbuf_t onto @a targetstr.
 *
 * reallocs if necessary. @a targetstr is affected, nothing else is.
 */
void
svn_stringbuf_appendstr(svn_stringbuf_t *targetstr,
                        const svn_stringbuf_t *appendstr);

/** Append a C string onto @a targetstr.
 *
 * reallocs if necessary. @a targetstr is affected, nothing else is.
 */
void
svn_stringbuf_appendcstr(svn_stringbuf_t *targetstr,
                         const char *cstr);

/** Return a duplicate of @a original_string. */
svn_stringbuf_t *
svn_stringbuf_dup(const svn_stringbuf_t *original_string, apr_pool_t *pool);

/** Return @c TRUE iff @a str1 and @a str2 have identical length and data. */
svn_boolean_t
svn_stringbuf_compare(const svn_stringbuf_t *str1,
                      const svn_stringbuf_t *str2);

/** Return offset of first non-whitespace character in @a str, or return
 * @a str->len if none.
 */
apr_size_t
svn_stringbuf_first_non_whitespace(const svn_stringbuf_t *str);

/** Strip whitespace from both sides of @a str (modified in place). */
void
svn_stringbuf_strip_whitespace(svn_stringbuf_t *str);

/** Return position of last occurrence of @a ch in @a str, or return
 * @a str->len if no occurrence.
 */
apr_size_t
svn_stringbuf_find_char_backward(const svn_stringbuf_t *str, char ch);

/** Return @c TRUE iff @a str1 and @a str2 have identical length and data. */
svn_boolean_t
svn_string_compare_stringbuf(const svn_string_t *str1,
                             const svn_stringbuf_t *str2);

/** @} */


/**
 * @defgroup svn_string_cstrings C string functions
 * @{
 */

/** Divide @a input into substrings along @a sep_chars boundaries, return an
 * array of copies of those substrings (plain const char*), allocating both
 * the array and the copies in @a pool.
 *
 * None of the elements added to the array contain any of the
 * characters in @a sep_chars, and none of the new elements are empty
 * (thus, it is possible that the returned array will have length
 * zero).
 *
 * If @a chop_whitespace is TRUE, then remove leading and trailing
 * whitespace from the returned strings.
 */
apr_array_header_t *
svn_cstring_split(const char *input,
                  const char *sep_chars,
                  svn_boolean_t chop_whitespace,
                  apr_pool_t *pool);

/** Like svn_cstring_split(), but append to existing @a array instead of
 * creating a new one.  Allocate the copied substrings in @a pool
 * (i.e., caller decides whether or not to pass @a array->pool as @a pool).
 */
void
svn_cstring_split_append(apr_array_header_t *array,
                         const char *input,
                         const char *sep_chars,
                         svn_boolean_t chop_whitespace,
                         apr_pool_t *pool);


/** Return @c TRUE iff @a str matches any of the elements of @a list, a list
 * of zero or more glob patterns.
 */
svn_boolean_t
svn_cstring_match_glob_list(const char *str, const apr_array_header_t *list);

/** Return @c TRUE iff @a str exactly matches any of the elements of @a list.
 *
 * @since new in 1.7
 */
svn_boolean_t
svn_cstring_match_list(const char *str, const apr_array_header_t *list);

/**
 * Get the next token from @a *str interpreting any char from @a sep as a
 * token separator.  Separators at the beginning of @a str will be skipped.
 * Returns a pointer to the beginning of the first token in @a *str or NULL
 * if no token is left.  Modifies @a str such that the next call will return
 * the next token.
 *
 * Note that the content of @a *str may be modified by this function.
 *
 * @since New in 1.8.
 */
char *
svn_cstring_tokenize(const char *sep, char **str);

/**
 * Return the number of line breaks in @a msg, allowing any kind of newline
 * termination (CR, LF, CRLF, or LFCR), even inconsistent.
 *
 * @since New in 1.2.
 */
int
svn_cstring_count_newlines(const char *msg);

/**
 * Return a cstring which is the concatenation of @a strings (an array
 * of char *) each followed by @a separator (that is, @a separator
 * will also end the resulting string).  Allocate the result in @a pool.
 * If @a strings is empty, then return the empty string.
 *
 * @since New in 1.2.
 */
char *
svn_cstring_join(const apr_array_header_t *strings,
                 const char *separator,
                 apr_pool_t *pool);

/**
 * Compare two strings @a atr1 and @a atr2, treating case-equivalent
 * unaccented Latin (ASCII subset) letters as equal.
 *
 * Returns in integer greater than, equal to, or less than 0,
 * according to whether @a str1 is considered greater than, equal to,
 * or less than @a str2.
 *
 * @since New in 1.5.
 */
int
svn_cstring_casecmp(const char *str1, const char *str2);

/**
 * Parse the C string @a str into a 64 bit number, and return it in @a *n.
 * Assume that the number is represented in base @a base.
 * Raise an error if conversion fails (e.g. due to overflow), or if the
 * converted number is smaller than @a minval or larger than @a maxval.
 *
 * @since New in 1.7.
 */
svn_error_t *
svn_cstring_strtoi64(apr_int64_t *n, const char *str,
                     apr_int64_t minval, apr_int64_t maxval,
                     int base);

/**
 * Parse the C string @a str into a 64 bit number, and return it in @a *n.
 * Assume that the number is represented in base 10.
 * Raise an error if conversion fails (e.g. due to overflow).
 *
 * @since New in 1.7.
 */
svn_error_t *
svn_cstring_atoi64(apr_int64_t *n, const char *str);

/**
 * Parse the C string @a str into a 32 bit number, and return it in @a *n.
 * Assume that the number is represented in base 10.
 * Raise an error if conversion fails (e.g. due to overflow).
 *
 * @since New in 1.7.
 */
svn_error_t *
svn_cstring_atoi(int *n, const char *str);

/**
 * Parse the C string @a str into an unsigned 64 bit number, and return
 * it in @a *n. Assume that the number is represented in base @a base.
 * Raise an error if conversion fails (e.g. due to overflow), or if the
 * converted number is smaller than @a minval or larger than @a maxval.
 *
 * @since New in 1.7.
 */
svn_error_t *
svn_cstring_strtoui64(apr_uint64_t *n, const char *str,
                      apr_uint64_t minval, apr_uint64_t maxval,
                      int base);

/**
 * Parse the C string @a str into an unsigned 64 bit number, and return
 * it in @a *n. Assume that the number is represented in base 10.
 * Raise an error if conversion fails (e.g. due to overflow).
 *
 * @since New in 1.7.
 */
svn_error_t *
svn_cstring_atoui64(apr_uint64_t *n, const char *str);

/**
 * Parse the C string @a str into an unsigned 32 bit number, and return
 * it in @a *n. Assume that the number is represented in base 10.
 * Raise an error if conversion fails (e.g. due to overflow).
 *
 * @since New in 1.7.
 */
svn_error_t *
svn_cstring_atoui(unsigned int *n, const char *str);

/** @} */

/** @} */


#ifdef __cplusplus
}
#endif /* __cplusplus */

#endif  /* SVN_STRING_H */<|MERGE_RESOLUTION|>--- conflicted
+++ resolved
@@ -203,25 +203,17 @@
 svn_stringbuf_t *
 svn_stringbuf_ncreate(const char *bytes, apr_size_t size, apr_pool_t *pool);
 
-<<<<<<< HEAD
+/** Create a new, empty bytestring.
+ * @since New in 1.8.
+ */
+svn_stringbuf_t *
+svn_stringbuf_create_empty(apr_pool_t *pool);
+
 /** Create a new empty bytestring with at least @a minimum_size bytes of
  * space available in the memory block.
  *
- * The allocated string buffer will be one byte larger then @a minimum_size
- * to account for a final '\\0'.
-=======
-/** Create a new, empty bytestring.
- * @since New in 1.8.
- */
-svn_stringbuf_t *
-svn_stringbuf_create_empty(apr_pool_t *pool);
-
-/** Create a new empty bytestring with at least @a minimum_size bytes of
- * space available in the memory block.
- *
  * The allocated string buffer will be at least one byte larger than
  * @a minimum_size to account for a final '\\0'.
->>>>>>> 4cf18c3e
  *
  * @since New in 1.6.
  */
