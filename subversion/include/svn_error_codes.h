/**
 * @copyright
 * ====================================================================
 * Copyright (c) 2000-2007 CollabNet.  All rights reserved.
 *
 * This software is licensed as described in the file COPYING, which
 * you should have received as part of this distribution.  The terms
 * are also available at http://subversion.tigris.org/license-1.html.
 * If newer versions of this license are posted there, you may use a
 * newer version instead, at your option.
 *
 * This software consists of voluntary contributions made by many
 * individuals.  For exact contribution history, see the revision
 * history and logs, available at http://subversion.tigris.org/.
 * ====================================================================
 * @endcopyright
 *
 * @file svn_error_codes.h
 * @brief Subversion error codes.
 */

/* What's going on here?

   In order to define error codes and their associated description
   strings in the same place, we overload the SVN_ERRDEF() macro with
   two definitions below.  Both take two arguments, an error code name
   and a description string.  One definition of the macro just throws
   away the string and defines enumeration constants using the error
   code names -- that definition is used by the header file that
   exports error codes to the rest of Subversion.  The other
   definition creates a static table mapping the enum codes to their
   corresponding strings -- that definition is used by the C file that
   implements svn_strerror().

   The header and C files both include this file, using #defines to
   control which version of the macro they get.
*/


/* Process this file if we're building an error array, or if we have
   not defined the enumerated constants yet.  */
#if defined(SVN_ERROR_BUILD_ARRAY) || !defined(SVN_ERROR_ENUM_DEFINED)


#include <apr.h>
#include <apr_errno.h>     /* APR's error system */

#include "svn_props.h"     /* For SVN_PROP_EXTERNALS. */

#ifdef __cplusplus
extern "C" {
#endif /* __cplusplus */

#ifndef DOXYGEN_SHOULD_SKIP_THIS

#if defined(SVN_ERROR_BUILD_ARRAY)

#define SVN_ERROR_START \
        static const err_defn error_table[] = { \
          { SVN_WARNING, "Warning" },
#define SVN_ERRDEF(num, offset, str) { num, str },
#define SVN_ERROR_END { 0, NULL } };

#elif !defined(SVN_ERROR_ENUM_DEFINED)

#define SVN_ERROR_START \
        typedef enum svn_errno_t { \
          SVN_WARNING = APR_OS_START_USERERR + 1,
#define SVN_ERRDEF(num, offset, str) /** str */ num = offset,
#define SVN_ERROR_END SVN_ERR_LAST } svn_errno_t;

#define SVN_ERROR_ENUM_DEFINED

#endif

/* Define custom Subversion error numbers, in the range reserved for
   that in APR: from APR_OS_START_USERERR to APR_OS_START_SYSERR (see
   apr_errno.h).

   Error numbers are divided into categories of up to 5000 errors
   each.  Since we're dividing up the APR user error space, which has
   room for 500,000 errors, we can have up to 100 categories.
   Categories are fixed-size; if a category has fewer than 5000
   errors, then it just ends with a range of unused numbers.

   To maintain binary compatibility, please observe these guidelines:

      - When adding a new error, always add on the end of the
        appropriate category, so that the real values of existing
        errors are not changed.

      - When deleting an error, leave a placeholder comment indicating
        the offset, again so that the values of other errors are not
        perturbed.
*/

#define SVN_ERR_CATEGORY_SIZE 5000

/* Leave one category of room at the beginning, for SVN_WARNING and
   any other such beasts we might create in the future. */
#define SVN_ERR_BAD_CATEGORY_START      (APR_OS_START_USERERR \
                                         + ( 1 * SVN_ERR_CATEGORY_SIZE))
#define SVN_ERR_XML_CATEGORY_START      (APR_OS_START_USERERR \
                                         + ( 2 * SVN_ERR_CATEGORY_SIZE))
#define SVN_ERR_IO_CATEGORY_START       (APR_OS_START_USERERR \
                                         + ( 3 * SVN_ERR_CATEGORY_SIZE))
#define SVN_ERR_STREAM_CATEGORY_START   (APR_OS_START_USERERR \
                                         + ( 4 * SVN_ERR_CATEGORY_SIZE))
#define SVN_ERR_NODE_CATEGORY_START     (APR_OS_START_USERERR \
                                         + ( 5 * SVN_ERR_CATEGORY_SIZE))
#define SVN_ERR_ENTRY_CATEGORY_START    (APR_OS_START_USERERR \
                                         + ( 6 * SVN_ERR_CATEGORY_SIZE))
#define SVN_ERR_WC_CATEGORY_START       (APR_OS_START_USERERR \
                                         + ( 7 * SVN_ERR_CATEGORY_SIZE))
#define SVN_ERR_FS_CATEGORY_START       (APR_OS_START_USERERR \
                                         + ( 8 * SVN_ERR_CATEGORY_SIZE))
#define SVN_ERR_REPOS_CATEGORY_START    (APR_OS_START_USERERR \
                                         + ( 9 * SVN_ERR_CATEGORY_SIZE))
#define SVN_ERR_RA_CATEGORY_START       (APR_OS_START_USERERR \
                                         + (10 * SVN_ERR_CATEGORY_SIZE))
#define SVN_ERR_RA_DAV_CATEGORY_START   (APR_OS_START_USERERR \
                                         + (11 * SVN_ERR_CATEGORY_SIZE))
#define SVN_ERR_RA_LOCAL_CATEGORY_START (APR_OS_START_USERERR \
                                         + (12 * SVN_ERR_CATEGORY_SIZE))
#define SVN_ERR_SVNDIFF_CATEGORY_START  (APR_OS_START_USERERR \
                                         + (13 * SVN_ERR_CATEGORY_SIZE))
#define SVN_ERR_APMOD_CATEGORY_START    (APR_OS_START_USERERR \
                                         + (14 * SVN_ERR_CATEGORY_SIZE))
#define SVN_ERR_CLIENT_CATEGORY_START   (APR_OS_START_USERERR \
                                         + (15 * SVN_ERR_CATEGORY_SIZE))
#define SVN_ERR_MISC_CATEGORY_START     (APR_OS_START_USERERR \
                                         + (16 * SVN_ERR_CATEGORY_SIZE))
#define SVN_ERR_CL_CATEGORY_START       (APR_OS_START_USERERR \
                                         + (17 * SVN_ERR_CATEGORY_SIZE))
#define SVN_ERR_RA_SVN_CATEGORY_START   (APR_OS_START_USERERR \
                                         + (18 * SVN_ERR_CATEGORY_SIZE))
#define SVN_ERR_AUTHN_CATEGORY_START    (APR_OS_START_USERERR \
                                         + (19 * SVN_ERR_CATEGORY_SIZE))
#define SVN_ERR_AUTHZ_CATEGORY_START    (APR_OS_START_USERERR \
                                         + (20 * SVN_ERR_CATEGORY_SIZE))
#define SVN_ERR_DIFF_CATEGORY_START     (APR_OS_START_USERERR \
                                         + (21 * SVN_ERR_CATEGORY_SIZE))
#define SVN_ERR_RA_SERF_CATEGORY_START  (APR_OS_START_USERERR \
                                         + (22 * SVN_ERR_CATEGORY_SIZE))

#endif /* DOXYGEN_SHOULD_SKIP_THIS */

/** Collection of Subversion error code values, located within the
 * APR user error space. */
SVN_ERROR_START

  /* validation ("BAD_FOO") errors */

  SVN_ERRDEF(SVN_ERR_BAD_CONTAINING_POOL,
             SVN_ERR_BAD_CATEGORY_START + 0,
             "Bad parent pool passed to svn_make_pool()")

  SVN_ERRDEF(SVN_ERR_BAD_FILENAME,
             SVN_ERR_BAD_CATEGORY_START + 1,
             "Bogus filename")

  SVN_ERRDEF(SVN_ERR_BAD_URL,
             SVN_ERR_BAD_CATEGORY_START + 2,
             "Bogus URL")

  SVN_ERRDEF(SVN_ERR_BAD_DATE,
             SVN_ERR_BAD_CATEGORY_START + 3,
             "Bogus date")

  SVN_ERRDEF(SVN_ERR_BAD_MIME_TYPE,
             SVN_ERR_BAD_CATEGORY_START + 4,
             "Bogus mime-type")

  /** @since New in 1.5.
   *
   * Note that there was an unused slot sitting here at
   * SVN_ERR_BAD_CATEGORY_START + 5, so error codes after this aren't
   * necessarily "New in 1.5" just because they come later.
   */
  SVN_ERRDEF(SVN_ERR_BAD_PROPERTY_VALUE,
             SVN_ERR_BAD_CATEGORY_START + 5,
             "Wrong or unexpected property value")

  SVN_ERRDEF(SVN_ERR_BAD_VERSION_FILE_FORMAT,
             SVN_ERR_BAD_CATEGORY_START + 6,
             "Version file format not correct")

  SVN_ERRDEF(SVN_ERR_BAD_RELATIVE_PATH,
             SVN_ERR_BAD_CATEGORY_START + 7,
             "Path is not an immediate child of the specified directory")

  SVN_ERRDEF(SVN_ERR_BAD_UUID,
             SVN_ERR_BAD_CATEGORY_START + 8,
             "Bogus UUID")

  /* xml errors */

  SVN_ERRDEF(SVN_ERR_XML_ATTRIB_NOT_FOUND,
             SVN_ERR_XML_CATEGORY_START + 0,
             "No such XML tag attribute")

  SVN_ERRDEF(SVN_ERR_XML_MISSING_ANCESTRY,
             SVN_ERR_XML_CATEGORY_START + 1,
             "<delta-pkg> is missing ancestry")

  SVN_ERRDEF(SVN_ERR_XML_UNKNOWN_ENCODING,
             SVN_ERR_XML_CATEGORY_START + 2,
             "Unrecognized binary data encoding; can't decode")

  SVN_ERRDEF(SVN_ERR_XML_MALFORMED,
             SVN_ERR_XML_CATEGORY_START + 3,
             "XML data was not well-formed")

  SVN_ERRDEF(SVN_ERR_XML_UNESCAPABLE_DATA,
             SVN_ERR_XML_CATEGORY_START + 4,
             "Data cannot be safely XML-escaped")

  /* io errors */

  SVN_ERRDEF(SVN_ERR_IO_INCONSISTENT_EOL,
             SVN_ERR_IO_CATEGORY_START + 0,
             "Inconsistent line ending style")

  SVN_ERRDEF(SVN_ERR_IO_UNKNOWN_EOL,
             SVN_ERR_IO_CATEGORY_START + 1,
             "Unrecognized line ending style")

  /** @deprecated Unused, slated for removal in the next major release. */
  SVN_ERRDEF(SVN_ERR_IO_CORRUPT_EOL,
             SVN_ERR_IO_CATEGORY_START + 2,
             "Line endings other than expected")

  SVN_ERRDEF(SVN_ERR_IO_UNIQUE_NAMES_EXHAUSTED,
             SVN_ERR_IO_CATEGORY_START + 3,
             "Ran out of unique names")

  /** @deprecated Unused, slated for removal in the next major release. */
  SVN_ERRDEF(SVN_ERR_IO_PIPE_FRAME_ERROR,
             SVN_ERR_IO_CATEGORY_START + 4,
             "Framing error in pipe protocol")

  /** @deprecated Unused, slated for removal in the next major release. */
  SVN_ERRDEF(SVN_ERR_IO_PIPE_READ_ERROR,
             SVN_ERR_IO_CATEGORY_START + 5,
             "Read error in pipe")

  SVN_ERRDEF(SVN_ERR_IO_WRITE_ERROR,
             SVN_ERR_IO_CATEGORY_START + 6,
             "Write error")

  /* stream errors */

  SVN_ERRDEF(SVN_ERR_STREAM_UNEXPECTED_EOF,
             SVN_ERR_STREAM_CATEGORY_START + 0,
             "Unexpected EOF on stream")

  SVN_ERRDEF(SVN_ERR_STREAM_MALFORMED_DATA,
             SVN_ERR_STREAM_CATEGORY_START + 1,
             "Malformed stream data")

  SVN_ERRDEF(SVN_ERR_STREAM_UNRECOGNIZED_DATA,
             SVN_ERR_STREAM_CATEGORY_START + 2,
             "Unrecognized stream data")

  /* node errors */

  SVN_ERRDEF(SVN_ERR_NODE_UNKNOWN_KIND,
             SVN_ERR_NODE_CATEGORY_START + 0,
             "Unknown svn_node_kind")

  SVN_ERRDEF(SVN_ERR_NODE_UNEXPECTED_KIND,
             SVN_ERR_NODE_CATEGORY_START + 1,
             "Unexpected node kind found")

  /* entry errors */

  SVN_ERRDEF(SVN_ERR_ENTRY_NOT_FOUND,
             SVN_ERR_ENTRY_CATEGORY_START + 0,
             "Can't find an entry")

  /* UNUSED error slot:                    + 1 */

  SVN_ERRDEF(SVN_ERR_ENTRY_EXISTS,
             SVN_ERR_ENTRY_CATEGORY_START + 2,
             "Entry already exists")

  SVN_ERRDEF(SVN_ERR_ENTRY_MISSING_REVISION,
             SVN_ERR_ENTRY_CATEGORY_START + 3,
             "Entry has no revision")

  SVN_ERRDEF(SVN_ERR_ENTRY_MISSING_URL,
             SVN_ERR_ENTRY_CATEGORY_START + 4,
             "Entry has no URL")

  SVN_ERRDEF(SVN_ERR_ENTRY_ATTRIBUTE_INVALID,
             SVN_ERR_ENTRY_CATEGORY_START + 5,
             "Entry has an invalid attribute")

  /* wc errors */

  SVN_ERRDEF(SVN_ERR_WC_OBSTRUCTED_UPDATE,
             SVN_ERR_WC_CATEGORY_START + 0,
             "Obstructed update")

  /** @deprecated Unused, slated for removal in the next major release. */
  SVN_ERRDEF(SVN_ERR_WC_UNWIND_MISMATCH,
             SVN_ERR_WC_CATEGORY_START + 1,
             "Mismatch popping the WC unwind stack")

  /** @deprecated Unused, slated for removal in the next major release. */
  SVN_ERRDEF(SVN_ERR_WC_UNWIND_EMPTY,
             SVN_ERR_WC_CATEGORY_START + 2,
             "Attempt to pop empty WC unwind stack")

  /** @deprecated Unused, slated for removal in the next major release. */
  SVN_ERRDEF(SVN_ERR_WC_UNWIND_NOT_EMPTY,
             SVN_ERR_WC_CATEGORY_START + 3,
             "Attempt to unlock with non-empty unwind stack")

  SVN_ERRDEF(SVN_ERR_WC_LOCKED,
             SVN_ERR_WC_CATEGORY_START + 4,
             "Attempted to lock an already-locked dir")

  SVN_ERRDEF(SVN_ERR_WC_NOT_LOCKED,
             SVN_ERR_WC_CATEGORY_START + 5,
             "Working copy not locked; this is probably a bug, please report")

  /** @deprecated Unused, slated for removal in the next major release. */
  SVN_ERRDEF(SVN_ERR_WC_INVALID_LOCK,
             SVN_ERR_WC_CATEGORY_START + 6,
             "Invalid lock")

  SVN_ERRDEF(SVN_ERR_WC_NOT_DIRECTORY,
             SVN_ERR_WC_CATEGORY_START + 7,
             "Path is not a working copy directory")

  SVN_ERRDEF(SVN_ERR_WC_NOT_FILE,
             SVN_ERR_WC_CATEGORY_START + 8,
             "Path is not a working copy file")

  SVN_ERRDEF(SVN_ERR_WC_BAD_ADM_LOG,
             SVN_ERR_WC_CATEGORY_START + 9,
             "Problem running log")

  SVN_ERRDEF(SVN_ERR_WC_PATH_NOT_FOUND,
             SVN_ERR_WC_CATEGORY_START + 10,
             "Can't find a working copy path")

  SVN_ERRDEF(SVN_ERR_WC_NOT_UP_TO_DATE,
             SVN_ERR_WC_CATEGORY_START + 11,
             "Working copy is not up-to-date")

  SVN_ERRDEF(SVN_ERR_WC_LEFT_LOCAL_MOD,
             SVN_ERR_WC_CATEGORY_START + 12,
             "Left locally modified or unversioned files")

  SVN_ERRDEF(SVN_ERR_WC_SCHEDULE_CONFLICT,
             SVN_ERR_WC_CATEGORY_START + 13,
             "Unmergeable scheduling requested on an entry")

  SVN_ERRDEF(SVN_ERR_WC_PATH_FOUND,
             SVN_ERR_WC_CATEGORY_START + 14,
             "Found a working copy path")

  SVN_ERRDEF(SVN_ERR_WC_FOUND_CONFLICT,
             SVN_ERR_WC_CATEGORY_START + 15,
             "A conflict in the working copy obstructs the current operation")

  SVN_ERRDEF(SVN_ERR_WC_CORRUPT,
             SVN_ERR_WC_CATEGORY_START + 16,
             "Working copy is corrupt")

  SVN_ERRDEF(SVN_ERR_WC_CORRUPT_TEXT_BASE,
             SVN_ERR_WC_CATEGORY_START + 17,
             "Working copy text base is corrupt")

  SVN_ERRDEF(SVN_ERR_WC_NODE_KIND_CHANGE,
             SVN_ERR_WC_CATEGORY_START + 18,
             "Cannot change node kind")

  SVN_ERRDEF(SVN_ERR_WC_INVALID_OP_ON_CWD,
             SVN_ERR_WC_CATEGORY_START + 19,
             "Invalid operation on the current working directory")

  SVN_ERRDEF(SVN_ERR_WC_BAD_ADM_LOG_START,
             SVN_ERR_WC_CATEGORY_START + 20,
             "Problem on first log entry in a working copy")

  SVN_ERRDEF(SVN_ERR_WC_UNSUPPORTED_FORMAT,
             SVN_ERR_WC_CATEGORY_START + 21,
             "Unsupported working copy format")

  SVN_ERRDEF(SVN_ERR_WC_BAD_PATH,
             SVN_ERR_WC_CATEGORY_START + 22,
             "Path syntax not supported in this context")

  /** @since New in 1.2. */
  SVN_ERRDEF(SVN_ERR_WC_INVALID_SCHEDULE,
             SVN_ERR_WC_CATEGORY_START + 23,
             "Invalid schedule")

  /** @since New in 1.3. */
  SVN_ERRDEF(SVN_ERR_WC_INVALID_RELOCATION,
             SVN_ERR_WC_CATEGORY_START + 24,
             "Invalid relocation")

  /** @since New in 1.3. */
  SVN_ERRDEF(SVN_ERR_WC_INVALID_SWITCH,
             SVN_ERR_WC_CATEGORY_START + 25,
             "Invalid switch")

  /** @since New in 1.5. */
  SVN_ERRDEF(SVN_ERR_WC_MISMATCHED_CHANGELIST,
             SVN_ERR_WC_CATEGORY_START + 26,
             "Changelist doesn't match")

  /** @since New in 1.5. */
  SVN_ERRDEF(SVN_ERR_WC_CONFLICT_RESOLVER_FAILURE,
             SVN_ERR_WC_CATEGORY_START + 27,
             "Conflict resolution failed")

<<<<<<< HEAD
=======
  SVN_ERRDEF(SVN_ERR_WC_COPYFROM_PATH_NOT_FOUND,
             SVN_ERR_WC_CATEGORY_START + 28,
             "Failed to locate 'copyfrom' path in working copy")

  /** @since New in 1.5. */
  SVN_ERRDEF(SVN_ERR_WC_CHANGELIST_MOVE,
             SVN_ERR_WC_CATEGORY_START + 29,
             "Moving a path from one changelist to another")


>>>>>>> 8595db6c
  /* fs errors */

  SVN_ERRDEF(SVN_ERR_FS_GENERAL,
             SVN_ERR_FS_CATEGORY_START + 0,
             "General filesystem error")

  SVN_ERRDEF(SVN_ERR_FS_CLEANUP,
             SVN_ERR_FS_CATEGORY_START + 1,
             "Error closing filesystem")

  SVN_ERRDEF(SVN_ERR_FS_ALREADY_OPEN,
             SVN_ERR_FS_CATEGORY_START + 2,
             "Filesystem is already open")

  SVN_ERRDEF(SVN_ERR_FS_NOT_OPEN,
             SVN_ERR_FS_CATEGORY_START + 3,
             "Filesystem is not open")

  SVN_ERRDEF(SVN_ERR_FS_CORRUPT,
             SVN_ERR_FS_CATEGORY_START + 4,
             "Filesystem is corrupt")

  SVN_ERRDEF(SVN_ERR_FS_PATH_SYNTAX,
             SVN_ERR_FS_CATEGORY_START + 5,
             "Invalid filesystem path syntax")

  SVN_ERRDEF(SVN_ERR_FS_NO_SUCH_REVISION,
             SVN_ERR_FS_CATEGORY_START + 6,
             "Invalid filesystem revision number")

  SVN_ERRDEF(SVN_ERR_FS_NO_SUCH_TRANSACTION,
             SVN_ERR_FS_CATEGORY_START + 7,
             "Invalid filesystem transaction name")

  SVN_ERRDEF(SVN_ERR_FS_NO_SUCH_ENTRY,
             SVN_ERR_FS_CATEGORY_START + 8,
             "Filesystem directory has no such entry")

  SVN_ERRDEF(SVN_ERR_FS_NO_SUCH_REPRESENTATION,
             SVN_ERR_FS_CATEGORY_START + 9,
             "Filesystem has no such representation")

  SVN_ERRDEF(SVN_ERR_FS_NO_SUCH_STRING,
             SVN_ERR_FS_CATEGORY_START + 10,
             "Filesystem has no such string")

  SVN_ERRDEF(SVN_ERR_FS_NO_SUCH_COPY,
             SVN_ERR_FS_CATEGORY_START + 11,
             "Filesystem has no such copy")

  SVN_ERRDEF(SVN_ERR_FS_TRANSACTION_NOT_MUTABLE,
             SVN_ERR_FS_CATEGORY_START + 12,
             "The specified transaction is not mutable")

  SVN_ERRDEF(SVN_ERR_FS_NOT_FOUND,
             SVN_ERR_FS_CATEGORY_START + 13,
             "Filesystem has no item")

  SVN_ERRDEF(SVN_ERR_FS_ID_NOT_FOUND,
             SVN_ERR_FS_CATEGORY_START + 14,
             "Filesystem has no such node-rev-id")

  SVN_ERRDEF(SVN_ERR_FS_NOT_ID,
             SVN_ERR_FS_CATEGORY_START + 15,
             "String does not represent a node or node-rev-id")

  SVN_ERRDEF(SVN_ERR_FS_NOT_DIRECTORY,
             SVN_ERR_FS_CATEGORY_START + 16,
             "Name does not refer to a filesystem directory")

  SVN_ERRDEF(SVN_ERR_FS_NOT_FILE,
             SVN_ERR_FS_CATEGORY_START + 17,
             "Name does not refer to a filesystem file")

  SVN_ERRDEF(SVN_ERR_FS_NOT_SINGLE_PATH_COMPONENT,
             SVN_ERR_FS_CATEGORY_START + 18,
             "Name is not a single path component")

  SVN_ERRDEF(SVN_ERR_FS_NOT_MUTABLE,
             SVN_ERR_FS_CATEGORY_START + 19,
             "Attempt to change immutable filesystem node")

  SVN_ERRDEF(SVN_ERR_FS_ALREADY_EXISTS,
             SVN_ERR_FS_CATEGORY_START + 20,
             "Item already exists in filesystem")

  SVN_ERRDEF(SVN_ERR_FS_ROOT_DIR,
             SVN_ERR_FS_CATEGORY_START + 21,
             "Attempt to remove or recreate fs root dir")

  SVN_ERRDEF(SVN_ERR_FS_NOT_TXN_ROOT,
             SVN_ERR_FS_CATEGORY_START + 22,
             "Object is not a transaction root")

  SVN_ERRDEF(SVN_ERR_FS_NOT_REVISION_ROOT,
             SVN_ERR_FS_CATEGORY_START + 23,
             "Object is not a revision root")

  SVN_ERRDEF(SVN_ERR_FS_CONFLICT,
             SVN_ERR_FS_CATEGORY_START + 24,
             "Merge conflict during commit")

  SVN_ERRDEF(SVN_ERR_FS_REP_CHANGED,
             SVN_ERR_FS_CATEGORY_START + 25,
             "A representation vanished or changed between reads")

  SVN_ERRDEF(SVN_ERR_FS_REP_NOT_MUTABLE,
             SVN_ERR_FS_CATEGORY_START + 26,
             "Tried to change an immutable representation")

  SVN_ERRDEF(SVN_ERR_FS_MALFORMED_SKEL,
             SVN_ERR_FS_CATEGORY_START + 27,
             "Malformed skeleton data")

  SVN_ERRDEF(SVN_ERR_FS_TXN_OUT_OF_DATE,
             SVN_ERR_FS_CATEGORY_START + 28,
             "Transaction is out of date")

  SVN_ERRDEF(SVN_ERR_FS_BERKELEY_DB,
             SVN_ERR_FS_CATEGORY_START + 29,
             "Berkeley DB error")

  SVN_ERRDEF(SVN_ERR_FS_BERKELEY_DB_DEADLOCK,
             SVN_ERR_FS_CATEGORY_START + 30,
             "Berkeley DB deadlock error")

  SVN_ERRDEF(SVN_ERR_FS_TRANSACTION_DEAD,
             SVN_ERR_FS_CATEGORY_START + 31,
             "Transaction is dead")

  SVN_ERRDEF(SVN_ERR_FS_TRANSACTION_NOT_DEAD,
             SVN_ERR_FS_CATEGORY_START + 32,
             "Transaction is not dead")

  /** @since New in 1.1. */
  SVN_ERRDEF(SVN_ERR_FS_UNKNOWN_FS_TYPE,
             SVN_ERR_FS_CATEGORY_START + 33,
             "Unknown FS type")

  /** @since New in 1.2. */
  SVN_ERRDEF(SVN_ERR_FS_NO_USER,
             SVN_ERR_FS_CATEGORY_START + 34,
             "No user associated with filesystem")

  /** @since New in 1.2. */
  SVN_ERRDEF(SVN_ERR_FS_PATH_ALREADY_LOCKED,
             SVN_ERR_FS_CATEGORY_START + 35,
             "Path is already locked")

  /** @since New in 1.2. */
  SVN_ERRDEF(SVN_ERR_FS_PATH_NOT_LOCKED,
             SVN_ERR_FS_CATEGORY_START + 36,
             "Path is not locked")

  /** @since New in 1.2. */
  SVN_ERRDEF(SVN_ERR_FS_BAD_LOCK_TOKEN,
             SVN_ERR_FS_CATEGORY_START + 37,
             "Lock token is incorrect")

  /** @since New in 1.2. */
  SVN_ERRDEF(SVN_ERR_FS_NO_LOCK_TOKEN,
             SVN_ERR_FS_CATEGORY_START + 38,
             "No lock token provided")

  /** @since New in 1.2. */
  SVN_ERRDEF(SVN_ERR_FS_LOCK_OWNER_MISMATCH,
             SVN_ERR_FS_CATEGORY_START + 39,
             "Username does not match lock owner")

  /** @since New in 1.2. */
  SVN_ERRDEF(SVN_ERR_FS_NO_SUCH_LOCK,
             SVN_ERR_FS_CATEGORY_START + 40,
             "Filesystem has no such lock")

  /** @since New in 1.2. */
  SVN_ERRDEF(SVN_ERR_FS_LOCK_EXPIRED,
             SVN_ERR_FS_CATEGORY_START + 41,
             "Lock has expired")

  /** @since New in 1.2. */
  SVN_ERRDEF(SVN_ERR_FS_OUT_OF_DATE,
             SVN_ERR_FS_CATEGORY_START + 42,
             "Item is out of date")

  /**@since New in 1.2.
   *
   * This is analogous to SVN_ERR_REPOS_UNSUPPORTED_VERSION.  To avoid
   * confusion with "versions" (i.e., releases) of Subversion, we've
   * started calling this the "format" number instead.  The old
   * SVN_ERR_REPOS_UNSUPPORTED_VERSION error predates this and so
   * retains its name.
   */
  SVN_ERRDEF(SVN_ERR_FS_UNSUPPORTED_FORMAT,
             SVN_ERR_FS_CATEGORY_START + 43,
             "Unsupported FS format")

  /** @since New in 1.5. */
  SVN_ERRDEF(SVN_ERR_FS_REP_BEING_WRITTEN,
             SVN_ERR_FS_CATEGORY_START + 44,
             "Representation is being written")

  /** @since New in 1.5. */
  SVN_ERRDEF(SVN_ERR_FS_TXN_NAME_TOO_LONG,
             SVN_ERR_FS_CATEGORY_START + 45,
             "The generated transaction name is too long")

  /** @since New in 1.5. */
  SVN_ERRDEF(SVN_ERR_FS_NO_SUCH_NODE_ORIGIN,
             SVN_ERR_FS_CATEGORY_START + 46,
             "Filesystem has no such node origin record")

  /** @since New in 1.5. */
  SVN_ERRDEF(SVN_ERR_FS_UNSUPPORTED_UPGRADE,
             SVN_ERR_FS_CATEGORY_START + 47,
             "Filesystem upgrade is not supported")

  /* repos errors */

  SVN_ERRDEF(SVN_ERR_REPOS_LOCKED,
             SVN_ERR_REPOS_CATEGORY_START + 0,
             "The repository is locked, perhaps for db recovery")

  SVN_ERRDEF(SVN_ERR_REPOS_HOOK_FAILURE,
             SVN_ERR_REPOS_CATEGORY_START + 1,
             "A repository hook failed")

  SVN_ERRDEF(SVN_ERR_REPOS_BAD_ARGS,
             SVN_ERR_REPOS_CATEGORY_START + 2,
             "Incorrect arguments supplied")

  SVN_ERRDEF(SVN_ERR_REPOS_NO_DATA_FOR_REPORT,
             SVN_ERR_REPOS_CATEGORY_START + 3,
             "A report cannot be generated because no data was supplied")

  SVN_ERRDEF(SVN_ERR_REPOS_BAD_REVISION_REPORT,
             SVN_ERR_REPOS_CATEGORY_START + 4,
             "Bogus revision report")

  /* This is analogous to SVN_ERR_FS_UNSUPPORTED_FORMAT.  To avoid
   * confusion with "versions" (i.e., releases) of Subversion, we
   * started using the word "format" instead of "version".  However,
   * this error code's name predates that decision.
   */
  SVN_ERRDEF(SVN_ERR_REPOS_UNSUPPORTED_VERSION,
             SVN_ERR_REPOS_CATEGORY_START + 5,
             "Unsupported repository version")

  SVN_ERRDEF(SVN_ERR_REPOS_DISABLED_FEATURE,
             SVN_ERR_REPOS_CATEGORY_START + 6,
             "Disabled repository feature")

  SVN_ERRDEF(SVN_ERR_REPOS_POST_COMMIT_HOOK_FAILED,
             SVN_ERR_REPOS_CATEGORY_START + 7,
             "Error running post-commit hook")

  /** @since New in 1.2. */
  SVN_ERRDEF(SVN_ERR_REPOS_POST_LOCK_HOOK_FAILED,
             SVN_ERR_REPOS_CATEGORY_START + 8,
             "Error running post-lock hook")

  /** @since New in 1.2. */
  SVN_ERRDEF(SVN_ERR_REPOS_POST_UNLOCK_HOOK_FAILED,
             SVN_ERR_REPOS_CATEGORY_START + 9,
             "Error running post-unlock hook")

  /** @since New in 1.5. */
  SVN_ERRDEF(SVN_ERR_REPOS_UNSUPPORTED_UPGRADE,
             SVN_ERR_REPOS_CATEGORY_START + 10,
             "Repository upgrade is not supported")

  /* generic RA errors */

  SVN_ERRDEF(SVN_ERR_RA_ILLEGAL_URL,
             SVN_ERR_RA_CATEGORY_START + 0,
             "Bad URL passed to RA layer")

  SVN_ERRDEF(SVN_ERR_RA_NOT_AUTHORIZED,
             SVN_ERR_RA_CATEGORY_START + 1,
             "Authorization failed")

  SVN_ERRDEF(SVN_ERR_RA_UNKNOWN_AUTH,
             SVN_ERR_RA_CATEGORY_START + 2,
             "Unknown authorization method")

  SVN_ERRDEF(SVN_ERR_RA_NOT_IMPLEMENTED,
             SVN_ERR_RA_CATEGORY_START + 3,
             "Repository access method not implemented")

  SVN_ERRDEF(SVN_ERR_RA_OUT_OF_DATE,
             SVN_ERR_RA_CATEGORY_START + 4,
             "Item is out of date")

  SVN_ERRDEF(SVN_ERR_RA_NO_REPOS_UUID,
             SVN_ERR_RA_CATEGORY_START + 5,
             "Repository has no UUID")

  SVN_ERRDEF(SVN_ERR_RA_UNSUPPORTED_ABI_VERSION,
             SVN_ERR_RA_CATEGORY_START + 6,
             "Unsupported RA plugin ABI version")

  /** @since New in 1.2. */
  SVN_ERRDEF(SVN_ERR_RA_NOT_LOCKED,
             SVN_ERR_RA_CATEGORY_START + 7,
             "Path is not locked")

  /** @since New in 1.5. */
  SVN_ERRDEF(SVN_ERR_RA_PARTIAL_REPLAY_NOT_SUPPORTED,
             SVN_ERR_RA_CATEGORY_START + 8,
             "Server can only replay from the root of a repository")

  /* ra_dav errors */

  SVN_ERRDEF(SVN_ERR_RA_DAV_SOCK_INIT,
             SVN_ERR_RA_DAV_CATEGORY_START + 0,
             "RA layer failed to init socket layer")

  SVN_ERRDEF(SVN_ERR_RA_DAV_CREATING_REQUEST,
             SVN_ERR_RA_DAV_CATEGORY_START + 1,
             "RA layer failed to create HTTP request")

  SVN_ERRDEF(SVN_ERR_RA_DAV_REQUEST_FAILED,
             SVN_ERR_RA_DAV_CATEGORY_START + 2,
             "RA layer request failed")

  SVN_ERRDEF(SVN_ERR_RA_DAV_OPTIONS_REQ_FAILED,
             SVN_ERR_RA_DAV_CATEGORY_START + 3,
             "RA layer didn't receive requested OPTIONS info")

  SVN_ERRDEF(SVN_ERR_RA_DAV_PROPS_NOT_FOUND,
             SVN_ERR_RA_DAV_CATEGORY_START + 4,
             "RA layer failed to fetch properties")

  SVN_ERRDEF(SVN_ERR_RA_DAV_ALREADY_EXISTS,
             SVN_ERR_RA_DAV_CATEGORY_START + 5,
             "RA layer file already exists")

  SVN_ERRDEF(SVN_ERR_RA_DAV_INVALID_CONFIG_VALUE,
             SVN_ERR_RA_DAV_CATEGORY_START + 6,
             "Invalid configuration value")

  SVN_ERRDEF(SVN_ERR_RA_DAV_PATH_NOT_FOUND,
             SVN_ERR_RA_DAV_CATEGORY_START + 7,
             "HTTP Path Not Found")

  SVN_ERRDEF(SVN_ERR_RA_DAV_PROPPATCH_FAILED,
             SVN_ERR_RA_DAV_CATEGORY_START + 8,
             "Failed to execute WebDAV PROPPATCH")

  /** @since New in 1.2. */
  SVN_ERRDEF(SVN_ERR_RA_DAV_MALFORMED_DATA,
             SVN_ERR_RA_DAV_CATEGORY_START + 9,
             "Malformed network data")

  /** @since New in 1.3 */
  SVN_ERRDEF(SVN_ERR_RA_DAV_RESPONSE_HEADER_BADNESS,
             SVN_ERR_RA_DAV_CATEGORY_START + 10,
             "Unable to extract data from response header")

  /** @since New in 1.5 */
  SVN_ERRDEF(SVN_ERR_RA_DAV_RELOCATED,
             SVN_ERR_RA_DAV_CATEGORY_START + 11,
             "Repository has been moved")

  /* ra_local errors */

  SVN_ERRDEF(SVN_ERR_RA_LOCAL_REPOS_NOT_FOUND,
             SVN_ERR_RA_LOCAL_CATEGORY_START + 0,
             "Couldn't find a repository")

  SVN_ERRDEF(SVN_ERR_RA_LOCAL_REPOS_OPEN_FAILED,
             SVN_ERR_RA_LOCAL_CATEGORY_START + 1,
             "Couldn't open a repository")
  /* ra_svn errors */

  SVN_ERRDEF(SVN_ERR_RA_SVN_CMD_ERR,
             SVN_ERR_RA_SVN_CATEGORY_START + 0,
             "Special code for wrapping server errors to report to client")

  SVN_ERRDEF(SVN_ERR_RA_SVN_UNKNOWN_CMD,
             SVN_ERR_RA_SVN_CATEGORY_START + 1,
             "Unknown svn protocol command")

  SVN_ERRDEF(SVN_ERR_RA_SVN_CONNECTION_CLOSED,
             SVN_ERR_RA_SVN_CATEGORY_START + 2,
             "Network connection closed unexpectedly")

  SVN_ERRDEF(SVN_ERR_RA_SVN_IO_ERROR,
             SVN_ERR_RA_SVN_CATEGORY_START + 3,
             "Network read/write error")

  SVN_ERRDEF(SVN_ERR_RA_SVN_MALFORMED_DATA,
             SVN_ERR_RA_SVN_CATEGORY_START + 4,
             "Malformed network data")

  SVN_ERRDEF(SVN_ERR_RA_SVN_REPOS_NOT_FOUND,
             SVN_ERR_RA_SVN_CATEGORY_START + 5,
             "Couldn't find a repository")

  SVN_ERRDEF(SVN_ERR_RA_SVN_BAD_VERSION,
             SVN_ERR_RA_SVN_CATEGORY_START + 6,
             "Client/server version mismatch")

  /** @since New in 1.5. */
  SVN_ERRDEF(SVN_ERR_RA_SVN_NO_MECHANISMS,
             SVN_ERR_RA_SVN_CATEGORY_START + 7,
             "Cannot negotiate authentication mechanism")

  /* libsvn_ra_serf errors */
  /** @since New in 1.5. */
  SVN_ERRDEF(SVN_ERR_RA_SERF_SSPI_INITIALISATION_FAILED,
             SVN_ERR_RA_SERF_CATEGORY_START + 0,
             "Initialization of SSPI library failed")
  /** @since New in 1.5. */
  SVN_ERRDEF(SVN_ERR_RA_SERF_SSL_CERT_UNTRUSTED,
             SVN_ERR_RA_SERF_CATEGORY_START + 1,
             "Server SSL certificate untrusted")

  /* libsvn_auth errors */

       /* this error can be used when an auth provider doesn't have
          the creds, but no other "real" error occurred. */
  SVN_ERRDEF(SVN_ERR_AUTHN_CREDS_UNAVAILABLE,
             SVN_ERR_AUTHN_CATEGORY_START + 0,
             "Credential data unavailable")

  SVN_ERRDEF(SVN_ERR_AUTHN_NO_PROVIDER,
             SVN_ERR_AUTHN_CATEGORY_START + 1,
             "No authentication provider available")

  SVN_ERRDEF(SVN_ERR_AUTHN_PROVIDERS_EXHAUSTED,
             SVN_ERR_AUTHN_CATEGORY_START + 2,
             "All authentication providers exhausted")

  SVN_ERRDEF(SVN_ERR_AUTHN_CREDS_NOT_SAVED,
             SVN_ERR_AUTHN_CATEGORY_START + 3,
             "All authentication providers exhausted")

  /** @since New in 1.5. */
  SVN_ERRDEF(SVN_ERR_AUTHN_FAILED,
             SVN_ERR_AUTHN_CATEGORY_START + 4,
             "Authentication failed")

  /* authorization errors */

  SVN_ERRDEF(SVN_ERR_AUTHZ_ROOT_UNREADABLE,
             SVN_ERR_AUTHZ_CATEGORY_START + 0,
             "Read access denied for root of edit")

  /** @since New in 1.1. */
  SVN_ERRDEF(SVN_ERR_AUTHZ_UNREADABLE,
             SVN_ERR_AUTHZ_CATEGORY_START + 1,
             "Item is not readable")

  /** @since New in 1.1. */
  SVN_ERRDEF(SVN_ERR_AUTHZ_PARTIALLY_READABLE,
             SVN_ERR_AUTHZ_CATEGORY_START + 2,
             "Item is partially readable")

  SVN_ERRDEF(SVN_ERR_AUTHZ_INVALID_CONFIG,
             SVN_ERR_AUTHZ_CATEGORY_START + 3,
             "Invalid authz configuration")

  /** @since New in 1.3 */
  SVN_ERRDEF(SVN_ERR_AUTHZ_UNWRITABLE,
             SVN_ERR_AUTHZ_CATEGORY_START + 4,
             "Item is not writable")

  /* svndiff errors */

  SVN_ERRDEF(SVN_ERR_SVNDIFF_INVALID_HEADER,
             SVN_ERR_SVNDIFF_CATEGORY_START + 0,
             "Svndiff data has invalid header")

  SVN_ERRDEF(SVN_ERR_SVNDIFF_CORRUPT_WINDOW,
             SVN_ERR_SVNDIFF_CATEGORY_START + 1,
             "Svndiff data contains corrupt window")

  SVN_ERRDEF(SVN_ERR_SVNDIFF_BACKWARD_VIEW,
             SVN_ERR_SVNDIFF_CATEGORY_START + 2,
             "Svndiff data contains backward-sliding source view")

  SVN_ERRDEF(SVN_ERR_SVNDIFF_INVALID_OPS,
             SVN_ERR_SVNDIFF_CATEGORY_START + 3,
             "Svndiff data contains invalid instruction")

  SVN_ERRDEF(SVN_ERR_SVNDIFF_UNEXPECTED_END,
             SVN_ERR_SVNDIFF_CATEGORY_START + 4,
             "Svndiff data ends unexpectedly")

  SVN_ERRDEF(SVN_ERR_SVNDIFF_INVALID_COMPRESSED_DATA,
             SVN_ERR_SVNDIFF_CATEGORY_START + 5,
             "Svndiff compressed data is invalid")

  /* libsvn_diff errors */

  SVN_ERRDEF(SVN_ERR_DIFF_DATASOURCE_MODIFIED,
             SVN_ERR_DIFF_CATEGORY_START + 0,
             "Diff data source modified unexpectedly")

  /* mod_dav_svn errors */

  SVN_ERRDEF(SVN_ERR_APMOD_MISSING_PATH_TO_FS,
             SVN_ERR_APMOD_CATEGORY_START + 0,
             "Apache has no path to an SVN filesystem")

  SVN_ERRDEF(SVN_ERR_APMOD_MALFORMED_URI,
             SVN_ERR_APMOD_CATEGORY_START + 1,
             "Apache got a malformed URI")

  SVN_ERRDEF(SVN_ERR_APMOD_ACTIVITY_NOT_FOUND,
             SVN_ERR_APMOD_CATEGORY_START + 2,
             "Activity not found")

  SVN_ERRDEF(SVN_ERR_APMOD_BAD_BASELINE,
             SVN_ERR_APMOD_CATEGORY_START + 3,
             "Baseline incorrect")

  SVN_ERRDEF(SVN_ERR_APMOD_CONNECTION_ABORTED,
             SVN_ERR_APMOD_CATEGORY_START + 4,
             "Input/output error")

  /* libsvn_client errors */

  SVN_ERRDEF(SVN_ERR_CLIENT_VERSIONED_PATH_REQUIRED,
             SVN_ERR_CLIENT_CATEGORY_START + 0,
             "A path under version control is needed for this operation")

  SVN_ERRDEF(SVN_ERR_CLIENT_RA_ACCESS_REQUIRED,
             SVN_ERR_CLIENT_CATEGORY_START + 1,
             "Repository access is needed for this operation")

  SVN_ERRDEF(SVN_ERR_CLIENT_BAD_REVISION,
             SVN_ERR_CLIENT_CATEGORY_START + 2,
             "Bogus revision information given")

  SVN_ERRDEF(SVN_ERR_CLIENT_DUPLICATE_COMMIT_URL,
             SVN_ERR_CLIENT_CATEGORY_START + 3,
             "Attempting to commit to a URL more than once")

  SVN_ERRDEF(SVN_ERR_CLIENT_IS_BINARY_FILE,
             SVN_ERR_CLIENT_CATEGORY_START + 4,
             "Operation does not apply to binary file")

       /*### SVN_PROP_EXTERNALS needed to be replaced with "svn:externals"
         in order to get gettext translatable strings */
  SVN_ERRDEF(SVN_ERR_CLIENT_INVALID_EXTERNALS_DESCRIPTION,
             SVN_ERR_CLIENT_CATEGORY_START + 5,
             "Format of an svn:externals property was invalid")

  SVN_ERRDEF(SVN_ERR_CLIENT_MODIFIED,
             SVN_ERR_CLIENT_CATEGORY_START + 6,
             "Attempting restricted operation for modified resource")

  SVN_ERRDEF(SVN_ERR_CLIENT_IS_DIRECTORY,
             SVN_ERR_CLIENT_CATEGORY_START + 7,
             "Operation does not apply to directory")

  SVN_ERRDEF(SVN_ERR_CLIENT_REVISION_RANGE,
             SVN_ERR_CLIENT_CATEGORY_START + 8,
             "Revision range is not allowed")

  SVN_ERRDEF(SVN_ERR_CLIENT_INVALID_RELOCATION,
             SVN_ERR_CLIENT_CATEGORY_START + 9,
             "Inter-repository relocation not allowed")

  SVN_ERRDEF(SVN_ERR_CLIENT_REVISION_AUTHOR_CONTAINS_NEWLINE,
             SVN_ERR_CLIENT_CATEGORY_START + 10,
             "Author name cannot contain a newline")

  SVN_ERRDEF(SVN_ERR_CLIENT_PROPERTY_NAME,
             SVN_ERR_CLIENT_CATEGORY_START + 11,
             "Bad property name")

  /** @since New in 1.1. */
  SVN_ERRDEF(SVN_ERR_CLIENT_UNRELATED_RESOURCES,
             SVN_ERR_CLIENT_CATEGORY_START + 12,
             "Two versioned resources are unrelated")

  /** @since New in 1.2. */
  SVN_ERRDEF(SVN_ERR_CLIENT_MISSING_LOCK_TOKEN,
             SVN_ERR_CLIENT_CATEGORY_START + 13,
             "Path has no lock token")

  /** @since New in 1.5. */
  SVN_ERRDEF(SVN_ERR_CLIENT_MULTIPLE_SOURCES_DISALLOWED,
             SVN_ERR_CLIENT_CATEGORY_START + 14,
             "Operation does not support multiple sources")

  /** @since New in 1.5. */
  SVN_ERRDEF(SVN_ERR_CLIENT_NO_VERSIONED_PARENT,
             SVN_ERR_CLIENT_CATEGORY_START + 15,
             "No versioned parent directories")

<<<<<<< HEAD
=======
  /** @since New in 1.5. */
  SVN_ERRDEF(SVN_ERR_CLIENT_NOT_READY_TO_MERGE,
             SVN_ERR_CLIENT_CATEGORY_START + 16,
             "Working copy and merge source not ready for reintegration")

>>>>>>> 8595db6c
  /* misc errors */

  SVN_ERRDEF(SVN_ERR_BASE,
             SVN_ERR_MISC_CATEGORY_START + 0,
             "A problem occurred; see later errors for details")

  SVN_ERRDEF(SVN_ERR_PLUGIN_LOAD_FAILURE,
             SVN_ERR_MISC_CATEGORY_START + 1,
             "Failure loading plugin")

  SVN_ERRDEF(SVN_ERR_MALFORMED_FILE,
             SVN_ERR_MISC_CATEGORY_START + 2,
             "Malformed file")

  SVN_ERRDEF(SVN_ERR_INCOMPLETE_DATA,
             SVN_ERR_MISC_CATEGORY_START + 3,
             "Incomplete data")

  SVN_ERRDEF(SVN_ERR_INCORRECT_PARAMS,
             SVN_ERR_MISC_CATEGORY_START + 4,
             "Incorrect parameters given")

  SVN_ERRDEF(SVN_ERR_UNVERSIONED_RESOURCE,
             SVN_ERR_MISC_CATEGORY_START + 5,
             "Tried a versioning operation on an unversioned resource")

  SVN_ERRDEF(SVN_ERR_TEST_FAILED,
             SVN_ERR_MISC_CATEGORY_START + 6,
             "Test failed")

  SVN_ERRDEF(SVN_ERR_UNSUPPORTED_FEATURE,
             SVN_ERR_MISC_CATEGORY_START + 7,
             "Trying to use an unsupported feature")

  SVN_ERRDEF(SVN_ERR_BAD_PROP_KIND,
             SVN_ERR_MISC_CATEGORY_START + 8,
             "Unexpected or unknown property kind")

  SVN_ERRDEF(SVN_ERR_ILLEGAL_TARGET,
             SVN_ERR_MISC_CATEGORY_START + 9,
             "Illegal target for the requested operation")

  SVN_ERRDEF(SVN_ERR_DELTA_MD5_CHECKSUM_ABSENT,
             SVN_ERR_MISC_CATEGORY_START + 10,
             "MD5 checksum is missing")

  SVN_ERRDEF(SVN_ERR_DIR_NOT_EMPTY,
             SVN_ERR_MISC_CATEGORY_START + 11,
             "Directory needs to be empty but is not")

  SVN_ERRDEF(SVN_ERR_EXTERNAL_PROGRAM,
             SVN_ERR_MISC_CATEGORY_START + 12,
             "Error calling external program")

  SVN_ERRDEF(SVN_ERR_SWIG_PY_EXCEPTION_SET,
             SVN_ERR_MISC_CATEGORY_START + 13,
             "Python exception has been set with the error")

  SVN_ERRDEF(SVN_ERR_CHECKSUM_MISMATCH,
             SVN_ERR_MISC_CATEGORY_START + 14,
             "A checksum mismatch occurred")

  SVN_ERRDEF(SVN_ERR_CANCELLED,
             SVN_ERR_MISC_CATEGORY_START + 15,
             "The operation was interrupted")

  SVN_ERRDEF(SVN_ERR_INVALID_DIFF_OPTION,
             SVN_ERR_MISC_CATEGORY_START + 16,
             "The specified diff option is not supported")

  SVN_ERRDEF(SVN_ERR_PROPERTY_NOT_FOUND,
             SVN_ERR_MISC_CATEGORY_START + 17,
             "Property not found")

  SVN_ERRDEF(SVN_ERR_NO_AUTH_FILE_PATH,
             SVN_ERR_MISC_CATEGORY_START + 18,
             "No auth file path available")

  /** @since New in 1.1. */
  SVN_ERRDEF(SVN_ERR_VERSION_MISMATCH,
             SVN_ERR_MISC_CATEGORY_START + 19,
             "Incompatible library version")

  /** @since New in 1.5. */
  SVN_ERRDEF(SVN_ERR_MERGEINFO_PARSE_ERROR,
             SVN_ERR_MISC_CATEGORY_START + 20,
             "Mergeinfo parse error")

  /** @since New in 1.5. */
  SVN_ERRDEF(SVN_ERR_CEASE_INVOCATION,
             SVN_ERR_MISC_CATEGORY_START + 21,
             "Cease invocation of this API")

  /** @since New in 1.5. */
  SVN_ERRDEF(SVN_ERR_REVNUM_PARSE_FAILURE,
             SVN_ERR_MISC_CATEGORY_START + 22,
             "Error parsing revision number")

  /** @since New in 1.5. */
  SVN_ERRDEF(SVN_ERR_ITER_BREAK,
             SVN_ERR_MISC_CATEGORY_START + 23,
             "Iteration terminated before completion")

  /** @since New in 1.5. */
  SVN_ERRDEF(SVN_ERR_UNKNOWN_CHANGELIST,
             SVN_ERR_MISC_CATEGORY_START + 24,
             "Unknown changelist")
  
  /** @since New in 1.5. */
  SVN_ERRDEF(SVN_ERR_RESERVED_FILENAME_SPECIFIED,
             SVN_ERR_MISC_CATEGORY_START + 25,
             "Reserved directory name in command line arguments")

  /** @since New in 1.5. */
  SVN_ERRDEF(SVN_ERR_UNKNOWN_CAPABILITY,
             SVN_ERR_MISC_CATEGORY_START + 26,
             "Inquiry about unknown capability")

  /** @since New in 1.5. */
  SVN_ERRDEF(SVN_ERR_CEASE_INVOCATION,
             SVN_ERR_MISC_CATEGORY_START + 21,
             "Cease invocation of this API")

  /** @since New in 1.5. */
  SVN_ERRDEF(SVN_ERR_REVISION_NUMBER_PARSE_ERROR,
             SVN_ERR_MISC_CATEGORY_START + 22,
             "Revision number parse error")

  /* command-line client errors */

  SVN_ERRDEF(SVN_ERR_CL_ARG_PARSING_ERROR,
             SVN_ERR_CL_CATEGORY_START + 0,
             "Error parsing arguments")

  SVN_ERRDEF(SVN_ERR_CL_INSUFFICIENT_ARGS,
             SVN_ERR_CL_CATEGORY_START + 1,
             "Not enough arguments provided")

  SVN_ERRDEF(SVN_ERR_CL_MUTUALLY_EXCLUSIVE_ARGS,
             SVN_ERR_CL_CATEGORY_START + 2,
             "Mutually exclusive arguments specified")

  SVN_ERRDEF(SVN_ERR_CL_ADM_DIR_RESERVED,
             SVN_ERR_CL_CATEGORY_START + 3,
             "Attempted command in administrative dir")

  SVN_ERRDEF(SVN_ERR_CL_LOG_MESSAGE_IS_VERSIONED_FILE,
             SVN_ERR_CL_CATEGORY_START + 4,
             "The log message file is under version control")

  SVN_ERRDEF(SVN_ERR_CL_LOG_MESSAGE_IS_PATHNAME,
             SVN_ERR_CL_CATEGORY_START + 5,
             "The log message is a pathname")

  SVN_ERRDEF(SVN_ERR_CL_COMMIT_IN_ADDED_DIR,
             SVN_ERR_CL_CATEGORY_START + 6,
             "Committing in directory scheduled for addition")

  SVN_ERRDEF(SVN_ERR_CL_NO_EXTERNAL_EDITOR,
             SVN_ERR_CL_CATEGORY_START + 7,
             "No external editor available")

  SVN_ERRDEF(SVN_ERR_CL_BAD_LOG_MESSAGE,
             SVN_ERR_CL_CATEGORY_START + 8,
             "Something is wrong with the log message's contents")

  SVN_ERRDEF(SVN_ERR_CL_UNNECESSARY_LOG_MESSAGE,
             SVN_ERR_CL_CATEGORY_START + 9,
             "A log message was given where none was necessary")

  SVN_ERRDEF(SVN_ERR_CL_NO_EXTERNAL_MERGE_TOOL,
             SVN_ERR_CL_CATEGORY_START + 10,
             "No external merge tool available")

SVN_ERROR_END


#undef SVN_ERROR_START
#undef SVN_ERRDEF
#undef SVN_ERROR_END

#ifdef __cplusplus
}
#endif /* __cplusplus */

#endif /* defined(SVN_ERROR_BUILD_ARRAY) || !defined(SVN_ERROR_ENUM_DEFINED) */<|MERGE_RESOLUTION|>--- conflicted
+++ resolved
@@ -1,17 +1,22 @@
 /**
  * @copyright
  * ====================================================================
- * Copyright (c) 2000-2007 CollabNet.  All rights reserved.
+ *    Licensed to the Apache Software Foundation (ASF) under one
+ *    or more contributor license agreements.  See the NOTICE file
+ *    distributed with this work for additional information
+ *    regarding copyright ownership.  The ASF licenses this file
+ *    to you under the Apache License, Version 2.0 (the
+ *    "License"); you may not use this file except in compliance
+ *    with the License.  You may obtain a copy of the License at
  *
- * This software is licensed as described in the file COPYING, which
- * you should have received as part of this distribution.  The terms
- * are also available at http://subversion.tigris.org/license-1.html.
- * If newer versions of this license are posted there, you may use a
- * newer version instead, at your option.
+ *      http://www.apache.org/licenses/LICENSE-2.0
  *
- * This software consists of voluntary contributions made by many
- * individuals.  For exact contribution history, see the revision
- * history and logs, available at http://subversion.tigris.org/.
+ *    Unless required by applicable law or agreed to in writing,
+ *    software distributed under the License is distributed on an
+ *    "AS IS" BASIS, WITHOUT WARRANTIES OR CONDITIONS OF ANY
+ *    KIND, either express or implied.  See the License for the
+ *    specific language governing permissions and limitations
+ *    under the License.
  * ====================================================================
  * @endcopyright
  *
@@ -41,11 +46,12 @@
    not defined the enumerated constants yet.  */
 #if defined(SVN_ERROR_BUILD_ARRAY) || !defined(SVN_ERROR_ENUM_DEFINED)
 
-
-#include <apr.h>
+/* Note: despite lacking double underscores in its name, the macro
+   SVN_ERROR_BUILD_ARRAY is an implementation detail of Subversion and not
+   a public API. */
+
+
 #include <apr_errno.h>     /* APR's error system */
-
-#include "svn_props.h"     /* For SVN_PROP_EXTERNALS. */
 
 #ifdef __cplusplus
 extern "C" {
@@ -57,9 +63,9 @@
 
 #define SVN_ERROR_START \
         static const err_defn error_table[] = { \
-          { SVN_WARNING, "Warning" },
-#define SVN_ERRDEF(num, offset, str) { num, str },
-#define SVN_ERROR_END { 0, NULL } };
+          { SVN_WARNING, "SVN_WARNING", "Warning" },
+#define SVN_ERRDEF(num, offset, str) { num, #num, str },
+#define SVN_ERROR_END { 0, NULL, NULL } };
 
 #elif !defined(SVN_ERROR_ENUM_DEFINED)
 
@@ -142,6 +148,10 @@
                                          + (21 * SVN_ERR_CATEGORY_SIZE))
 #define SVN_ERR_RA_SERF_CATEGORY_START  (APR_OS_START_USERERR \
                                          + (22 * SVN_ERR_CATEGORY_SIZE))
+#define SVN_ERR_MALFUNC_CATEGORY_START  (APR_OS_START_USERERR \
+                                         + (23 * SVN_ERR_CATEGORY_SIZE))
+#define SVN_ERR_X509_CATEGORY_START     (APR_OS_START_USERERR \
+                                         + (24 * SVN_ERR_CATEGORY_SIZE))
 
 #endif /* DOXYGEN_SHOULD_SKIP_THIS */
 
@@ -193,6 +203,43 @@
              SVN_ERR_BAD_CATEGORY_START + 8,
              "Bogus UUID")
 
+  /** @since New in 1.6. */
+  SVN_ERRDEF(SVN_ERR_BAD_CONFIG_VALUE,
+             SVN_ERR_BAD_CATEGORY_START + 9,
+             "Invalid configuration value")
+
+  SVN_ERRDEF(SVN_ERR_BAD_SERVER_SPECIFICATION,
+             SVN_ERR_BAD_CATEGORY_START + 10,
+             "Bogus server specification")
+
+  SVN_ERRDEF(SVN_ERR_BAD_CHECKSUM_KIND,
+             SVN_ERR_BAD_CATEGORY_START + 11,
+             "Unsupported checksum type")
+
+  SVN_ERRDEF(SVN_ERR_BAD_CHECKSUM_PARSE,
+             SVN_ERR_BAD_CATEGORY_START + 12,
+             "Invalid character in hex checksum")
+
+  /** @since New in 1.7. */
+  SVN_ERRDEF(SVN_ERR_BAD_TOKEN,
+             SVN_ERR_BAD_CATEGORY_START + 13,
+             "Unknown string value of token")
+
+  /** @since New in 1.7. */
+  SVN_ERRDEF(SVN_ERR_BAD_CHANGELIST_NAME,
+             SVN_ERR_BAD_CATEGORY_START + 14,
+             "Invalid changelist name")
+
+  /** @since New in 1.8. */
+  SVN_ERRDEF(SVN_ERR_BAD_ATOMIC,
+             SVN_ERR_BAD_CATEGORY_START + 15,
+             "Invalid atomic")
+
+  /** @since New in 1.9. */
+  SVN_ERRDEF(SVN_ERR_BAD_COMPRESSION_METHOD,
+             SVN_ERR_BAD_CATEGORY_START + 16,
+             "Invalid compression method")
+
   /* xml errors */
 
   SVN_ERRDEF(SVN_ERR_XML_ATTRIB_NOT_FOUND,
@@ -214,6 +261,11 @@
   SVN_ERRDEF(SVN_ERR_XML_UNESCAPABLE_DATA,
              SVN_ERR_XML_CATEGORY_START + 4,
              "Data cannot be safely XML-escaped")
+
+  /** @since New in 1.9. */
+  SVN_ERRDEF(SVN_ERR_XML_UNEXPECTED_ELEMENT,
+             SVN_ERR_XML_CATEGORY_START + 5,
+             "Unexpected XML element found")
 
   /* io errors */
 
@@ -248,6 +300,11 @@
              SVN_ERR_IO_CATEGORY_START + 6,
              "Write error")
 
+  /** @since New in 1.7. */
+  SVN_ERRDEF(SVN_ERR_IO_PIPE_WRITE_ERROR,
+             SVN_ERR_IO_CATEGORY_START + 7,
+             "Write error in pipe")
+
   /* stream errors */
 
   SVN_ERRDEF(SVN_ERR_STREAM_UNEXPECTED_EOF,
@@ -262,6 +319,16 @@
              SVN_ERR_STREAM_CATEGORY_START + 2,
              "Unrecognized stream data")
 
+  /** @since New in 1.7. */
+  SVN_ERRDEF(SVN_ERR_STREAM_SEEK_NOT_SUPPORTED,
+             SVN_ERR_STREAM_CATEGORY_START + 3,
+             "Stream doesn't support seeking")
+
+  /** Since New in 1.9. */
+  SVN_ERRDEF(SVN_ERR_STREAM_NOT_SUPPORTED,
+             SVN_ERR_STREAM_CATEGORY_START + 4,
+             "Stream doesn't support this capability")
+
   /* node errors */
 
   SVN_ERRDEF(SVN_ERR_NODE_UNKNOWN_KIND,
@@ -295,6 +362,10 @@
   SVN_ERRDEF(SVN_ERR_ENTRY_ATTRIBUTE_INVALID,
              SVN_ERR_ENTRY_CATEGORY_START + 5,
              "Entry has an invalid attribute")
+
+  SVN_ERRDEF(SVN_ERR_ENTRY_FORBIDDEN,
+             SVN_ERR_ENTRY_CATEGORY_START + 6,
+             "Can't create an entry for a forbidden name")
 
   /* wc errors */
 
@@ -330,8 +401,16 @@
              SVN_ERR_WC_CATEGORY_START + 6,
              "Invalid lock")
 
+  /** @since New in 1.7. Previously this error number was used by
+   * #SVN_ERR_WC_NOT_DIRECTORY, which is now an alias for this error. */
+  SVN_ERRDEF(SVN_ERR_WC_NOT_WORKING_COPY,
+             SVN_ERR_WC_CATEGORY_START + 7,
+             "Path is not a working copy directory")
+
+  /** @deprecated Provided for backward compatibility with the 1.6 API.
+   * Use #SVN_ERR_WC_NOT_WORKING_COPY. */
   SVN_ERRDEF(SVN_ERR_WC_NOT_DIRECTORY,
-             SVN_ERR_WC_CATEGORY_START + 7,
+             SVN_ERR_WC_NOT_WORKING_COPY,
              "Path is not a working copy directory")
 
   SVN_ERRDEF(SVN_ERR_WC_NOT_FILE,
@@ -419,19 +498,79 @@
              SVN_ERR_WC_CATEGORY_START + 27,
              "Conflict resolution failed")
 
-<<<<<<< HEAD
-=======
   SVN_ERRDEF(SVN_ERR_WC_COPYFROM_PATH_NOT_FOUND,
              SVN_ERR_WC_CATEGORY_START + 28,
              "Failed to locate 'copyfrom' path in working copy")
 
-  /** @since New in 1.5. */
+  /** @since New in 1.5.
+   * @deprecated Provided for backward compatibility with the 1.6 API.
+   * This event is not an error, and is now reported
+   * via the standard notification mechanism instead. */
   SVN_ERRDEF(SVN_ERR_WC_CHANGELIST_MOVE,
              SVN_ERR_WC_CATEGORY_START + 29,
              "Moving a path from one changelist to another")
 
-
->>>>>>> 8595db6c
+  /** @since New in 1.6. */
+  SVN_ERRDEF(SVN_ERR_WC_CANNOT_DELETE_FILE_EXTERNAL,
+             SVN_ERR_WC_CATEGORY_START + 30,
+             "Cannot delete a file external")
+
+  /** @since New in 1.6. */
+  SVN_ERRDEF(SVN_ERR_WC_CANNOT_MOVE_FILE_EXTERNAL,
+             SVN_ERR_WC_CATEGORY_START + 31,
+             "Cannot move a file external")
+
+  /** @since New in 1.7. */
+  SVN_ERRDEF(SVN_ERR_WC_DB_ERROR,
+             SVN_ERR_WC_CATEGORY_START + 32,
+             "Something's amiss with the wc sqlite database")
+
+  /** @since New in 1.7. */
+  SVN_ERRDEF(SVN_ERR_WC_MISSING,
+             SVN_ERR_WC_CATEGORY_START + 33,
+             "The working copy is missing")
+
+  /** @since New in 1.7. */
+  SVN_ERRDEF(SVN_ERR_WC_NOT_SYMLINK,
+             SVN_ERR_WC_CATEGORY_START + 34,
+             "The specified node is not a symlink")
+
+  /** @since New in 1.7. */
+  SVN_ERRDEF(SVN_ERR_WC_PATH_UNEXPECTED_STATUS,
+             SVN_ERR_WC_CATEGORY_START + 35,
+             "The specified path has an unexpected status")
+
+  /** @since New in 1.7. */
+  SVN_ERRDEF(SVN_ERR_WC_UPGRADE_REQUIRED,
+             SVN_ERR_WC_CATEGORY_START + 36,
+             "The working copy needs to be upgraded")
+
+  /** @since New in 1.7. */
+  SVN_ERRDEF(SVN_ERR_WC_CLEANUP_REQUIRED,
+             SVN_ERR_WC_CATEGORY_START + 37,
+             "Previous operation has not finished; "
+             "run 'cleanup' if it was interrupted")
+
+  /** @since New in 1.7. */
+  SVN_ERRDEF(SVN_ERR_WC_INVALID_OPERATION_DEPTH,
+             SVN_ERR_WC_CATEGORY_START + 38,
+             "The operation cannot be performed with the specified depth")
+
+  /** @since New in 1.7. */
+  SVN_ERRDEF(SVN_ERR_WC_PATH_ACCESS_DENIED,
+             SVN_ERR_WC_CATEGORY_START + 39,
+             "Couldn't open a working copy file because access was denied")
+
+  /** @since New in 1.8. */
+  SVN_ERRDEF(SVN_ERR_WC_MIXED_REVISIONS,
+             SVN_ERR_WC_CATEGORY_START + 40,
+             "Mixed-revision working copy was found but not expected")
+
+  /** @since New in 1.8 */
+  SVN_ERRDEF(SVN_ERR_WC_DUPLICATE_EXTERNALS_TARGET,
+             SVN_ERR_WC_CATEGORY_START + 41,
+             "Duplicate targets in svn:externals property")
+
   /* fs errors */
 
   SVN_ERRDEF(SVN_ERR_FS_GENERAL,
@@ -648,6 +787,87 @@
              SVN_ERR_FS_CATEGORY_START + 47,
              "Filesystem upgrade is not supported")
 
+  /** @since New in 1.6. */
+  SVN_ERRDEF(SVN_ERR_FS_NO_SUCH_CHECKSUM_REP,
+             SVN_ERR_FS_CATEGORY_START + 48,
+             "Filesystem has no such checksum-representation index record")
+
+  /** @since New in 1.7. */
+  SVN_ERRDEF(SVN_ERR_FS_PROP_BASEVALUE_MISMATCH,
+             SVN_ERR_FS_CATEGORY_START + 49,
+             "Property value in filesystem differs from the provided "
+             "base value")
+
+  /** @since New in 1.8. */
+  SVN_ERRDEF(SVN_ERR_FS_INCORRECT_EDITOR_COMPLETION,
+             SVN_ERR_FS_CATEGORY_START + 50,
+             "The filesystem editor completion process was not followed")
+
+  /** @since New in 1.8. */
+  SVN_ERRDEF(SVN_ERR_FS_PACKED_REVPROP_READ_FAILURE,
+             SVN_ERR_FS_CATEGORY_START + 51,
+             "A packed revprop could not be read")
+
+  /** @since New in 1.8. */
+  SVN_ERRDEF(SVN_ERR_FS_REVPROP_CACHE_INIT_FAILURE,
+             SVN_ERR_FS_CATEGORY_START + 52,
+             "Could not initialize the revprop caching infrastructure.")
+
+  /** @since New in 1.9. */
+  SVN_ERRDEF(SVN_ERR_FS_MALFORMED_TXN_ID,
+             SVN_ERR_FS_CATEGORY_START + 53,
+             "Malformed transaction ID string.")
+
+  /** @since New in 1.9. */
+  SVN_ERRDEF(SVN_ERR_FS_INDEX_CORRUPTION,
+             SVN_ERR_FS_CATEGORY_START + 54,
+             "Corrupt index file.")
+
+  /** @since New in 1.9. */
+  SVN_ERRDEF(SVN_ERR_FS_INDEX_REVISION,
+             SVN_ERR_FS_CATEGORY_START + 55,
+             "Revision not covered by index.")
+
+  /** @since New in 1.9. */
+  SVN_ERRDEF(SVN_ERR_FS_INDEX_OVERFLOW,
+             SVN_ERR_FS_CATEGORY_START + 56,
+             "Item index too large for this revision.")
+
+  /** @since New in 1.9. */
+  SVN_ERRDEF(SVN_ERR_FS_CONTAINER_INDEX,
+             SVN_ERR_FS_CATEGORY_START + 57,
+             "Container index out of range.")
+
+  /** @since New in 1.9. */
+  SVN_ERRDEF(SVN_ERR_FS_INDEX_INCONSISTENT,
+             SVN_ERR_FS_CATEGORY_START + 58,
+             "Index files are inconsistent.")
+
+  /** @since New in 1.9. */
+  SVN_ERRDEF(SVN_ERR_FS_LOCK_OPERATION_FAILED,
+             SVN_ERR_FS_CATEGORY_START + 59,
+             "Lock operation failed")
+
+  /** @since New in 1.9. */
+  SVN_ERRDEF(SVN_ERR_FS_UNSUPPORTED_TYPE,
+             SVN_ERR_FS_CATEGORY_START + 60,
+             "Unsupported FS type")
+
+  /** @since New in 1.9. */
+  SVN_ERRDEF(SVN_ERR_FS_CONTAINER_SIZE,
+             SVN_ERR_FS_CATEGORY_START + 61,
+             "Container capacity exceeded.")
+
+  /** @since New in 1.9. */
+  SVN_ERRDEF(SVN_ERR_FS_MALFORMED_NODEREV_ID,
+             SVN_ERR_FS_CATEGORY_START + 62,
+             "Malformed node revision ID string.")
+
+  /** @since New in 1.9. */
+  SVN_ERRDEF(SVN_ERR_FS_INVALID_GENERATION,
+             SVN_ERR_FS_CATEGORY_START + 63,
+             "Invalid generation number data.")
+
   /* repos errors */
 
   SVN_ERRDEF(SVN_ERR_REPOS_LOCKED,
@@ -742,6 +962,31 @@
              SVN_ERR_RA_CATEGORY_START + 8,
              "Server can only replay from the root of a repository")
 
+  /** @since New in 1.5. */
+  SVN_ERRDEF(SVN_ERR_RA_UUID_MISMATCH,
+             SVN_ERR_RA_CATEGORY_START + 9,
+             "Repository UUID does not match expected UUID")
+
+  /** @since New in 1.6. */
+  SVN_ERRDEF(SVN_ERR_RA_REPOS_ROOT_URL_MISMATCH,
+             SVN_ERR_RA_CATEGORY_START + 10,
+             "Repository root URL does not match expected root URL")
+
+  /** @since New in 1.7. */
+  SVN_ERRDEF(SVN_ERR_RA_SESSION_URL_MISMATCH,
+             SVN_ERR_RA_CATEGORY_START + 11,
+             "Session URL does not match expected session URL")
+
+  /** @since New in 1.8. */
+  SVN_ERRDEF(SVN_ERR_RA_CANNOT_CREATE_TUNNEL,
+             SVN_ERR_RA_CATEGORY_START + 12,
+             "Can't create tunnel")
+
+  /** @since New in 1.9. */
+  SVN_ERRDEF(SVN_ERR_RA_CANNOT_CREATE_SESSION,
+             SVN_ERR_RA_CATEGORY_START + 13,
+             "Can't create session")
+
   /* ra_dav errors */
 
   SVN_ERRDEF(SVN_ERR_RA_DAV_SOCK_INIT,
@@ -768,10 +1013,16 @@
              SVN_ERR_RA_DAV_CATEGORY_START + 5,
              "RA layer file already exists")
 
+  /** @deprecated To improve consistency between ra layers, this error code
+      is replaced by SVN_ERR_BAD_CONFIG_VALUE.
+      Slated for removal in the next major release. */
   SVN_ERRDEF(SVN_ERR_RA_DAV_INVALID_CONFIG_VALUE,
              SVN_ERR_RA_DAV_CATEGORY_START + 6,
              "Invalid configuration value")
 
+  /** @deprecated To improve consistency between ra layers, this error code
+      is replaced in ra_serf by SVN_ERR_FS_NOT_FOUND.
+      Slated for removal in the next major release. */
   SVN_ERRDEF(SVN_ERR_RA_DAV_PATH_NOT_FOUND,
              SVN_ERR_RA_DAV_CATEGORY_START + 7,
              "HTTP Path Not Found")
@@ -795,6 +1046,26 @@
              SVN_ERR_RA_DAV_CATEGORY_START + 11,
              "Repository has been moved")
 
+  /** @since New in 1.7 */
+  SVN_ERRDEF(SVN_ERR_RA_DAV_CONN_TIMEOUT,
+             SVN_ERR_RA_DAV_CATEGORY_START + 12,
+             "Connection timed out")
+
+  /** @since New in 1.6 */
+  SVN_ERRDEF(SVN_ERR_RA_DAV_FORBIDDEN,
+             SVN_ERR_RA_DAV_CATEGORY_START + 13,
+             "URL access forbidden for unknown reason")
+
+  /** @since New in 1.9 */
+  SVN_ERRDEF(SVN_ERR_RA_DAV_PRECONDITION_FAILED,
+             SVN_ERR_RA_DAV_CATEGORY_START + 14,
+             "The server state conflicts with the requested preconditions")
+
+  /** @since New in 1.9 */
+  SVN_ERRDEF(SVN_ERR_RA_DAV_METHOD_NOT_ALLOWED,
+             SVN_ERR_RA_DAV_CATEGORY_START + 15,
+             "The URL doesn't allow the requested method")
+
   /* ra_local errors */
 
   SVN_ERRDEF(SVN_ERR_RA_LOCAL_REPOS_NOT_FOUND,
@@ -804,6 +1075,428 @@
   SVN_ERRDEF(SVN_ERR_RA_LOCAL_REPOS_OPEN_FAILED,
              SVN_ERR_RA_LOCAL_CATEGORY_START + 1,
              "Couldn't open a repository")
+
+  /* svndiff errors */
+
+  SVN_ERRDEF(SVN_ERR_SVNDIFF_INVALID_HEADER,
+             SVN_ERR_SVNDIFF_CATEGORY_START + 0,
+             "Svndiff data has invalid header")
+
+  SVN_ERRDEF(SVN_ERR_SVNDIFF_CORRUPT_WINDOW,
+             SVN_ERR_SVNDIFF_CATEGORY_START + 1,
+             "Svndiff data contains corrupt window")
+
+  SVN_ERRDEF(SVN_ERR_SVNDIFF_BACKWARD_VIEW,
+             SVN_ERR_SVNDIFF_CATEGORY_START + 2,
+             "Svndiff data contains backward-sliding source view")
+
+  SVN_ERRDEF(SVN_ERR_SVNDIFF_INVALID_OPS,
+             SVN_ERR_SVNDIFF_CATEGORY_START + 3,
+             "Svndiff data contains invalid instruction")
+
+  SVN_ERRDEF(SVN_ERR_SVNDIFF_UNEXPECTED_END,
+             SVN_ERR_SVNDIFF_CATEGORY_START + 4,
+             "Svndiff data ends unexpectedly")
+
+  SVN_ERRDEF(SVN_ERR_SVNDIFF_INVALID_COMPRESSED_DATA,
+             SVN_ERR_SVNDIFF_CATEGORY_START + 5,
+             "Svndiff compressed data is invalid")
+
+  /* mod_dav_svn errors */
+
+  SVN_ERRDEF(SVN_ERR_APMOD_MISSING_PATH_TO_FS,
+             SVN_ERR_APMOD_CATEGORY_START + 0,
+             "Apache has no path to an SVN filesystem")
+
+  SVN_ERRDEF(SVN_ERR_APMOD_MALFORMED_URI,
+             SVN_ERR_APMOD_CATEGORY_START + 1,
+             "Apache got a malformed URI")
+
+  SVN_ERRDEF(SVN_ERR_APMOD_ACTIVITY_NOT_FOUND,
+             SVN_ERR_APMOD_CATEGORY_START + 2,
+             "Activity not found")
+
+  SVN_ERRDEF(SVN_ERR_APMOD_BAD_BASELINE,
+             SVN_ERR_APMOD_CATEGORY_START + 3,
+             "Baseline incorrect")
+
+  SVN_ERRDEF(SVN_ERR_APMOD_CONNECTION_ABORTED,
+             SVN_ERR_APMOD_CATEGORY_START + 4,
+             "Input/output error")
+
+  /* libsvn_client errors */
+
+  SVN_ERRDEF(SVN_ERR_CLIENT_VERSIONED_PATH_REQUIRED,
+             SVN_ERR_CLIENT_CATEGORY_START + 0,
+             "A path under version control is needed for this operation")
+
+  SVN_ERRDEF(SVN_ERR_CLIENT_RA_ACCESS_REQUIRED,
+             SVN_ERR_CLIENT_CATEGORY_START + 1,
+             "Repository access is needed for this operation")
+
+  SVN_ERRDEF(SVN_ERR_CLIENT_BAD_REVISION,
+             SVN_ERR_CLIENT_CATEGORY_START + 2,
+             "Bogus revision information given")
+
+  SVN_ERRDEF(SVN_ERR_CLIENT_DUPLICATE_COMMIT_URL,
+             SVN_ERR_CLIENT_CATEGORY_START + 3,
+             "Attempting to commit to a URL more than once")
+
+  SVN_ERRDEF(SVN_ERR_CLIENT_IS_BINARY_FILE,
+             SVN_ERR_CLIENT_CATEGORY_START + 4,
+             "Operation does not apply to binary file")
+
+       /*### SVN_PROP_EXTERNALS needed to be replaced with "svn:externals"
+         in order to get gettext translatable strings */
+  SVN_ERRDEF(SVN_ERR_CLIENT_INVALID_EXTERNALS_DESCRIPTION,
+             SVN_ERR_CLIENT_CATEGORY_START + 5,
+             "Format of an svn:externals property was invalid")
+
+  SVN_ERRDEF(SVN_ERR_CLIENT_MODIFIED,
+             SVN_ERR_CLIENT_CATEGORY_START + 6,
+             "Attempting restricted operation for modified resource")
+
+  SVN_ERRDEF(SVN_ERR_CLIENT_IS_DIRECTORY,
+             SVN_ERR_CLIENT_CATEGORY_START + 7,
+             "Operation does not apply to directory")
+
+  SVN_ERRDEF(SVN_ERR_CLIENT_REVISION_RANGE,
+             SVN_ERR_CLIENT_CATEGORY_START + 8,
+             "Revision range is not allowed")
+
+  SVN_ERRDEF(SVN_ERR_CLIENT_INVALID_RELOCATION,
+             SVN_ERR_CLIENT_CATEGORY_START + 9,
+             "Inter-repository relocation not allowed")
+
+  SVN_ERRDEF(SVN_ERR_CLIENT_REVISION_AUTHOR_CONTAINS_NEWLINE,
+             SVN_ERR_CLIENT_CATEGORY_START + 10,
+             "Author name cannot contain a newline")
+
+  SVN_ERRDEF(SVN_ERR_CLIENT_PROPERTY_NAME,
+             SVN_ERR_CLIENT_CATEGORY_START + 11,
+             "Bad property name")
+
+  /** @since New in 1.1. */
+  SVN_ERRDEF(SVN_ERR_CLIENT_UNRELATED_RESOURCES,
+             SVN_ERR_CLIENT_CATEGORY_START + 12,
+             "Two versioned resources are unrelated")
+
+  /** @since New in 1.2. */
+  SVN_ERRDEF(SVN_ERR_CLIENT_MISSING_LOCK_TOKEN,
+             SVN_ERR_CLIENT_CATEGORY_START + 13,
+             "Path has no lock token")
+
+  /** @since New in 1.5. */
+  SVN_ERRDEF(SVN_ERR_CLIENT_MULTIPLE_SOURCES_DISALLOWED,
+             SVN_ERR_CLIENT_CATEGORY_START + 14,
+             "Operation does not support multiple sources")
+
+  /** @since New in 1.5. */
+  SVN_ERRDEF(SVN_ERR_CLIENT_NO_VERSIONED_PARENT,
+             SVN_ERR_CLIENT_CATEGORY_START + 15,
+             "No versioned parent directories")
+
+  /** @since New in 1.5. */
+  SVN_ERRDEF(SVN_ERR_CLIENT_NOT_READY_TO_MERGE,
+             SVN_ERR_CLIENT_CATEGORY_START + 16,
+             "Working copy and merge source not ready for reintegration")
+
+  /** @since New in 1.6. */
+  SVN_ERRDEF(SVN_ERR_CLIENT_FILE_EXTERNAL_OVERWRITE_VERSIONED,
+             SVN_ERR_CLIENT_CATEGORY_START + 17,
+             "A file external cannot overwrite an existing versioned item")
+
+  /** @since New in 1.7. */
+  SVN_ERRDEF(SVN_ERR_CLIENT_PATCH_BAD_STRIP_COUNT,
+             SVN_ERR_CLIENT_CATEGORY_START + 18,
+             "Invalid path component strip count specified")
+
+  /** @since New in 1.7. */
+  SVN_ERRDEF(SVN_ERR_CLIENT_CYCLE_DETECTED,
+             SVN_ERR_CLIENT_CATEGORY_START + 19,
+             "Detected a cycle while processing the operation")
+
+  /** @since New in 1.7. */
+  SVN_ERRDEF(SVN_ERR_CLIENT_MERGE_UPDATE_REQUIRED,
+             SVN_ERR_CLIENT_CATEGORY_START + 20,
+             "Working copy and merge source not ready for reintegration")
+
+  /** @since New in 1.7. */
+  SVN_ERRDEF(SVN_ERR_CLIENT_INVALID_MERGEINFO_NO_MERGETRACKING,
+             SVN_ERR_CLIENT_CATEGORY_START + 21,
+             "Invalid mergeinfo detected in merge target")
+
+  /** @since New in 1.7. */
+  SVN_ERRDEF(SVN_ERR_CLIENT_NO_LOCK_TOKEN,
+             SVN_ERR_CLIENT_CATEGORY_START + 22,
+             "Can't perform this operation without a valid lock token")
+
+  /** @since New in 1.7. */
+  SVN_ERRDEF(SVN_ERR_CLIENT_FORBIDDEN_BY_SERVER,
+             SVN_ERR_CLIENT_CATEGORY_START + 23,
+             "The operation is forbidden by the server")
+
+  /* misc errors */
+
+  SVN_ERRDEF(SVN_ERR_BASE,
+             SVN_ERR_MISC_CATEGORY_START + 0,
+             "A problem occurred; see other errors for details")
+
+  SVN_ERRDEF(SVN_ERR_PLUGIN_LOAD_FAILURE,
+             SVN_ERR_MISC_CATEGORY_START + 1,
+             "Failure loading plugin")
+
+  SVN_ERRDEF(SVN_ERR_MALFORMED_FILE,
+             SVN_ERR_MISC_CATEGORY_START + 2,
+             "Malformed file")
+
+  SVN_ERRDEF(SVN_ERR_INCOMPLETE_DATA,
+             SVN_ERR_MISC_CATEGORY_START + 3,
+             "Incomplete data")
+
+  SVN_ERRDEF(SVN_ERR_INCORRECT_PARAMS,
+             SVN_ERR_MISC_CATEGORY_START + 4,
+             "Incorrect parameters given")
+
+  SVN_ERRDEF(SVN_ERR_UNVERSIONED_RESOURCE,
+             SVN_ERR_MISC_CATEGORY_START + 5,
+             "Tried a versioning operation on an unversioned resource")
+
+  SVN_ERRDEF(SVN_ERR_TEST_FAILED,
+             SVN_ERR_MISC_CATEGORY_START + 6,
+             "Test failed")
+
+  SVN_ERRDEF(SVN_ERR_UNSUPPORTED_FEATURE,
+             SVN_ERR_MISC_CATEGORY_START + 7,
+             "Trying to use an unsupported feature")
+
+  SVN_ERRDEF(SVN_ERR_BAD_PROP_KIND,
+             SVN_ERR_MISC_CATEGORY_START + 8,
+             "Unexpected or unknown property kind")
+
+  SVN_ERRDEF(SVN_ERR_ILLEGAL_TARGET,
+             SVN_ERR_MISC_CATEGORY_START + 9,
+             "Illegal target for the requested operation")
+
+  SVN_ERRDEF(SVN_ERR_DELTA_MD5_CHECKSUM_ABSENT,
+             SVN_ERR_MISC_CATEGORY_START + 10,
+             "MD5 checksum is missing")
+
+  SVN_ERRDEF(SVN_ERR_DIR_NOT_EMPTY,
+             SVN_ERR_MISC_CATEGORY_START + 11,
+             "Directory needs to be empty but is not")
+
+  SVN_ERRDEF(SVN_ERR_EXTERNAL_PROGRAM,
+             SVN_ERR_MISC_CATEGORY_START + 12,
+             "Error calling external program")
+
+  SVN_ERRDEF(SVN_ERR_SWIG_PY_EXCEPTION_SET,
+             SVN_ERR_MISC_CATEGORY_START + 13,
+             "Python exception has been set with the error")
+
+  SVN_ERRDEF(SVN_ERR_CHECKSUM_MISMATCH,
+             SVN_ERR_MISC_CATEGORY_START + 14,
+             "A checksum mismatch occurred")
+
+  SVN_ERRDEF(SVN_ERR_CANCELLED,
+             SVN_ERR_MISC_CATEGORY_START + 15,
+             "The operation was interrupted")
+
+  SVN_ERRDEF(SVN_ERR_INVALID_DIFF_OPTION,
+             SVN_ERR_MISC_CATEGORY_START + 16,
+             "The specified diff option is not supported")
+
+  SVN_ERRDEF(SVN_ERR_PROPERTY_NOT_FOUND,
+             SVN_ERR_MISC_CATEGORY_START + 17,
+             "Property not found")
+
+  SVN_ERRDEF(SVN_ERR_NO_AUTH_FILE_PATH,
+             SVN_ERR_MISC_CATEGORY_START + 18,
+             "No auth file path available")
+
+  /** @since New in 1.1. */
+  SVN_ERRDEF(SVN_ERR_VERSION_MISMATCH,
+             SVN_ERR_MISC_CATEGORY_START + 19,
+             "Incompatible library version")
+
+  /** @since New in 1.5. */
+  SVN_ERRDEF(SVN_ERR_MERGEINFO_PARSE_ERROR,
+             SVN_ERR_MISC_CATEGORY_START + 20,
+             "Mergeinfo parse error")
+
+  /** @since New in 1.5. */
+  SVN_ERRDEF(SVN_ERR_CEASE_INVOCATION,
+             SVN_ERR_MISC_CATEGORY_START + 21,
+             "Cease invocation of this API")
+
+  /** @since New in 1.5. */
+  SVN_ERRDEF(SVN_ERR_REVNUM_PARSE_FAILURE,
+             SVN_ERR_MISC_CATEGORY_START + 22,
+             "Error parsing revision number")
+
+  /** @since New in 1.5. */
+  SVN_ERRDEF(SVN_ERR_ITER_BREAK,
+             SVN_ERR_MISC_CATEGORY_START + 23,
+             "Iteration terminated before completion")
+
+  /** @since New in 1.5. */
+  SVN_ERRDEF(SVN_ERR_UNKNOWN_CHANGELIST,
+             SVN_ERR_MISC_CATEGORY_START + 24,
+             "Unknown changelist")
+
+  /** @since New in 1.5. */
+  SVN_ERRDEF(SVN_ERR_RESERVED_FILENAME_SPECIFIED,
+             SVN_ERR_MISC_CATEGORY_START + 25,
+             "Reserved directory name in command line arguments")
+
+  /** @since New in 1.5. */
+  SVN_ERRDEF(SVN_ERR_UNKNOWN_CAPABILITY,
+             SVN_ERR_MISC_CATEGORY_START + 26,
+             "Inquiry about unknown capability")
+
+  /** @since New in 1.6. */
+  SVN_ERRDEF(SVN_ERR_TEST_SKIPPED,
+             SVN_ERR_MISC_CATEGORY_START + 27,
+             "Test skipped")
+
+  /** @since New in 1.6. */
+  SVN_ERRDEF(SVN_ERR_NO_APR_MEMCACHE,
+             SVN_ERR_MISC_CATEGORY_START + 28,
+             "APR memcache library not available")
+
+  /** @since New in 1.6. */
+  SVN_ERRDEF(SVN_ERR_ATOMIC_INIT_FAILURE,
+             SVN_ERR_MISC_CATEGORY_START + 29,
+             "Couldn't perform atomic initialization")
+
+  /** @since New in 1.6. */
+  SVN_ERRDEF(SVN_ERR_SQLITE_ERROR,
+             SVN_ERR_MISC_CATEGORY_START + 30,
+             "SQLite error")
+
+  /** @since New in 1.6. */
+  SVN_ERRDEF(SVN_ERR_SQLITE_READONLY,
+             SVN_ERR_MISC_CATEGORY_START + 31,
+             "Attempted to write to readonly SQLite db")
+
+  /** @since New in 1.6.
+   * @deprecated the internal sqlite support code does not manage schemas
+   * any longer.  */
+  SVN_ERRDEF(SVN_ERR_SQLITE_UNSUPPORTED_SCHEMA,
+             SVN_ERR_MISC_CATEGORY_START + 32,
+             "Unsupported schema found in SQLite db")
+
+  /** @since New in 1.7. */
+  SVN_ERRDEF(SVN_ERR_SQLITE_BUSY,
+             SVN_ERR_MISC_CATEGORY_START + 33,
+             "The SQLite db is busy")
+
+  /** @since New in 1.7. */
+  SVN_ERRDEF(SVN_ERR_SQLITE_RESETTING_FOR_ROLLBACK,
+             SVN_ERR_MISC_CATEGORY_START + 34,
+             "SQLite busy at transaction rollback; "
+             "resetting all busy SQLite statements to allow rollback")
+
+  /** @since New in 1.7. */
+  SVN_ERRDEF(SVN_ERR_SQLITE_CONSTRAINT,
+             SVN_ERR_MISC_CATEGORY_START + 35,
+             "Constraint error in SQLite db")
+
+  /** @since New in 1.8. */
+  SVN_ERRDEF(SVN_ERR_TOO_MANY_MEMCACHED_SERVERS,
+             SVN_ERR_MISC_CATEGORY_START + 36,
+             "Too many memcached servers configured")
+
+  /** @since New in 1.8. */
+  SVN_ERRDEF(SVN_ERR_MALFORMED_VERSION_STRING,
+             SVN_ERR_MISC_CATEGORY_START + 37,
+             "Failed to parse version number string")
+
+  /** @since New in 1.8. */
+  SVN_ERRDEF(SVN_ERR_CORRUPTED_ATOMIC_STORAGE,
+             SVN_ERR_MISC_CATEGORY_START + 38,
+             "Atomic data storage is corrupt")
+
+  /** @since New in 1.8. */
+  SVN_ERRDEF(SVN_ERR_UTF8PROC_ERROR,
+             SVN_ERR_MISC_CATEGORY_START + 39,
+             "utf8proc library error")
+
+  /** @since New in 1.8. */
+  SVN_ERRDEF(SVN_ERR_UTF8_GLOB,
+             SVN_ERR_MISC_CATEGORY_START + 40,
+             "Bad arguments to SQL operators GLOB or LIKE")
+
+  /** @since New in 1.9. */
+  SVN_ERRDEF(SVN_ERR_CORRUPT_PACKED_DATA,
+             SVN_ERR_MISC_CATEGORY_START + 41,
+             "Packed data stream is corrupt")
+
+  /** @since New in 1.9. */
+  SVN_ERRDEF(SVN_ERR_COMPOSED_ERROR,
+             SVN_ERR_MISC_CATEGORY_START + 42,
+             "Additional errors:")
+
+  /** @since New in 1.9. */
+  SVN_ERRDEF(SVN_ERR_INVALID_INPUT,
+             SVN_ERR_MISC_CATEGORY_START + 43,
+             "Parser error: invalid input")
+
+  /* command-line client errors */
+
+  SVN_ERRDEF(SVN_ERR_CL_ARG_PARSING_ERROR,
+             SVN_ERR_CL_CATEGORY_START + 0,
+             "Error parsing arguments")
+
+  SVN_ERRDEF(SVN_ERR_CL_INSUFFICIENT_ARGS,
+             SVN_ERR_CL_CATEGORY_START + 1,
+             "Not enough arguments provided")
+
+  SVN_ERRDEF(SVN_ERR_CL_MUTUALLY_EXCLUSIVE_ARGS,
+             SVN_ERR_CL_CATEGORY_START + 2,
+             "Mutually exclusive arguments specified")
+
+  SVN_ERRDEF(SVN_ERR_CL_ADM_DIR_RESERVED,
+             SVN_ERR_CL_CATEGORY_START + 3,
+             "Attempted command in administrative dir")
+
+  SVN_ERRDEF(SVN_ERR_CL_LOG_MESSAGE_IS_VERSIONED_FILE,
+             SVN_ERR_CL_CATEGORY_START + 4,
+             "The log message file is under version control")
+
+  SVN_ERRDEF(SVN_ERR_CL_LOG_MESSAGE_IS_PATHNAME,
+             SVN_ERR_CL_CATEGORY_START + 5,
+             "The log message is a pathname")
+
+  SVN_ERRDEF(SVN_ERR_CL_COMMIT_IN_ADDED_DIR,
+             SVN_ERR_CL_CATEGORY_START + 6,
+             "Committing in directory scheduled for addition")
+
+  SVN_ERRDEF(SVN_ERR_CL_NO_EXTERNAL_EDITOR,
+             SVN_ERR_CL_CATEGORY_START + 7,
+             "No external editor available")
+
+  SVN_ERRDEF(SVN_ERR_CL_BAD_LOG_MESSAGE,
+             SVN_ERR_CL_CATEGORY_START + 8,
+             "Something is wrong with the log message's contents")
+
+  SVN_ERRDEF(SVN_ERR_CL_UNNECESSARY_LOG_MESSAGE,
+             SVN_ERR_CL_CATEGORY_START + 9,
+             "A log message was given where none was necessary")
+
+  SVN_ERRDEF(SVN_ERR_CL_NO_EXTERNAL_MERGE_TOOL,
+             SVN_ERR_CL_CATEGORY_START + 10,
+             "No external merge tool available")
+
+  SVN_ERRDEF(SVN_ERR_CL_ERROR_PROCESSING_EXTERNALS,
+             SVN_ERR_CL_CATEGORY_START + 11,
+             "Failed processing one or more externals definitions")
+
+  /** @since New in 1.9. */
+  SVN_ERRDEF(SVN_ERR_CL_REPOS_VERIFY_FAILED,
+             SVN_ERR_CL_CATEGORY_START + 12,
+             "Repository verification failed")
+
   /* ra_svn errors */
 
   SVN_ERRDEF(SVN_ERR_RA_SVN_CMD_ERR,
@@ -839,15 +1532,10 @@
              SVN_ERR_RA_SVN_CATEGORY_START + 7,
              "Cannot negotiate authentication mechanism")
 
-  /* libsvn_ra_serf errors */
-  /** @since New in 1.5. */
-  SVN_ERRDEF(SVN_ERR_RA_SERF_SSPI_INITIALISATION_FAILED,
-             SVN_ERR_RA_SERF_CATEGORY_START + 0,
-             "Initialization of SSPI library failed")
-  /** @since New in 1.5. */
-  SVN_ERRDEF(SVN_ERR_RA_SERF_SSL_CERT_UNTRUSTED,
-             SVN_ERR_RA_SERF_CATEGORY_START + 1,
-             "Server SSL certificate untrusted")
+  /** @since New in 1.7  */
+  SVN_ERRDEF(SVN_ERR_RA_SVN_EDIT_ABORTED,
+             SVN_ERR_RA_SVN_CATEGORY_START + 8,
+             "Editor drive was aborted")
 
   /* libsvn_auth errors */
 
@@ -867,7 +1555,7 @@
 
   SVN_ERRDEF(SVN_ERR_AUTHN_CREDS_NOT_SAVED,
              SVN_ERR_AUTHN_CATEGORY_START + 3,
-             "All authentication providers exhausted")
+             "Credentials not saved")
 
   /** @since New in 1.5. */
   SVN_ERRDEF(SVN_ERR_AUTHN_FAILED,
@@ -899,31 +1587,6 @@
              SVN_ERR_AUTHZ_CATEGORY_START + 4,
              "Item is not writable")
 
-  /* svndiff errors */
-
-  SVN_ERRDEF(SVN_ERR_SVNDIFF_INVALID_HEADER,
-             SVN_ERR_SVNDIFF_CATEGORY_START + 0,
-             "Svndiff data has invalid header")
-
-  SVN_ERRDEF(SVN_ERR_SVNDIFF_CORRUPT_WINDOW,
-             SVN_ERR_SVNDIFF_CATEGORY_START + 1,
-             "Svndiff data contains corrupt window")
-
-  SVN_ERRDEF(SVN_ERR_SVNDIFF_BACKWARD_VIEW,
-             SVN_ERR_SVNDIFF_CATEGORY_START + 2,
-             "Svndiff data contains backward-sliding source view")
-
-  SVN_ERRDEF(SVN_ERR_SVNDIFF_INVALID_OPS,
-             SVN_ERR_SVNDIFF_CATEGORY_START + 3,
-             "Svndiff data contains invalid instruction")
-
-  SVN_ERRDEF(SVN_ERR_SVNDIFF_UNEXPECTED_END,
-             SVN_ERR_SVNDIFF_CATEGORY_START + 4,
-             "Svndiff data ends unexpectedly")
-
-  SVN_ERRDEF(SVN_ERR_SVNDIFF_INVALID_COMPRESSED_DATA,
-             SVN_ERR_SVNDIFF_CATEGORY_START + 5,
-             "Svndiff compressed data is invalid")
 
   /* libsvn_diff errors */
 
@@ -931,281 +1594,122 @@
              SVN_ERR_DIFF_CATEGORY_START + 0,
              "Diff data source modified unexpectedly")
 
-  /* mod_dav_svn errors */
-
-  SVN_ERRDEF(SVN_ERR_APMOD_MISSING_PATH_TO_FS,
-             SVN_ERR_APMOD_CATEGORY_START + 0,
-             "Apache has no path to an SVN filesystem")
-
-  SVN_ERRDEF(SVN_ERR_APMOD_MALFORMED_URI,
-             SVN_ERR_APMOD_CATEGORY_START + 1,
-             "Apache got a malformed URI")
-
-  SVN_ERRDEF(SVN_ERR_APMOD_ACTIVITY_NOT_FOUND,
-             SVN_ERR_APMOD_CATEGORY_START + 2,
-             "Activity not found")
-
-  SVN_ERRDEF(SVN_ERR_APMOD_BAD_BASELINE,
-             SVN_ERR_APMOD_CATEGORY_START + 3,
-             "Baseline incorrect")
-
-  SVN_ERRDEF(SVN_ERR_APMOD_CONNECTION_ABORTED,
-             SVN_ERR_APMOD_CATEGORY_START + 4,
-             "Input/output error")
-
-  /* libsvn_client errors */
-
-  SVN_ERRDEF(SVN_ERR_CLIENT_VERSIONED_PATH_REQUIRED,
-             SVN_ERR_CLIENT_CATEGORY_START + 0,
-             "A path under version control is needed for this operation")
-
-  SVN_ERRDEF(SVN_ERR_CLIENT_RA_ACCESS_REQUIRED,
-             SVN_ERR_CLIENT_CATEGORY_START + 1,
-             "Repository access is needed for this operation")
-
-  SVN_ERRDEF(SVN_ERR_CLIENT_BAD_REVISION,
-             SVN_ERR_CLIENT_CATEGORY_START + 2,
-             "Bogus revision information given")
-
-  SVN_ERRDEF(SVN_ERR_CLIENT_DUPLICATE_COMMIT_URL,
-             SVN_ERR_CLIENT_CATEGORY_START + 3,
-             "Attempting to commit to a URL more than once")
-
-  SVN_ERRDEF(SVN_ERR_CLIENT_IS_BINARY_FILE,
-             SVN_ERR_CLIENT_CATEGORY_START + 4,
-             "Operation does not apply to binary file")
-
-       /*### SVN_PROP_EXTERNALS needed to be replaced with "svn:externals"
-         in order to get gettext translatable strings */
-  SVN_ERRDEF(SVN_ERR_CLIENT_INVALID_EXTERNALS_DESCRIPTION,
-             SVN_ERR_CLIENT_CATEGORY_START + 5,
-             "Format of an svn:externals property was invalid")
-
-  SVN_ERRDEF(SVN_ERR_CLIENT_MODIFIED,
-             SVN_ERR_CLIENT_CATEGORY_START + 6,
-             "Attempting restricted operation for modified resource")
-
-  SVN_ERRDEF(SVN_ERR_CLIENT_IS_DIRECTORY,
-             SVN_ERR_CLIENT_CATEGORY_START + 7,
-             "Operation does not apply to directory")
-
-  SVN_ERRDEF(SVN_ERR_CLIENT_REVISION_RANGE,
-             SVN_ERR_CLIENT_CATEGORY_START + 8,
-             "Revision range is not allowed")
-
-  SVN_ERRDEF(SVN_ERR_CLIENT_INVALID_RELOCATION,
-             SVN_ERR_CLIENT_CATEGORY_START + 9,
-             "Inter-repository relocation not allowed")
-
-  SVN_ERRDEF(SVN_ERR_CLIENT_REVISION_AUTHOR_CONTAINS_NEWLINE,
-             SVN_ERR_CLIENT_CATEGORY_START + 10,
-             "Author name cannot contain a newline")
-
-  SVN_ERRDEF(SVN_ERR_CLIENT_PROPERTY_NAME,
-             SVN_ERR_CLIENT_CATEGORY_START + 11,
-             "Bad property name")
-
-  /** @since New in 1.1. */
-  SVN_ERRDEF(SVN_ERR_CLIENT_UNRELATED_RESOURCES,
-             SVN_ERR_CLIENT_CATEGORY_START + 12,
-             "Two versioned resources are unrelated")
-
-  /** @since New in 1.2. */
-  SVN_ERRDEF(SVN_ERR_CLIENT_MISSING_LOCK_TOKEN,
-             SVN_ERR_CLIENT_CATEGORY_START + 13,
-             "Path has no lock token")
-
-  /** @since New in 1.5. */
-  SVN_ERRDEF(SVN_ERR_CLIENT_MULTIPLE_SOURCES_DISALLOWED,
-             SVN_ERR_CLIENT_CATEGORY_START + 14,
-             "Operation does not support multiple sources")
-
-  /** @since New in 1.5. */
-  SVN_ERRDEF(SVN_ERR_CLIENT_NO_VERSIONED_PARENT,
-             SVN_ERR_CLIENT_CATEGORY_START + 15,
-             "No versioned parent directories")
-
-<<<<<<< HEAD
-=======
-  /** @since New in 1.5. */
-  SVN_ERRDEF(SVN_ERR_CLIENT_NOT_READY_TO_MERGE,
-             SVN_ERR_CLIENT_CATEGORY_START + 16,
-             "Working copy and merge source not ready for reintegration")
-
->>>>>>> 8595db6c
-  /* misc errors */
-
-  SVN_ERRDEF(SVN_ERR_BASE,
-             SVN_ERR_MISC_CATEGORY_START + 0,
-             "A problem occurred; see later errors for details")
-
-  SVN_ERRDEF(SVN_ERR_PLUGIN_LOAD_FAILURE,
-             SVN_ERR_MISC_CATEGORY_START + 1,
-             "Failure loading plugin")
-
-  SVN_ERRDEF(SVN_ERR_MALFORMED_FILE,
-             SVN_ERR_MISC_CATEGORY_START + 2,
-             "Malformed file")
-
-  SVN_ERRDEF(SVN_ERR_INCOMPLETE_DATA,
-             SVN_ERR_MISC_CATEGORY_START + 3,
-             "Incomplete data")
-
-  SVN_ERRDEF(SVN_ERR_INCORRECT_PARAMS,
-             SVN_ERR_MISC_CATEGORY_START + 4,
-             "Incorrect parameters given")
-
-  SVN_ERRDEF(SVN_ERR_UNVERSIONED_RESOURCE,
-             SVN_ERR_MISC_CATEGORY_START + 5,
-             "Tried a versioning operation on an unversioned resource")
-
-  SVN_ERRDEF(SVN_ERR_TEST_FAILED,
-             SVN_ERR_MISC_CATEGORY_START + 6,
-             "Test failed")
-
-  SVN_ERRDEF(SVN_ERR_UNSUPPORTED_FEATURE,
-             SVN_ERR_MISC_CATEGORY_START + 7,
-             "Trying to use an unsupported feature")
-
-  SVN_ERRDEF(SVN_ERR_BAD_PROP_KIND,
-             SVN_ERR_MISC_CATEGORY_START + 8,
-             "Unexpected or unknown property kind")
-
-  SVN_ERRDEF(SVN_ERR_ILLEGAL_TARGET,
-             SVN_ERR_MISC_CATEGORY_START + 9,
-             "Illegal target for the requested operation")
-
-  SVN_ERRDEF(SVN_ERR_DELTA_MD5_CHECKSUM_ABSENT,
-             SVN_ERR_MISC_CATEGORY_START + 10,
-             "MD5 checksum is missing")
-
-  SVN_ERRDEF(SVN_ERR_DIR_NOT_EMPTY,
-             SVN_ERR_MISC_CATEGORY_START + 11,
-             "Directory needs to be empty but is not")
-
-  SVN_ERRDEF(SVN_ERR_EXTERNAL_PROGRAM,
-             SVN_ERR_MISC_CATEGORY_START + 12,
-             "Error calling external program")
-
-  SVN_ERRDEF(SVN_ERR_SWIG_PY_EXCEPTION_SET,
-             SVN_ERR_MISC_CATEGORY_START + 13,
-             "Python exception has been set with the error")
-
-  SVN_ERRDEF(SVN_ERR_CHECKSUM_MISMATCH,
-             SVN_ERR_MISC_CATEGORY_START + 14,
-             "A checksum mismatch occurred")
-
-  SVN_ERRDEF(SVN_ERR_CANCELLED,
-             SVN_ERR_MISC_CATEGORY_START + 15,
-             "The operation was interrupted")
-
-  SVN_ERRDEF(SVN_ERR_INVALID_DIFF_OPTION,
-             SVN_ERR_MISC_CATEGORY_START + 16,
-             "The specified diff option is not supported")
-
-  SVN_ERRDEF(SVN_ERR_PROPERTY_NOT_FOUND,
-             SVN_ERR_MISC_CATEGORY_START + 17,
-             "Property not found")
-
-  SVN_ERRDEF(SVN_ERR_NO_AUTH_FILE_PATH,
-             SVN_ERR_MISC_CATEGORY_START + 18,
-             "No auth file path available")
-
-  /** @since New in 1.1. */
-  SVN_ERRDEF(SVN_ERR_VERSION_MISMATCH,
-             SVN_ERR_MISC_CATEGORY_START + 19,
-             "Incompatible library version")
-
-  /** @since New in 1.5. */
-  SVN_ERRDEF(SVN_ERR_MERGEINFO_PARSE_ERROR,
-             SVN_ERR_MISC_CATEGORY_START + 20,
-             "Mergeinfo parse error")
-
-  /** @since New in 1.5. */
-  SVN_ERRDEF(SVN_ERR_CEASE_INVOCATION,
-             SVN_ERR_MISC_CATEGORY_START + 21,
-             "Cease invocation of this API")
-
-  /** @since New in 1.5. */
-  SVN_ERRDEF(SVN_ERR_REVNUM_PARSE_FAILURE,
-             SVN_ERR_MISC_CATEGORY_START + 22,
-             "Error parsing revision number")
-
-  /** @since New in 1.5. */
-  SVN_ERRDEF(SVN_ERR_ITER_BREAK,
-             SVN_ERR_MISC_CATEGORY_START + 23,
-             "Iteration terminated before completion")
-
-  /** @since New in 1.5. */
-  SVN_ERRDEF(SVN_ERR_UNKNOWN_CHANGELIST,
-             SVN_ERR_MISC_CATEGORY_START + 24,
-             "Unknown changelist")
-  
-  /** @since New in 1.5. */
-  SVN_ERRDEF(SVN_ERR_RESERVED_FILENAME_SPECIFIED,
-             SVN_ERR_MISC_CATEGORY_START + 25,
-             "Reserved directory name in command line arguments")
-
-  /** @since New in 1.5. */
-  SVN_ERRDEF(SVN_ERR_UNKNOWN_CAPABILITY,
-             SVN_ERR_MISC_CATEGORY_START + 26,
-             "Inquiry about unknown capability")
-
-  /** @since New in 1.5. */
-  SVN_ERRDEF(SVN_ERR_CEASE_INVOCATION,
-             SVN_ERR_MISC_CATEGORY_START + 21,
-             "Cease invocation of this API")
-
-  /** @since New in 1.5. */
-  SVN_ERRDEF(SVN_ERR_REVISION_NUMBER_PARSE_ERROR,
-             SVN_ERR_MISC_CATEGORY_START + 22,
-             "Revision number parse error")
-
-  /* command-line client errors */
-
-  SVN_ERRDEF(SVN_ERR_CL_ARG_PARSING_ERROR,
-             SVN_ERR_CL_CATEGORY_START + 0,
-             "Error parsing arguments")
-
-  SVN_ERRDEF(SVN_ERR_CL_INSUFFICIENT_ARGS,
-             SVN_ERR_CL_CATEGORY_START + 1,
-             "Not enough arguments provided")
-
-  SVN_ERRDEF(SVN_ERR_CL_MUTUALLY_EXCLUSIVE_ARGS,
-             SVN_ERR_CL_CATEGORY_START + 2,
-             "Mutually exclusive arguments specified")
-
-  SVN_ERRDEF(SVN_ERR_CL_ADM_DIR_RESERVED,
-             SVN_ERR_CL_CATEGORY_START + 3,
-             "Attempted command in administrative dir")
-
-  SVN_ERRDEF(SVN_ERR_CL_LOG_MESSAGE_IS_VERSIONED_FILE,
-             SVN_ERR_CL_CATEGORY_START + 4,
-             "The log message file is under version control")
-
-  SVN_ERRDEF(SVN_ERR_CL_LOG_MESSAGE_IS_PATHNAME,
-             SVN_ERR_CL_CATEGORY_START + 5,
-             "The log message is a pathname")
-
-  SVN_ERRDEF(SVN_ERR_CL_COMMIT_IN_ADDED_DIR,
-             SVN_ERR_CL_CATEGORY_START + 6,
-             "Committing in directory scheduled for addition")
-
-  SVN_ERRDEF(SVN_ERR_CL_NO_EXTERNAL_EDITOR,
-             SVN_ERR_CL_CATEGORY_START + 7,
-             "No external editor available")
-
-  SVN_ERRDEF(SVN_ERR_CL_BAD_LOG_MESSAGE,
-             SVN_ERR_CL_CATEGORY_START + 8,
-             "Something is wrong with the log message's contents")
-
-  SVN_ERRDEF(SVN_ERR_CL_UNNECESSARY_LOG_MESSAGE,
-             SVN_ERR_CL_CATEGORY_START + 9,
-             "A log message was given where none was necessary")
-
-  SVN_ERRDEF(SVN_ERR_CL_NO_EXTERNAL_MERGE_TOOL,
-             SVN_ERR_CL_CATEGORY_START + 10,
-             "No external merge tool available")
+  /* libsvn_ra_serf errors */
+  /** @since New in 1.5.
+      @deprecated SSPI now handled by serf rather than libsvn_ra_serf. */
+  SVN_ERRDEF(SVN_ERR_RA_SERF_SSPI_INITIALISATION_FAILED,
+             SVN_ERR_RA_SERF_CATEGORY_START + 0,
+             "Initialization of SSPI library failed")
+  /** @since New in 1.5.
+      @deprecated Certificate verification now handled by serf rather
+                  than libsvn_ra_serf. */
+  SVN_ERRDEF(SVN_ERR_RA_SERF_SSL_CERT_UNTRUSTED,
+             SVN_ERR_RA_SERF_CATEGORY_START + 1,
+             "Server SSL certificate untrusted")
+  /** @since New in 1.7.
+      @deprecated GSSAPI now handled by serf rather than libsvn_ra_serf. */
+  SVN_ERRDEF(SVN_ERR_RA_SERF_GSSAPI_INITIALISATION_FAILED,
+             SVN_ERR_RA_SERF_CATEGORY_START + 2,
+             "Initialization of the GSSAPI context failed")
+
+  /** @since New in 1.7. */
+  SVN_ERRDEF(SVN_ERR_RA_SERF_WRAPPED_ERROR,
+             SVN_ERR_RA_SERF_CATEGORY_START + 3,
+             "While handling serf response:")
+
+  /* malfunctions such as assertion failures */
+
+  SVN_ERRDEF(SVN_ERR_ASSERTION_FAIL,
+             SVN_ERR_MALFUNC_CATEGORY_START + 0,
+             "Assertion failure")
+
+  SVN_ERRDEF(SVN_ERR_ASSERTION_ONLY_TRACING_LINKS,
+             SVN_ERR_MALFUNC_CATEGORY_START + 1,
+             "No non-tracing links found in the error chain")
+
+  /* X509 parser errors.
+   * Names of these error codes are based on tropicssl error codes.
+   * @since New in 1.9 */
+
+  SVN_ERRDEF(SVN_ERR_ASN1_OUT_OF_DATA,
+             SVN_ERR_X509_CATEGORY_START + 0,
+             "Unexpected end of ASN1 data")
+
+  SVN_ERRDEF(SVN_ERR_ASN1_UNEXPECTED_TAG,
+             SVN_ERR_X509_CATEGORY_START + 1,
+             "Unexpected ASN1 tag")
+
+  SVN_ERRDEF(SVN_ERR_ASN1_INVALID_LENGTH,
+             SVN_ERR_X509_CATEGORY_START + 2,
+             "Invalid ASN1 length")
+
+  SVN_ERRDEF(SVN_ERR_ASN1_LENGTH_MISMATCH,
+             SVN_ERR_X509_CATEGORY_START + 3,
+             "ASN1 length mismatch")
+
+  SVN_ERRDEF(SVN_ERR_ASN1_INVALID_DATA,
+             SVN_ERR_X509_CATEGORY_START + 4,
+             "Invalid ASN1 data")
+
+  SVN_ERRDEF(SVN_ERR_X509_FEATURE_UNAVAILABLE,
+             SVN_ERR_X509_CATEGORY_START + 5,
+             "Unavailable X509 feature")
+
+  SVN_ERRDEF(SVN_ERR_X509_CERT_INVALID_PEM,
+             SVN_ERR_X509_CATEGORY_START + 6,
+             "Invalid PEM certificate")
+
+  SVN_ERRDEF(SVN_ERR_X509_CERT_INVALID_FORMAT,
+             SVN_ERR_X509_CATEGORY_START + 7,
+             "Invalid certificate format")
+
+  SVN_ERRDEF(SVN_ERR_X509_CERT_INVALID_VERSION,
+             SVN_ERR_X509_CATEGORY_START + 8,
+             "Invalid certificate version")
+
+  SVN_ERRDEF(SVN_ERR_X509_CERT_INVALID_SERIAL,
+             SVN_ERR_X509_CATEGORY_START + 9,
+             "Invalid certificate serial number")
+
+  SVN_ERRDEF(SVN_ERR_X509_CERT_INVALID_ALG,
+             SVN_ERR_X509_CATEGORY_START + 10,
+             "Found invalid algorithm in certificate")
+
+  SVN_ERRDEF(SVN_ERR_X509_CERT_INVALID_NAME,
+             SVN_ERR_X509_CATEGORY_START + 11,
+             "Found invalid name in certificate")
+
+  SVN_ERRDEF(SVN_ERR_X509_CERT_INVALID_DATE,
+             SVN_ERR_X509_CATEGORY_START + 12,
+             "Found invalid date in certificate")
+
+  SVN_ERRDEF(SVN_ERR_X509_CERT_INVALID_PUBKEY,
+             SVN_ERR_X509_CATEGORY_START + 13,
+             "Found invalid public key in certificate")
+
+  SVN_ERRDEF(SVN_ERR_X509_CERT_INVALID_SIGNATURE,
+             SVN_ERR_X509_CATEGORY_START + 14,
+             "Found invalid signature in certificate")
+
+  SVN_ERRDEF(SVN_ERR_X509_CERT_INVALID_EXTENSIONS,
+             SVN_ERR_X509_CATEGORY_START + 15,
+             "Found invalid extensions in certificate")
+
+  SVN_ERRDEF(SVN_ERR_X509_CERT_UNKNOWN_VERSION,
+             SVN_ERR_X509_CATEGORY_START + 16,
+             "Unknown certificate version")
+
+  SVN_ERRDEF(SVN_ERR_X509_CERT_UNKNOWN_PK_ALG,
+             SVN_ERR_X509_CATEGORY_START + 17,
+             "Certificate uses unknown public key algorithm")
+
+  SVN_ERRDEF(SVN_ERR_X509_CERT_SIG_MISMATCH,
+             SVN_ERR_X509_CATEGORY_START + 18,
+             "Certificate signature mismatch")
+
+  SVN_ERRDEF(SVN_ERR_X509_CERT_VERIFY_FAILED,
+             SVN_ERR_X509_CATEGORY_START + 19,
+             "Certficate verification failed")
 
 SVN_ERROR_END
 
