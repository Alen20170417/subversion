/**
 * @copyright
 * ====================================================================
 *    Licensed to the Apache Software Foundation (ASF) under one
 *    or more contributor license agreements.  See the NOTICE file
 *    distributed with this work for additional information
 *    regarding copyright ownership.  The ASF licenses this file
 *    to you under the Apache License, Version 2.0 (the
 *    "License"); you may not use this file except in compliance
 *    with the License.  You may obtain a copy of the License at
 *
 *      http://www.apache.org/licenses/LICENSE-2.0
 *
 *    Unless required by applicable law or agreed to in writing,
 *    software distributed under the License is distributed on an
 *    "AS IS" BASIS, WITHOUT WARRANTIES OR CONDITIONS OF ANY
 *    KIND, either express or implied.  See the License for the
 *    specific language governing permissions and limitations
 *    under the License.
 * ====================================================================
 * @endcopyright
 *
 * @file svn_fs.h
 * @brief Interface to the Subversion filesystem.
 */

#ifndef SVN_FS_H
#define SVN_FS_H

#include <apr.h>
#include <apr_pools.h>
#include <apr_hash.h>
#include <apr_tables.h>
#include <apr_time.h>    /* for apr_time_t */

#include "svn_types.h"
#include "svn_string.h"
#include "svn_delta.h"
#include "svn_io.h"
#include "svn_mergeinfo.h"
#include "svn_checksum.h"


#ifdef __cplusplus
extern "C" {
#endif /* __cplusplus */


/**
 * Get libsvn_fs version information.
 *
 * @since New in 1.1.
 */
const svn_version_t *
svn_fs_version(void);

/**
 * @defgroup fs_handling Filesystem interaction subsystem
 * @{
 */

/* Opening and creating filesystems.  */


/** An object representing a Subversion filesystem.  */
typedef struct svn_fs_t svn_fs_t;


/**
 * @name Filesystem configuration options
 * @{
 */
#define SVN_FS_CONFIG_BDB_TXN_NOSYNC            "bdb-txn-nosync"
#define SVN_FS_CONFIG_BDB_LOG_AUTOREMOVE        "bdb-log-autoremove"

/* See also svn_fs_type(). */
/** @since New in 1.1. */
#define SVN_FS_CONFIG_FS_TYPE                   "fs-type"
/** @since New in 1.1. */
#define SVN_FS_TYPE_BDB                         "bdb"
/** @since New in 1.1. */
#define SVN_FS_TYPE_FSFS                        "fsfs"

/** Create repository format compatible with Subversion versions
 * earlier than 1.4.
 *
 *  @since New in 1.4.
 */
#define SVN_FS_CONFIG_PRE_1_4_COMPATIBLE        "pre-1.4-compatible"

/** Create repository format compatible with Subversion versions
 * earlier than 1.5.
 *
 * @since New in 1.5.
 */
#define SVN_FS_CONFIG_PRE_1_5_COMPATIBLE        "pre-1.5-compatible"

/** Create repository format compatible with Subversion versions
 * earlier than 1.6.
 *
 * @since New in 1.6.
 */
#define SVN_FS_CONFIG_PRE_1_6_COMPATIBLE        "pre-1.6-compatible"

/** Create repository format compatible with Subversion versions
 * earlier than 1.7.
 *
 * @since New in 1.7.
 */
#define SVN_FS_CONFIG_PRE_1_7_COMPATIBLE        "pre-1.7-compatible"
/** @} */


/**
 * Callers should invoke this function to initialize global state in
 * the FS library before creating FS objects.  If this function is
 * invoked, no FS objects may be created in another thread at the same
 * time as this invocation, and the provided @a pool must last longer
 * than any FS object created subsequently.
 *
 * If this function is not called, the FS library will make a best
 * effort to bootstrap a mutex for protecting data common to FS
 * objects; however, there is a small window of failure.  Also, a
 * small amount of data will be leaked if the Subversion FS library is
 * dynamically unloaded, and using the bdb FS can potentially segfault
 * or invoke other undefined behavior if this function is not called
 * with an appropriate pool (such as the pool the module was loaded into)
 * when loaded dynamically.
 *
 * If this function is called multiple times before the pool passed to
 * the first call is destroyed or cleared, the later calls will have
 * no effect.
 *
 * @since New in 1.2.
 */
svn_error_t *
svn_fs_initialize(apr_pool_t *pool);


/** The type of a warning callback function.  @a baton is the value specified
 * in the call to svn_fs_set_warning_func(); the filesystem passes it through
 * to the callback.  @a err contains the warning message.
 *
 * The callback function should not clear the error that is passed to it;
 * its caller should do that.
 */
typedef void (*svn_fs_warning_callback_t)(void *baton, svn_error_t *err);


/** Provide a callback function, @a warning, that @a fs should use to
 * report (non-fatal) errors.  To print an error, the filesystem will call
 * @a warning, passing it @a warning_baton and the error.
 *
 * By default, this is set to a function that will crash the process.
 * Dumping to @c stderr or <tt>/dev/tty</tt> is not acceptable default
 * behavior for server processes, since those may both be equivalent to
 * <tt>/dev/null</tt>.
 */
void
svn_fs_set_warning_func(svn_fs_t *fs,
                        svn_fs_warning_callback_t warning,
                        void *warning_baton);



/**
 * Create a new, empty Subversion filesystem, stored in the directory
 * @a path, and return a pointer to it in @a *fs_p.  @a path must not
 * currently exist, but its parent must exist.  If @a fs_config is not
 * @c NULL, the options it contains modify the behavior of the
 * filesystem.  The interpretation of @a fs_config is specific to the
 * filesystem back-end.  The new filesystem may be closed by
 * destroying @a pool.
 *
 * @note The lifetime of @a fs_config must not be shorter than @a
 * pool's. It's a good idea to allocate @a fs_config from @a pool or
 * one of its ancestors.
 *
 * If @a fs_config contains a value for #SVN_FS_CONFIG_FS_TYPE, that
 * value determines the filesystem type for the new filesystem.
 * Currently defined values are:
 *
 *   SVN_FS_TYPE_BDB   Berkeley-DB implementation
 *   SVN_FS_TYPE_FSFS  Native-filesystem implementation
 *
 * If @a fs_config is @c NULL or does not contain a value for
 * #SVN_FS_CONFIG_FS_TYPE then the default filesystem type will be used.
 * This will typically be BDB for version 1.1 and FSFS for later versions,
 * though the caller should not rely upon any particular default if they
 * wish to ensure that a filesystem of a specific type is created.
 *
 * @since New in 1.1.
 */
svn_error_t *
svn_fs_create(svn_fs_t **fs_p,
              const char *path,
              apr_hash_t *fs_config,
              apr_pool_t *pool);

/**
 * Open a Subversion filesystem located in the directory @a path, and
 * return a pointer to it in @a *fs_p.  If @a fs_config is not @c
 * NULL, the options it contains modify the behavior of the
 * filesystem.  The interpretation of @a fs_config is specific to the
 * filesystem back-end.  The opened filesystem may be closed by
 * destroying @a pool.
 *
 * @note The lifetime of @a fs_config must not be shorter than @a
 * pool's. It's a good idea to allocate @a fs_config from @a pool or
 * one of its ancestors.
 *
 * Only one thread may operate on any given filesystem object at once.
 * Two threads may access the same filesystem simultaneously only if
 * they open separate filesystem objects.
 *
 * @note You probably don't want to use this directly.  Take a look at
 * svn_repos_open() instead.
 *
 * @since New in 1.1.
 */
svn_error_t *
svn_fs_open(svn_fs_t **fs_p,
            const char *path,
            apr_hash_t *fs_config,
            apr_pool_t *pool);

/**
 * Upgrade the Subversion filesystem located in the directory @a path
 * to the latest version supported by this library.  Return
 * #SVN_ERR_FS_UNSUPPORTED_UPGRADE and make no changes to the
 * filesystem if the requested upgrade is not supported.  Use @a pool
 * for necessary allocations.
 *
 * @note You probably don't want to use this directly.  Take a look at
 * svn_repos_upgrade() instead.
 *
 * @since New in 1.5.
 */
svn_error_t *
svn_fs_upgrade(const char *path,
               apr_pool_t *pool);

/**
 * Return, in @a *fs_type, a string identifying the back-end type of
 * the Subversion filesystem located in @a path.  Allocate @a *fs_type
 * in @a pool.
 *
 * The string should be equal to one of the @c SVN_FS_TYPE_* defined
 * constants, unless the filesystem is a new back-end type added in
 * a later version of Subversion.
 *
 * In general, the type should make no difference in the filesystem's
 * semantics, but there are a few situations (such as backups) where
 * it might matter.
 *
 * @since New in 1.3.
 */
svn_error_t *
svn_fs_type(const char **fs_type,
            const char *path,
            apr_pool_t *pool);

/**
 * Return the path to @a fs's repository, allocated in @a pool.
 * @note This is just what was passed to svn_fs_create() or
 * svn_fs_open() -- might be absolute, might not.
 *
 * @since New in 1.1.
 */
const char *
svn_fs_path(svn_fs_t *fs,
            apr_pool_t *pool);

/**
 * Delete the filesystem at @a path.
 *
 * @since New in 1.1.
 */
svn_error_t *
svn_fs_delete_fs(const char *path,
                 apr_pool_t *pool);

/**
 * Copy a possibly live Subversion filesystem from @a src_path to
 * @a dest_path.  If @a clean is @c TRUE, perform cleanup on the
 * source filesystem as part of the copy operation; currently, this
 * means deleting copied, unused logfiles for a Berkeley DB source
 * filesystem.
 *
 * @since New in 1.1.
 */
svn_error_t *
svn_fs_hotcopy(const char *src_path,
               const char *dest_path,
               svn_boolean_t clean,
               apr_pool_t *pool);

/** Perform any necessary non-catastrophic recovery on the Subversion
 * filesystem located at @a path.
 *
 * If @a cancel_func is not @c NULL, it is called periodically with
 * @a cancel_baton as argument to see if the client wishes to cancel
 * recovery.  BDB filesystems do not currently support cancellation.
 *
 * Do any necessary allocation within @a pool.
 *
 * For FSFS filesystems, recovery is currently limited to recreating
 * the db/current file, and does not require exclusive access.
 *
 * For BDB filesystems, recovery requires exclusive access, and is
 * described in detail below.
 *
 * After an unexpected server exit, due to a server crash or a system
 * crash, a Subversion filesystem based on Berkeley DB needs to run
 * recovery procedures to bring the database back into a consistent
 * state and release any locks that were held by the deceased process.
 * The recovery procedures require exclusive access to the database
 * --- while they execute, no other process or thread may access the
 * database.
 *
 * In a server with multiple worker processes, like Apache, if a
 * worker process accessing the filesystem dies, you must stop the
 * other worker processes, and run recovery.  Then, the other worker
 * processes can re-open the database and resume work.
 *
 * If the server exited cleanly, there is no need to run recovery, but
 * there is no harm in it, either, and it take very little time.  So
 * it's a fine idea to run recovery when the server process starts,
 * before it begins handling any requests.
 *
 * @since New in 1.5.
 */
svn_error_t *
svn_fs_recover(const char *path,
               svn_cancel_func_t cancel_func,
               void *cancel_baton,
               apr_pool_t *pool);


/** Subversion filesystems based on Berkeley DB.
 *
 * The following functions are specific to Berkeley DB filesystems.
 *
 * @defgroup svn_fs_bdb Berkeley DB filesystems
 * @{
 */

/** Register an error handling function for Berkeley DB error messages.
 *
 * @deprecated Provided for backward compatibility with the 1.2 API.
 *
 * Despite being first declared deprecated in Subversion 1.3, this API
 * is redundant in versions 1.1 and 1.2 as well.
 *
 * Berkeley DB's error codes are seldom sufficiently informative to allow
 * adequate troubleshooting.  Berkeley DB provides extra messages through
 * a callback function - if an error occurs, the @a handler will be called
 * with two strings: an error message prefix, which will be zero, and
 * an error message.  @a handler might print it out, log it somewhere,
 * etc.
 *
 * Subversion 1.1 and later install their own handler internally, and
 * wrap the messages from Berkeley DB into the standard svn_error_t object,
 * making any information gained through this interface redundant.
 *
 * It is only worth using this function if your program will be used
 * with Subversion 1.0.
 *
 * This function connects to the Berkeley DB @c DBENV->set_errcall interface.
 * Since that interface supports only a single callback, Subversion's internal
 * callback is registered with Berkeley DB, and will forward notifications to
 * a user provided callback after performing its own processing.
 */
SVN_DEPRECATED
svn_error_t *
svn_fs_set_berkeley_errcall(svn_fs_t *fs,
                            void (*handler)(const char *errpfx,
                                            char *msg));

/** Set @a *logfiles to an array of <tt>const char *</tt> log file names
 * of Berkeley DB-based Subversion filesystem.
 *
 * If @a only_unused is @c TRUE, set @a *logfiles to an array which
 * contains only the names of Berkeley DB log files no longer in use
 * by the filesystem.  Otherwise, all log files (used and unused) are
 * returned.

 * This function wraps the Berkeley DB 'log_archive' function
 * called by the db_archive binary.  Repository administrators may
 * want to run this function periodically and delete the unused log
 * files, as a way of reclaiming disk space.
 */
svn_error_t *
svn_fs_berkeley_logfiles(apr_array_header_t **logfiles,
                         const char *path,
                         svn_boolean_t only_unused,
                         apr_pool_t *pool);


/**
 * The following functions are similar to their generic counterparts.
 *
 * In Subversion 1.2 and earlier, they only work on Berkeley DB filesystems.
 * In Subversion 1.3 and later, they perform largely as aliases for their
 * generic counterparts (with the exception of recover, which only gained
 * a generic counterpart in 1.5).
 *
 * @defgroup svn_fs_bdb_deprecated Berkeley DB filesystem compatibility
 * @{
 */

/** @deprecated Provided for backward compatibility with the 1.0 API. */
SVN_DEPRECATED
svn_fs_t *
svn_fs_new(apr_hash_t *fs_config,
           apr_pool_t *pool);

/** @deprecated Provided for backward compatibility with the 1.0 API. */
SVN_DEPRECATED
svn_error_t *
svn_fs_create_berkeley(svn_fs_t *fs,
                       const char *path);

/** @deprecated Provided for backward compatibility with the 1.0 API. */
SVN_DEPRECATED
svn_error_t *
svn_fs_open_berkeley(svn_fs_t *fs,
                     const char *path);

/** @deprecated Provided for backward compatibility with the 1.0 API. */
SVN_DEPRECATED
const char *
svn_fs_berkeley_path(svn_fs_t *fs,
                     apr_pool_t *pool);

/** @deprecated Provided for backward compatibility with the 1.0 API. */
SVN_DEPRECATED
svn_error_t *
svn_fs_delete_berkeley(const char *path,
                       apr_pool_t *pool);

/** @deprecated Provided for backward compatibility with the 1.0 API. */
SVN_DEPRECATED
svn_error_t *
svn_fs_hotcopy_berkeley(const char *src_path,
                        const char *dest_path,
                        svn_boolean_t clean_logs,
                        apr_pool_t *pool);

/** @deprecated Provided for backward compatibility with the 1.4 API. */
SVN_DEPRECATED
svn_error_t *
svn_fs_berkeley_recover(const char *path,
                        apr_pool_t *pool);
/** @} */

/** @} */


/** Filesystem Access Contexts.
 *
 * @since New in 1.2.
 *
 * At certain times, filesystem functions need access to temporary
 * user data.  For example, which user is changing a file?  If the
 * file is locked, has an appropriate lock-token been supplied?
 *
 * This temporary user data is stored in an "access context" object,
 * and the access context is then connected to the filesystem object.
 * Whenever a filesystem function requires information, it can pull
 * things out of the context as needed.
 *
 * @defgroup svn_fs_access_ctx Filesystem access contexts
 * @{
 */

/** An opaque object representing temporary user data. */
typedef struct svn_fs_access_t svn_fs_access_t;


/** Set @a *access_ctx to a new #svn_fs_access_t object representing
 *  @a username, allocated in @a pool.  @a username is presumed to
 *  have been authenticated by the caller.
 *
 *  Make a deep copy of @a username.
 */
svn_error_t *
svn_fs_create_access(svn_fs_access_t **access_ctx,
                     const char *username,
                     apr_pool_t *pool);


/** Associate @a access_ctx with an open @a fs.
 *
 * This function can be run multiple times on the same open
 * filesystem, in order to change the filesystem access context for
 * different filesystem operations.  Pass a NULL value for @a
 * access_ctx to disassociate the current access context from the
 * filesystem.
 */
svn_error_t *
svn_fs_set_access(svn_fs_t *fs,
                  svn_fs_access_t *access_ctx);


/** Set @a *access_ctx to the current @a fs access context, or NULL if
 * there is no current fs access context.
 */
svn_error_t *
svn_fs_get_access(svn_fs_access_t **access_ctx,
                  svn_fs_t *fs);


/** Accessors for the access context: */

/** Set @a *username to the name represented by @a access_ctx. */
svn_error_t *
svn_fs_access_get_username(const char **username,
                           svn_fs_access_t *access_ctx);


/** Push a lock-token @a token associated with path @a path into the
 * context @a access_ctx.  The context remembers all tokens it
 * receives, and makes them available to fs functions.  The token and
 * path are not duplicated into @a access_ctx's pool; make sure the
 * token's lifetime is at least as long as @a access_ctx.
 *
 * @since New in 1.6. */
svn_error_t *
svn_fs_access_add_lock_token2(svn_fs_access_t *access_ctx,
                              const char *path,
                              const char *token);
/**
 * Same as svn_fs_access_add_lock_token2(), but with @a path set to value 1.
 *
 * @deprecated Provided for backward compatibility with the 1.1 API.
 */

SVN_DEPRECATED
svn_error_t *
svn_fs_access_add_lock_token(svn_fs_access_t *access_ctx,
                             const char *token);

/** @} */


/** Filesystem Nodes and Node-Revisions.
 *
 * In a Subversion filesystem, a `node' corresponds roughly to an
 * `inode' in a Unix filesystem:
 * - A node is either a file or a directory.
 * - A node's contents change over time.
 * - When you change a node's contents, it's still the same node; it's
 *   just been changed.  So a node's identity isn't bound to a specific
 *   set of contents.
 * - If you rename a node, it's still the same node, just under a
 *   different name.  So a node's identity isn't bound to a particular
 *   filename.
 *
 * A `node revision' refers to one particular version of a node's contents,
 * that existed over a specific period of time (one or more repository
 * revisions).  Changing a node's contents always creates a new revision of
 * that node, which is to say creates a new `node revision'.  Once created,
 * a node revision's contents never change.
 *
 * When we create a node, its initial contents are the initial revision of
 * the node.  As users make changes to the node over time, we create new
 * revisions of that same node.  When a user commits a change that deletes
 * a file from the filesystem, we don't delete the node, or any revision
 * of it --- those stick around to allow us to recreate prior revisions of
 * the filesystem.  Instead, we just remove the reference to the node
 * from the directory.
 *
 * Each node revision is a part of exactly one node, and appears only once
 * in the history of that node.  It is uniquely identified by a node
 * revision id, #svn_fs_id_t.  Its node revision id also identifies which
 * node it is a part of.
 *
 * @note: Often when we talk about `the node' within the context of a single
 * revision (or transaction), we implicitly mean `the node as it appears in
 * this revision (or transaction)', or in other words `the node revision'.
 *
 * @note: Commonly, a node revision will have the same content as some other
 * node revisions in the same node and in different nodes.  The FS libraries
 * allow different node revisions to share the same data without storing a
 * separate copy of the data.
 *
 * @defgroup svn_fs_nodes Filesystem nodes
 * @{
 */

/** An object representing a node-revision id.  */
typedef struct svn_fs_id_t svn_fs_id_t;


/** Return -1, 0, or 1 if node revisions @a a and @a b are respectively
 * unrelated, equivalent, or otherwise related (part of the same node).
 */
int
svn_fs_compare_ids(const svn_fs_id_t *a,
                   const svn_fs_id_t *b);



/** Return TRUE if node revisions @a id1 and @a id2 are related (part of the
 * same node), else return FALSE.
 */
svn_boolean_t
svn_fs_check_related(const svn_fs_id_t *id1,
                     const svn_fs_id_t *id2);


/**
 * @note This function is not guaranteed to work with all filesystem
 * types.  There is currently no un-deprecated equivalent; contact the
 * Subversion developers if you have a need for it.
 *
 * @deprecated Provided for backward compatibility with the 1.0 API.
 */
SVN_DEPRECATED
svn_fs_id_t *
svn_fs_parse_id(const char *data,
                apr_size_t len,
                apr_pool_t *pool);


/** Return a Subversion string containing the unparsed form of the
 * node revision id @a id.  Allocate the string containing the
 * unparsed form in @a pool.
 */
svn_string_t *
svn_fs_unparse_id(const svn_fs_id_t *id,
                  apr_pool_t *pool);

/** @} */


/** Filesystem Transactions.
 *
 * To make a change to a Subversion filesystem:
 * - Create a transaction object, using svn_fs_begin_txn().
 * - Call svn_fs_txn_root(), to get the transaction's root directory.
 * - Make whatever changes you like in that tree.
 * - Commit the transaction, using svn_fs_commit_txn().
 *
 * The filesystem implementation guarantees that your commit will
 * either:
 * - succeed completely, so that all of the changes are committed to
 *   create a new revision of the filesystem, or
 * - fail completely, leaving the filesystem unchanged.
 *
 * Until you commit the transaction, any changes you make are
 * invisible.  Only when your commit succeeds do they become visible
 * to the outside world, as a new revision of the filesystem.
 *
 * If you begin a transaction, and then decide you don't want to make
 * the change after all (say, because your net connection with the
 * client disappeared before the change was complete), you can call
 * svn_fs_abort_txn(), to cancel the entire transaction; this
 * leaves the filesystem unchanged.
 *
 * The only way to change the contents of files or directories, or
 * their properties, is by making a transaction and creating a new
 * revision, as described above.  Once a revision has been committed, it
 * never changes again; the filesystem interface provides no means to
 * go back and edit the contents of an old revision.  Once history has
 * been recorded, it is set in stone.  Clients depend on this property
 * to do updates and commits reliably; proxies depend on this property
 * to cache changes accurately; and so on.
 *
 * There are two kinds of nodes in the filesystem: mutable, and
 * immutable.  Revisions in the filesystem consist entirely of
 * immutable nodes, whose contents never change.  A transaction in
 * progress, which the user is still constructing, uses mutable nodes
 * for those nodes which have been changed so far, and refers to
 * immutable nodes from existing revisions for portions of the tree
 * which haven't been changed yet in that transaction.
 *
 * Immutable nodes, as part of revisions, never refer to mutable
 * nodes, which are part of uncommitted transactions.  Mutable nodes
 * may refer to immutable nodes, or other mutable nodes.
 *
 * Note that the terms "immutable" and "mutable" describe whether or
 * not the nodes have been changed as part of a transaction --- not
 * the permissions on the nodes they refer to.  Even if you aren't
 * authorized to modify the filesystem's root directory, you might be
 * authorized to change some descendant of the root; doing so would
 * create a new mutable copy of the root directory.  Mutability refers
 * to the role of the node: part of an existing revision, or part of a
 * new one.  This is independent of your authorization to make changes
 * to a given node.
 *
 * Transactions are actually persistent objects, stored in the
 * database.  You can open a filesystem, begin a transaction, and
 * close the filesystem, and then a separate process could open the
 * filesystem, pick up the same transaction, and continue work on it.
 * When a transaction is successfully committed, it is removed from
 * the database.
 *
 * Every transaction is assigned a name.  You can open a transaction
 * by name, and resume work on it, or find out the name of a
 * transaction you already have open.  You can also list all the
 * transactions currently present in the database.
 *
 * You may assign properties to transactions; these are name/value
 * pairs.  When you commit a transaction, all of its properties become
 * unversioned revision properties of the new revision.  (There is one
 * exception: the svn:date property will be automatically set on new
 * transactions to the date that the transaction was created, and will
 * be overwritten when the transaction is committed by the current
 * time; changes to a transaction's svn:date property will not affect
 * its committed value.)
 *
 * Transaction names are guaranteed to contain only letters (upper-
 * and lower-case), digits, `-', and `.', from the ASCII character
 * set.
 *
 * The Subversion filesystem will make a best effort to not reuse
 * transaction names.  The Berkeley DB backend generates transaction
 * names using a sequence, or a counter, which is stored in the BDB
 * database.  Each new transaction increments the counter.  The
 * current value of the counter is not serialized into a filesystem
 * dump file, so dumping and restoring the repository will reset the
 * sequence and reuse transaction names.  The FSFS backend generates a
 * transaction name using the hostname, process ID and current time in
 * microseconds since 00:00:00 January 1, 1970 UTC.  So it is
 * extremely unlikely that a transaction name will be reused.
 *
 * @defgroup svn_fs_txns Filesystem transactions
 * @{
 */

/** The type of a Subversion transaction object.  */
typedef struct svn_fs_txn_t svn_fs_txn_t;


/** @defgroup svn_fs_begin_txn2_flags Bitmask flags for svn_fs_begin_txn2()
 * @since New in 1.2.
 * @{ */

/** Do on-the-fly out-of-dateness checks.  That is, an fs routine may
 * throw error if a caller tries to edit an out-of-date item in the
 * transaction.
 *
 * @warning ### Not yet implemented.
 */
#define SVN_FS_TXN_CHECK_OOD                     0x00001

/** Do on-the-fly lock checks.  That is, an fs routine may throw error
 * if a caller tries to edit a locked item without having rights to the lock.
 */
#define SVN_FS_TXN_CHECK_LOCKS                   0x00002
/** @} */

/**
 * Begin a new transaction on the filesystem @a fs, based on existing
 * revision @a rev.  Set @a *txn_p to a pointer to the new transaction.
 * When committed, this transaction will create a new revision.
 *
 * Allocate the new transaction in @a pool; when @a pool is freed, the new
 * transaction will be closed (neither committed nor aborted).
 *
 * @a flags determines transaction enforcement behaviors, and is composed
 * from the constants SVN_FS_TXN_* (#SVN_FS_TXN_CHECK_OOD etc.).
 *
 * @note If you're building a txn for committing, you probably
 * don't want to call this directly.  Instead, call
 * svn_repos_fs_begin_txn_for_commit(), which honors the
 * repository's hook configurations.
 *
 * @since New in 1.2.
 */
svn_error_t *
svn_fs_begin_txn2(svn_fs_txn_t **txn_p,
                  svn_fs_t *fs,
                  svn_revnum_t rev,
                  apr_uint32_t flags,
                  apr_pool_t *pool);


/**
 * Same as svn_fs_begin_txn2(), but with @a flags set to 0.
 *
 * @deprecated Provided for backward compatibility with the 1.1 API.
 */
SVN_DEPRECATED
svn_error_t *
svn_fs_begin_txn(svn_fs_txn_t **txn_p,
                 svn_fs_t *fs,
                 svn_revnum_t rev,
                 apr_pool_t *pool);



/** Commit @a txn.
 *
 * @note You usually don't want to call this directly.
 * Instead, call svn_repos_fs_commit_txn(), which honors the
 * repository's hook configurations.
 *
 * If the transaction conflicts with other changes committed to the
 * repository, return an #SVN_ERR_FS_CONFLICT error.  Otherwise, create
 * a new filesystem revision containing the changes made in @a txn,
 * storing that new revision number in @a *new_rev, and return zero.
 *
 * If @a conflict_p is non-zero, use it to provide details on any
 * conflicts encountered merging @a txn with the most recent committed
 * revisions.  If a conflict occurs, set @a *conflict_p to the path of
 * the conflict in @a txn, with the same lifetime as @a txn;
 * otherwise, set @a *conflict_p to NULL.
 *
 * If the commit succeeds, @a txn is invalid.
 *
 * If the commit fails, @a txn is still valid; you can make more
 * operations to resolve the conflict, or call svn_fs_abort_txn() to
 * abort the transaction.
 *
 * @note Success or failure of the commit of @a txn is determined by
 * examining the value of @a *new_rev upon this function's return.  If
 * the value is a valid revision number, the commit was successful,
 * even though a non-@c NULL function return value may indicate that
 * something else went wrong.
 */
svn_error_t *
svn_fs_commit_txn(const char **conflict_p,
                  svn_revnum_t *new_rev,
                  svn_fs_txn_t *txn,
                  apr_pool_t *pool);


/** Abort the transaction @a txn.  Any changes made in @a txn are
 * discarded, and the filesystem is left unchanged.  Use @a pool for
 * any necessary allocations.
 *
 * @note This function first sets the state of @a txn to "dead", and
 * then attempts to purge it and any related data from the filesystem.
 * If some part of the cleanup process fails, @a txn and some portion
 * of its data may remain in the database after this function returns.
 * Use svn_fs_purge_txn() to retry the transaction cleanup.
 */
svn_error_t *
svn_fs_abort_txn(svn_fs_txn_t *txn,
                 apr_pool_t *pool);


/** Cleanup the dead transaction in @a fs whose ID is @a txn_id.  Use
 * @a pool for all allocations.  If the transaction is not yet dead,
 * the error #SVN_ERR_FS_TRANSACTION_NOT_DEAD is returned.  (The
 * caller probably forgot to abort the transaction, or the cleanup
 * step of that abort failed for some reason.)
 */
svn_error_t *
svn_fs_purge_txn(svn_fs_t *fs,
                 const char *txn_id,
                 apr_pool_t *pool);


/** Set @a *name_p to the name of the transaction @a txn, as a
 * NULL-terminated string.  Allocate the name in @a pool.
 */
svn_error_t *
svn_fs_txn_name(const char **name_p,
                svn_fs_txn_t *txn,
                apr_pool_t *pool);

/** Return @a txn's base revision. */
svn_revnum_t
svn_fs_txn_base_revision(svn_fs_txn_t *txn);



/** Open the transaction named @a name in the filesystem @a fs.  Set @a *txn
 * to the transaction.
 *
 * If there is no such transaction, #SVN_ERR_FS_NO_SUCH_TRANSACTION is
 * the error returned.
 *
 * Allocate the new transaction in @a pool; when @a pool is freed, the new
 * transaction will be closed (neither committed nor aborted).
 */
svn_error_t *
svn_fs_open_txn(svn_fs_txn_t **txn,
                svn_fs_t *fs,
                const char *name,
                apr_pool_t *pool);


/** Set @a *names_p to an array of <tt>const char *</tt> ids which are the
 * names of all the currently active transactions in the filesystem @a fs.
 * Allocate the array in @a pool.
 */
svn_error_t *
svn_fs_list_transactions(apr_array_header_t **names_p,
                         svn_fs_t *fs,
                         apr_pool_t *pool);

/* Transaction properties */

/** Set @a *value_p to the value of the property named @a propname on
 * transaction @a txn.  If @a txn has no property by that name, set
 * @a *value_p to zero.  Allocate the result in @a pool.
 */
svn_error_t *
svn_fs_txn_prop(svn_string_t **value_p,
                svn_fs_txn_t *txn,
                const char *propname,
                apr_pool_t *pool);


/** Set @a *table_p to the entire property list of transaction @a txn, as
 * an APR hash table allocated in @a pool.  The resulting table maps property
 * names to pointers to #svn_string_t objects containing the property value.
 */
svn_error_t *
svn_fs_txn_proplist(apr_hash_t **table_p,
                    svn_fs_txn_t *txn,
                    apr_pool_t *pool);


/** Change a transactions @a txn's property's value, or add/delete a
 * property.  @a name is the name of the property to change, and @a value
 * is the new value of the property, or zero if the property should be
 * removed altogether.  Do any necessary temporary allocation in @a pool.
 */
svn_error_t *
svn_fs_change_txn_prop(svn_fs_txn_t *txn,
                       const char *name,
                       const svn_string_t *value,
                       apr_pool_t *pool);


/** Change, add, and/or delete transaction property values in
 * transaction @a txn.  @a props is an array of <tt>svn_prop_t</tt>
 * elements.  This is equivalent to calling svn_fs_change_txp_prop()
 * multiple times with the @c name and @c value fields of each
 * successive <tt>svn_prop_t</tt>, but may be more efficient.
 * (Properties not mentioned are left alone.)  Do any necessary
 * temporary allocation in @a pool.
 *
 * @since New in 1.5.
 */
svn_error_t *
svn_fs_change_txn_props(svn_fs_txn_t *txn,
                        const apr_array_header_t *props,
                        apr_pool_t *pool);

/** @} */


/** Roots.
 *
 * An #svn_fs_root_t object represents the root directory of some
 * revision or transaction in a filesystem.  To refer to particular
 * node or node revision, you provide a root, and a directory path
 * relative to that root.
 *
 * @defgroup svn_fs_roots Filesystem roots
 * @{
 */

/** The Filesystem Root object. */
typedef struct svn_fs_root_t svn_fs_root_t;


/** Set @a *root_p to the root directory of revision @a rev in filesystem @a fs.
 * Allocate @a *root_p in a private subpool of @a pool; the root can be
 * destroyed earlier than @a pool by calling #svn_fs_close_root.
 */
svn_error_t *
svn_fs_revision_root(svn_fs_root_t **root_p,
                     svn_fs_t *fs,
                     svn_revnum_t rev,
                     apr_pool_t *pool);


/** Set @a *root_p to the root directory of @a txn.  Allocate @a *root_p in a
 * private subpool of @a pool; the root can be destroyed earlier than @a pool by
 * calling #svn_fs_close_root.
 */
svn_error_t *
svn_fs_txn_root(svn_fs_root_t **root_p,
                svn_fs_txn_t *txn,
                apr_pool_t *pool);


/** Free the root directory @a root; this only needs to be used if you want to
 * free the memory associated with @a root earlier than the time you destroy
 * the pool passed to the function that created it (svn_fs_revision_root() or
 * svn_fs_txn_root()).
 */
void
svn_fs_close_root(svn_fs_root_t *root);


/** Return the filesystem to which @a root belongs.  */
svn_fs_t *
svn_fs_root_fs(svn_fs_root_t *root);


/** Return @c TRUE iff @a root is a transaction root.  */
svn_boolean_t
svn_fs_is_txn_root(svn_fs_root_t *root);

/** Return @c TRUE iff @a root is a revision root.  */
svn_boolean_t
svn_fs_is_revision_root(svn_fs_root_t *root);


/** If @a root is the root of a transaction, return the name of the
 * transaction, allocated in @a pool; otherwise, return NULL.
 */
const char *
svn_fs_txn_root_name(svn_fs_root_t *root,
                     apr_pool_t *pool);

/** If @a root is the root of a transaction, return the number of the
 * revision on which is was based when created.  Otherwise, return
 * #SVN_INVALID_REVNUM.
 *
 * @since New in 1.5.
 */
svn_revnum_t
svn_fs_txn_root_base_revision(svn_fs_root_t *root);

/** If @a root is the root of a revision, return the revision number.
 * Otherwise, return #SVN_INVALID_REVNUM.
 */
svn_revnum_t
svn_fs_revision_root_revision(svn_fs_root_t *root);

/** @} */


/** Directory entry names and directory paths.
 *
 * Here are the rules for directory entry names, and directory paths:
 *
 * A directory entry name is a Unicode string encoded in UTF-8, and
 * may not contain the NULL character (U+0000).  The name should be in
 * Unicode canonical decomposition and ordering.  No directory entry
 * may be named '.', '..', or the empty string.  Given a directory
 * entry name which fails to meet these requirements, a filesystem
 * function returns an SVN_ERR_FS_PATH_SYNTAX error.
 *
 * A directory path is a sequence of zero or more directory entry
 * names, separated by slash characters (U+002f), and possibly ending
 * with slash characters.  Sequences of two or more consecutive slash
 * characters are treated as if they were a single slash.  If a path
 * ends with a slash, it refers to the same node it would without the
 * slash, but that node must be a directory, or else the function
 * returns an SVN_ERR_FS_NOT_DIRECTORY error.
 *
 * A path consisting of the empty string, or a string containing only
 * slashes, refers to the root directory.
 *
 * @defgroup svn_fs_directories Filesystem directories
 * @{
 */



/** The kind of change that occurred on the path. */
typedef enum
{
  /** path modified in txn */
  svn_fs_path_change_modify = 0,

  /** path added in txn */
  svn_fs_path_change_add,

  /** path removed in txn */
  svn_fs_path_change_delete,

  /** path removed and re-added in txn */
  svn_fs_path_change_replace,

  /** ignore all previous change items for path (internal-use only) */
  svn_fs_path_change_reset

} svn_fs_path_change_kind_t;

/** Change descriptor.
 *
 * @note Fields may be added to the end of this structure in future
 * versions.  Therefore, to preserve binary compatibility, users
 * should not directly allocate structures of this type.
 *
 * @since New in 1.6. */
typedef struct svn_fs_path_change2_t
{
  /** node revision id of changed path */
  const svn_fs_id_t *node_rev_id;

  /** kind of change */
  svn_fs_path_change_kind_t change_kind;

  /** were there text mods? */
  svn_boolean_t text_mod;

  /** were there property mods? */
  svn_boolean_t prop_mod;

  /** what node kind is the path?
      (Note: it is legal for this to be #svn_node_unknown.) */
  svn_node_kind_t node_kind;

  /** Copyfrom revision and path; this is only valid if copyfrom_known
   * is true. */
  svn_boolean_t copyfrom_known;
  svn_revnum_t copyfrom_rev;
  const char *copyfrom_path;

  /* NOTE! Please update svn_fs_path_change2_create() when adding new
     fields here. */
} svn_fs_path_change2_t;


/** Similar to #svn_fs_path_change2_t, but without kind and copyfrom
 * information.
 *
 * @deprecated Provided for backwards compatibility with the 1.5 API.
 */

typedef struct svn_fs_path_change_t
{
  /** node revision id of changed path */
  const svn_fs_id_t *node_rev_id;

  /** kind of change */
  svn_fs_path_change_kind_t change_kind;

  /** were there text mods? */
  svn_boolean_t text_mod;

  /** were there property mods? */
  svn_boolean_t prop_mod;

} svn_fs_path_change_t;

/**
 * Allocate an #svn_fs_path_change2_t structure in @a pool, initialize and
 * return it.
 *
 * Set the @c node_rev_id field of the created struct to @a node_rev_id, and
 * @c change_kind to @a change_kind.  Set all other fields to their
 * @c _unknown, @c NULL or invalid value, respectively.
 *
 * @since New in 1.6.
 */
svn_fs_path_change2_t *
svn_fs_path_change2_create(const svn_fs_id_t *node_rev_id,
                           svn_fs_path_change_kind_t change_kind,
                           apr_pool_t *pool);

/** Determine what has changed under a @a root.
 *
 * Allocate and return a hash @a *changed_paths2_p containing descriptions
 * of the paths changed under @a root.  The hash is keyed with
 * <tt>const char *</tt> paths, and has #svn_fs_path_change2_t * values.
 *
 * Callers can assume that this function takes time proportional to
 * the amount of data output, and does not need to do tree crawls;
 * however, it is possible that some of the @c node_kind fields in the
 * #svn_fs_path_change2_t * values will be #svn_node_unknown or
 * that and some of the @c copyfrom_known fields will be FALSE.
 *
 * Use @c pool for all allocations, including the hash and its values.
 *
 * @since New in 1.6.
 */
svn_error_t *
<<<<<<< HEAD
svn_fs_paths_changed2(apr_hash_t **changed_paths_p,
=======
svn_fs_paths_changed2(apr_hash_t **changed_paths2_p,
>>>>>>> 8d8a5012
                      svn_fs_root_t *root,
                      apr_pool_t *pool);


/** Same as svn_fs_paths_changed2(), only with #svn_fs_path_change_t * values
 * in the hash (and thus no kind or copyfrom data).
 *
 * @deprecated Provided for backward compatibility with the 1.5 API.
 */
SVN_DEPRECATED
svn_error_t *
svn_fs_paths_changed(apr_hash_t **changed_paths_p,
                     svn_fs_root_t *root,
                     apr_pool_t *pool);

/** @} */


/* Operations appropriate to all kinds of nodes.  */

/** Set @a *kind_p to the type of node present at @a path under @a
 * root.  If @a path does not exist under @a root, set @a *kind_p to
 * #svn_node_none.  Use @a pool for temporary allocation.
 */
svn_error_t *
svn_fs_check_path(svn_node_kind_t *kind_p,
                  svn_fs_root_t *root,
                  const char *path,
                  apr_pool_t *pool);


/** An opaque node history object. */
typedef struct svn_fs_history_t svn_fs_history_t;


/** Set @a *history_p to an opaque node history object which
 * represents @a path under @a root.  @a root must be a revision root.
 * Use @a pool for all allocations.
 */
svn_error_t *
svn_fs_node_history(svn_fs_history_t **history_p,
                    svn_fs_root_t *root,
                    const char *path,
                    apr_pool_t *pool);


/** Set @a *prev_history_p to an opaque node history object which
 * represents the previous (or "next oldest") interesting history
 * location for the filesystem node represented by @a history, or @c
 * NULL if no such previous history exists.  If @a cross_copies is @c
 * FALSE, also return @c NULL if stepping backwards in history to @a
 * *prev_history_p would cross a filesystem copy operation.
 *
 * @note If this is the first call to svn_fs_history_prev() for the @a
 * history object, it could return a history object whose location is
 * the same as the original.  This will happen if the original
 * location was an interesting one (where the node was modified, or
 * took place in a copy event).  This behavior allows looping callers
 * to avoid the calling svn_fs_history_location() on the object
 * returned by svn_fs_node_history(), and instead go ahead and begin
 * calling svn_fs_history_prev().
 *
 * @note This function uses node-id ancestry alone to determine
 * modifiedness, and therefore does NOT claim that in any of the
 * returned revisions file contents changed, properties changed,
 * directory entries lists changed, etc.
 *
 * @note The revisions returned for @a path will be older than or
 * the same age as the revision of that path in @a root.  That is, if
 * @a root is a revision root based on revision X, and @a path was
 * modified in some revision(s) younger than X, those revisions
 * younger than X will not be included for @a path.  */
svn_error_t *
svn_fs_history_prev(svn_fs_history_t **prev_history_p,
                    svn_fs_history_t *history,
                    svn_boolean_t cross_copies,
                    apr_pool_t *pool);


/** Set @a *path and @a *revision to the path and revision,
 * respectively, of the @a history object.  Use @a pool for all
 * allocations.
 */
svn_error_t *
svn_fs_history_location(const char **path,
                        svn_revnum_t *revision,
                        svn_fs_history_t *history,
                        apr_pool_t *pool);


/** Set @a *is_dir to @c TRUE iff @a path in @a root is a directory.
 * Do any necessary temporary allocation in @a pool.
 */
svn_error_t *
svn_fs_is_dir(svn_boolean_t *is_dir,
              svn_fs_root_t *root,
              const char *path,
              apr_pool_t *pool);


/** Set @a *is_file to @c TRUE iff @a path in @a root is a file.
 * Do any necessary temporary allocation in @a pool.
 */
svn_error_t *
svn_fs_is_file(svn_boolean_t *is_file,
               svn_fs_root_t *root,
               const char *path,
               apr_pool_t *pool);


/** Get the id of a node.
 *
 * Set @a *id_p to the node revision ID of @a path in @a root, allocated in
 * @a pool.
 *
 * If @a root is the root of a transaction, keep in mind that other
 * changes to the transaction can change which node @a path refers to,
 * and even whether the path exists at all.
 */
svn_error_t *
svn_fs_node_id(const svn_fs_id_t **id_p,
               svn_fs_root_t *root,
               const char *path,
               apr_pool_t *pool);

/** Set @a *revision to the revision in which @a path under @a root was
 * created.  Use @a pool for any temporary allocations.  @a *revision will
 * be set to #SVN_INVALID_REVNUM for uncommitted nodes (i.e. modified nodes
 * under a transaction root).  Note that the root of an unmodified transaction
 * is not itself considered to be modified; in that case, return the revision
 * upon which the transaction was based.
 */
svn_error_t *
svn_fs_node_created_rev(svn_revnum_t *revision,
                        svn_fs_root_t *root,
                        const char *path,
                        apr_pool_t *pool);

/** Set @a *revision to the revision in which the line of history
 * represented by @a path under @a root originated.  Use @a pool for
 * any temporary allocations.  If @a root is a transaction root, @a
 * *revision will be set to #SVN_INVALID_REVNUM for any nodes newly
 * added in that transaction (brand new files or directories created
 * using #svn_fs_make_dir or #svn_fs_make_file).
 *
 * @since New in 1.5.
 */
svn_error_t *
svn_fs_node_origin_rev(svn_revnum_t *revision,
                       svn_fs_root_t *root,
                       const char *path,
                       apr_pool_t *pool);

/** Set @a *created_path to the path at which @a path under @a root was
 * created.  Use @a pool for all allocations.  Callers may use this
 * function in conjunction with svn_fs_node_created_rev() to perform a
 * reverse lookup of the mapping of (path, revision) -> node-id that
 * svn_fs_node_id() performs.
 */
svn_error_t *
svn_fs_node_created_path(const char **created_path,
                         svn_fs_root_t *root,
                         const char *path,
                         apr_pool_t *pool);


/** Set @a *value_p to the value of the property named @a propname of
 * @a path in @a root.  If the node has no property by that name, set
 * @a *value_p to zero.  Allocate the result in @a pool.
 */
svn_error_t *
svn_fs_node_prop(svn_string_t **value_p,
                 svn_fs_root_t *root,
                 const char *path,
                 const char *propname,
                 apr_pool_t *pool);


/** Set @a *table_p to the entire property list of @a path in @a root,
 * as an APR hash table allocated in @a pool.  The resulting table maps
 * property names to pointers to #svn_string_t objects containing the
 * property value.
 */
svn_error_t *
svn_fs_node_proplist(apr_hash_t **table_p,
                     svn_fs_root_t *root,
                     const char *path,
                     apr_pool_t *pool);


/** Change a node's property's value, or add/delete a property.
 *
 * - @a root and @a path indicate the node whose property should change.
 *   @a root must be the root of a transaction, not the root of a revision.
 * - @a name is the name of the property to change.
 * - @a value is the new value of the property, or zero if the property should
 *   be removed altogether.
 * Do any necessary temporary allocation in @a pool.
 */
svn_error_t *
svn_fs_change_node_prop(svn_fs_root_t *root,
                        const char *path,
                        const char *name,
                        const svn_string_t *value,
                        apr_pool_t *pool);


/** Determine if the properties of two path/root combinations are different.
 *
 * Set @a *changed_p to 1 if the properties at @a path1 under @a root1 differ
 * from those at @a path2 under @a root2, or set it to 0 if they are the
 * same.  Both paths must exist under their respective roots, and both
 * roots must be in the same filesystem.
 */
svn_error_t *
svn_fs_props_changed(svn_boolean_t *changed_p,
                     svn_fs_root_t *root1,
                     const char *path1,
                     svn_fs_root_t *root2,
                     const char *path2,
                     apr_pool_t *pool);


/** Discover a node's copy ancestry, if any.
 *
 * If the node at @a path in @a root was copied from some other node, set
 * @a *rev_p and @a *path_p to the revision and path of the other node,
 * allocating @a *path_p in @a pool.
 *
 * Else if there is no copy ancestry for the node, set @a *rev_p to
 * #SVN_INVALID_REVNUM and @a *path_p to NULL.
 *
 * If an error is returned, the values of @a *rev_p and @a *path_p are
 * undefined, but otherwise, if one of them is set as described above,
 * you may assume the other is set correspondingly.
 *
 * @a root may be a revision root or a transaction root.
 *
 * Notes:
 *    - Copy ancestry does not descend.  After copying directory D to
 *      E, E will have copy ancestry referring to D, but E's children
 *      may not.  See also svn_fs_copy().
 *
 *    - Copy ancestry *under* a copy is preserved.  That is, if you
 *      copy /A/D/G/pi to /A/D/G/pi2, and then copy /A/D/G to /G, then
 *      /G/pi2 will still have copy ancestry pointing to /A/D/G/pi.
 *      We don't know if this is a feature or a bug yet; if it turns
 *      out to be a bug, then the fix is to make svn_fs_copied_from()
 *      observe the following logic, which currently callers may
 *      choose to follow themselves: if node X has copy history, but
 *      its ancestor A also has copy history, then you may ignore X's
 *      history if X's revision-of-origin is earlier than A's --
 *      because that would mean that X's copy history was preserved in
 *      a copy-under-a-copy scenario.  If X's revision-of-origin is
 *      the same as A's, then it was copied under A during the same
 *      transaction that created A.  (X's revision-of-origin cannot be
 *      greater than A's, if X has copy history.)  @todo See how
 *      people like this, it can always be hidden behind the curtain
 *      if necessary.
 *
 *    - Copy ancestry is not stored as a regular subversion property
 *      because it is not inherited.  Copying foo to bar results in a
 *      revision of bar with copy ancestry; but committing a text
 *      change to bar right after that results in a new revision of
 *      bar without copy ancestry.
 */
svn_error_t *
svn_fs_copied_from(svn_revnum_t *rev_p,
                   const char **path_p,
                   svn_fs_root_t *root,
                   const char *path,
                   apr_pool_t *pool);


/** Set @a *root_p and @a *path_p to the revision root and path of the
 * destination of the most recent copy event that caused @a path to
 * exist where it does in @a root, or to NULL if no such copy exists.
 * When non-NULL, allocate @a *root_p and @a *path_p in @a pool.
 *
 * @a *path_p might be a parent of @a path, rather than @a path
 * itself.  However, it will always be the deepest relevant path.
 * That is, if a copy occurs underneath another copy in the same txn,
 * this function makes sure to set @a *path_p to the longest copy
 * destination path that is still a parent of or equal to @a path.
 *
 * @since New in 1.3.
 */
svn_error_t *
svn_fs_closest_copy(svn_fs_root_t **root_p,
                    const char **path_p,
                    svn_fs_root_t *root,
                    const char *path,
                    apr_pool_t *pool);


/** Retrieve mergeinfo for multiple nodes.
 *
 * @a *catalog is a catalog for @a paths.  It will never be @c NULL,
 * but may be empty.
 *
 * @a root is revision root to use when looking up paths.
 *
 * @a paths are the paths you are requesting information for.
 *
 * @a inherit indicates whether to retrieve explicit,
 * explicit-or-inherited, or only inherited mergeinfo.
 *
 * If @a include_descendants is TRUE, then additionally return the
 * mergeinfo for any descendant of any element of @a paths which has
 * the #SVN_PROP_MERGEINFO property explicitly set on it.  (Note
 * that inheritance is only taken into account for the elements in @a
 * paths; descendants of the elements in @a paths which get their
 * mergeinfo via inheritance are not included in @a *mergeoutput.)
 *
 * Do any necessary temporary allocation in @a pool.
 *
 * @since New in 1.5.
 */
svn_error_t *
svn_fs_get_mergeinfo(svn_mergeinfo_catalog_t *catalog,
                     svn_fs_root_t *root,
                     const apr_array_header_t *paths,
                     svn_mergeinfo_inheritance_t inherit,
                     svn_boolean_t include_descendants,
                     apr_pool_t *pool);

/** Merge changes between two nodes into a third node.
 *
 * Given nodes @a source and @a target, and a common ancestor @a ancestor,
 * modify @a target to contain all the changes made between @a ancestor and
 * @a source, as well as the changes made between @a ancestor and @a target.
 * @a target_root must be the root of a transaction, not a revision.
 *
 * @a source, @a target, and @a ancestor are generally directories; this
 * function recursively merges the directories' contents.  If they are
 * files, this function simply returns an error whenever @a source,
 * @a target, and @a ancestor are all distinct node revisions.
 *
 * If there are differences between @a ancestor and @a source that conflict
 * with changes between @a ancestor and @a target, this function returns an
 * #SVN_ERR_FS_CONFLICT error.
 *
 * If the merge is successful, @a target is left in the merged state, and
 * the base root of @a target's txn is set to the root node of @a source.
 * If an error is returned (whether for conflict or otherwise), @a target
 * is left unaffected.
 *
 * If @a conflict_p is non-NULL, then: a conflict error sets @a *conflict_p
 * to the name of the node in @a target which couldn't be merged,
 * otherwise, success sets @a *conflict_p to NULL.
 *
 * Do any necessary temporary allocation in @a pool.
 */
svn_error_t *
svn_fs_merge(const char **conflict_p,
             svn_fs_root_t *source_root,
             const char *source_path,
             svn_fs_root_t *target_root,
             const char *target_path,
             svn_fs_root_t *ancestor_root,
             const char *ancestor_path,
             apr_pool_t *pool);



/* Directories.  */


/** The type of a Subversion directory entry.  */
typedef struct svn_fs_dirent_t
{

  /** The name of this directory entry.  */
  const char *name;

  /** The node revision ID it names.  */
  const svn_fs_id_t *id;

  /** The node kind. */
  svn_node_kind_t kind;

} svn_fs_dirent_t;


/** Set @a *entries_p to a newly allocated APR hash table containing the
 * entries of the directory at @a path in @a root.  The keys of the table
 * are entry names, as byte strings, excluding the final NULL
 * character; the table's values are pointers to #svn_fs_dirent_t
 * structures.  Allocate the table and its contents in @a pool.
 */
svn_error_t *
svn_fs_dir_entries(apr_hash_t **entries_p,
                   svn_fs_root_t *root,
                   const char *path,
                   apr_pool_t *pool);


/** Create a new directory named @a path in @a root.  The new directory has
 * no entries, and no properties.  @a root must be the root of a transaction,
 * not a revision.
 *
 * Do any necessary temporary allocation in @a pool.
 */
svn_error_t *
svn_fs_make_dir(svn_fs_root_t *root,
                const char *path,
                apr_pool_t *pool);


/** Delete the node named @a path in @a root.  If the node being deleted is
 * a directory, its contents will be deleted recursively.  @a root must be
 * the root of a transaction, not of a revision.  Use @a pool for
 * temporary allocation.
 *
 * If return #SVN_ERR_FS_NO_SUCH_ENTRY, then the basename of @a path is
 * missing from its parent, that is, the final target of the deletion
 * is missing.
 *
 * Attempting to remove the root dir also results in an error,
 * #SVN_ERR_FS_ROOT_DIR, even if the dir is empty.
 */
svn_error_t *
svn_fs_delete(svn_fs_root_t *root,
              const char *path,
              apr_pool_t *pool);


/** Create a copy of @a from_path in @a from_root named @a to_path in
 * @a to_root.  If @a from_path in @a from_root is a directory, copy the
 * tree it refers to recursively.
 *
 * The copy will remember its source; use svn_fs_copied_from() to
 * access this information.
 *
 * @a to_root must be the root of a transaction; @a from_root must be the
 * root of a revision.  (Requiring @a from_root to be the root of a
 * revision makes the implementation trivial: there is no detectable
 * difference (modulo node revision ID's) between copying @a from and
 * simply adding a reference to it.  So the operation takes place in
 * constant time.  However, there's no reason not to extend this to
 * mutable nodes --- it's just more code.)  Further, @a to_root and @a
 * from_root must represent the same filesystem.
 *
 * @note To do a copy without preserving copy history, use
 * svn_fs_revision_link().
 *
 * Do any necessary temporary allocation in @a pool.
 */
svn_error_t *
svn_fs_copy(svn_fs_root_t *from_root,
            const char *from_path,
            svn_fs_root_t *to_root,
            const char *to_path,
            apr_pool_t *pool);


/** Like svn_fs_copy(), but doesn't record copy history, and preserves
 * the PATH.  You cannot use svn_fs_copied_from() later to find out
 * where this copy came from.
 *
 * Use svn_fs_revision_link() in situations where you don't care
 * about the copy history, and where @a to_path and @a from_path are
 * the same, because it is cheaper than svn_fs_copy().
 */
svn_error_t *
svn_fs_revision_link(svn_fs_root_t *from_root,
                     svn_fs_root_t *to_root,
                     const char *path,
                     apr_pool_t *pool);

/* Files.  */

/** Set @a *length_p to the length of the file @a path in @a root, in bytes.
 * Do any necessary temporary allocation in @a pool.
 */
svn_error_t *
svn_fs_file_length(svn_filesize_t *length_p,
                   svn_fs_root_t *root,
                   const char *path,
                   apr_pool_t *pool);


/** Set @a *checksum to the checksum of type @a kind for the file @a path.
 * @a *checksum will be allocated out of @a pool, which will also be used
 * for temporary allocations.
 *
 * If the filesystem does not have a prerecorded checksum of @a kind for
 * @a path, and @a force is not TRUE, do not calculate a checksum
 * dynamically, just put NULL into @a checksum.  (By convention, the NULL
 * checksum is considered to match any checksum.)
 *
 * Notes:
 *
 * You might wonder, why do we only provide this interface for file
 * contents, and not for properties or directories?
 *
 * The answer is that property lists and directory entry lists are
 * essentially data structures, not text.  We serialize them for
 * transmission, but there is no guarantee that the consumer will
 * parse them into the same form, or even the same order, as the
 * producer.  It's difficult to find a checksumming method that
 * reaches the same result given such variation in input.  (I suppose
 * we could calculate an independent MD5 sum for each propname and
 * value, and XOR them together; same with directory entry names.
 * Maybe that's the solution?)  Anyway, for now we punt.  The most
 * important data, and the only data that goes through svndiff
 * processing, is file contents, so that's what we provide
 * checksumming for.
 *
 * Internally, of course, the filesystem checksums everything, because
 * it has access to the lowest level storage forms: strings behind
 * representations.
 *
 * @since New in 1.6.
 */
svn_error_t *
svn_fs_file_checksum(svn_checksum_t **checksum,
                     svn_checksum_kind_t kind,
                     svn_fs_root_t *root,
                     const char *path,
                     svn_boolean_t force,
                     apr_pool_t *pool);

/**
 * Same as svn_fs_file_checksum(), only always put the MD5 checksum of file
 * @a path into @a digest, which should point to @c APR_MD5_DIGESTSIZE bytes
 * of storage.  If the checksum doesn't exist, put all 0's into @a digest.
 *
 * @deprecated Provided for backward compatibility with the 1.5 API.
 */
SVN_DEPRECATED
svn_error_t *
svn_fs_file_md5_checksum(unsigned char digest[],
                         svn_fs_root_t *root,
                         const char *path,
                         apr_pool_t *pool);


/** Set @a *contents to a readable generic stream that will yield the
 * contents of the file @a path in @a root.  Allocate the stream in
 * @a pool.  You can only use @a *contents for as long as the underlying
 * filesystem is open.  If @a path is not a file, return
 * #SVN_ERR_FS_NOT_FILE.
 *
 * If @a root is the root of a transaction, it is possible that the
 * contents of the file @a path will change between calls to
 * svn_fs_file_contents().  In that case, the result of reading from
 * @a *contents is undefined.
 *
 * ### @todo kff: I am worried about lifetime issues with this pool vs
 * the trail created farther down the call stack.  Trace this function
 * to investigate...
 */
svn_error_t *
svn_fs_file_contents(svn_stream_t **contents,
                     svn_fs_root_t *root,
                     const char *path,
                     apr_pool_t *pool);


/** Create a new file named @a path in @a root.  The file's initial contents
 * are the empty string, and it has no properties.  @a root must be the
 * root of a transaction, not a revision.
 *
 * Do any necessary temporary allocation in @a pool.
 */
svn_error_t *
svn_fs_make_file(svn_fs_root_t *root,
                 const char *path,
                 apr_pool_t *pool);


/** Apply a text delta to the file @a path in @a root.  @a root must be the
 * root of a transaction, not a revision.
 *
 * Set @a *contents_p to a function ready to receive text delta windows
 * describing how to change the file's contents, relative to its
 * current contents.  Set @a *contents_baton_p to a baton to pass to
 * @a *contents_p.
 *
 * If @a path does not exist in @a root, return an error.  (You cannot use
 * this routine to create new files;  use svn_fs_make_file() to create
 * an empty file first.)
 *
 * @a base_checksum is the hex MD5 digest for the base text against
 * which the delta is to be applied; it is ignored if NULL, and may be
 * ignored even if not NULL.  If it is not ignored, it must match the
 * checksum of the base text against which svndiff data is being
 * applied; if not, svn_fs_apply_textdelta() or the @a *contents_p call
 * which detects the mismatch will return the error
 * #SVN_ERR_CHECKSUM_MISMATCH (if there is no base text, there may
 * still be an error if @a base_checksum is neither NULL nor the
 * checksum of the empty string).
 *
 * @a result_checksum is the hex MD5 digest for the fulltext that
 * results from this delta application.  It is ignored if NULL, but if
 * not NULL, it must match the checksum of the result; if it does not,
 * then the @a *contents_p call which detects the mismatch will return
 * the error #SVN_ERR_CHECKSUM_MISMATCH.
 *
 * The caller must send all delta windows including the terminating
 * NULL window to @a *contents_p before making further changes to the
 * transaction.
 *
 * Do temporary allocation in @a pool.
 */
svn_error_t *
svn_fs_apply_textdelta(svn_txdelta_window_handler_t *contents_p,
                       void **contents_baton_p,
                       svn_fs_root_t *root,
                       const char *path,
                       const char *base_checksum,
                       const char *result_checksum,
                       apr_pool_t *pool);


/** Write data directly to the file @a path in @a root.  @a root must be the
 * root of a transaction, not a revision.
 *
 * Set @a *contents_p to a stream ready to receive full textual data.
 * When the caller closes this stream, the data replaces the previous
 * contents of the file.  The caller must write all file data and close
 * the stream before making further changes to the transaction.
 *
 * If @a path does not exist in @a root, return an error.  (You cannot use
 * this routine to create new files;  use svn_fs_make_file() to create
 * an empty file first.)
 *
 * @a result_checksum is the hex MD5 digest for the final fulltext
 * written to the stream.  It is ignored if NULL, but if not null, it
 * must match the checksum of the result; if it does not, then the @a
 * *contents_p call which detects the mismatch will return the error
 * #SVN_ERR_CHECKSUM_MISMATCH.
 *
 * Do any necessary temporary allocation in @a pool.
 *
 * ### This is like svn_fs_apply_textdelta(), but takes the text
 * straight.  It is currently used only by the loader, see
 * libsvn_repos/load.c.  It should accept a checksum, of course, which
 * would come from an (optional) header in the dump file.  See
 * http://subversion.tigris.org/issues/show_bug.cgi?id=1102 for more.
 */
svn_error_t *
svn_fs_apply_text(svn_stream_t **contents_p,
                  svn_fs_root_t *root,
                  const char *path,
                  const char *result_checksum,
                  apr_pool_t *pool);


/** Check if the contents of two root/path combos have changed.
 *
 * Set @a *changed_p to 1 if the contents at @a path1 under @a root1 differ
 * from those at @a path2 under @a root2, or set it to 0 if they are the
 * same.  Both paths must exist under their respective roots, and both
 * roots must be in the same filesystem.
 */
svn_error_t *
svn_fs_contents_changed(svn_boolean_t *changed_p,
                        svn_fs_root_t *root1,
                        const char *path1,
                        svn_fs_root_t *root2,
                        const char *path2,
                        apr_pool_t *pool);



/* Filesystem revisions.  */


/** Set @a *youngest_p to the number of the youngest revision in filesystem
 * @a fs.  Use @a pool for all temporary allocation.
 *
 * The oldest revision in any filesystem is numbered zero.
 */
svn_error_t *
svn_fs_youngest_rev(svn_revnum_t *youngest_p,
                    svn_fs_t *fs,
                    apr_pool_t *pool);


/** Provide filesystem @a fs the opportunity to compress storage relating to
 * associated with  @a revision in filesystem @a fs.  Use @a pool for all
 * allocations.
 *
 * @note This can be a time-consuming process, depending the breadth
 * of the changes made in @a revision, and the depth of the history of
 * those changed paths.  This may also be a no op.
 */
svn_error_t *
svn_fs_deltify_revision(svn_fs_t *fs,
                        svn_revnum_t revision,
                        apr_pool_t *pool);


/** Set @a *value_p to the value of the property named @a propname on
 * revision @a rev in the filesystem @a fs.  If @a rev has no property by
 * that name, set @a *value_p to zero.  Allocate the result in @a pool.
 */
svn_error_t *
svn_fs_revision_prop(svn_string_t **value_p,
                     svn_fs_t *fs,
                     svn_revnum_t rev,
                     const char *propname,
                     apr_pool_t *pool);


/** Set @a *table_p to the entire property list of revision @a rev in
 * filesystem @a fs, as an APR hash table allocated in @a pool.  The table
 * maps <tt>char *</tt> property names to #svn_string_t * values; the names
 * and values are allocated in @a pool.
 */
svn_error_t *
svn_fs_revision_proplist(apr_hash_t **table_p,
                         svn_fs_t *fs,
                         svn_revnum_t rev,
                         apr_pool_t *pool);


/** Change a revision's property's value, or add/delete a property.
 *
 * - @a fs is a filesystem, and @a rev is the revision in that filesystem
 *   whose property should change.
 * - @a name is the name of the property to change.
 * - if @a old_value_p is not @c NULL, then @a *old_value_p is the expected old
 *   value of the property, and changing the value will fail with error
<<<<<<< HEAD
 *   #SVN_ERR_BAD_PROPERTY_VALUE if the present value of the property is not @a
 *   *old_value_p.
=======
 *   #SVN_ERR_FS_PROP_BASEVALUE_MISMATCH if the present value of the property
 *   is not @a *old_value_p.  (This is an atomic test-and-set).
>>>>>>> 8d8a5012
 * - @a value is the new value of the property, or zero if the property should
 *   be removed altogether.
 *
 * Note that revision properties are non-historied --- you can change
 * them after the revision has been committed.  They are not protected
 * via transactions.
 *
 * Do any necessary temporary allocation in @a pool.
 *
 * @since New in 1.7.
 */
svn_error_t *
svn_fs_change_rev_prop2(svn_fs_t *fs,
                        svn_revnum_t rev,
                        const char *name,
                        const svn_string_t *const *old_value_p,
                        const svn_string_t *value,
                        apr_pool_t *pool);


/** 
 * Similar to svn_fs_change_rev_prop2(), but with @a old_value_p passed as
 * @c NULL.
 *
 * @deprecated Provided for backward compatibility with the 1.6 API.
 */
SVN_DEPRECATED
svn_error_t *
svn_fs_change_rev_prop(svn_fs_t *fs,
                       svn_revnum_t rev,
                       const char *name,
                       const svn_string_t *value,
                       apr_pool_t *pool);



/* Computing deltas.  */


/** Set @a *stream_p to a pointer to a delta stream that will turn the
 * contents of the file @a source into the contents of the file @a target.
 * If @a source_root is zero, use a file with zero length as the source.
 *
 * This function does not compare the two files' properties.
 *
 * Allocate @a *stream_p, and do any necessary temporary allocation, in
 * @a pool.
 */
svn_error_t *
svn_fs_get_file_delta_stream(svn_txdelta_stream_t **stream_p,
                             svn_fs_root_t *source_root,
                             const char *source_path,
                             svn_fs_root_t *target_root,
                             const char *target_path,
                             apr_pool_t *pool);



/* UUID manipulation. */

/** Populate @a *uuid with the UUID associated with @a fs.  Allocate
    @a *uuid in @a pool.  */
svn_error_t *
svn_fs_get_uuid(svn_fs_t *fs,
                const char **uuid,
                apr_pool_t *pool);


/** If not @c NULL, associate @a *uuid with @a fs.  Otherwise (if @a
 * uuid is @c NULL), generate a new UUID for @a fs.  Use @a pool for
 * any scratchwork.
 */
svn_error_t *
svn_fs_set_uuid(svn_fs_t *fs,
                const char *uuid,
                apr_pool_t *pool);


/* Non-historical properties.  */

/* [[Yes, do tell.]] */



/** @defgroup svn_fs_locks Filesystem locks
 * @{
 * @since New in 1.2. */

/** A lock represents one user's exclusive right to modify a path in a
 * filesystem.  In order to create or destroy a lock, a username must
 * be associated with the filesystem's access context (see
 * #svn_fs_access_t).
 *
 * When a lock is created, a 'lock-token' is returned.  The lock-token
 * is a unique URI that represents the lock (treated as an opaque
 * string by the client), and is required to make further use of the
 * lock (including removal of the lock.)  A lock-token can also be
 * queried to return a svn_lock_t structure that describes the details
 * of the lock.  lock-tokens must not contain any newline character,
 * mainly due to the serialization for tokens for pre-commit hook.
 *
 * Locks are not secret; anyone can view existing locks in a
 * filesystem.  Locks are not omnipotent: they can broken and stolen
 * by people who don't "own" the lock.  (Though admins can tailor a
 * custom break/steal policy via libsvn_repos pre-lock hook script.)
 *
 * Locks can be created with an optional expiration date.  If a lock
 * has an expiration date, then the act of fetching/reading it might
 * cause it to automatically expire, returning either nothing or an
 * expiration error (depending on the API).
 */


/** Lock @a path in @a fs, and set @a *lock to a lock
 * representing the new lock, allocated in @a pool.
 *
 * @warning You may prefer to use svn_repos_fs_lock() instead,
 * which see.
 *
 * @a fs must have a username associated with it (see
 * #svn_fs_access_t), else return #SVN_ERR_FS_NO_USER.  Set the
 * 'owner' field in the new lock to the fs username.
 *
 * @a comment is optional: it's either an xml-escapable UTF8 string
 * which describes the lock, or it is @c NULL.
 *
 * @a is_dav_comment describes whether the comment was created by a
 * generic DAV client; only mod_dav_svn's autoversioning feature needs
 * to use it.  If in doubt, pass 0.
 *
 * If path is already locked, then return #SVN_ERR_FS_PATH_ALREADY_LOCKED,
 * unless @a steal_lock is TRUE, in which case "steal" the existing
 * lock, even if the FS access-context's username does not match the
 * current lock's owner: delete the existing lock on @a path, and
 * create a new one.
 *
 * @a token is a lock token such as can be generated using
 * svn_fs_generate_lock_token() (indicating that the caller wants to
 * dictate the lock token used), or it is @c NULL (indicating that the
 * caller wishes to have a new token generated by this function).  If
 * @a token is not @c NULL, and represents an existing lock, then @a
 * path must match the path associated with that existing lock.
 *
 * If @a expiration_date is zero, then create a non-expiring lock.
 * Else, the lock will expire at @a expiration_date.
 *
 * If @a current_rev is a valid revnum, then do an out-of-dateness
 * check.  If the revnum is less than the last-changed-revision of @a
 * path (or if @a path doesn't exist in HEAD), return
 * #SVN_ERR_FS_OUT_OF_DATE.
 *
 * @note At this time, only files can be locked.
 */
svn_error_t *
svn_fs_lock(svn_lock_t **lock,
            svn_fs_t *fs,
            const char *path,
            const char *token,
            const char *comment,
            svn_boolean_t is_dav_comment,
            apr_time_t expiration_date,
            svn_revnum_t current_rev,
            svn_boolean_t steal_lock,
            apr_pool_t *pool);


/** Generate a unique lock-token using @a fs. Return in @a *token,
 * allocated in @a pool.
 *
 * This can be used in to populate lock->token before calling
 * svn_fs_attach_lock().
 */
svn_error_t *
svn_fs_generate_lock_token(const char **token,
                           svn_fs_t *fs,
                           apr_pool_t *pool);


/** Remove the lock on @a path represented by @a token in @a fs.
 *
 * If @a token doesn't point to a lock, return #SVN_ERR_FS_BAD_LOCK_TOKEN.
 * If @a token points to an expired lock, return #SVN_ERR_FS_LOCK_EXPIRED.
 * If @a fs has no username associated with it, return #SVN_ERR_FS_NO_USER
 * unless @a break_lock is specified.
 *
 * If @a token points to a lock, but the username of @a fs's access
 * context doesn't match the lock's owner, return
 * #SVN_ERR_FS_LOCK_OWNER_MISMATCH.  If @a break_lock is TRUE, however, don't
 * return error;  allow the lock to be "broken" in any case.  In the latter
 * case, @a token shall be @c NULL.
 *
 * Use @a pool for temporary allocations.
 */
svn_error_t *
svn_fs_unlock(svn_fs_t *fs,
              const char *path,
              const char *token,
              svn_boolean_t break_lock,
              apr_pool_t *pool);


/** If @a path is locked in @a fs, set @a *lock to an svn_lock_t which
 *  represents the lock, allocated in @a pool.
 *
 * If @a path is not locked, set @a *lock to NULL.
 */
svn_error_t *
svn_fs_get_lock(svn_lock_t **lock,
                svn_fs_t *fs,
                const char *path,
                apr_pool_t *pool);


/** The type of a lock discovery callback function.  @a baton is the
 * value specified in the call to svn_fs_get_locks(); the filesystem
 * passes it through to the callback.  @a lock is a lock structure.
 * @a pool is a temporary subpool for use by the callback
 * implementation -- it is cleared after invocation of the callback.
 */
typedef svn_error_t *(*svn_fs_get_locks_callback_t)(void *baton,
                                                    svn_lock_t *lock,
                                                    apr_pool_t *pool);


/** Report locks on or below @a path in @a fs using the @a
 * get_locks_func / @a get_locks_baton.  Use @a pool for necessary
 * allocations.
 *
 * @a depth limits the reported locks to those associated with paths
 * within the specified depth of @a path, and must be one of the
 * following values:  #svn_depth_empty, #svn_depth_files,
 * #svn_depth_immediates, or #svn_depth_infinity.
 *
 * If the @a get_locks_func callback implementation returns an error,
 * lock iteration will terminate and that error will be returned by
 * this function.
 *
 * @note On Berkeley-DB-backed filesystems, the @a get_locks_func
 * callback will be invoked from within a Berkeley-DB transaction trail.
 * Implementors of the callback are, as a result, forbidden from
 * calling any svn_fs API functions which might themselves attempt to
 * start a new Berkeley DB transaction (which is most of this svn_fs
 * API).  Yes, this is a nasty implementation detail to have to be
 * aware of.  We hope to fix this problem in the future.
 *
 * @since New in 1.7.
 */
svn_error_t *
svn_fs_get_locks2(svn_fs_t *fs,
                  const char *path,
                  svn_depth_t depth,
                  svn_fs_get_locks_callback_t get_locks_func,
                  void *get_locks_baton,
                  apr_pool_t *pool);

/** 
 * Similar to svn_fs_get_locks2(), but with @a depth always passed as
 * svn_depth_infinity.
 *
 * @deprecated Provided for backward compatibility with the 1.6 API.
 */
SVN_DEPRECATED
svn_error_t *
svn_fs_get_locks(svn_fs_t *fs,
                 const char *path,
                 svn_fs_get_locks_callback_t get_locks_func,
                 void *get_locks_baton,
                 apr_pool_t *pool);

/** @} */

/**
 * Append a textual list of all available FS modules to the stringbuf
 * @a output.
 *
 * @since New in 1.2.
 */
svn_error_t *
svn_fs_print_modules(svn_stringbuf_t *output,
                     apr_pool_t *pool);


/** The kind of action being taken by 'pack'. */
typedef enum
{
  /** packing of the shard has commenced */
  svn_fs_pack_notify_start = 0,

  /** packing of the shard is completed */
  svn_fs_pack_notify_end,

  /** packing of the shard revprops has commenced
      @since New in 1.7. */
  svn_fs_pack_notify_start_revprop,

  /** packing of the shard revprops has completed
      @since New in 1.7. */
  svn_fs_pack_notify_end_revprop

} svn_fs_pack_notify_action_t;

/** The type of a pack notification function.  @a shard is the shard being
 * acted upon; @a action is the type of action being performed.  @a baton is
 * the corresponding baton for the notification function, and @a pool can
 * be used for temporary allocations, but will be cleared between invocations.
 */
typedef svn_error_t *(*svn_fs_pack_notify_t)(void *baton,
                                             apr_int64_t shard,
                                             svn_fs_pack_notify_action_t action,
                                             apr_pool_t *pool);

/**
 * Possibly update the filesystem located in the directory @a path
 * to use disk space more efficiently.
 *
 * @since New in 1.6.
 */
svn_error_t *
svn_fs_pack(const char *db_path,
            svn_fs_pack_notify_t notify_func,
            void *notify_baton,
            svn_cancel_func_t cancel_func,
            void *cancel_baton,
            apr_pool_t *pool);


/** @} */

#ifdef __cplusplus
}
#endif /* __cplusplus */

#endif /* SVN_FS_H */<|MERGE_RESOLUTION|>--- conflicted
+++ resolved
@@ -1178,11 +1178,7 @@
  * @since New in 1.6.
  */
 svn_error_t *
-<<<<<<< HEAD
-svn_fs_paths_changed2(apr_hash_t **changed_paths_p,
-=======
 svn_fs_paths_changed2(apr_hash_t **changed_paths2_p,
->>>>>>> 8d8a5012
                       svn_fs_root_t *root,
                       apr_pool_t *pool);
 
@@ -1913,13 +1909,8 @@
  * - @a name is the name of the property to change.
  * - if @a old_value_p is not @c NULL, then @a *old_value_p is the expected old
  *   value of the property, and changing the value will fail with error
-<<<<<<< HEAD
- *   #SVN_ERR_BAD_PROPERTY_VALUE if the present value of the property is not @a
- *   *old_value_p.
-=======
  *   #SVN_ERR_FS_PROP_BASEVALUE_MISMATCH if the present value of the property
  *   is not @a *old_value_p.  (This is an atomic test-and-set).
->>>>>>> 8d8a5012
  * - @a value is the new value of the property, or zero if the property should
  *   be removed altogether.
  *
