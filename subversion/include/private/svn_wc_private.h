--- conflicted
+++ resolved
@@ -141,20 +141,9 @@
    * from. */
   const char *repos_relpath;
 
-<<<<<<< HEAD
-/* Return TRUE iff CLHASH (a hash whose keys are const char *
-   changelist names) is NULL or if LOCAL_ABSPATH is part of a changelist in
-   CLHASH. */
-svn_boolean_t
-svn_wc__changelist_match(svn_wc_context_t *wc_ctx,
-                         const char *local_abspath,
-                         apr_hash_t *clhash,
-                         apr_pool_t *scratch_pool);
-=======
   /* The root URL part of the source URL the external should be checked out
    * from. */
   const char *repos_root_url;
->>>>>>> 4cf18c3e
 
   /* Set to either svn_kind_file or svn_kind_dir. */
   svn_kind_t kind;
@@ -224,30 +213,6 @@
 
    Perform temporary allocations in SCRATCH_POOL.
  */
-<<<<<<< HEAD
-svn_boolean_t
-svn_wc__is_sendable_status(const svn_wc_status2_t *status,
-                           svn_boolean_t no_ignore,
-                           svn_boolean_t get_all);
-
-/* For the LOCAL_ABSPATH entry in WC_CTX, set the
- * file_external_path to URL, the file_external_peg_rev to *PEG_REV
- * and the file_external_rev to *REV.  The URL may be NULL which
- * clears the file external information in the entry.  The repository
- * root URL is given in REPOS_ROOT_URL and is used to store a
- * repository root relative path in the entry.  SCRATCH_POOL is used for
- * temporary allocations.
- */
-svn_error_t *
-svn_wc__set_file_external_location(svn_wc_context_t *wc_ctx,
-                                   const char *local_abspath,
-                                   const char *url,
-                                   const svn_opt_revision_t *peg_rev,
-                                   const svn_opt_revision_t *rev,
-                                   const char *repos_root_url,
-                                   apr_pool_t *scratch_pool);
-
-=======
 svn_error_t *
 svn_wc__external_register(svn_wc_context_t *wc_ctx,
                           const char *defining_abspath,
@@ -306,7 +271,6 @@
 svn_wc__close_db(const char *external_abspath,
                  svn_wc_context_t *wc_ctx,
                  apr_pool_t *scratch_pool);
->>>>>>> 4cf18c3e
 
 /** Set @a *tree_conflict to a newly allocated @c
  * svn_wc_conflict_description_t structure describing the tree
@@ -341,21 +305,11 @@
                           const char *victim_abspath,
                           apr_pool_t *scratch_pool);
 
-<<<<<<< HEAD
-/*
- * Read tree conflict descriptions from @a conflict_data.  Set @a *conflicts
- * to a hash of pointers to svn_wc_conflict_description2_t objects indexed by
- * svn_wc_conflict_description2_t.local_abspath, all newly allocated in @a
- * pool.  @a dir_path is the path to the working copy directory whose conflicts
- * are being read.  The conflicts read are the tree conflicts on the immediate
- * child nodes of @a dir_path.  Do all allocations in @a pool.
-=======
 
 /* Return a hash @a *tree_conflicts of all the children of @a
  * local_abspath that are in tree conflicts.  The hash maps local
  * abspaths to pointers to svn_wc_conflict_description2_t, all
  * allocated in result pool.
->>>>>>> 4cf18c3e
  */
 svn_error_t *
 svn_wc__get_all_tree_conflicts(apr_hash_t **tree_conflicts,
@@ -391,12 +345,6 @@
  * before the 1.7 release.
  */
 
-<<<<<<< HEAD
-/** A callback invoked by the generic node-walker function.  */
-typedef svn_error_t *(*svn_wc__node_found_func_t)(const char *local_abspath,
-                                                  void *walk_baton,
-                                                  apr_pool_t *scratch_pool);
-=======
 
 /*
  * Convert from svn_wc_conflict_description2_t to
@@ -422,7 +370,6 @@
                        apr_pool_t *result_pool,
                        apr_pool_t *scratch_pool);
 
->>>>>>> 4cf18c3e
 
 /**
  * Set @a *children to a new array of the immediate children of the working
@@ -442,38 +389,12 @@
  * working copy, and @a scratch_pool for all temporary allocations.
  */
 svn_error_t *
-<<<<<<< HEAD
-svn_wc__adm_retrieve_from_context(svn_wc_adm_access_t **adm_access,
-                                  svn_wc_context_t *wc_ctx,
-                                  const char *local_abspath,
-                                  apr_pool_t *pool);
-
-
-/*
- * Convert from svn_wc_conflict_description2_t to svn_wc_conflict_description_t.
- * Allocate the result in RESULT_POOL.
- */
-svn_wc_conflict_description_t *
-svn_wc__cd2_to_cd(const svn_wc_conflict_description2_t *conflict,
-                  apr_pool_t *result_pool);
-
-
-/*
- * Convert from svn_wc_conflict_description_t to svn_wc_conflict_description2_t.
- * Allocate the result in RESULT_POOL.
- */
-svn_wc_conflict_description2_t *
-svn_wc__cd_to_cd2(const svn_wc_conflict_description_t *conflict,
-                  apr_pool_t *result_pool);
-
-=======
 svn_wc__node_get_children_of_working_node(const apr_array_header_t **children,
                                           svn_wc_context_t *wc_ctx,
                                           const char *dir_abspath,
                                           svn_boolean_t show_hidden,
                                           apr_pool_t *result_pool,
                                           apr_pool_t *scratch_pool);
->>>>>>> 4cf18c3e
 
 /**
  * Like svn_wc__node_get_children_of_working_node(), except also include any
@@ -491,46 +412,24 @@
 
 
 /**
-<<<<<<< HEAD
- * Fetch the repository root information for a given @a local_abspath into
- * @a *repos_root_url and @a repos_uuid. Use @wc_ctx to access the working copy
-=======
  * Fetch the repository root information for the working version
  * of the node at @a local_abspath into @a *repos_root_url
  * and @a *repos_uuid. Use @a wc_ctx to access the working copy
->>>>>>> 4cf18c3e
  * for @a local_abspath, @a scratch_pool for all temporary allocations,
  * @a result_pool for result allocations. Note: the results will be NULL if
  * the node does not exist or is not under version control. If the node is
  * locally added, return the repository root it will have if committed.
  *
-<<<<<<< HEAD
- * If @a scan_added is TRUE, scan parents to find the intended repos root
- * and/or UUID of added nodes. Otherwise set @a *repos_root_url and
- * *repos_uuid to NULL for added nodes.
- *
- * Either input value may be NULL, indicating no interest.
-=======
  * Either output argument may be NULL, indicating no interest.
->>>>>>> 4cf18c3e
  */
 svn_error_t *
 svn_wc__node_get_repos_info(const char **repos_root_url,
                             const char **repos_uuid,
                             svn_wc_context_t *wc_ctx,
                             const char *local_abspath,
-                            svn_boolean_t scan_added,
                             apr_pool_t *result_pool,
                             apr_pool_t *scratch_pool);
 
-<<<<<<< HEAD
-
-/**
- * Set @a kind to the @c svn_node_kind_t of @a abspath.  Use @a wc_ctx
- * to access the working copy, and @a scratch_pool for all temporary
- * allocations.  If @a abspath is not present in the working copy and
- * @a show_hidden is FALSE then set @a kind to @c svn_node_none.
-=======
 
 
 /**
@@ -664,7 +563,6 @@
  * excluded by the server, using @a wc_ctx.  If @a local_abspath is not
  * in the working copy, return @c SVN_ERR_WC_PATH_NOT_FOUND.
  * Use @a scratch_pool for all temporary allocations.
->>>>>>> 4cf18c3e
  */
 svn_error_t *
 svn_wc__node_is_status_server_excluded(svn_boolean_t *is_server_excluded,
@@ -730,39 +628,6 @@
 
 
 /**
-<<<<<<< HEAD
- * Get the depth of @a local_abspath using @a wc_ctx.  If @a local_abspath is
- * not in the working copy, return @c SVN_ERR_WC_PATH_NOT_FOUND.
- */
-svn_error_t *
-svn_wc__node_get_depth(svn_depth_t *depth,
-                       svn_wc_context_t *wc_ctx,
-                       const char *local_abspath,
-                       apr_pool_t *scratch_pool);
-
-/**
- * Get the changed revision, date and author for @a local_abspath using @a
- * wc_ctx.  Allocate the return values in @a result_pool; use @a scratch_pool
- * for temporary allocations.  Any of the return pointers may be @c NULL, in
- * which case they are not set.
- *
- * If @a local_abspath is not in the working copy, return
- * @c SVN_ERR_WC_PATH_NOT_FOUND.
- */
-svn_error_t *
-svn_wc__node_get_changed_info(svn_revnum_t *changed_rev,
-                              apr_time_t *changed_date,
-                              const char **changed_author,
-                              svn_wc_context_t *wc_ctx,
-                              const char *local_abspath,
-                              apr_pool_t *result_pool,
-                              apr_pool_t *scratch_pool);
-
-/**
- * Set @a *changelist to the changelist to which @a local_abspath belongs.
- * Allocate the result in @a result_pool and use @a scratch_pool for temporary
- * allocations.
-=======
  * Get the repository location of the base node at @a local_abspath.
  *
  * Set *REVISION, *REPOS_RELPATH, *REPOS_ROOT_URL and *REPOS_UUID to the
@@ -950,7 +815,6 @@
  *
  * Use @a wc_ctx for working copy access.
  * The lock is guaranteed to be released after @a func returns.
->>>>>>> 4cf18c3e
  */
 svn_error_t *
 svn_wc__call_with_write_lock(svn_wc__with_write_lock_func_t func,
@@ -1480,36 +1344,6 @@
 
 
 /**
-<<<<<<< HEAD
- * Set @a *url to the corresponding url for @a local_abspath, using @a wc_ctx.
- * If the node is added, return the url it will have in the repository.
- *
- * If @a local_abspath is not in the working copy, return
- * @c SVN_ERR_WC_PATH_NOT_FOUND.
- */
-svn_error_t *
-svn_wc__node_get_url(const char **url,
-                     svn_wc_context_t *wc_ctx,
-                     const char *local_abspath,
-                     apr_pool_t *result_pool,
-                     apr_pool_t *scratch_pool);
-
-
-/**
- * Recursively call @a callbacks->found_node for all nodes underneath
- * @a local_abspath.
- */
-svn_error_t *
-svn_wc__node_walk_children(svn_wc_context_t *wc_ctx,
-                           const char *local_abspath,
-                           svn_boolean_t show_hidden,
-                           svn_wc__node_found_func_t walk_callback,
-                           void *walk_baton,
-                           svn_depth_t walk_depth,
-                           svn_cancel_func_t cancel_func,
-                           void *cancel_baton,
-                           apr_pool_t *scratch_pool);
-=======
  * Set @a *editor and @a *edit_baton to an editor that generates
  * #svn_wc_status3_t structures and sends them through @a status_func /
  * @a status_baton.  @a anchor_abspath is a working copy directory
@@ -1887,90 +1721,6 @@
                           svn_wc_notify_func2_t notify_func,
                           void *notify_baton,
                           apr_pool_t *scratch_pool);
->>>>>>> 4cf18c3e
-
-/**
- * Set @a *is_deleted to TRUE if @a local_abspath is deleted, using
- * @a wc_ctx.  If @a local_abspath is not in the working copy, return
- * @c SVN_ERR_WC_PATH_NOT_FOUND.  Use @a scratch_pool for all temporary
- * allocations.
- */
-svn_error_t *
-svn_wc__node_is_status_delete(svn_boolean_t *is_deleted,
-                              svn_wc_context_t *wc_ctx,
-                              const char *local_abspath,
-                              apr_pool_t *scratch_pool);
-
-/**
- * Set @a *is_deleted to whether @a local_abspath is obstructed, using
- * @a wc_ctx.  If @a local_abspath is not in the working copy, return
- * @c SVN_ERR_WC_PATH_NOT_FOUND.  Use @a scratch_pool for all temporary
- * allocations.
- */
-svn_error_t *
-svn_wc__node_is_status_obstructed(svn_boolean_t *is_obstructed,
-                                  svn_wc_context_t *wc_ctx,
-                                  const char *local_abspath,
-                                  apr_pool_t *scratch_pool);
-
-/**
- * Set @a *is_deleted to whether @a local_abspath is absent, using
- * @a wc_ctx.  If @a local_abspath is not in the working copy, return
- * @c SVN_ERR_WC_PATH_NOT_FOUND.  Use @a scratch_pool for all temporary
- * allocations.
- */
-svn_error_t *
-svn_wc__node_is_status_absent(svn_boolean_t *is_absent,
-                              svn_wc_context_t *wc_ctx,
-                              const char *local_abspath,
-                              apr_pool_t *scratch_pool);
-
-/**
- * Set @a *is_present to whether @a local_abspath is present, using
- * @a wc_ctx.  If @a local_abspath is not in the working copy, return
- * @c SVN_ERR_WC_PATH_NOT_FOUND.  Use @a scratch_pool for all temporary
- * allocations.
- */
-svn_error_t *
-svn_wc__node_is_status_present(svn_boolean_t *is_present,
-                               svn_wc_context_t *wc_ctx,
-                               const char *local_abspath,
-                               apr_pool_t *scratch_pool);
-
-/**
- * Set @a *is_added to whether @a local_abspath is added, using
- * @a wc_ctx.  If @a local_abspath is not in the working copy, return
- * @c SVN_ERR_WC_PATH_NOT_FOUND.  Use @a scratch_pool for all temporary
- * allocations.
- */
-svn_error_t *
-svn_wc__node_is_status_added(svn_boolean_t *is_added,
-                             svn_wc_context_t *wc_ctx,
-                             const char *local_abspath,
-                             apr_pool_t *scratch_pool);
-
-/**
- * Get the base revision of @a local_abspath using @a wc_ctx.  If
- * @a local_abspath is not in the working copy, return
- * @c SVN_ERR_WC_PATH_NOT_FOUND.
- */
-svn_error_t *
-svn_wc__node_get_base_rev(svn_revnum_t *base_revision,
-                          svn_wc_context_t *wc_ctx,
-                          const char *local_abspath,
-                          apr_pool_t *scratch_pool);
-
-/**
- * Get the lock token of @a local_abspath using @a wc_ctx or NULL
- * if there is no lock.  If @a local_abspath is not in the working
-*  copy, return @c SVN_ERR_WC_PATH_NOT_FOUND.
- */
-svn_error_t *
-svn_wc__node_get_lock_token(const char **lock_token,
-                            svn_wc_context_t *wc_ctx,
-                            const char *local_abspath,
-                            apr_pool_t *result_pool,
-                            apr_pool_t *scratch_pool);
 
 #ifdef __cplusplus
 }
