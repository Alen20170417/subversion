/**
 * @copyright
 * ====================================================================
 *    Licensed to the Apache Software Foundation (ASF) under one
 *    or more contributor license agreements.  See the NOTICE file
 *    distributed with this work for additional information
 *    regarding copyright ownership.  The ASF licenses this file
 *    to you under the Apache License, Version 2.0 (the
 *    "License"); you may not use this file except in compliance
 *    with the License.  You may obtain a copy of the License at
 *
 *      http://www.apache.org/licenses/LICENSE-2.0
 *
 *    Unless required by applicable law or agreed to in writing,
 *    software distributed under the License is distributed on an
 *    "AS IS" BASIS, WITHOUT WARRANTIES OR CONDITIONS OF ANY
 *    KIND, either express or implied.  See the License for the
 *    specific language governing permissions and limitations
 *    under the License.
 * ====================================================================
 * @endcopyright
 *
 * @file svn_ra_private.h
 * @brief The Subversion repository access library - Internal routines
 */

#ifndef SVN_RA_PRIVATE_H
#define SVN_RA_PRIVATE_H

#include <apr_pools.h>

#include "svn_error.h"
#include "svn_ra.h"
#include "svn_delta.h"
#include "svn_editor.h"
#include "svn_io.h"

#ifdef __cplusplus
extern "C" {
#endif /* __cplusplus */

/* Return an error with code SVN_ERR_UNSUPPORTED_FEATURE, and an error
   message referencing PATH_OR_URL, if the "server" pointed to by
   RA_SESSION doesn't support Merge Tracking (e.g. is pre-1.5).
   Perform temporary allocations in POOL. */
svn_error_t *
svn_ra__assert_mergeinfo_capable_server(svn_ra_session_t *ra_session,
                                        const char *path_or_url,
                                        apr_pool_t *pool);

<<<<<<< HEAD
/** Permanently delete @a path (relative to the URL of @a session) in revision
 * @a rev.
 *
 * Do not change the content of other node in the repository, even other nodes
 * that were copied from this one. The only other change in the repository is
 * to "copied from" pointers that were pointing to the now-deleted node. These
 * are removed or made to point to a previous version of the now-deleted node.
 * (### TODO: details.)
 *
 * If administratively forbidden, return @c SVN_ERR_RA_NOT_AUTHORIZED. If not
 * implemented by the server, return @c SVN_ERR_RA_NOT_IMPLEMENTED.
 *
 * @note This functionality is not implemented in pre-1.7 servers and may not
 * be implemented in all 1.7 and later servers.
=======

/*** Operational Locks ***/

/** This is a function type which allows svn_ra__get_operational_lock()
 * to report lock attempt failures.  If non-NULL, @a locktoken is the
 * preexisting lock which prevented lock acquisition.
 *
 * @since New in 1.7.
 */
typedef svn_error_t *(*svn_ra__lock_retry_func_t)(void *baton,
                                                  const svn_string_t *locktoken,
                                                  apr_pool_t *pool);

/** Acquire a lock (of sorts) on the repository associated with the
 * given RA @a session, retrying as necessary up to @a num_retries
 * times, and set @a *lock_string_p to the value of the acquired lock
 * token.  Allocate the returned token from @a pool.  (See this
 * function's counterpart svn_ra__release_operational_lock() for your
 * lock removal needs.)
 *
 * @a lock_revprop_name is the name of the revision-0 property used to
 * store the lock.
 *
 * If @a steal_lock is set, then replace any pre-existing lock on the
 * repository with our own.  Iff such a theft occurs and
 * @a stolen_lock_p is non-NULL, set @a *stolen_lock_p to the token of
 * the lock we stole.
 *
 * Call @a retry_func with @a retry_baton each time the retry loop
 * fails to acquire a lock.
 *
 * Use @a cancel_func and @a cancel_baton to check for early
 * cancellation.
 *
 * @note If the server does not support #SVN_RA_CAPABILITY_ATOMIC_REVPROPS
 * (i.e., is a pre-1.7 server), then this function makes a "best effort"
 * attempt to obtain the lock, but is susceptible to a race condition; see
 * issue #3546.
 *
 * @since New in 1.7.
 */
svn_error_t *
svn_ra__get_operational_lock(const svn_string_t **lock_string_p,
                             const svn_string_t **stolen_lock_p,
                             svn_ra_session_t *session,
                             const char *lock_revprop_name,
                             svn_boolean_t steal_lock,
                             int num_retries,
                             svn_ra__lock_retry_func_t retry_func,
                             void *retry_baton,
                             svn_cancel_func_t cancel_func,
                             void *cancel_baton,
                             apr_pool_t *pool);

/** Release an operational lock (whose value is @a mylocktoken) on the
 * repository associated with RA @a session.  (This is the counterpart
 * to svn_ra__get_operational_lock().)
 *
 * @a lock_revprop_name is the name of the revision-0 property used to
 * store the lock.
 *
 * Use @a scratch_pool for temporary allocations.
>>>>>>> 4cf18c3e
 *
 * @since New in 1.7.
 */
svn_error_t *
<<<<<<< HEAD
svn_ra__obliterate(svn_ra_session_t *session,
                   svn_revnum_t rev,
                   const char *path,
                   apr_pool_t *pool);
=======
svn_ra__release_operational_lock(svn_ra_session_t *session,
                                 const char *lock_revprop_name,
                                 const svn_string_t *mylocktoken,
                                 apr_pool_t *scratch_pool);


/** Like svn_ra_get_path_relative_to_root(), except returning a fspath
 * (starting with '/') instead of a relpath.
 */
svn_error_t *
svn_ra__get_fspath_relative_to_root(svn_ra_session_t *ra_session,
                                    const char **fspath,
                                    const char *url,
                                    apr_pool_t *pool);

/** Register CALLBACKS to be used with the Ev2 shims in RA_SESSION. */
svn_error_t *
svn_ra__register_editor_shim_callbacks(svn_ra_session_t *ra_session,
                                       svn_delta_shim_callbacks_t *callbacks);


/* Using information from BATON, provide the (file's) pristine contents
   for REPOS_RELPATH. They are returned in *CONTENTS, and correspond to
   *REVISION.

   If a pristine is not available (ie. a locally-added node), then set
   *CONTENTS to NULL; *REVISION will not be examined in this case.

   These are allocated in RESULT_POOL. SCRATCH_POOL can be used
   for temporary allocations.  */
typedef svn_error_t *(*svn_ra__provide_base_cb_t)(
  svn_stream_t **contents,
  svn_revnum_t *revision,
  void *baton,
  const char *repos_relpath,
  apr_pool_t *result_pool,
  apr_pool_t *scratch_pool);

/* Using information from BATON, provide the pristine properties for
   REPOS_RELPATH. They are returned in *PROPS, and correspond to *REVISION.

   If properties are not available (ie. a locally-added node), then set
   *PROPS to NULL; *REVISION will not be examined in this case.

   The properties are allocated in RESULT_POOL. SCRATCH_POOL can be used
   for temporary allocations.  */
typedef svn_error_t *(*svn_ra__provide_props_cb_t)(
  apr_hash_t **props,
  svn_revnum_t *revision,
  void *baton,
  const char *repos_relpath,
  apr_pool_t *result_pool,
  apr_pool_t *scratch_pool);

/* Using information from BATON, fetch the kind of REPOS_RELPATH at revision
   SRC_REVISION, returning it in *KIND.

   If the kind cannot be determined, then set *KIND to svn_kind_unknown.

   Temporary allocations can be made in SCRATCH_POOL.  */
typedef svn_error_t *(*svn_ra__get_copysrc_kind_cb_t)(
  svn_kind_t *kind,
  void *baton,
  const char *repos_relpath,
  svn_revnum_t src_revision,
  apr_pool_t *scratch_pool);


/* Return an Ev2-based editor for performing commits.

   The editor is associated with the given SESSION, and its implied target
   repository.

   REVPROPS contains all the revision properties that should be stored onto
   the newly-committed revision. SVN_PROP_REVISION_AUTHOR will be set to
   the username as determined by the session; overwriting any prior value
   that may be present in REVPROPS.

   COMMIT_CB/BATON contain the callback to receive post-commit information.

   LOCK_TOKENS should contain all lock tokens necessary to modify paths
   within the commit. If KEEP_LOCKS is FALSE, then the paths associated
   with these tokens will be unlocked.
   ### today, LOCK_TOKENS is session_relpath:token_value. in the future,
   ### it should be repos_relpath:token_value.

   PROVIDE_BASE_CB is a callback to fetch pristine contents, used to send
   an svndiff over the wire to the server. This may be NULL, indicating
   pristine contents are not available (eg. URL-based operations or import).

   PROVIDE_PROPS_CB is a callback to fetch pristine properties, used to
   send property deltas over the wire to the server. This may be NULL,
   indicating pristine properties are not available (eg. URL-based operations
   or an import).

   GET_COPYSRC_KIND_CB is a callback to determine the kind of a copy-source.
   This is necessary when an Ev2/Ev1 shim is required by the RA provider,
   in order to determine whether to use delta->add_directory() or the
   delta->add_file() vtable entry to perform the copy.
   ### unclear on impact if this is NULL.
   ### this callback will disappear when "everything" is running Ev2

   CB_BATON is the baton used/shared by the above three callbacks.

   CANCEL_FUNC/BATON is a standard cancellation function, and is used for
   the returned Ev2 editor, and possibly other RA-specific operations.

   *EDITOR will be allocated in RESULT_POOL, and all temporary allocations
   will be performed in SCRATCH_POOL.
*/
svn_error_t *
svn_ra__get_commit_ev2(svn_editor_t **editor,
                       svn_ra_session_t *session,
                       apr_hash_t *revprops,
                       svn_commit_callback2_t commit_cb,
                       void *commit_baton,
                       apr_hash_t *lock_tokens,
                       svn_boolean_t keep_locks,
                       svn_ra__provide_base_cb_t provide_base_cb,
                       svn_ra__provide_props_cb_t provide_props_cb,
                       svn_ra__get_copysrc_kind_cb_t get_copysrc_kind_cb,
                       void *cb_baton,
                       svn_cancel_func_t cancel_func,
                       void *cancel_baton,
                       apr_pool_t *result_pool,
                       apr_pool_t *scratch_pool);


/* Similar to #svn_ra_replay_revstart_callback_t, but with an Ev2 editor. */
typedef svn_error_t *(*svn_ra__replay_revstart_ev2_callback_t)(
  svn_revnum_t revision,
  void *replay_baton,
  svn_editor_t **editor,
  apr_hash_t *rev_props,
  apr_pool_t *pool);

/* Similar to #svn_ra_replay_revfinish_callback_t, but with an Ev2 editor. */
typedef svn_error_t *(*svn_ra__replay_revfinish_ev2_callback_t)(
  svn_revnum_t revision,
  void *replay_baton,
  svn_editor_t *editor,
  apr_hash_t *rev_props,
  apr_pool_t *pool);

/* Similar to svn_ra_replay_range(), but uses Ev2 versions of the callback
   functions. */
svn_error_t *
svn_ra__replay_range_ev2(svn_ra_session_t *session,
                         svn_revnum_t start_revision,
                         svn_revnum_t end_revision,
                         svn_revnum_t low_water_mark,
                         svn_boolean_t send_deltas,
                         svn_ra__replay_revstart_ev2_callback_t revstart_func,
                         svn_ra__replay_revfinish_ev2_callback_t revfinish_func,
                         void *replay_baton,
                         apr_pool_t *scratch_pool);

/* Similar to svn_ra_replay(), but with an Ev2 editor. */
svn_error_t *
svn_ra__replay_ev2(svn_ra_session_t *session,
                   svn_revnum_t revision,
                   svn_revnum_t low_water_mark,
                   svn_boolean_t send_deltas,
                   svn_editor_t *editor,
                   apr_pool_t *scratch_pool);

>>>>>>> 4cf18c3e

#ifdef __cplusplus
}
#endif /* __cplusplus */

#endif /* SVN_RA_PRIVATE_H */<|MERGE_RESOLUTION|>--- conflicted
+++ resolved
@@ -48,22 +48,6 @@
                                         const char *path_or_url,
                                         apr_pool_t *pool);
 
-<<<<<<< HEAD
-/** Permanently delete @a path (relative to the URL of @a session) in revision
- * @a rev.
- *
- * Do not change the content of other node in the repository, even other nodes
- * that were copied from this one. The only other change in the repository is
- * to "copied from" pointers that were pointing to the now-deleted node. These
- * are removed or made to point to a previous version of the now-deleted node.
- * (### TODO: details.)
- *
- * If administratively forbidden, return @c SVN_ERR_RA_NOT_AUTHORIZED. If not
- * implemented by the server, return @c SVN_ERR_RA_NOT_IMPLEMENTED.
- *
- * @note This functionality is not implemented in pre-1.7 servers and may not
- * be implemented in all 1.7 and later servers.
-=======
  
 /*** Operational Locks ***/
@@ -127,17 +111,10 @@
  * store the lock.
  *
  * Use @a scratch_pool for temporary allocations.
->>>>>>> 4cf18c3e
  *
  * @since New in 1.7.
  */
 svn_error_t *
-<<<<<<< HEAD
-svn_ra__obliterate(svn_ra_session_t *session,
-                   svn_revnum_t rev,
-                   const char *path,
-                   apr_pool_t *pool);
-=======
 svn_ra__release_operational_lock(svn_ra_session_t *session,
                                  const char *lock_revprop_name,
                                  const svn_string_t *mylocktoken,
@@ -304,7 +281,6 @@
                    svn_editor_t *editor,
                    apr_pool_t *scratch_pool);
 
->>>>>>> 4cf18c3e
 
 #ifdef __cplusplus
 }
