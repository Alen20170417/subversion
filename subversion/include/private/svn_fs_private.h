--- conflicted
+++ resolved
@@ -59,39 +59,6 @@
 svn_fs__access_get_lock_tokens(svn_fs_access_t *access_ctx);
 
 
-<<<<<<< HEAD
-/**
- * Same as svn_fs_begin_txn2(), except it begins an obliteration-txn
- * that can be used to replace revision @a rev. @a rev must be a valid
- * revision number at the time of this call. This transaction cannot be
- * committed with a normal commit but only with
- * svn_fs__commit_obliteration_txn().
- *
- * @note You usually don't want to call this directly.
- * Instead, call svn_repos__obliterate_path_rev(), which honors the
- * repository's hook configurations.
- *
- * @since New in 1.7.
- */
-svn_error_t *
-svn_fs__begin_obliteration_txn(svn_fs_txn_t **txn_p,
-                               svn_fs_t *fs,
-                               svn_revnum_t rev,
-                               apr_pool_t *pool);
-
-
-/** Commit the obliteration-txn @a txn. Similar to svn_fs_commit_txn() but
- * replaces the revision @a rev, which must be the same revision as was
- * specified when the transaction was begun. No conflict is possible.
- *
- * @since New in 1.7.
- */
-svn_error_t *
-svn_fs__commit_obliteration_txn(svn_revnum_t rev,
-                                svn_fs_txn_t *txn,
-                                apr_pool_t *pool);
-
-=======
 /* Check whether PATH is valid for a filesystem, following (most of) the
  * requirements in svn_fs.h:"Directory entry names and directory paths".
  *
@@ -99,7 +66,6 @@
  */
 svn_error_t *
 svn_fs__path_valid(const char *path, apr_pool_t *pool);
->>>>>>> 4cf18c3e
 
 #ifdef __cplusplus
 }
