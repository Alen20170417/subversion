<<<<<<< HEAD
/**
 * @copyright
 * ====================================================================
 * Copyright (c) 2000-2003 CollabNet.  All rights reserved.
 *
 * This software is licensed as described in the file COPYING, which
 * you should have received as part of this distribution.  The terms
 * are also available at http://subversion.tigris.org/license-1.html.
 * If newer versions of this license are posted there, you may use a
 * newer version instead, at your option.
 *
 * This software consists of voluntary contributions made by many
 * individuals.  For exact contribution history, see the revision
 * history and logs, available at http://subversion.tigris.org/.
 * ====================================================================
 * @endcopyright
 *
 * @file svn_path.h
 * @brief A path manipulation library
 *
 * All incoming and outgoing paths are in UTF-8.
 * 
 * No result path ever ends with a separator, no matter whether the
 * path is a file or directory, because we always canonicalize() it.
 *
 * All paths passed to the @c svn_path_xxx functions, with the exceptions of
 * the @c svn_path_canonicalize and @c svn_path_internal_style functions, must
 * be in canonical form.
 *
 * todo: this library really needs a test suite!
 */

#ifndef SVN_PATH_H
#define SVN_PATH_H


#include <apr_pools.h>
#include <apr_tables.h>
#include "svn_string.h"
#include "svn_error.h"


#ifdef __cplusplus
extern "C" {
#endif /* __cplusplus */



/** Convert @a path from the local style to the canonical internal style. */
const char *svn_path_internal_style (const char *path, apr_pool_t *pool);

/** Convert @a path from the canonical internal style to the local style. */
const char *svn_path_local_style (const char *path, apr_pool_t *pool);


/** Join a base path (@a base) with a component (@a component), allocated in 
 * @a pool.
 *
 * If either @a base or @a component is the empty path, then the other 
 * argument will be copied and returned.  If both are the empty path the 
 * empty path is returned.
 *
 * If the @a component is an absolute path, then it is copied and returned.
 * Exactly one slash character ('/') is used to joined the components,
 * accounting for any trailing slash in @a base.
 *
 * Note that the contents of @a base are not examined, so it is possible to
 * use this function for constructing URLs, or for relative URLs or
 * repository paths.
 *
 * This function is NOT appropriate for native (local) file paths. Only
 * for "internal" paths, since it uses '/' for the separator. Further,
 * an absolute path (for @a component) is based on a leading '/' character.
 * Thus, an "absolute URI" for the @a component won't be detected. An
 * absolute URI can only be used for the base.
 */
char *svn_path_join (const char *base,
                     const char *component,
                     apr_pool_t *pool);

/** Join multiple components onto a @a base path, allocated in @a pool.
 *
 * Join multiple components onto a @a base path, allocated in @a pool. The
 * components are terminated by a @c NULL.
 *
 * If any component is the empty string, it will be ignored.
 *
 * If any component is an absolute path, then it resets the base and
 * further components will be appended to it.
 *
 * See @c svn_path_join() for further notes about joining paths.
 */
char *svn_path_join_many (apr_pool_t *pool, const char *base, ...);


/** Get the basename of the specified PATH.
 *
 * Get the basename of the specified PATH.  The basename is defined as
 * the last component of the path (ignoring any trailing slashes).  If
 * the PATH is root ("/"), then that is returned.  Otherwise, the
 * returned value will have no slashes in it.
 *
 * Example: svn_path_basename("/foo/bar") -> "bar"
 *
 * The returned basename will be allocated in POOL.
 *
 * Note: if an empty string is passed, then an empty string will be returned.
 */
char *svn_path_basename (const char *path, apr_pool_t *pool);

/** Get the dirname of the specified @a path, defined as the path with its
 * basename removed.
 *
 * Get the dirname of the specified @a path, defined as the path with its
 * basename removed.  If @a path is root ("/"), it is returned unchanged.
 *
 * The returned basename will be allocated in @a pool.
 */
char *svn_path_dirname (const char *path, apr_pool_t *pool);

/** Add a @a component (a null-terminated C-string) to @a path.
 *
 * Add a @a component (a null-terminated C-string) to @a path.  @a component 
 * is allowed to contain directory separators.
 *
 * If @a path is non-empty, append the appropriate directory separator
 * character, and then @a component.  If @a path is empty, simply set it to
 * @a component; don't add any separator character.
 *
 * If the result ends in a separator character, then remove the separator.
 */
void svn_path_add_component (svn_stringbuf_t *path, 
                             const char *component);

/** Remove one component off the end of @a path. */
void svn_path_remove_component (svn_stringbuf_t *path);


/** Divide @a path into @a *dirpath and @a *base_name, allocated in @a pool.
 *
 * Divide @a path into @a *dirpath and @a *base_name, allocated in @a pool.
 *
 * If @a dirpath or @a base_name is null, then don't set that one.
 *
 * Either @a dirpath or @a base_name may be @a path's own address, but they 
 * may not both be the same address, or the results are undefined.
 *
 * If @a path has two or more components, the separator between @a dirpath
 * and @a base_name is not included in either of the new names.
 *
 *   examples:
 *             - <pre>"/foo/bar/baz"  ==>  "/foo/bar" and "baz"</pre>
 *             - <pre>"/bar"          ==>  "/"  and "bar"</pre>
 *             - <pre>"/"             ==>  "/"  and ""</pre>
 *             - <pre>"bar"           ==>  ""   and "bar"</pre>
 *             - <pre>""              ==>  ""   and ""</pre>
 */
void svn_path_split (const char *path, 
                     const char **dirpath,
                     const char **base_name,
                     apr_pool_t *pool);


/** Return non-zero iff PATH is empty ("") or represents the current
 * directory -- that is, if prepending it as a component to an existing
 * path would result in no meaningful change.
 */
int svn_path_is_empty (const char *path);


/** Return a new path like @a path, but with any trailing separators that don't
 * affect @a path's meaning removed.
 *
 * Return a new path like @a path, but with any trailing separators that don't
 * affect @a path's meaning removed. Will convert a "." path to "".  Allocate
 * the new path in @a pool if anything changed, else just return @a path.
 *
 * (At some future point, this may make other semantically inoperative
 * transformations.)
 */
const char *svn_path_canonicalize (const char *path, apr_pool_t *pool);


/** Return an integer greater than, equal to, or less than 0, according
 * as @a path1 is greater than, equal to, or less than @a path2.
 */
int svn_path_compare_paths (const char *path1, const char *path2);


/** Return the longest common path shared by both @a path1 and @a path2.
 *
 * Return the longest common path shared by both @a path1 and @a path2.  If
 * there's no common ancestor, return @c NULL.
 */
char *svn_path_get_longest_ancestor (const char *path1,
                                     const char *path2,
                                     apr_pool_t *pool);

/** Convert @a relative path to an absolute path and return the results in
 * @a *pabsolute, allocated in @a pool.
 */
svn_error_t *
svn_path_get_absolute (const char **pabsolute,
                       const char *relative,
                       apr_pool_t *pool);

/** Return the path part of @a path in @a *pdirectory, and the file part in 
 * @a *pfile.
 *
 * Return the path part of @a path in @a *pdirectory, and the file part in 
 * @a *pfile.  If @a path is a directory, set @a *pdirectory to @a path, and 
 * @a *pfile to the empty string.  If @a path does not exist it is treated 
 * as if it is a file, since directories do not normally vanish.
 */
svn_error_t *
svn_path_split_if_file(const char *path,
                       const char **pdirectory, 
                       const char **pfile,
                       apr_pool_t *pool);

/** Find the common prefix of the paths in @a targets, and remove redundancies.
 *
 * Find the common prefix of the paths in @a targets, and remove redundancies.
 *
 * The elements in @a targets must be existing files or directories (as
 * const char *).
 *
 * If there are multiple targets, or exactly one target and it's not a
 * directory, then 
 *
 *   - @a *pbasename is set to the absolute path of the common parent
 *     directory of all of those targets, and
 *
 *   - If @a pcondensed_targets is non-null, @a *pcondensed_targets is set
 *     to an array of targets relative to @a *pbasename, with
 *     redundancies removed (meaning that none of these targets will
 *     be the same as, nor have an ancestor/descendant relationship
 *     with, any of the other targets; nor will any of them be the
 *     same as @a *pbasename).  Else if @a pcondensed_targets is null, it is
 *     left untouched.
 *
 * Else if there is exactly one directory target, then
 *
 *   - @a *pbasename is set to that directory, and
 *
 *   - If @a pcondensed_targets is non-null, @a *pcondensed_targets is set
 *     to an array containing zero elements.  Else if
 *     @a pcondensed_targets is null, it is left untouched.
 *
 * If there are no items in @a targets, @a *pbasename and (if applicable)
 * @a *pcondensed_targets will be @c NULL.
 *
 * NOTE: There is no guarantee that @a *pbasename is within a working
 * copy.
 */
svn_error_t *
svn_path_condense_targets (const char **pbasename,
                           apr_array_header_t **pcondensed_targets,
                           const apr_array_header_t *targets,
                           apr_pool_t *pool);


/** Copy a list of @a targets, one at a time, into @a pcondensed_targets,
 * omitting any targets that are found earlier in the list, or whose
 * ancestor is found earlier in the list.
 *
 * Copy a list of @a targets, one at a time, into @a pcondensed_targets,
 * omitting any targets that are found earlier in the list, or whose
 * ancestor is found earlier in the list.  Ordering of targets in the
 * original list is preserved in the condensed list of targets.  Use
 * @a pool for any allocations.  
 *
 * How does this differ in functionality from @c svn_path_condense_targets?
 *
 * Here's the short version:
 * 
 * 1.  Disclaimer: if you wish to debate the following, talk to Karl. :-)
 *     Order matters for updates because a multi-arg update is not
 *     atomic, and CVS users are used to, when doing 'cvs up targetA
 *     targetB' seeing targetA get updated, then targetB.  I think the
 *     idea is that if you're in a time-sensitive or flaky-network
 *     situation, a user can say, "I really *need* to update
 *     wc/A/D/G/tau, but I might as well update my whole working copy if
 *     I can."  So that user will do 'svn up wc/A/D/G/tau wc', and if
 *     something dies in the middles of the 'wc' update, at least the
 *     user has 'tau' up-to-date.
 * 
 * 2.  Also, we have this notion of an anchor and a target for updates
 *     (the anchor is where the update editor is rooted, the target is
 *     the actual thing we want to update).  I needed a function that
 *     would NOT screw with my input paths so that I could tell the
 *     difference between someone being in A/D and saying 'svn up G' and
 *     being in A/D/G and saying 'svn up .' -- believe it or not, these
 *     two things don't mean the same thing.  @c svn_path_condense_targets
 *     plays with absolute paths (which is fine, so does
 *     @c svn_path_remove_redundancies), but the difference is that it
 *     actually tweaks those targets to be relative to the "grandfather
 *     path" common to all the targets.  Updates don't require a
 *     "grandfather path" at all, and even if it did, the whole
 *     conversion to an absolute path drops the crucial difference
 *     between saying "i'm in foo, update bar" and "i'm in foo/bar,
 *     update '.'"
 */
svn_error_t *
svn_path_remove_redundancies (apr_array_header_t **pcondensed_targets,
                              const apr_array_header_t *targets,
                              apr_pool_t *pool);


/** Decompose @a path into an array of <tt>const char *</tt> components, 
 * allocated in @a pool.
 *
 * Decompose @a path into an array of <tt>const char *</tt> components, 
 * allocated in @a pool.  @a style indicates the dir separator to split the 
 * string on.  If @a path is absolute, the first component will be a lone dir
 * separator (the root directory).
 */
apr_array_header_t *svn_path_decompose (const char *path,
                                        apr_pool_t *pool);


/** Test that @a name is a single path component.
 *
 * Test that @a name is a single path component, that is:
 *   - not @c NULL or empty.
 *   - not a `/'-separated directory path
 *   - not empty or `..'  
 */
svn_boolean_t svn_path_is_single_path_component (const char *name);


/** Test if @a path2 is a child of @a path1.
 *
 * Test if @a path2 is a child of @a path1.
 * If not, return @c NULL.
 * If so, return a copy of the remainder path, allocated in @a pool.
 * (The remainder is the component which, added to @a path1, yields
 * @a path2.  The remainder does not begin with a dir separator.)  
 *
 * Both paths must be in canonical form.
 */
const char *svn_path_is_child (const char *path1,
                               const char *path2,
                               apr_pool_t *pool);


/** URI/URL stuff
 *
 * @defgroup svn_path_uri_stuff URI/URL stuff
 * @{
 */

/** Return @c TRUE iff @a path looks like a valid URL, @c FALSE otherwise. */
svn_boolean_t svn_path_is_url (const char *path);

/** Return @c TRUE iff @a path is URI-safe, @c FALSE otherwise. */
svn_boolean_t svn_path_is_uri_safe (const char *path);

/** Return a URI-encoded copy of @a path, allocated in @a pool. */
const char *svn_path_uri_encode (const char *path, apr_pool_t *pool);

/** Return a URI-decoded copy of @a path, allocated in @a pool. */
const char *svn_path_uri_decode (const char *path, apr_pool_t *pool);

/** Extend @a url by a single @a component, URI-encoding that @a component
 * before adding it to the @a url.
 *
 * Extend @a url by a single @a component, URI-encoding that @a component
 * before adding it to the @a url.  Return the new @a url, allocated in
 * @a pool.  Notes: if @a component is @c NULL, just return a copy or @a url
 * allocated in @a pool; if @a component is already URI-encoded, calling
 * code should just use <tt>svn_path_join (url, component, pool)</tt>.  @a url
 * does not need to be a canonical path, it may have trailing '/'.
 */
const char *svn_path_url_add_component (const char *url,
                                        const char *component,
                                        apr_pool_t *pool);

/** @} */

#ifdef __cplusplus
}
#endif /* __cplusplus */


#endif /* SVN_PATH_H */
=======
/**
 * @copyright
 * ====================================================================
 * Copyright (c) 2000-2003 CollabNet.  All rights reserved.
 *
 * This software is licensed as described in the file COPYING, which
 * you should have received as part of this distribution.  The terms
 * are also available at http://subversion.tigris.org/license-1.html.
 * If newer versions of this license are posted there, you may use a
 * newer version instead, at your option.
 *
 * This software consists of voluntary contributions made by many
 * individuals.  For exact contribution history, see the revision
 * history and logs, available at http://subversion.tigris.org/.
 * ====================================================================
 * @endcopyright
 *
 * @file svn_path.h
 * @brief A path manipulation library
 *
 * All incoming and outgoing paths are in UTF-8.
 * 
 * No result path ever ends with a separator, no matter whether the
 * path is a file or directory, because we always canonicalize() it.
 *
 * All paths passed to the @c svn_path_xxx functions, with the exceptions of
 * the @c svn_path_canonicalize and @c svn_path_internal_style functions, must
 * be in canonical form.
 *
 * todo: this library really needs a test suite!
 */

#ifndef SVN_PATH_H
#define SVN_PATH_H


#include <apr_pools.h>
#include <apr_tables.h>
#include "svn_string.h"
#include "svn_error.h"
#include "svn_utf.h"


#ifdef __cplusplus
extern "C" {
#endif /* __cplusplus */



/** Convert @a path from the local style to the canonical internal style. */
const char *svn_path_internal_style (const char *path, apr_pool_t *pool);

/** Convert @a path from the canonical internal style to the local style. */
const char *svn_path_local_style (const char *path, apr_pool_t *pool);


/** Join a base path (@a base) with a component (@a component), allocated in 
 * @a pool.
 *
 * If either @a base or @a component is the empty path, then the other 
 * argument will be copied and returned.  If both are the empty path the 
 * empty path is returned.
 *
 * If the @a component is an absolute path, then it is copied and returned.
 * Exactly one slash character ('/') is used to joined the components,
 * accounting for any trailing slash in @a base.
 *
 * Note that the contents of @a base are not examined, so it is possible to
 * use this function for constructing URLs, or for relative URLs or
 * repository paths.
 *
 * This function is NOT appropriate for native (local) file paths. Only
 * for "internal" paths, since it uses '/' for the separator. Further,
 * an absolute path (for @a component) is based on a leading '/' character.
 * Thus, an "absolute URI" for the @a component won't be detected. An
 * absolute URI can only be used for the base.
 */
char *svn_path_join (const char *base,
                     const char *component,
                     apr_pool_t *pool);

/** Join multiple components onto a @a base path, allocated in @a pool.
 *
 * Join multiple components onto a @a base path, allocated in @a pool. The
 * components are terminated by a @c NULL.
 *
 * If any component is the empty string, it will be ignored.
 *
 * If any component is an absolute path, then it resets the base and
 * further components will be appended to it.
 *
 * See @c svn_path_join() for further notes about joining paths.
 */
char *svn_path_join_many (apr_pool_t *pool, const char *base, ...);


/** Get the basename of the specified @a path.
 *
 * Get the basename of the specified @a path.  The basename is defined as
 * the last component of the path (ignoring any trailing slashes).  If
 * the @a path is root ("/"), then that is returned.  Otherwise, the
 * returned value will have no slashes in it.
 *
 * Example: svn_path_basename("/foo/bar") -> "bar"
 *
 * The returned basename will be allocated in @a pool.
 *
 * Note: if an empty string is passed, then an empty string will be returned.
 */
char *svn_path_basename (const char *path, apr_pool_t *pool);

/** Get the dirname of the specified @a path, defined as the path with its
 * basename removed.
 *
 * Get the dirname of the specified @a path, defined as the path with its
 * basename removed.  If @a path is root ("/"), it is returned unchanged.
 *
 * The returned basename will be allocated in @a pool.
 */
char *svn_path_dirname (const char *path, apr_pool_t *pool);

/** Add a @a component (a null-terminated C-string) to @a path.
 *
 * Add a @a component (a null-terminated C-string) to @a path.  @a component 
 * is allowed to contain directory separators.
 *
 * If @a path is non-empty, append the appropriate directory separator
 * character, and then @a component.  If @a path is empty, simply set it to
 * @a component; don't add any separator character.
 *
 * If the result ends in a separator character, then remove the separator.
 */
void svn_path_add_component (svn_stringbuf_t *path, 
                             const char *component);

/** Remove one component off the end of @a path. */
void svn_path_remove_component (svn_stringbuf_t *path);


/** Divide @a path into @a *dirpath and @a *base_name, allocated in @a pool.
 *
 * Divide @a path into @a *dirpath and @a *base_name, allocated in @a pool.
 *
 * If @a dirpath or @a base_name is null, then don't set that one.
 *
 * Either @a dirpath or @a base_name may be @a path's own address, but they 
 * may not both be the same address, or the results are undefined.
 *
 * If @a path has two or more components, the separator between @a dirpath
 * and @a base_name is not included in either of the new names.
 *
 *   examples:
 *             - <pre>"/foo/bar/baz"  ==>  "/foo/bar" and "baz"</pre>
 *             - <pre>"/bar"          ==>  "/"  and "bar"</pre>
 *             - <pre>"/"             ==>  "/"  and ""</pre>
 *             - <pre>"bar"           ==>  ""   and "bar"</pre>
 *             - <pre>""              ==>  ""   and ""</pre>
 */
void svn_path_split (const char *path, 
                     const char **dirpath,
                     const char **base_name,
                     apr_pool_t *pool);


/** Return non-zero iff PATH is empty ("") or represents the current
 * directory -- that is, if prepending it as a component to an existing
 * path would result in no meaningful change.
 */
int svn_path_is_empty (const char *path);


/** Return a new path like @a path, but with any trailing separators that don't
 * affect @a path's meaning removed.
 *
 * Return a new path like @a path, but with any trailing separators that don't
 * affect @a path's meaning removed. Will convert a "." path to "".  Allocate
 * the new path in @a pool if anything changed, else just return @a path.
 *
 * (At some future point, this may make other semantically inoperative
 * transformations.)
 */
const char *svn_path_canonicalize (const char *path, apr_pool_t *pool);


/** Return an integer greater than, equal to, or less than 0, according
 * as @a path1 is greater than, equal to, or less than @a path2.
 */
int svn_path_compare_paths (const char *path1, const char *path2);


/** Return the longest common path shared by both @a path1 and @a path2.
 *
 * Return the longest common path shared by both @a path1 and @a path2.  If
 * there's no common ancestor, return @c NULL.
 */
char *svn_path_get_longest_ancestor (const char *path1,
                                     const char *path2,
                                     apr_pool_t *pool);

/** Convert @a relative path to an absolute path and return the results in
 * @a *pabsolute, allocated in @a pool.
 */
svn_error_t *
svn_path_get_absolute (const char **pabsolute,
                       const char *relative,
                       apr_pool_t *pool);

/** Return the path part of @a path in @a *pdirectory, and the file part in 
 * @a *pfile.
 *
 * Return the path part of @a path in @a *pdirectory, and the file part in 
 * @a *pfile.  If @a path is a directory, set @a *pdirectory to @a path, and 
 * @a *pfile to the empty string.  If @a path does not exist it is treated 
 * as if it is a file, since directories do not normally vanish.
 */
svn_error_t *
svn_path_split_if_file(const char *path,
                       const char **pdirectory, 
                       const char **pfile,
                       apr_pool_t *pool);

/** Find the common prefix of the paths in @a targets, and remove redundancies.
 *
 * Find the common prefix of the paths in @a targets, and remove redundancies.
 *
 * The elements in @a targets must be existing files or directories (as
 * const char *).
 *
 * If there are multiple targets, or exactly one target and it's not a
 * directory, then 
 *
 *   - @a *pbasename is set to the absolute path of the common parent
 *     directory of all of those targets, and
 *
 *   - If @a pcondensed_targets is non-null, @a *pcondensed_targets is set
 *     to an array of targets relative to @a *pbasename, with
 *     redundancies removed (meaning that none of these targets will
 *     be the same as, nor have an ancestor/descendant relationship
 *     with, any of the other targets; nor will any of them be the
 *     same as @a *pbasename).  Else if @a pcondensed_targets is null, it is
 *     left untouched.
 *
 * Else if there is exactly one directory target, then
 *
 *   - @a *pbasename is set to that directory, and
 *
 *   - If @a pcondensed_targets is non-null, @a *pcondensed_targets is set
 *     to an array containing zero elements.  Else if
 *     @a pcondensed_targets is null, it is left untouched.
 *
 * If there are no items in @a targets, @a *pbasename and (if applicable)
 * @a *pcondensed_targets will be @c NULL.
 *
 * NOTE: There is no guarantee that @a *pbasename is within a working
 * copy.
 */
svn_error_t *
svn_path_condense_targets (const char **pbasename,
                           apr_array_header_t **pcondensed_targets,
                           const apr_array_header_t *targets,
                           apr_pool_t *pool);


/** Copy a list of @a targets, one at a time, into @a pcondensed_targets,
 * omitting any targets that are found earlier in the list, or whose
 * ancestor is found earlier in the list.
 *
 * Copy a list of @a targets, one at a time, into @a pcondensed_targets,
 * omitting any targets that are found earlier in the list, or whose
 * ancestor is found earlier in the list.  Ordering of targets in the
 * original list is preserved in the condensed list of targets.  Use
 * @a pool for any allocations.  
 *
 * How does this differ in functionality from @c svn_path_condense_targets?
 *
 * Here's the short version:
 * 
 * 1.  Disclaimer: if you wish to debate the following, talk to Karl. :-)
 *     Order matters for updates because a multi-arg update is not
 *     atomic, and CVS users are used to, when doing 'cvs up targetA
 *     targetB' seeing targetA get updated, then targetB.  I think the
 *     idea is that if you're in a time-sensitive or flaky-network
 *     situation, a user can say, "I really *need* to update
 *     wc/A/D/G/tau, but I might as well update my whole working copy if
 *     I can."  So that user will do 'svn up wc/A/D/G/tau wc', and if
 *     something dies in the middles of the 'wc' update, at least the
 *     user has 'tau' up-to-date.
 * 
 * 2.  Also, we have this notion of an anchor and a target for updates
 *     (the anchor is where the update editor is rooted, the target is
 *     the actual thing we want to update).  I needed a function that
 *     would NOT screw with my input paths so that I could tell the
 *     difference between someone being in A/D and saying 'svn up G' and
 *     being in A/D/G and saying 'svn up .' -- believe it or not, these
 *     two things don't mean the same thing.  @c svn_path_condense_targets
 *     plays with absolute paths (which is fine, so does
 *     @c svn_path_remove_redundancies), but the difference is that it
 *     actually tweaks those targets to be relative to the "grandfather
 *     path" common to all the targets.  Updates don't require a
 *     "grandfather path" at all, and even if it did, the whole
 *     conversion to an absolute path drops the crucial difference
 *     between saying "i'm in foo, update bar" and "i'm in foo/bar,
 *     update '.'"
 */
svn_error_t *
svn_path_remove_redundancies (apr_array_header_t **pcondensed_targets,
                              const apr_array_header_t *targets,
                              apr_pool_t *pool);


/** Decompose @a path into an array of <tt>const char *</tt> components, 
 * allocated in @a pool.
 *
 * Decompose @a path into an array of <tt>const char *</tt> components, 
 * allocated in @a pool.  @a style indicates the dir separator to split the 
 * string on.  If @a path is absolute, the first component will be a lone dir
 * separator (the root directory).
 */
apr_array_header_t *svn_path_decompose (const char *path,
                                        apr_pool_t *pool);


/** Test that @a name is a single path component.
 *
 * Test that @a name is a single path component, that is:
 *   - not @c NULL or empty.
 *   - not a `/'-separated directory path
 *   - not empty or `..'  
 */
svn_boolean_t svn_path_is_single_path_component (const char *name);


/** Test if @a path2 is a child of @a path1.
 *
 * Test if @a path2 is a child of @a path1.
 * If not, return @c NULL.
 * If so, return a copy of the remainder path, allocated in @a pool.
 * (The remainder is the component which, added to @a path1, yields
 * @a path2.  The remainder does not begin with a dir separator.)  
 *
 * Both paths must be in canonical form.
 */
const char *svn_path_is_child (const char *path1,
                               const char *path2,
                               apr_pool_t *pool);


/** URI/URL stuff
 *
 * @defgroup svn_path_uri_stuff URI/URL stuff
 * @{
 */

/** Return @c TRUE iff @a path looks like a valid URL, @c FALSE otherwise. */
svn_boolean_t svn_path_is_url (const char *path);

/** Return @c TRUE iff @a path is URI-safe, @c FALSE otherwise. */
svn_boolean_t svn_path_is_uri_safe (const char *path);

/** Return a URI-encoded copy of @a path, allocated in @a pool. */
const char *svn_path_uri_encode (const char *path, apr_pool_t *pool);

/** Return a URI-decoded copy of @a path, allocated in @a pool. */
const char *svn_path_uri_decode (const char *path, apr_pool_t *pool);

/** Extend @a url by a single @a component, URI-encoding that @a component
 * before adding it to the @a url.
 *
 * Extend @a url by a single @a component, URI-encoding that @a component
 * before adding it to the @a url.  Return the new @a url, allocated in
 * @a pool.  Notes: if @a component is @c NULL, just return a copy or @a url
 * allocated in @a pool; if @a component is already URI-encoded, calling
 * code should just use <tt>svn_path_join (url, component, pool)</tt>.  @a url
 * does not need to be a canonical path, it may have trailing '/'.
 */
const char *svn_path_url_add_component (const char *url,
                                        const char *component,
                                        apr_pool_t *pool);

/** @} */

/** Charset conversion stuff
 *
 * @defgroup svn_path_charset_stuff Charset conversion stuff
 * @{
 */

/** Convert @a path_utf8 from UTF-8 to the internal encoding used by APR. */
svn_error_t *svn_path_cstring_from_utf8 (const char **path_apr,
                                         const char *path_utf8,
                                         apr_pool_t *pool);

/** Convert @a path_apr from the internal encoding used by APR to UTF-8. */
svn_error_t *svn_path_cstring_to_utf8 (const char **path_utf8,
                                       const char *path_apr,
                                       apr_pool_t *pool);


/** @} */

#ifdef __cplusplus
}
#endif /* __cplusplus */


#endif /* SVN_PATH_H */
>>>>>>> 2b3bfb48
<|MERGE_RESOLUTION|>--- conflicted
+++ resolved
@@ -1,4 +1,3 @@
-<<<<<<< HEAD
 /**
  * @copyright
  * ====================================================================
@@ -40,6 +39,7 @@
 #include <apr_tables.h>
 #include "svn_string.h"
 #include "svn_error.h"
+#include "svn_utf.h"
 
 
 #ifdef __cplusplus
@@ -96,16 +96,16 @@
 char *svn_path_join_many (apr_pool_t *pool, const char *base, ...);
 
 
-/** Get the basename of the specified PATH.
- *
- * Get the basename of the specified PATH.  The basename is defined as
+/** Get the basename of the specified @a path.
+ *
+ * Get the basename of the specified @a path.  The basename is defined as
  * the last component of the path (ignoring any trailing slashes).  If
- * the PATH is root ("/"), then that is returned.  Otherwise, the
+ * the @a path is root ("/"), then that is returned.  Otherwise, the
  * returned value will have no slashes in it.
  *
  * Example: svn_path_basename("/foo/bar") -> "bar"
  *
- * The returned basename will be allocated in POOL.
+ * The returned basename will be allocated in @a pool.
  *
  * Note: if an empty string is passed, then an empty string will be returned.
  */
@@ -382,397 +382,6 @@
 
 /** @} */
 
-#ifdef __cplusplus
-}
-#endif /* __cplusplus */
-
-
-#endif /* SVN_PATH_H */
-=======
-/**
- * @copyright
- * ====================================================================
- * Copyright (c) 2000-2003 CollabNet.  All rights reserved.
- *
- * This software is licensed as described in the file COPYING, which
- * you should have received as part of this distribution.  The terms
- * are also available at http://subversion.tigris.org/license-1.html.
- * If newer versions of this license are posted there, you may use a
- * newer version instead, at your option.
- *
- * This software consists of voluntary contributions made by many
- * individuals.  For exact contribution history, see the revision
- * history and logs, available at http://subversion.tigris.org/.
- * ====================================================================
- * @endcopyright
- *
- * @file svn_path.h
- * @brief A path manipulation library
- *
- * All incoming and outgoing paths are in UTF-8.
- * 
- * No result path ever ends with a separator, no matter whether the
- * path is a file or directory, because we always canonicalize() it.
- *
- * All paths passed to the @c svn_path_xxx functions, with the exceptions of
- * the @c svn_path_canonicalize and @c svn_path_internal_style functions, must
- * be in canonical form.
- *
- * todo: this library really needs a test suite!
- */
-
-#ifndef SVN_PATH_H
-#define SVN_PATH_H
-
--
-#include <apr_pools.h>
-#include <apr_tables.h>
-#include "svn_string.h"
-#include "svn_error.h"
-#include "svn_utf.h"
-
-
-#ifdef __cplusplus
-extern "C" {
-#endif /* __cplusplus */
-
--
-
-/** Convert @a path from the local style to the canonical internal style. */
-const char *svn_path_internal_style (const char *path, apr_pool_t *pool);
-
-/** Convert @a path from the canonical internal style to the local style. */
-const char *svn_path_local_style (const char *path, apr_pool_t *pool);
-
-
-/** Join a base path (@a base) with a component (@a component), allocated in 
- * @a pool.
- *
- * If either @a base or @a component is the empty path, then the other 
- * argument will be copied and returned.  If both are the empty path the 
- * empty path is returned.
- *
- * If the @a component is an absolute path, then it is copied and returned.
- * Exactly one slash character ('/') is used to joined the components,
- * accounting for any trailing slash in @a base.
- *
- * Note that the contents of @a base are not examined, so it is possible to
- * use this function for constructing URLs, or for relative URLs or
- * repository paths.
- *
- * This function is NOT appropriate for native (local) file paths. Only
- * for "internal" paths, since it uses '/' for the separator. Further,
- * an absolute path (for @a component) is based on a leading '/' character.
- * Thus, an "absolute URI" for the @a component won't be detected. An
- * absolute URI can only be used for the base.
- */
-char *svn_path_join (const char *base,
-                     const char *component,
-                     apr_pool_t *pool);
-
-/** Join multiple components onto a @a base path, allocated in @a pool.
- *
- * Join multiple components onto a @a base path, allocated in @a pool. The
- * components are terminated by a @c NULL.
- *
- * If any component is the empty string, it will be ignored.
- *
- * If any component is an absolute path, then it resets the base and
- * further components will be appended to it.
- *
- * See @c svn_path_join() for further notes about joining paths.
- */
-char *svn_path_join_many (apr_pool_t *pool, const char *base, ...);
-
-
-/** Get the basename of the specified @a path.
- *
- * Get the basename of the specified @a path.  The basename is defined as
- * the last component of the path (ignoring any trailing slashes).  If
- * the @a path is root ("/"), then that is returned.  Otherwise, the
- * returned value will have no slashes in it.
- *
- * Example: svn_path_basename("/foo/bar") -> "bar"
- *
- * The returned basename will be allocated in @a pool.
- *
- * Note: if an empty string is passed, then an empty string will be returned.
- */
-char *svn_path_basename (const char *path, apr_pool_t *pool);
-
-/** Get the dirname of the specified @a path, defined as the path with its
- * basename removed.
- *
- * Get the dirname of the specified @a path, defined as the path with its
- * basename removed.  If @a path is root ("/"), it is returned unchanged.
- *
- * The returned basename will be allocated in @a pool.
- */
-char *svn_path_dirname (const char *path, apr_pool_t *pool);
-
-/** Add a @a component (a null-terminated C-string) to @a path.
- *
- * Add a @a component (a null-terminated C-string) to @a path.  @a component 
- * is allowed to contain directory separators.
- *
- * If @a path is non-empty, append the appropriate directory separator
- * character, and then @a component.  If @a path is empty, simply set it to
- * @a component; don't add any separator character.
- *
- * If the result ends in a separator character, then remove the separator.
- */
-void svn_path_add_component (svn_stringbuf_t *path, 
-                             const char *component);
-
-/** Remove one component off the end of @a path. */
-void svn_path_remove_component (svn_stringbuf_t *path);
-
-
-/** Divide @a path into @a *dirpath and @a *base_name, allocated in @a pool.
- *
- * Divide @a path into @a *dirpath and @a *base_name, allocated in @a pool.
- *
- * If @a dirpath or @a base_name is null, then don't set that one.
- *
- * Either @a dirpath or @a base_name may be @a path's own address, but they 
- * may not both be the same address, or the results are undefined.
- *
- * If @a path has two or more components, the separator between @a dirpath
- * and @a base_name is not included in either of the new names.
- *
- *   examples:
- *             - <pre>"/foo/bar/baz"  ==>  "/foo/bar" and "baz"</pre>
- *             - <pre>"/bar"          ==>  "/"  and "bar"</pre>
- *             - <pre>"/"             ==>  "/"  and ""</pre>
- *             - <pre>"bar"           ==>  ""   and "bar"</pre>
- *             - <pre>""              ==>  ""   and ""</pre>
- */
-void svn_path_split (const char *path, 
-                     const char **dirpath,
-                     const char **base_name,
-                     apr_pool_t *pool);
-
-
-/** Return non-zero iff PATH is empty ("") or represents the current
- * directory -- that is, if prepending it as a component to an existing
- * path would result in no meaningful change.
- */
-int svn_path_is_empty (const char *path);
-
-
-/** Return a new path like @a path, but with any trailing separators that don't
- * affect @a path's meaning removed.
- *
- * Return a new path like @a path, but with any trailing separators that don't
- * affect @a path's meaning removed. Will convert a "." path to "".  Allocate
- * the new path in @a pool if anything changed, else just return @a path.
- *
- * (At some future point, this may make other semantically inoperative
- * transformations.)
- */
-const char *svn_path_canonicalize (const char *path, apr_pool_t *pool);
-
-
-/** Return an integer greater than, equal to, or less than 0, according
- * as @a path1 is greater than, equal to, or less than @a path2.
- */
-int svn_path_compare_paths (const char *path1, const char *path2);
-
-
-/** Return the longest common path shared by both @a path1 and @a path2.
- *
- * Return the longest common path shared by both @a path1 and @a path2.  If
- * there's no common ancestor, return @c NULL.
- */
-char *svn_path_get_longest_ancestor (const char *path1,
-                                     const char *path2,
-                                     apr_pool_t *pool);
-
-/** Convert @a relative path to an absolute path and return the results in
- * @a *pabsolute, allocated in @a pool.
- */
-svn_error_t *
-svn_path_get_absolute (const char **pabsolute,
-                       const char *relative,
-                       apr_pool_t *pool);
-
-/** Return the path part of @a path in @a *pdirectory, and the file part in 
- * @a *pfile.
- *
- * Return the path part of @a path in @a *pdirectory, and the file part in 
- * @a *pfile.  If @a path is a directory, set @a *pdirectory to @a path, and 
- * @a *pfile to the empty string.  If @a path does not exist it is treated 
- * as if it is a file, since directories do not normally vanish.
- */
-svn_error_t *
-svn_path_split_if_file(const char *path,
-                       const char **pdirectory, 
-                       const char **pfile,
-                       apr_pool_t *pool);
-
-/** Find the common prefix of the paths in @a targets, and remove redundancies.
- *
- * Find the common prefix of the paths in @a targets, and remove redundancies.
- *
- * The elements in @a targets must be existing files or directories (as
- * const char *).
- *
- * If there are multiple targets, or exactly one target and it's not a
- * directory, then 
- *
- *   - @a *pbasename is set to the absolute path of the common parent
- *     directory of all of those targets, and
- *
- *   - If @a pcondensed_targets is non-null, @a *pcondensed_targets is set
- *     to an array of targets relative to @a *pbasename, with
- *     redundancies removed (meaning that none of these targets will
- *     be the same as, nor have an ancestor/descendant relationship
- *     with, any of the other targets; nor will any of them be the
- *     same as @a *pbasename).  Else if @a pcondensed_targets is null, it is
- *     left untouched.
- *
- * Else if there is exactly one directory target, then
- *
- *   - @a *pbasename is set to that directory, and
- *
- *   - If @a pcondensed_targets is non-null, @a *pcondensed_targets is set
- *     to an array containing zero elements.  Else if
- *     @a pcondensed_targets is null, it is left untouched.
- *
- * If there are no items in @a targets, @a *pbasename and (if applicable)
- * @a *pcondensed_targets will be @c NULL.
- *
- * NOTE: There is no guarantee that @a *pbasename is within a working
- * copy.
- */
-svn_error_t *
-svn_path_condense_targets (const char **pbasename,
-                           apr_array_header_t **pcondensed_targets,
-                           const apr_array_header_t *targets,
-                           apr_pool_t *pool);
-
-
-/** Copy a list of @a targets, one at a time, into @a pcondensed_targets,
- * omitting any targets that are found earlier in the list, or whose
- * ancestor is found earlier in the list.
- *
- * Copy a list of @a targets, one at a time, into @a pcondensed_targets,
- * omitting any targets that are found earlier in the list, or whose
- * ancestor is found earlier in the list.  Ordering of targets in the
- * original list is preserved in the condensed list of targets.  Use
- * @a pool for any allocations.  
- *
- * How does this differ in functionality from @c svn_path_condense_targets?
- *
- * Here's the short version:
- * 
- * 1.  Disclaimer: if you wish to debate the following, talk to Karl. :-)
- *     Order matters for updates because a multi-arg update is not
- *     atomic, and CVS users are used to, when doing 'cvs up targetA
- *     targetB' seeing targetA get updated, then targetB.  I think the
- *     idea is that if you're in a time-sensitive or flaky-network
- *     situation, a user can say, "I really *need* to update
- *     wc/A/D/G/tau, but I might as well update my whole working copy if
- *     I can."  So that user will do 'svn up wc/A/D/G/tau wc', and if
- *     something dies in the middles of the 'wc' update, at least the
- *     user has 'tau' up-to-date.
- * 
- * 2.  Also, we have this notion of an anchor and a target for updates
- *     (the anchor is where the update editor is rooted, the target is
- *     the actual thing we want to update).  I needed a function that
- *     would NOT screw with my input paths so that I could tell the
- *     difference between someone being in A/D and saying 'svn up G' and
- *     being in A/D/G and saying 'svn up .' -- believe it or not, these
- *     two things don't mean the same thing.  @c svn_path_condense_targets
- *     plays with absolute paths (which is fine, so does
- *     @c svn_path_remove_redundancies), but the difference is that it
- *     actually tweaks those targets to be relative to the "grandfather
- *     path" common to all the targets.  Updates don't require a
- *     "grandfather path" at all, and even if it did, the whole
- *     conversion to an absolute path drops the crucial difference
- *     between saying "i'm in foo, update bar" and "i'm in foo/bar,
- *     update '.'"
- */
-svn_error_t *
-svn_path_remove_redundancies (apr_array_header_t **pcondensed_targets,
-                              const apr_array_header_t *targets,
-                              apr_pool_t *pool);
-
-
-/** Decompose @a path into an array of <tt>const char *</tt> components, 
- * allocated in @a pool.
- *
- * Decompose @a path into an array of <tt>const char *</tt> components, 
- * allocated in @a pool.  @a style indicates the dir separator to split the 
- * string on.  If @a path is absolute, the first component will be a lone dir
- * separator (the root directory).
- */
-apr_array_header_t *svn_path_decompose (const char *path,
-                                        apr_pool_t *pool);
-
-
-/** Test that @a name is a single path component.
- *
- * Test that @a name is a single path component, that is:
- *   - not @c NULL or empty.
- *   - not a `/'-separated directory path
- *   - not empty or `..'  
- */
-svn_boolean_t svn_path_is_single_path_component (const char *name);
-
-
-/** Test if @a path2 is a child of @a path1.
- *
- * Test if @a path2 is a child of @a path1.
- * If not, return @c NULL.
- * If so, return a copy of the remainder path, allocated in @a pool.
- * (The remainder is the component which, added to @a path1, yields
- * @a path2.  The remainder does not begin with a dir separator.)  
- *
- * Both paths must be in canonical form.
- */
-const char *svn_path_is_child (const char *path1,
-                               const char *path2,
-                               apr_pool_t *pool);
-
--
-/** URI/URL stuff
- *
- * @defgroup svn_path_uri_stuff URI/URL stuff
- * @{
- */
-
-/** Return @c TRUE iff @a path looks like a valid URL, @c FALSE otherwise. */
-svn_boolean_t svn_path_is_url (const char *path);
-
-/** Return @c TRUE iff @a path is URI-safe, @c FALSE otherwise. */
-svn_boolean_t svn_path_is_uri_safe (const char *path);
-
-/** Return a URI-encoded copy of @a path, allocated in @a pool. */
-const char *svn_path_uri_encode (const char *path, apr_pool_t *pool);
-
-/** Return a URI-decoded copy of @a path, allocated in @a pool. */
-const char *svn_path_uri_decode (const char *path, apr_pool_t *pool);
-
-/** Extend @a url by a single @a component, URI-encoding that @a component
- * before adding it to the @a url.
- *
- * Extend @a url by a single @a component, URI-encoding that @a component
- * before adding it to the @a url.  Return the new @a url, allocated in
- * @a pool.  Notes: if @a component is @c NULL, just return a copy or @a url
- * allocated in @a pool; if @a component is already URI-encoded, calling
- * code should just use <tt>svn_path_join (url, component, pool)</tt>.  @a url
- * does not need to be a canonical path, it may have trailing '/'.
- */
-const char *svn_path_url_add_component (const char *url,
-                                        const char *component,
-                                        apr_pool_t *pool);
-
-/** @} */
-
 /** Charset conversion stuff
  *
  * @defgroup svn_path_charset_stuff Charset conversion stuff
@@ -797,5 +406,4 @@
 #endif /* __cplusplus */
 
 
-#endif /* SVN_PATH_H */
->>>>>>> 2b3bfb48
+#endif /* SVN_PATH_H */