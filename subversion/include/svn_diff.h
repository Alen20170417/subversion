--- conflicted
+++ resolved
@@ -584,39 +584,7 @@
  * @a conflict_style dictates how conflicts are displayed.
  *
  * @since New in 1.6.
-<<<<<<< HEAD
- */
-svn_error_t *
-svn_diff_file_output_merge2(svn_stream_t *output_stream,
-                            svn_diff_t *diff,
-                            const char *original_path,
-                            const char *modified_path,
-                            const char *latest_path,
-                            const char *conflict_original,
-                            const char *conflict_modified,
-                            const char *conflict_latest,
-                            const char *conflict_separator,
-                            svn_diff_conflict_display_style_t conflict_style,
-                            apr_pool_t *pool);
-
-
-/** Similar to svn_diff_file_output_merge2, but with @a
- * display_original_in_conflict and @a display_resolved_conflicts
- * booleans instead of the @a conflict_style enum.
- *
- * If both booleans are false, acts like
- * svn_diff_conflict_display_modified_latest; if @a
- * display_original_in_conflict is true, acts like
- * svn_diff_conflict_display_modified_original_latest; if @a
- * display_resolved_conflicts is true, acts like
- * svn_diff_conflict_display_resolved_modified_latest.  The booleans
- * may not both be true.
- *
- * @deprecated Provided for backward compatibility with the 1.5 API.
-=======
->>>>>>> 0213fdc3
- */
-SVN_DEPRECATED
+ */
 svn_error_t *
 svn_diff_file_output_merge2(svn_stream_t *output_stream,
                             svn_diff_t *diff,
@@ -760,38 +728,7 @@
  * @a conflict_style dictates how conflicts are displayed.
  *
  * @since New in 1.6.
-<<<<<<< HEAD
-=======
- */
-svn_error_t *
-svn_diff_mem_string_output_merge2(svn_stream_t *output_stream,
-                                  svn_diff_t *diff,
-                                  const svn_string_t *original,
-                                  const svn_string_t *modified,
-                                  const svn_string_t *latest,
-                                  const char *conflict_original,
-                                  const char *conflict_modified,
-                                  const char *conflict_latest,
-                                  const char *conflict_separator,
-                                  svn_diff_conflict_display_style_t style,
-                                  apr_pool_t *pool);
-
-/** Similar to svn_diff_mem_string_output_merge2, but with @a
- * display_original_in_conflict and @a display_resolved_conflicts
- * booleans instead of the @a conflict_style enum.
- *
- * If both booleans are false, acts like
- * svn_diff_conflict_display_modified_latest; if @a
- * display_original_in_conflict is true, acts like
- * svn_diff_conflict_display_modified_original_latest; if @a
- * display_resolved_conflicts is true, acts like
- * svn_diff_conflict_display_resolved_modified_latest.  The booleans
- * may not both be true.
- *
- * @deprecated Provided for backward compatibility with the 1.5 API.
->>>>>>> 0213fdc3
- */
-SVN_DEPRECATED
+ */
 svn_error_t *
 svn_diff_mem_string_output_merge2(svn_stream_t *output_stream,
                                   svn_diff_t *diff,
@@ -848,6 +785,7 @@
  */
 typedef enum svn_diff_operation_kind_e
 {
+  svn_diff_op_unchanged,
   svn_diff_op_added,
   svn_diff_op_deleted,
   svn_diff_op_copied,
@@ -1004,6 +942,22 @@
 svn_diff_hunk_get_trailing_context(const svn_hunk_t *hunk);
 
 /**
+ * Data type to manage parsing of properties in patches.
+ * 
+ * @since New in 1.7. */
+typedef struct svn_prop_patch_t {
+  const char *name;
+
+  /** Represents the operation performed on the property */
+  svn_diff_operation_kind_t operation;
+
+  /**
+   * An array containing an svn_hunk_t object for each hunk parsed from the
+   * patch associated with our property name */
+  apr_array_header_t *hunks;
+} svn_prop_patch_t;
+
+/**
  * Data type to manage parsing of patches.
  *
  * @since New in 1.7. */
@@ -1027,9 +981,9 @@
   apr_array_header_t *hunks;
 
   /**
-   * A hash table containing an array of svn_hunk_t object for each property
-   * parsed from the patch. The property names act as keys.  */
-  apr_hash_t *property_hunks;
+   * A hash table keyed by property names containing svn_patch_property_t
+   * object for each property parsed from the patch. */
+  apr_hash_t *prop_patches;
 
   /**
    * Represents the operation performed on the file. */
