--- conflicted
+++ resolved
@@ -1,17 +1,22 @@
 /**
  * @copyright
  * ====================================================================
- * Copyright (c) 2000-2008 CollabNet.  All rights reserved.
- *
- * This software is licensed as described in the file COPYING, which
- * you should have received as part of this distribution.  The terms
- * are also available at http://subversion.tigris.org/license-1.html.
- * If newer versions of this license are posted there, you may use a
- * newer version instead, at your option.
- *
- * This software consists of voluntary contributions made by many
- * individuals.  For exact contribution history, see the revision
- * history and logs, available at http://subversion.tigris.org/.
+ *    Licensed to the Apache Software Foundation (ASF) under one
+ *    or more contributor license agreements.  See the NOTICE file
+ *    distributed with this work for additional information
+ *    regarding copyright ownership.  The ASF licenses this file
+ *    to you under the Apache License, Version 2.0 (the
+ *    "License"); you may not use this file except in compliance
+ *    with the License.  You may obtain a copy of the License at
+ *
+ *      http://www.apache.org/licenses/LICENSE-2.0
+ *
+ *    Unless required by applicable law or agreed to in writing,
+ *    software distributed under the License is distributed on an
+ *    "AS IS" BASIS, WITHOUT WARRANTIES OR CONDITIONS OF ANY
+ *    KIND, either express or implied.  See the License for the
+ *    specific language governing permissions and limitations
+ *    under the License.
  * ====================================================================
  * @endcopyright
  *
@@ -24,12 +29,16 @@
 
 /* ### this should go away, but it causes too much breakage right now */
 #include <stdlib.h>
-
-#include <apr.h>        /* for apr_size_t */
-#include <apr_pools.h>
-#include <apr_hash.h>
-#include <apr_tables.h>
-#include <apr_time.h>
+#include <limits.h> /* for ULONG_MAX */
+
+#include <apr.h>         /* for apr_size_t, apr_int64_t, ... */
+#include <apr_version.h>
+#include <apr_errno.h>   /* for apr_status_t */
+#include <apr_pools.h>   /* for apr_pool_t */
+#include <apr_hash.h>    /* for apr_hash_t */
+#include <apr_tables.h>  /* for apr_array_push() */
+#include <apr_time.h>    /* for apr_time_t */
+#include <apr_strings.h> /* for apr_atoi64() */
 
 #ifdef __cplusplus
 extern "C" {
@@ -38,6 +47,135 @@
 
  
+/** Macro used to mark deprecated functions.
+ *
+ * @since New in 1.6.
+ */
+#ifndef SVN_DEPRECATED
+# if !defined(SWIGPERL) && !defined(SWIGPYTHON) && !defined(SWIGRUBY)
+#  if defined(__GNUC__) && (__GNUC__ >= 4 || (__GNUC__==3 && __GNUC_MINOR__>=1))
+#   define SVN_DEPRECATED __attribute__((deprecated))
+#  elif defined(_MSC_VER) && _MSC_VER >= 1300
+#   define SVN_DEPRECATED __declspec(deprecated)
+#  else
+#   define SVN_DEPRECATED
+#  endif
+# else
+#  define SVN_DEPRECATED
+# endif
+#endif
+
++
+/** Macro used to mark experimental functions.
+ *
+ * @since New in 1.9.
+ */
+#ifndef SVN_EXPERIMENTAL
+# if !defined(SWIGPERL) && !defined(SWIGPYTHON) && !defined(SWIGRUBY)
+#  if defined(__has_attribute)
+#    if __has_attribute(__warning__)
+#      define SVN_EXPERIMENTAL __attribute__((warning("experimental function used")))
+#    else
+#      define SVN_EXPERIMENTAL
+#    endif
+#  elif !defined(__llvm__) && defined(__GNUC__) \
+      && (__GNUC__ >= 4 || (__GNUC__==3 && __GNUC_MINOR__>=1))
+#   define SVN_EXPERIMENTAL __attribute__((warning("experimental function used")))
+#  elif defined(_MSC_VER) && _MSC_VER >= 1300
+#   define SVN_EXPERIMENTAL __declspec(deprecated("experimental function used"))
+#  else
+#   define SVN_EXPERIMENTAL
+#  endif
+# else
+#  define SVN_EXPERIMENTAL
+# endif
+#endif
+
+/** Macro used to mark functions that require a final null sentinel argument.
+ *
+ * @since New in 1.9.
+ */
+#ifndef SVN_NEEDS_SENTINEL_NULL
+#  if defined(__has_attribute)
+#    if __has_attribute(__sentinel__)
+#      define SVN_NEEDS_SENTINEL_NULL __attribute__((sentinel))
+#    else
+#      define SVN_NEEDS_SENTINEL_NULL
+#    endif
+#  elif defined(__GNUC__) && (__GNUC__ >= 4)
+#    define SVN_NEEDS_SENTINEL_NULL __attribute__((sentinel))
+#  else
+#    define SVN_NEEDS_SENTINEL_NULL
+#  endif
+#endif
+
++
+/** Indicate whether the current platform supports unaligned data access.
+ *
+ * On the majority of machines running SVN (x86 / x64), unaligned access
+ * is much cheaper than repeated aligned access. Define this macro to 1
+ * on those machines.
+ * Unaligned access on other machines (e.g. IA64) will trigger memory
+ * access faults or simply misbehave.
+ *
+ * Note: Some platforms may only support unaligned access for integers
+ * (PowerPC).  As a result this macro should only be used to determine
+ * if unaligned access is supported for integers.
+ *
+ * @since New in 1.7.
+ */
+#ifndef SVN_UNALIGNED_ACCESS_IS_OK
+# if defined(_M_IX86) || defined(i386) \
+     || defined(_M_X64) || defined(__x86_64) \
+     || defined(__powerpc__) || defined(__ppc__)
+#  define SVN_UNALIGNED_ACCESS_IS_OK 1
+# else
+#  define SVN_UNALIGNED_ACCESS_IS_OK 0
+# endif
+#endif
+
+
++
+/** YABT:  Yet Another Boolean Type */
+typedef int svn_boolean_t;
+
+#ifndef TRUE
+/** uhh... true */
+#define TRUE 1
+#endif /* TRUE */
+
+#ifndef FALSE
+/** uhh... false */
+#define FALSE 0
+#endif /* FALSE */
+
+
++
+/* Declaration of a unique type, never defined, for the SVN_VA_NULL macro.
+ *
+ * NOTE: Private. Not for direct use by third-party code.
+ */
+struct svn__null_pointer_constant_stdarg_sentinel_t;
+
+/** Null pointer constant used as a sentinel in variable argument lists.
+ *
+ * Use of this macro ensures that the argument is of the correct size when a
+ * pointer is expected. (The macro @c NULL is not defined as a pointer on
+ * all systems, and the arguments to variadic functions are not converted
+ * automatically to the expected type.)
+ *
+ * @since New in 1.9.
+ */
+#define SVN_VA_NULL ((struct svn__null_pointer_constant_stdarg_sentinel_t*)0)
+/* See? (char*)NULL -- They have the same length, but the cast looks ugly. */
+
+
++
 /** Subversion error object.
  *
  * Defined here, rather than in svn_error.h, to avoid a recursive @#include
@@ -45,25 +183,54 @@
  */
 typedef struct svn_error_t
 {
-  /** APR error value, possibly SVN_ custom err */
+  /** APR error value; possibly an SVN_ custom error code (see
+   * `svn_error_codes.h' for a full listing).
+   */
   apr_status_t apr_err;
 
-  /** details from producer of error */
+  /** Details from the producer of error.
+   *
+   * Note that if this error was generated by Subversion's API, you'll
+   * probably want to use svn_err_best_message() to get a single
+   * descriptive string for this error chain (see the @a child member)
+   * or svn_handle_error2() to print the error chain in full.  This is
+   * because Subversion's API functions sometimes add many links to
+   * the error chain that lack details (used only to produce virtual
+   * stack traces).  (Use svn_error_purge_tracing() to remove those
+   * trace-only links from the error chain.)
+   */
   const char *message;
 
-  /** ptr to the error we "wrap" */
+  /** Pointer to the error we "wrap" (may be @c NULL).  Via this
+   * member, individual error object can be strung together into an
+   * "error chain".
+   */
   struct svn_error_t *child;
 
-  /** The pool holding this error and any child errors it wraps */
+  /** The pool in which this error object is allocated.  (If
+   * Subversion's APIs are used to manage error chains, then this pool
+   * will contain the whole error chain of which this object is a
+   * member.) */
   apr_pool_t *pool;
 
-  /** Source file where the error originated.  Only used iff @c SVN_DEBUG. */
+  /** Source file where the error originated (iff @c SVN_DEBUG;
+   * undefined otherwise).
+   */
   const char *file;
 
-  /** Source line where the error originated.  Only used iff @c SVN_DEBUG. */
+  /** Source line where the error originated (iff @c SVN_DEBUG;
+   * undefined otherwise).
+   */
   long line;
 
 } svn_error_t;
+
+
++
+/* See svn_version.h.
+   Defined here to avoid including svn_version.h from all public headers. */
+typedef struct svn_version_t svn_version_t;
 
 
 @@ -85,10 +252,70 @@
 #endif
 
 /** @} */
+
+
++
+/** @defgroup apr_hash_utilities APR Hash Table Helpers
+ * These functions enable the caller to dereference an APR hash table index
+ * without type casts or temporary variables.
+ *
+ * These functions are provided by APR itself from version 1.5.
+ * Definitions are provided here for when using older versions of APR.
+ * @{
+ */
+
+#if !APR_VERSION_AT_LEAST(1, 5, 0)
+
+/** Return the key of the hash table entry indexed by @a hi. */
+const void *
+apr_hash_this_key(apr_hash_index_t *hi);
+
+/** Return the key length of the hash table entry indexed by @a hi. */
+apr_ssize_t
+apr_hash_this_key_len(apr_hash_index_t *hi);
+
+/** Return the value of the hash table entry indexed by @a hi. */
+void *
+apr_hash_this_val(apr_hash_index_t *hi);
+
+#endif
+
+/** @} */
+
+
++
+/** On Windows, APR_STATUS_IS_ENOTDIR includes several kinds of
+ * invalid-pathname error but not ERROR_INVALID_NAME, so we include it.
+ * We also include ERROR_DIRECTORY as that was not included in apr versions
+ * before 1.4.0 and this fix is not backported */
+/* ### These fixes should go into APR. */
+#ifndef WIN32
+#define SVN__APR_STATUS_IS_ENOTDIR(s)  APR_STATUS_IS_ENOTDIR(s)
+#else
+#define SVN__APR_STATUS_IS_ENOTDIR(s)  (APR_STATUS_IS_ENOTDIR(s) \
+                      || ((s) == APR_OS_START_SYSERR + ERROR_DIRECTORY) \
+                      || ((s) == APR_OS_START_SYSERR + ERROR_INVALID_NAME))
+#endif
+
+/** On Windows, APR_STATUS_IS_EPIPE does not include ERROR_NO_DATA error.
+ * So we include it.*/
+/* ### These fixes should go into APR. */
+#ifndef WIN32
+#define SVN__APR_STATUS_IS_EPIPE(s)  APR_STATUS_IS_EPIPE(s)
+#else
+#define SVN__APR_STATUS_IS_EPIPE(s)  (APR_STATUS_IS_EPIPE(s) \
+                      || ((s) == APR_OS_START_SYSERR + ERROR_NO_DATA))
+#endif
+
+/** @} */
+
+
  
 /** The various types of nodes in the Subversion filesystem. */
-typedef enum
+typedef enum svn_node_kind_t
 {
   /** absent */
   svn_node_none,
@@ -100,8 +327,74 @@
   svn_node_dir,
 
   /** something's here, but we don't know what */
-  svn_node_unknown
+  svn_node_unknown,
+
+  /**
+   * symbolic link
+   * @note This value is not currently used by the public API.
+   * @since New in 1.8.
+   */
+  svn_node_symlink
 } svn_node_kind_t;
+
+/** Return a constant string expressing @a kind as an English word, e.g.,
+ * "file", "dir", etc.  The string is not localized, as it may be used for
+ * client<->server communications.  If the kind is not recognized, return
+ * "unknown".
+ *
+ * @since New in 1.6.
+ */
+const char *
+svn_node_kind_to_word(svn_node_kind_t kind);
+
+/** Return the appropriate node_kind for @a word.  @a word is as
+ * returned from svn_node_kind_to_word().  If @a word does not
+ * represent a recognized kind or is @c NULL, return #svn_node_unknown.
+ *
+ * @since New in 1.6.
+ */
+svn_node_kind_t
+svn_node_kind_from_word(const char *word);
+
++
+/** Generic three-state property to represent an unknown value for values
+ * that are just like booleans.  The values have been set deliberately to
+ * make tristates disjoint from #svn_boolean_t.
+ *
+ * @note It is unsafe to use apr_pcalloc() to allocate these, since '0' is
+ * not a valid value.
+ *
+ * @since New in 1.7. */
+typedef enum svn_tristate_t
+{
+  /** state known to be false (the constant does not evaulate to false) */
+  svn_tristate_false = 2,
+  /** state known to be true */
+  svn_tristate_true,
+  /** state could be true or false */
+  svn_tristate_unknown
+} svn_tristate_t;
+
+/** Return a constant string "true", "false" or NULL representing the value of
+ * @a tristate.
+ *
+ * @since New in 1.7.
+ */
+const char *
+svn_tristate__to_word(svn_tristate_t tristate);
+
+/** Return the appropriate tristate for @a word. If @a word is "true", returns
+ * #svn_tristate_true; if @a word is "false", returns #svn_tristate_false,
+ * for all other values (including NULL) returns #svn_tristate_unknown.
+ *
+ * @since New in 1.7.
+ */
+svn_tristate_t
+svn_tristate__from_word(const char * word);
+
+
+ 
 /** About Special Files in Subversion
  *
@@ -140,6 +433,9 @@
  *     routines from 1.
  */
 
+
++
 /** A revision number. */
 typedef long int svn_revnum_t;
 
@@ -151,7 +447,7 @@
 
 /** Not really invalid...just unimportant -- one day, this can be its
  * own unique value, for now, just make it the same as
- * @c SVN_INVALID_REVNUM.
+ * #SVN_INVALID_REVNUM.
  */
 #define SVN_IGNORED_REVNUM ((svn_revnum_t) -1)
 
@@ -159,35 +455,20 @@
 #define SVN_STR_TO_REV(str) ((svn_revnum_t) atol(str))
 
 /**
-<<<<<<< HEAD
- * Parse null-terminated C string @a str as a revision number and
- * store it in @a rev_p.  If @a endptr is non-NULL, then the address
- * of the first invalid character in @a str is stored in it.  If there
- * are no digits in @a str, then @a endptr is set if it is non-NULL,
- * and an error is returned.  Negative numbers are considered an
- * invalid revision number and an error is returned.
-=======
  * Parse NULL-terminated C string @a str as a revision number and
  * store its value in @a rev.  If @a endptr is non-NULL, then the
  * address of the first non-numeric character in @a str is stored in
  * it.  If there are no digits in @a str, then @a endptr is set (if
- * non-NULL), and the error @c SVN_ERR_REVNUM_PARSE_FAILURE error is
+ * non-NULL), and the error #SVN_ERR_REVNUM_PARSE_FAILURE error is
  * returned.  Negative numbers parsed from @a str are considered
  * invalid, and result in the same error.
->>>>>>> 8595db6c
  *
  * @since New in 1.5.
  */
 svn_error_t *
-<<<<<<< HEAD
-svn_parse_revision_number(svn_revnum_t *rev_p,
-                          const char *str,
-                          const char **endptr);
-=======
 svn_revnum_parse(svn_revnum_t *rev,
                  const char *str,
                  const char **endptr);
->>>>>>> 8595db6c
 
 /** Originally intended to be used in printf()-style functions to format
  * revision numbers.  Deprecated due to incompatibilities with language
@@ -200,6 +481,8 @@
  */
 #define SVN_REVNUM_T_FMT "ld"
 
+
+ 
 /** The size of a file in the Subversion FS. */
 typedef apr_int64_t svn_filesize_t;
@@ -218,19 +501,7 @@
 #endif
 
 
-/** YABT:  Yet Another Boolean Type */
-typedef int svn_boolean_t;
-
-#ifndef TRUE
-/** uhh... true */
-#define TRUE 1
-#endif /* TRUE */
-
-#ifndef FALSE
-/** uhh... false */
-#define FALSE 0
-#endif /* FALSE */
-
+ 
 /** An enum to indicate whether recursion is needed. */
 enum svn_recurse_kind
@@ -239,40 +510,6 @@
   svn_recursive
 };
 
-<<<<<<< HEAD
-/** The concept of automatic conflict resolution.
- *
- * @since New in 1.5.
- */
-typedef enum
-{
-  /* Invalid accept flag */
-  svn_accept_invalid = -1,
-
-  /* Resolve the conflict as usual */
-  svn_accept_none,
-
-  /* Resolve the conflict with the pre-conflict base file */
-  svn_accept_left,
-
-  /* Resolve the conflict with the pre-conflict working copy file */
-  svn_accept_working,
-
-  /* Resolve the conflict with the post-conflict base file */
-  svn_accept_right,
-
-} svn_accept_t;
-
-/** Return the appropriate accept for @a accept_str.  @a word is as
- * returned from svn_accept_to_word().
- *
- * @since New in 1.5.
- */
-svn_accept_t
-svn_accept_from_word(const char *word);
-
-=======
->>>>>>> 8595db6c
 /** The concept of depth for directories.
  *
  * @note This is similar to, but not exactly the same as, the WebDAV
@@ -280,49 +517,48 @@
  *
  * @since New in 1.5.
  */
-typedef enum
+typedef enum svn_depth_t
 {
   /* The order of these depths is important: the higher the number,
      the deeper it descends.  This allows us to compare two depths
      numerically to decide which should govern. */
 
-  /* Depth undetermined or ignored.  In some contexts, this means the
-     client should choose an appropriate default depth.  The server
-     will generally treat it as @c svn_depth_infinity. */
+  /** Depth undetermined or ignored.  In some contexts, this means the
+      client should choose an appropriate default depth.  The server
+      will generally treat it as #svn_depth_infinity. */
   svn_depth_unknown    = -2,
 
-  /* Exclude (i.e., don't descend into) directory D. */
-  /* NOTE: In Subversion 1.5, svn_depth_exclude is *not* supported
-     anywhere in the client-side (libsvn_wc/libsvn_client/etc) code;
-     it is only supported as an argument to set_path functions in the
-     ra and repos reporters.  (This will enable future versions of
-     Subversion to run updates, etc, against 1.5 servers with proper
-     svn_depth_exclude behavior, once we get a chance to implement
-     client-side support for svn_depth_exclude.)
+  /** Exclude (i.e., don't descend into) directory D.
+      @note In Subversion 1.5, svn_depth_exclude is *not* supported
+      anywhere in the client-side (libsvn_wc/libsvn_client/etc) code;
+      it is only supported as an argument to set_path functions in the
+      ra and repos reporters.  (This will enable future versions of
+      Subversion to run updates, etc, against 1.5 servers with proper
+      svn_depth_exclude behavior, once we get a chance to implement
+      client-side support for svn_depth_exclude.)
   */
   svn_depth_exclude    = -1,
 
-  /* Just the named directory D, no entries.  Updates will not pull in
-     any files or subdirectories not already present. */
+  /** Just the named directory D, no entries.  Updates will not pull in
+      any files or subdirectories not already present. */
   svn_depth_empty      =  0,
 
-  /* D + its file children, but not subdirs.  Updates will pull in any
-     files not already present, but not subdirectories. */
+  /** D + its file children, but not subdirs.  Updates will pull in any
+      files not already present, but not subdirectories. */
   svn_depth_files      =  1,
 
-  /* D + immediate children (D and its entries).  Updates will pull in
-     any files or subdirectories not already present; those
-     subdirectories' this_dir entries will have depth-empty. */
+  /** D + immediate children (D and its entries).  Updates will pull in
+      any files or subdirectories not already present; those
+      subdirectories' this_dir entries will have depth-empty. */
   svn_depth_immediates =  2,
 
-  /* D + all descendants (full recursion from D).  Updates will pull
-     in any files or subdirectories not already present; those
-     subdirectories' this_dir entries will have depth-infinity.
-     Equivalent to the pre-1.5 default update behavior. */
+  /** D + all descendants (full recursion from D).  Updates will pull
+      in any files or subdirectories not already present; those
+      subdirectories' this_dir entries will have depth-infinity.
+      Equivalent to the pre-1.5 default update behavior. */
   svn_depth_infinity   =  3
 
 } svn_depth_t;
-
 
 /** Return a constant string expressing @a depth as an English word,
  * e.g., "infinity", "immediates", etc.  The string is not localized,
@@ -333,19 +569,17 @@
 const char *
 svn_depth_to_word(svn_depth_t depth);
 
-
 /** Return the appropriate depth for @a depth_str.  @a word is as
  * returned from svn_depth_to_word().  If @a depth_str does not
- * represent a recognized depth, return @c svn_depth_unknown.
+ * represent a recognized depth, return #svn_depth_unknown.
  *
  * @since New in 1.5.
  */
 svn_depth_t
 svn_depth_from_word(const char *word);
 
-
-/* Return @c svn_depth_infinity if boolean @a recurse is TRUE, else
- * return @c svn_depth_files.
+/** Return #svn_depth_infinity if boolean @a recurse is TRUE, else
+ * return #svn_depth_files.
  *
  * @note New code should never need to use this, it is called only
  * from pre-depth APIs, for compatibility.
@@ -355,9 +589,8 @@
 #define SVN_DEPTH_INFINITY_OR_FILES(recurse) \
   ((recurse) ? svn_depth_infinity : svn_depth_files)
 
-
-/* Return @c svn_depth_infinity if boolean @a recurse is TRUE, else
- * return @c svn_depth_immediates.
+/** Return #svn_depth_infinity if boolean @a recurse is TRUE, else
+ * return #svn_depth_immediates.
  *
  * @note New code should never need to use this, it is called only
  * from pre-depth APIs, for compatibility.
@@ -367,9 +600,8 @@
 #define SVN_DEPTH_INFINITY_OR_IMMEDIATES(recurse) \
   ((recurse) ? svn_depth_infinity : svn_depth_immediates)
 
-
-/* Return @c svn_depth_infinity if boolean @a recurse is TRUE, else
- * return @c svn_depth_empty.
+/** Return #svn_depth_infinity if boolean @a recurse is TRUE, else
+ * return #svn_depth_empty.
  *
  * @note New code should never need to use this, it is called only
  * from pre-depth APIs, for compatibility.
@@ -379,21 +611,21 @@
 #define SVN_DEPTH_INFINITY_OR_EMPTY(recurse) \
   ((recurse) ? svn_depth_infinity : svn_depth_empty)
 
-
-/* Return a recursion boolean based on @a depth.
+/** Return a recursion boolean based on @a depth.
  *
  * Although much code has been converted to use depth, some code still
  * takes a recurse boolean.  In most cases, it makes sense to treat
  * unknown or infinite depth as recursive, and any other depth as
- * non-recursive (which in turn usually translates to @c svn_depth_files).
+ * non-recursive (which in turn usually translates to #svn_depth_files).
  */
 #define SVN_DEPTH_IS_RECURSIVE(depth)                              \
-  (((depth) == svn_depth_infinity || (depth) == svn_depth_unknown) \
-   ? TRUE : FALSE)
-
-
-/**
- * It is sometimes convenient to indicate which parts of an @c svn_dirent_t
+  ((depth) == svn_depth_infinity || (depth) == svn_depth_unknown)
+
+
++
+/**
+ * It is sometimes convenient to indicate which parts of an #svn_dirent_t
  * object you are actually interested in, so that calculating and sending
  * the data corresponding to the other fields can be avoided.  These values
  * can be used for that purpose.
@@ -425,7 +657,13 @@
 
 /** @} */
 
-/** A general subversion directory entry. */
+/** A general subversion directory entry.
+ *
+ * @note To allow for extending the #svn_dirent_t structure in future
+ * releases, always use svn_dirent_create() to allocate the stucture.
+ *
+ * @since New in 1.6.
+ */
 typedef struct svn_dirent_t
 {
   /** node kind */
@@ -449,16 +687,24 @@
   /* IMPORTANT: If you extend this struct, check svn_dirent_dup(). */
 } svn_dirent_t;
 
-
 /** Return a deep copy of @a dirent, allocated in @a pool.
  *
  * @since New in 1.4.
  */
-svn_dirent_t *svn_dirent_dup(const svn_dirent_t *dirent,
-                             apr_pool_t *pool);
-
--
+svn_dirent_t *
+svn_dirent_dup(const svn_dirent_t *dirent,
+               apr_pool_t *pool);
+
+/**
+ * Create a new svn_dirent_t instance with all values initialized to their
+ * not-available values.
+ *
+ * @since New in 1.8.
+ */
+svn_dirent_t *
+svn_dirent_create(apr_pool_t *result_pool);
+
+ 
 /** Keyword substitution.
  *
@@ -530,7 +776,12 @@
 /** A compressed combination of the other four keywords. */
 #define SVN_KEYWORD_ID               "Id"
 
+/** A full combination of the first four keywords.
+ * @since New in 1.6. */
+#define SVN_KEYWORD_HEADER           "Header"
+
 /** @} */
+
 
  
@@ -555,18 +806,20 @@
   /** error message from post-commit hook, or NULL. */
   const char *post_commit_err;
 
+  /** repository root, may be @c NULL if unknown.
+      @since New in 1.7. */
+  const char *repos_root;
+
 } svn_commit_info_t;
 
--
-/**
- * Allocate an object of type @c svn_commit_info_t in @a pool and
+/**
+ * Allocate an object of type #svn_commit_info_t in @a pool and
  * return it.
  *
- * The @c revision field of the new struct is set to @c
- * SVN_INVALID_REVNUM.  All other fields are initialized to @c NULL.
- *
- * @note Any object of the type @c svn_commit_info_t should
+ * The @c revision field of the new struct is set to #SVN_INVALID_REVNUM.
+ * All other fields are initialized to @c NULL.
+ *
+ * @note Any object of the type #svn_commit_info_t should
  * be created using this function.
  * This is to provide for extending the svn_commit_info_t in
  * the future.
@@ -576,8 +829,6 @@
 svn_commit_info_t *
 svn_create_commit_info(apr_pool_t *pool);
 
--
 /**
  * Return a deep copy @a src_commit_info allocated in @a pool.
  *
@@ -587,9 +838,73 @@
 svn_commit_info_dup(const svn_commit_info_t *src_commit_info,
                     apr_pool_t *pool);
 
--
-/** A structure to represent a path that changed for a log entry. */
+
++
+/**
+ * A structure to represent a path that changed for a log entry.
+ *
+ * @note To allow for extending the #svn_log_changed_path2_t structure in
+ * future releases, always use svn_log_changed_path2_create() to allocate
+ * the structure.
+ *
+ * @since New in 1.6.
+ */
+typedef struct svn_log_changed_path2_t
+{
+  /** 'A'dd, 'D'elete, 'R'eplace, 'M'odify */
+  char action;
+
+  /** Source path of copy (if any). */
+  const char *copyfrom_path;
+
+  /** Source revision of copy (if any). */
+  svn_revnum_t copyfrom_rev;
+
+  /** The type of the node, may be svn_node_unknown. */
+  svn_node_kind_t node_kind;
+
+  /** Is the text modified, may be svn_tristate_unknown.
+   * @since New in 1.7. */
+  svn_tristate_t text_modified;
+
+  /** Are properties modified, may be svn_tristate_unknown.
+   * @since New in 1.7. */
+  svn_tristate_t props_modified;
+
+  /* NOTE: Add new fields at the end to preserve binary compatibility.
+     Also, if you add fields here, you have to update
+     svn_log_changed_path2_dup(). */
+} svn_log_changed_path2_t;
+
+/**
+ * Returns an #svn_log_changed_path2_t, allocated in @a pool with all fields
+ * initialized to NULL, None or empty values.
+ *
+ * @note To allow for extending the #svn_log_changed_path2_t structure in
+ * future releases, this function should always be used to allocate the
+ * structure.
+ *
+ * @since New in 1.6.
+ */
+svn_log_changed_path2_t *
+svn_log_changed_path2_create(apr_pool_t *pool);
+
+/**
+ * Return a deep copy of @a changed_path, allocated in @a pool.
+ *
+ * @since New in 1.6.
+ */
+svn_log_changed_path2_t *
+svn_log_changed_path2_dup(const svn_log_changed_path2_t *changed_path,
+                          apr_pool_t *pool);
+
+/**
+ * A structure to represent a path that changed for a log entry.  Same as
+ * the first three fields of #svn_log_changed_path2_t.
+ *
+ * @deprecated Provided for backward compatibility with the 1.5 API.
+ */
 typedef struct svn_log_changed_path_t
 {
   /** 'A'dd, 'D'elete, 'R'eplace, 'M'odify */
@@ -603,12 +918,13 @@
 
 } svn_log_changed_path_t;
 
-
 /**
  * Return a deep copy of @a changed_path, allocated in @a pool.
  *
  * @since New in 1.3.
- */
+ * @deprecated Provided for backward compatibility with the 1.5 API.
+ */
+SVN_DEPRECATED
 svn_log_changed_path_t *
 svn_log_changed_path_dup(const svn_log_changed_path_t *changed_path,
                          apr_pool_t *pool);
@@ -616,20 +932,20 @@
 /**
  * A structure to represent all the information about a particular log entry.
  *
- * @note To allow for extending the @c svn_log_entry_t structure in future
+ * @note To allow for extending the #svn_log_entry_t structure in future
  * releases, always use svn_log_entry_create() to allocate the structure.
+ *
+ * @since New in 1.5.
  */
 typedef struct svn_log_entry_t
 {
   /** A hash containing as keys every path committed in @a revision; the
-   * values are (@c svn_log_changed_path_t *) stuctures.
+   * values are (#svn_log_changed_path_t *) structures.
    *
-   * ### The only reason @a changed_paths is not qualified with `const' is
-   * that we usually want to loop over it, and apr_hash_first() doesn't
-   * take a const hash, for various reasons.  I'm not sure that those
-   * "various reasons" are actually even relevant anymore, and if
-   * they're not, it might be nice to change apr_hash_first() so
-   * read-only uses of hashes can be protected via the type system.
+   * The subversion core libraries will always set this field to the same
+   * value as changed_paths2 for compatibility reasons.
+   *
+   * @deprecated Provided for backward compatibility with the 1.5 API.
    */
   apr_hash_t *changed_paths;
 
@@ -637,7 +953,8 @@
   svn_revnum_t revision;
 
   /** The hash of requested revision properties, which may be NULL if it
-   * would contain no revprops. */
+   * would contain no revprops.  Maps (const char *) property name to
+   * (svn_string_t *) property value. */
   apr_hash_t *revprops;
 
   /**
@@ -654,16 +971,56 @@
    * HAS_CHILDREN flag is always FALSE.
    *
    * For more information see:
-   * http://subversion.tigris.org/merge-tracking/design.html#commutative-reporting
+   * https://svn.apache.org/repos/asf/subversion/trunk/notes/merge-tracking/design.html#commutative-reporting
    */
   svn_boolean_t has_children;
+
+  /** A hash containing as keys every path committed in @a revision; the
+   * values are (#svn_log_changed_path2_t *) structures.
+   *
+   * If this value is not @c NULL, it MUST have the same value as
+   * changed_paths or svn_log_entry_dup() will not create an identical copy.
+   *
+   * The subversion core libraries will always set this field to the same
+   * value as changed_paths for compatibility with users assuming an older
+   * version.
+   *
+   * @note See http://svn.haxx.se/dev/archive-2010-08/0362.shtml for
+   * further explanation.
+   *
+   * @since New in 1.6.
+   */
+  apr_hash_t *changed_paths2;
+
+  /**
+   * Whether @a revision should be interpreted as non-inheritable in the
+   * same sense of #svn_merge_range_t.
+   *
+   * Only set when this #svn_log_entry_t instance is returned by the
+   * libsvn_client mergeinfo apis. Currently always FALSE when the
+   * #svn_log_entry_t instance is reported by the ra layer.
+   *
+   * @since New in 1.7.
+   */
+  svn_boolean_t non_inheritable;
+
+  /**
+   * Whether @a revision is a merged revision resulting from a reverse merge.
+   *
+   * @since New in 1.7.
+   */
+  svn_boolean_t subtractive_merge;
+
+  /* NOTE: Add new fields at the end to preserve binary compatibility.
+     Also, if you add fields here, you have to update
+     svn_log_entry_dup(). */
 } svn_log_entry_t;
 
 /**
- * Returns an @c svn_log_entry_t, allocated in @a pool with all fields
+ * Returns an #svn_log_entry_t, allocated in @a pool with all fields
  * initialized to NULL values.
  *
- * @note To allow for extending the @c svn_log_entry_t structure in future
+ * @note To allow for extending the #svn_log_entry_t structure in future
  * releases, this function should always be used to allocate the structure.
  *
  * @since New in 1.5.
@@ -671,13 +1028,24 @@
 svn_log_entry_t *
 svn_log_entry_create(apr_pool_t *pool);
 
+/** Return a deep copy of @a log_entry, allocated in @a pool.
+ *
+ * The resulting svn_log_entry_t has @c changed_paths set to the same
+ * value as @c changed_path2. @c changed_paths will be @c NULL if
+ * @c changed_paths2 was @c NULL.
+ *
+ * @since New in 1.6.
+ */
+svn_log_entry_t *
+svn_log_entry_dup(const svn_log_entry_t *log_entry, apr_pool_t *pool);
+
 /** The callback invoked by log message loopers, such as
- * @c svn_ra_plugin_t.get_log() and svn_repos_get_logs().
+ * #svn_ra_plugin_t.get_log() and svn_repos_get_logs().
  *
  * This function is invoked once on each log message, in the order
  * determined by the caller (see above-mentioned functions).
  *
- * @a baton is what you think it is, and @a log_entry contains relevent
+ * @a baton is what you think it is, and @a log_entry contains relevant
  * information for the log message.  Any of @a log_entry->author,
  * @a log_entry->date, or @a log_entry->message may be @c NULL.
  *
@@ -687,7 +1055,7 @@
  *
  * If @a log_entry->changed_paths is non-@c NULL, then it contains as keys
  * every path committed in @a log_entry->revision; the values are
- * (@c svn_log_changed_path_t *) structures.
+ * (#svn_log_changed_path_t *) structures.
  *
  * If @a log_entry->has_children is @c TRUE, the message will be followed
  * immediately by any number of merged revisions (child messages), which are
@@ -703,26 +1071,25 @@
  *
  * @since New in 1.5.
  */
-
-typedef svn_error_t *(*svn_log_entry_receiver_t)
-  (void *baton,
-   svn_log_entry_t *log_entry,
-   apr_pool_t *pool);
-
-/**
- * Similar to @c svn_log_entry_receiver_t, except this uses separate
+typedef svn_error_t *(*svn_log_entry_receiver_t)(
+  void *baton,
+  svn_log_entry_t *log_entry,
+  apr_pool_t *pool);
+
+/**
+ * Similar to #svn_log_entry_receiver_t, except this uses separate
  * parameters for each part of the log entry.
  *
  * @deprecated Provided for backward compatibility with the 1.4 API.
  */
-typedef svn_error_t *(*svn_log_message_receiver_t)
-  (void *baton,
-   apr_hash_t *changed_paths,
-   svn_revnum_t revision,
-   const char *author,
-   const char *date,  /* use svn_time_from_cstring() if need apr_time_t */
-   const char *message,
-   apr_pool_t *pool);
+typedef svn_error_t *(*svn_log_message_receiver_t)(
+  void *baton,
+  apr_hash_t *changed_paths,
+  svn_revnum_t revision,
+  const char *author,
+  const char *date,  /* use svn_time_from_cstring() if need apr_time_t */
+  const char *message,
+  apr_pool_t *pool);
 
  
@@ -734,21 +1101,22 @@
  *
  * @since New in 1.4.
  */
-typedef svn_error_t *(*svn_commit_callback2_t)
-  (const svn_commit_info_t *commit_info,
-   void *baton,
-   apr_pool_t *pool);
-
-/** Same as @c svn_commit_callback2_t, but uses individual
- * data elements instead of the @c svn_commit_info_t structure
+typedef svn_error_t *(*svn_commit_callback2_t)(
+  const svn_commit_info_t *commit_info,
+  void *baton,
+  apr_pool_t *pool);
+
+/** Same as #svn_commit_callback2_t, but uses individual
+ * data elements instead of the #svn_commit_info_t structure
  *
  * @deprecated Provided for backward compatibility with the 1.3 API.
  */
-typedef svn_error_t *(*svn_commit_callback_t)
-  (svn_revnum_t new_revision,
-   const char *date,
-   const char *author,
-   void *baton);
+typedef svn_error_t *(*svn_commit_callback_t)(
+  svn_revnum_t new_revision,
+  const char *date,
+  const char *author,
+  void *baton);
+
 
  
@@ -791,7 +1159,7 @@
 /** Validate @a mime_type.
  *
  * If @a mime_type does not contain a "/", or ends with non-alphanumeric
- * data, return @c SVN_ERR_BAD_MIME_TYPE, else return success.
+ * data, return #SVN_ERR_BAD_MIME_TYPE, else return success.
  *
  * Use @a pool only to find error allocation.
  *
@@ -800,24 +1168,25 @@
  * quotes, newlines, or other garbage on the end, such as might be
  * unsafe in an HTTP header.
  */
-svn_error_t *svn_mime_type_validate(const char *mime_type,
-                                    apr_pool_t *pool);
-
+svn_error_t *
+svn_mime_type_validate(const char *mime_type,
+                       apr_pool_t *pool);
 
 /** Return FALSE iff @a mime_type is a textual type.
  *
  * All mime types that start with "text/" are textual, plus some special
  * cases (for example, "image/x-xbitmap").
  */
-svn_boolean_t svn_mime_type_is_binary(const char *mime_type);
+svn_boolean_t
+svn_mime_type_is_binary(const char *mime_type);
 
 
  
 /** A user defined callback that subversion will call with a user defined
  * baton to see if the current operation should be continued.  If the operation
- * should continue, the function should return @c SVN_NO_ERROR, if not, it
- * should return @c SVN_ERR_CANCELLED.
+ * should continue, the function should return #SVN_NO_ERROR, if not, it
+ * should return #SVN_ERR_CANCELLED.
  */
 typedef svn_error_t *(*svn_cancel_func_t)(void *cancel_baton);
 
@@ -856,10 +1225,10 @@
 } svn_lock_t;
 
 /**
- * Returns an @c svn_lock_t, allocated in @a pool with all fields initialized
+ * Returns an #svn_lock_t, allocated in @a pool with all fields initialized
  * to NULL values.
  *
- * @note To allow for extending the @c svn_lock_t structure in the future
+ * @note To allow for extending the #svn_lock_t structure in the future
  * releases, this function should always be used to allocate the structure.
  *
  * @since New in 1.2.
@@ -875,6 +1244,9 @@
 svn_lock_t *
 svn_lock_dup(const svn_lock_t *lock, apr_pool_t *pool);
 
+
++
 /**
  * Return a formatted Universal Unique IDentifier (UUID) string.
  *
@@ -882,6 +1254,9 @@
  */
 const char *
 svn_uuid_generate(apr_pool_t *pool);
+
+
+ 
 /**
  * Mergeinfo representing a merge of a range of revisions.
@@ -892,8 +1267,9 @@
 {
   /**
    * If the 'start' field is less than the 'end' field then 'start' is
-   * exclusive and 'end' inclusive of the range described.  If 'start'
-   * is greater than 'end' then the opposite is true.  If 'start'
+   * exclusive and 'end' inclusive of the range described.  This is termed
+   * a forward merge range.  If 'start' is greater than 'end' then the
+   * opposite is true.  This is termed a reverse merge range.  If 'start'
    * equals 'end' the meaning of the range is not defined.
    */
   svn_revnum_t start;
@@ -911,7 +1287,7 @@
  * @since New in 1.5.
  */
 svn_merge_range_t *
-svn_merge_range_dup(svn_merge_range_t *range, apr_pool_t *pool);
+svn_merge_range_dup(const svn_merge_range_t *range, apr_pool_t *pool);
 
 /**
  * Returns true if the changeset committed in revision @a rev is one
@@ -920,7 +1296,7 @@
  * @since New in 1.5.
  */
 svn_boolean_t
-svn_merge_range_contains_rev(svn_merge_range_t *range, svn_revnum_t rev);
+svn_merge_range_contains_rev(const svn_merge_range_t *range, svn_revnum_t rev);
 
 
 @@ -929,7 +1305,7 @@
  *  @{ */
 
 /**
- * A representation of a segment of a object's version history with an
+ * A representation of a segment of an object's version history with an
  * emphasis on the object's location in the repository as of various
  * revisions.
  *
@@ -938,7 +1314,7 @@
 typedef struct svn_location_segment_t
 {
   /** The beginning (oldest) and ending (youngest) revisions for this
-      segment. */
+      segment, both inclusive. */
   svn_revnum_t range_start;
   svn_revnum_t range_end;
 
@@ -948,18 +1324,16 @@
 
 } svn_location_segment_t;
 
-
-/**
- * A callback invoked by generators of @c svn_location_segment_t
+/**
+ * A callback invoked by generators of #svn_location_segment_t
  * objects, used to report information about a versioned object's
  * history in terms of its location in the repository filesystem over
  * time.
  */
-typedef svn_error_t *(*svn_location_segment_receiver_t)
-  (svn_location_segment_t *segment,
-   void *baton,
-   apr_pool_t *pool);
-
+typedef svn_error_t *(*svn_location_segment_receiver_t)(
+  svn_location_segment_t *segment,
+  void *baton,
+  apr_pool_t *pool);
 
 /**
  * Return a deep copy of @a segment, allocated in @a pool.
@@ -967,13 +1341,56 @@
  * @since New in 1.5.
  */
 svn_location_segment_t *
-svn_location_segment_dup(svn_location_segment_t *segment,
+svn_location_segment_dup(const svn_location_segment_t *segment,
                          apr_pool_t *pool);
+
 /** @} */
 
+
++
+/** A line number, such as in a file or a stream.
+ *
+ * @since New in 1.7.
+ */
+typedef unsigned long svn_linenum_t;
+
+/** The maximum value of an svn_linenum_t.
+ *
+ * @since New in 1.7.
+ */
+#define SVN_LINENUM_MAX_VALUE ULONG_MAX
+
+
+ 
 #ifdef __cplusplus
 }
 #endif /* __cplusplus */
 
+
+/*
+ * Everybody and their brother needs to deal with svn_error_t, the error
+ * codes, and whatever else. While they *should* go and include svn_error.h
+ * in order to do that... bah. Let's just help everybody out and include
+ * that header whenever somebody grabs svn_types.h.
+ *
+ * Note that we do this at the END of this header so that its contents
+ * are available to svn_error.h (our guards will prevent the circular
+ * include). We also need to do the include *outside* of the cplusplus
+ * guard.
+ */
+#include "svn_error.h"
+
+
+/*
+ * Subversion developers may want to use some additional debugging facilities
+ * while working on the code. We'll pull that in here, so individual source
+ * files don't have to include this header manually.
+ */
+#ifdef SVN_DEBUG
+#include "private/svn_debug.h"
+#endif
+
+
 #endif /* SVN_TYPES_H */