/**
 * @copyright
 * ====================================================================
 *    Licensed to the Subversion Corporation (SVN Corp.) under one
 *    or more contributor license agreements.  See the NOTICE file
 *    distributed with this work for additional information
 *    regarding copyright ownership.  The SVN Corp. licenses this file
 *    to you under the Apache License, Version 2.0 (the
 *    "License"); you may not use this file except in compliance
 *    with the License.  You may obtain a copy of the License at
 *
 *      http://www.apache.org/licenses/LICENSE-2.0
 *
 *    Unless required by applicable law or agreed to in writing,
 *    software distributed under the License is distributed on an
 *    "AS IS" BASIS, WITHOUT WARRANTIES OR CONDITIONS OF ANY
 *    KIND, either express or implied.  See the License for the
 *    specific language governing permissions and limitations
 *    under the License.
 * ====================================================================
 * @endcopyright
 *
 * @file svn_ra_svn.h
 * @brief libsvn_ra_svn functions used by the server
 */

#ifndef SVN_RA_SVN_H
#define SVN_RA_SVN_H

#include <apr.h>
#include <apr_pools.h>
#include <apr_hash.h>
#include <apr_tables.h>
#include <apr_file_io.h>     /* for apr_file_t */
#include <apr_network_io.h>  /* for apr_socket_t */

#include "svn_types.h"
#include "svn_string.h"
#include "svn_config.h"
#include "svn_delta.h"

#ifdef __cplusplus
extern "C" {
#endif /* __cplusplus */

/** The well-known svn port number. */
#define SVN_RA_SVN_PORT 3690

/** Currently-defined capabilities. */
#define SVN_RA_SVN_CAP_EDIT_PIPELINE "edit-pipeline"
#define SVN_RA_SVN_CAP_SVNDIFF1 "svndiff1"
#define SVN_RA_SVN_CAP_ABSENT_ENTRIES "absent-entries"
/* maps to SVN_RA_CAPABILITY_COMMIT_REVPROPS: */
#define SVN_RA_SVN_CAP_COMMIT_REVPROPS "commit-revprops"
/* maps to SVN_RA_CAPABILITY_MERGEINFO: */
#define SVN_RA_SVN_CAP_MERGEINFO "mergeinfo"
/* maps to SVN_RA_CAPABILITY_DEPTH: */
#define SVN_RA_SVN_CAP_DEPTH "depth"
/* maps to SVN_RA_CAPABILITY_LOG_REVPROPS */
#define SVN_RA_SVN_CAP_LOG_REVPROPS "log-revprops"
/* maps to SVN_RA_CAPABILITY_PARTIAL_REPLAY */
<<<<<<< HEAD
#define SVN_RA_SVN_CAP_PARTIAL_REPPLAY "partial-replay"
=======
#define SVN_RA_SVN_CAP_PARTIAL_REPLAY "partial-replay"
>>>>>>> 6215c21a

/** ra_svn passes @c svn_dirent_t fields over the wire as a list of
 * words, these are the values used to represent each field.
 *
 * @defgroup ra_svn_dirent_fields Definitions of ra_svn dirent fields
 * @{
 */

/** The ra_svn way of saying @c SVN_DIRENT_KIND. */
#define SVN_RA_SVN_DIRENT_KIND "kind"

/** The ra_svn way of saying @c SVN_DIRENT_SIZE. */
#define SVN_RA_SVN_DIRENT_SIZE "size"

/** The ra_svn way of saying @c SVN_DIRENT_HAS_PROPS. */
#define SVN_RA_SVN_DIRENT_HAS_PROPS "has-props"

/** The ra_svn way of saying @c SVN_DIRENT_CREATED_REV. */
#define SVN_RA_SVN_DIRENT_CREATED_REV "created-rev"

/** The ra_svn way of saying @c SVN_DIRENT_TIME. */
#define SVN_RA_SVN_DIRENT_TIME "time"

/** The ra_svn way of saying @c SVN_DIRENT_LAST_AUTHOR. */
#define SVN_RA_SVN_DIRENT_LAST_AUTHOR "last-author"

/** @} */

/** A value used to indicate an optional number element in a tuple that was
 * not received.
 */
#define SVN_RA_SVN_UNSPECIFIED_NUMBER ~((apr_uint64_t) 0)

/** A specialized form of @c SVN_ERR to deal with errors which occur in an
 * svn_ra_svn_command_handler().
 *
 * An error returned with this macro will be passed back to the other side
 * of the connection.  Use this macro when performing the requested operation;
 * use the regular @c SVN_ERR when performing I/O with the client.
 */
#define SVN_CMD_ERR(expr)                                     \
  do {                                                        \
    svn_error_t *svn_err__temp = (expr);                      \
    if (svn_err__temp)                                        \
      return svn_error_create(SVN_ERR_RA_SVN_CMD_ERR,         \
                              svn_err__temp, NULL);           \
  } while (0)

/** an ra_svn connection. */
typedef struct svn_ra_svn_conn_st svn_ra_svn_conn_t;

/** Command handler, used by svn_ra_svn_handle_commands(). */
typedef svn_error_t *(*svn_ra_svn_command_handler)(svn_ra_svn_conn_t *conn,
                                                   apr_pool_t *pool,
                                                   apr_array_header_t *params,
                                                   void *baton);

/** Command table, used by svn_ra_svn_handle_commands().
 */
typedef struct svn_ra_svn_cmd_entry_t
{
  /** Name of the command */
  const char *cmdname;

  /** Handler for the command */
  svn_ra_svn_command_handler handler;

  /** Termination flag.  If set, command-handling will cease after
   * command is processed. */
  svn_boolean_t terminate;
} svn_ra_svn_cmd_entry_t;

/** Memory representation of an on-the-wire data item. */
typedef struct svn_ra_svn_item_t
{
  /** Variant indicator. */
  enum {
    SVN_RA_SVN_NUMBER,
    SVN_RA_SVN_STRING,
    SVN_RA_SVN_WORD,
    SVN_RA_SVN_LIST
  } kind;
  /** Variant data. */
  union {
    apr_uint64_t number;
    svn_string_t *string;
    const char *word;

    /** Contains @c svn_ra_svn_item_t's. */
    apr_array_header_t *list;
  } u;
} svn_ra_svn_item_t;

typedef svn_error_t *(*svn_ra_svn_edit_callback)(void *baton);

/** Initialize a connection structure for the given socket or
 * input/output files.
 *
 * Either @a sock or @a in_file/@a out_file must be set, not both.
 */
svn_ra_svn_conn_t *
svn_ra_svn_create_conn(apr_socket_t *sock,
                       apr_file_t *in_file,
                       apr_file_t *out_file,
                       apr_pool_t *pool);

/** Add the capabilities in @a list to @a conn's capabilities.
 * @a list contains svn_ra_svn_item_t entries (which should be of type
 * SVN_RA_SVN_WORD; a malformed data error will result if any are not).
 *
 * This is idempotent: if a given capability was already set for
 * @a conn, it remains set.
 */
svn_error_t *
svn_ra_svn_set_capabilities(svn_ra_svn_conn_t *conn,
                            apr_array_header_t *list);

/** Return @c TRUE if @a conn has the capability @a capability, or
 * @c FALSE if it does not. */
svn_boolean_t
svn_ra_svn_has_capability(svn_ra_svn_conn_t *conn,
                          const char *capability);

/** Returns the remote address of the connection as a string, if known,
 *  or NULL if inapplicable. */
const char *
svn_ra_svn_conn_remote_host(svn_ra_svn_conn_t *conn);

/** Write a number over the net.
 *
 * Writes will be buffered until the next read or flush.
 */
svn_error_t *
svn_ra_svn_write_number(svn_ra_svn_conn_t *conn,
                        apr_pool_t *pool,
                        apr_uint64_t number);

/** Write a string over the net.
 *
 * Writes will be buffered until the next read or flush.
 */
svn_error_t *
svn_ra_svn_write_string(svn_ra_svn_conn_t *conn,
                        apr_pool_t *pool,
                        const svn_string_t *str);

/** Write a cstring over the net.
 *
 * Writes will be buffered until the next read or flush.
 */
svn_error_t *
svn_ra_svn_write_cstring(svn_ra_svn_conn_t *conn,
                         apr_pool_t *pool,
                         const char *s);

/** Write a word over the net.
 *
 * Writes will be buffered until the next read or flush.
 */
svn_error_t *
svn_ra_svn_write_word(svn_ra_svn_conn_t *conn,
                      apr_pool_t *pool,
                      const char *word);

/** Write a list of properties over the net.  @a props is allowed to be NULL,
 * in which case an empty list will be written out.
 *
 * @since New in 1.5.
 */
svn_error_t *
svn_ra_svn_write_proplist(svn_ra_svn_conn_t *conn,
                          apr_pool_t *pool,
                          apr_hash_t *props);

/** Begin a list.  Writes will be buffered until the next read or flush. */
svn_error_t *
svn_ra_svn_start_list(svn_ra_svn_conn_t *conn,
                      apr_pool_t *pool);

/** End a list.  Writes will be buffered until the next read or flush. */
svn_error_t *
svn_ra_svn_end_list(svn_ra_svn_conn_t *conn,
                    apr_pool_t *pool);

/** Flush the write buffer.
 *
 * Normally this shouldn't be necessary, since the write buffer is flushed
 * when a read is attempted.
 */
svn_error_t *
svn_ra_svn_flush(svn_ra_svn_conn_t *conn,
                 apr_pool_t *pool);

/** Write a tuple, using a printf-like interface.
 *
 * The format string @a fmt may contain:
 *
 *@verbatim
     Spec  Argument type         Item type
     ----  --------------------  ---------
     n     apr_uint64_t          Number
     r     svn_revnum_t          Number
     s     const svn_string_t *  String
     c     const char *          String
     w     const char *          Word
     b     svn_boolean_t         Word ("true" or "false")
     (                           Begin tuple
     )                           End tuple
     ?                           Remaining elements optional
     ! (at beginning or end)     Suppress opening or closing of tuple
  @endverbatim
 *
 * Inside the optional part of a tuple, 'r' values may be @c
 * SVN_INVALID_REVNUM, 'n' values may be
 * SVN_RA_SVN_UNSPECIFIED_NUMBER, and 's', 'c', and 'w' values may be
 * @c NULL; in these cases no data will be written.  'b' and '(' may
 * not appear in the optional part of a tuple.  Either all or none of
 * the optional values should be valid.
 *
 * (If we ever have a need for an optional boolean value, we should
 * invent a 'B' specifier which stores a boolean into an int, using -1
 * for unspecified.  Right now there is no need for such a thing.)
 *
 * Use the '!' format specifier to write partial tuples when you have
 * to transmit an array or other unusual data.  For example, to write
 * a tuple containing a revision, an array of words, and a boolean:
 * @verbatim
     SVN_ERR(svn_ra_svn_write_tuple(conn, pool, "r(!", rev));
     for (i = 0; i < n; i++)
       SVN_ERR(svn_ra_svn_write_word(conn, pool, words[i]));
     SVN_ERR(svn_ra_svn_write_tuple(conn, pool, "!)b", flag)); @endverbatim
 */
svn_error_t *
svn_ra_svn_write_tuple(svn_ra_svn_conn_t *conn,
                       apr_pool_t *pool,
                       const char *fmt, ...);

/** Read an item from the network into @a *item. */
svn_error_t *
svn_ra_svn_read_item(svn_ra_svn_conn_t *conn,
                     apr_pool_t *pool,
                     svn_ra_svn_item_t **item);

/** Scan data on @a conn until we find something which looks like the
 * beginning of an svn server greeting (an open paren followed by a
 * whitespace character).  This function is appropriate for beginning
 * a client connection opened in tunnel mode, since people's dotfiles
 * sometimes write output to stdout.  It may only be called at the
 * beginning of a client connection.
 */
svn_error_t *
svn_ra_svn_skip_leading_garbage(svn_ra_svn_conn_t *conn,
                                apr_pool_t *pool);

/** Parse an array of @c svn_sort__item_t structures as a tuple, using a
 * printf-like interface.  The format string @a fmt may contain:
 *
 *@verbatim
     Spec  Argument type          Item type
     ----  --------------------   ---------
     n     apr_uint64_t *         Number
     r     svn_revnum_t *         Number
     s     svn_string_t **        String
     c     const char **          String
     w     const char **          Word
     b     svn_boolean_t *        Word ("true" or "false")
     B     apr_uint64_t *         Word ("true" or "false")
     l     apr_array_header_t **  List
     (                            Begin tuple
     )                            End tuple
     ?                            Tuple is allowed to end here
  @endverbatim
 *
 * Note that a tuple is only allowed to end precisely at a '?', or at
 * the end of the specification.  So if @a fmt is "c?cc" and @a list
 * contains two elements, an error will result.
 *
 * 'B' is similar to 'b', but may be used in the optional tuple specification.
 * It returns TRUE, FALSE, or SVN_RA_SVN_UNSPECIFIED_NUMBER.
 *
 * If an optional part of a tuple contains no data, 'r' values will be
 * set to @c SVN_INVALID_REVNUM, 'n' and 'B' values will be set to
 * SVN_RA_SVN_UNSPECIFIED_NUMBER, and 's', 'c', 'w', and 'l' values
 * will be set to @c NULL.  'b' may not appear inside an optional
 * tuple specification; use 'B' instead.
 */
svn_error_t *
svn_ra_svn_parse_tuple(apr_array_header_t *list,
                       apr_pool_t *pool,
                       const char *fmt, ...);

/** Read a tuple from the network and parse it as a tuple, using the
 * format string notation from svn_ra_svn_parse_tuple().
 */
svn_error_t *
svn_ra_svn_read_tuple(svn_ra_svn_conn_t *conn,
                      apr_pool_t *pool,
                      const char *fmt, ...);

/** Parse an array of @c svn_ra_svn_item_t structures as a list of
 * properties, storing the properties in a hash table.
 *
 * @since New in 1.5.
 */
svn_error_t *
svn_ra_svn_parse_proplist(apr_array_header_t *list,
                          apr_pool_t *pool,
                          apr_hash_t **props);

/** Read a command response from the network and parse it as a tuple, using
 * the format string notation from svn_ra_svn_parse_tuple().
 */
svn_error_t *
svn_ra_svn_read_cmd_response(svn_ra_svn_conn_t *conn,
                             apr_pool_t *pool,
                             const char *fmt, ...);

/** Accept commands over the network and handle them according to @a
 * commands.  Command handlers will be passed @a conn, a subpool of @a
 * pool (cleared after each command is handled), the parameters of the
 * command, and @a baton.  Commands will be accepted until a
 * terminating command is received (a command with "terminate" set in
 * the command table).  If a command handler returns an error wrapped
 * in SVN_RA_SVN_CMD_ERR (see the @c SVN_CMD_ERR macro), the error
 * will be reported to the other side of the connection and the
 * command loop will continue; any other kind of error (typically a
 * network or protocol error) is passed through to the caller.
 *
 * @since New in 1.6.
 *
 */
svn_error_t *
svn_ra_svn_handle_commands2(svn_ra_svn_conn_t *conn,
                            apr_pool_t *pool,
                            const svn_ra_svn_cmd_entry_t *commands,
                            void *baton,
                            svn_boolean_t error_on_disconnect);

/** Similar to svn_ra_svn_handle_commands2 but @a error_on_disconnect
 * is always @c FALSE.
 *
 * @deprecated Provided for backward compatibility with the 1.5 API.
 */
SVN_DEPRECATED
svn_error_t *
svn_ra_svn_handle_commands(svn_ra_svn_conn_t *conn,
                           apr_pool_t *pool,
                           const svn_ra_svn_cmd_entry_t *commands,
                           void *baton);

/** Write a command over the network, using the same format string notation
 * as svn_ra_svn_write_tuple().
 */
svn_error_t *
svn_ra_svn_write_cmd(svn_ra_svn_conn_t *conn,
                     apr_pool_t *pool,
                     const char *cmdname,
                     const char *fmt, ...);

/** Write a successful command response over the network, using the
 * same format string notation as svn_ra_svn_write_tuple().  Do not use
 * partial tuples with this function; if you need to use partial
 * tuples, just write out the "success" and argument tuple by hand.
 */
svn_error_t *
svn_ra_svn_write_cmd_response(svn_ra_svn_conn_t *conn,
                              apr_pool_t *pool,
                              const char *fmt, ...);

/** Write an unsuccessful command response over the network. */
svn_error_t *
svn_ra_svn_write_cmd_failure(svn_ra_svn_conn_t *conn,
                             apr_pool_t *pool,
                             svn_error_t *err);

/** Set @a *editor and @a *edit_baton to an editor which will pass editing
 * operations over the network, using @a conn and @a pool.
 *
 * Upon successful completion of the edit, the editor will invoke @a callback
 * with @a callback_baton as an argument.
 */
void
svn_ra_svn_get_editor(const svn_delta_editor_t **editor,
                      void **edit_baton,
                      svn_ra_svn_conn_t *conn,
                      apr_pool_t *pool,
                      svn_ra_svn_edit_callback callback,
                      void *callback_baton);

/** Receive edit commands over the network and use them to drive @a editor
 * with @a edit_baton.  On return, @a *aborted will be set if the edit was
 * aborted.  The drive can be terminated with a finish-replay command only
 * if @a for_replay is TRUE.
 */
svn_error_t *
svn_ra_svn_drive_editor2(svn_ra_svn_conn_t *conn,
                         apr_pool_t *pool,
                         const svn_delta_editor_t *editor,
                         void *edit_baton,
                         svn_boolean_t *aborted,
                         svn_boolean_t for_replay);

/** Like svn_ra_svn_drive_editor2, but with @a for_replay always FALSE.
 */
svn_error_t *
svn_ra_svn_drive_editor(svn_ra_svn_conn_t *conn,
                        apr_pool_t *pool,
                        const svn_delta_editor_t *editor,
                        void *edit_baton,
                        svn_boolean_t *aborted);

/** This function is only intended for use by svnserve.
 *
 * Perform CRAM-MD5 password authentication.  On success, return
 * SVN_NO_ERROR with *user set to the username and *success set to
 * TRUE.  On an error which can be reported to the client, report the
 * error and return SVN_NO_ERROR with *success set to FALSE.  On
 * communications failure, return an error.
 */
svn_error_t *
svn_ra_svn_cram_server(svn_ra_svn_conn_t *conn,
                       apr_pool_t *pool,
                       svn_config_t *pwdb,
                       const char **user,
                       svn_boolean_t *success);

/**
 * Get libsvn_ra_svn version information.
 * @since New in 1.1.
 */
const svn_version_t *
svn_ra_svn_version(void);

#ifdef __cplusplus
}
#endif /* __cplusplus */

#endif  /* SVN_RA_SVN_H */<|MERGE_RESOLUTION|>--- conflicted
+++ resolved
@@ -59,11 +59,7 @@
 /* maps to SVN_RA_CAPABILITY_LOG_REVPROPS */
 #define SVN_RA_SVN_CAP_LOG_REVPROPS "log-revprops"
 /* maps to SVN_RA_CAPABILITY_PARTIAL_REPLAY */
-<<<<<<< HEAD
-#define SVN_RA_SVN_CAP_PARTIAL_REPPLAY "partial-replay"
-=======
 #define SVN_RA_SVN_CAP_PARTIAL_REPLAY "partial-replay"
->>>>>>> 6215c21a
 
 /** ra_svn passes @c svn_dirent_t fields over the wire as a list of
  * words, these are the values used to represent each field.
