/**
 * @copyright
 * ====================================================================
<<<<<<< HEAD
 *    Licensed to the Apache Software Foundation (ASF) under one
 *    or more contributor license agreements.  See the NOTICE file
 *    distributed with this work for additional information
 *    regarding copyright ownership.  The ASF licenses this file
 *    to you under the Apache License, Version 2.0 (the
 *    "License"); you may not use this file except in compliance
 *    with the License.  You may obtain a copy of the License at
=======
 * Copyright (c) 2000-2004, 2008 CollabNet.  All rights reserved.
>>>>>>> 0213fdc3
 *
 *      http://www.apache.org/licenses/LICENSE-2.0
 *
 *    Unless required by applicable law or agreed to in writing,
 *    software distributed under the License is distributed on an
 *    "AS IS" BASIS, WITHOUT WARRANTIES OR CONDITIONS OF ANY
 *    KIND, either express or implied.  See the License for the
 *    specific language governing permissions and limitations
 *    under the License.
 * ====================================================================
 * @endcopyright
 *
 * @file svn_error.h
 * @brief Common exception handling for Subversion.
 */

#ifndef SVN_ERROR_H
#define SVN_ERROR_H

#include <apr.h>        /* for apr_size_t */
#include <apr_errno.h>  /* APR's error system */
#include <apr_pools.h>  /* for apr_pool_t */

#ifndef DOXYGEN_SHOULD_SKIP_THIS
#define APR_WANT_STDIO
#endif
#include <apr_want.h>   /* for FILE* */

#include "svn_types.h"

#ifdef __cplusplus
extern "C" {
#endif /* __cplusplus */


/* For the Subversion developers, this #define turns on extended "stack
   traces" of any errors that get thrown. See the SVN_ERR() macro.  */
#ifdef SVN_DEBUG
#define SVN_ERR__TRACING
#endif


/** the best kind of (@c svn_error_t *) ! */
#define SVN_NO_ERROR   0

/* The actual error codes are kept in a separate file; see comments
   there for the reasons why. */
#include "svn_error_codes.h"

/** Set the error location for debug mode. */
void
svn_error__locate(const char *file,
                  long line);


/** Put an English description of @a statcode into @a buf and return @a buf,
 * NULL-terminated. @a statcode is either an svn error or apr error.
 */
char *
svn_strerror(apr_status_t statcode,
             char *buf,
             apr_size_t bufsize);


/** If @a err has a custom error message, return that, otherwise
 * store the generic error string associated with @a err->apr_err into
 * @a buf (terminating with NULL) and return @a buf.
 *
 * @since New in 1.4.
 *
 * @note @a buf and @a bufsize are provided in the interface so that
 * this function is thread-safe and yet does no allocation.
 */
const char *svn_err_best_message(svn_error_t *err,
                                 char *buf,
                                 apr_size_t bufsize);



/** SVN error creation and destruction.
 *
 * @defgroup svn_error_error_creation_destroy Error creation and destruction
 * @{
 */

/** Create a nested exception structure.
 *
 * Input:  an APR or SVN custom error code,
 *         a "child" error to wrap,
 *         a specific message
 *
 * Returns:  a new error structure (containing the old one).
 *
 * @note Errors are always allocated in a subpool of the global pool,
 *        since an error's lifetime is generally not related to the
 *        lifetime of any convenient pool.  Errors must be freed
 *        with svn_error_clear().  The specific message should be @c NULL
 *        if there is nothing to add to the general message associated
 *        with the error code.
 *
 *        If creating the "bottommost" error in a chain, pass @c NULL for
 *        the child argument.
 */
svn_error_t *
svn_error_create(apr_status_t apr_err,
                 svn_error_t *child,
                 const char *message);

/** Wrapper macro to collect file and line information */
#define svn_error_create \
  (svn_error__locate(__FILE__,__LINE__), (svn_error_create))

/** Create an error structure with the given @a apr_err and @a child,
 * with a printf-style error message produced by passing @a fmt, using
 * apr_psprintf().
 */
svn_error_t *
svn_error_createf(apr_status_t apr_err,
                  svn_error_t *child,
                  const char *fmt,
                  ...)
  __attribute__ ((format(printf, 3, 4)));

/** Wrapper macro to collect file and line information */
#define svn_error_createf \
  (svn_error__locate(__FILE__,__LINE__), (svn_error_createf))

/** Wrap a @a status from an APR function.  If @a fmt is NULL, this is
 * equivalent to svn_error_create(status,NULL,NULL).  Otherwise,
 * the error message is constructed by formatting @a fmt and the
 * following arguments according to apr_psprintf(), and then
 * appending ": " and the error message corresponding to @a status.
 * (If UTF-8 translation of the APR error message fails, the ": " and
 * APR error are not appended to the error message.)
 */
svn_error_t *
svn_error_wrap_apr(apr_status_t status,
                   const char *fmt,
                   ...)
       __attribute__((format(printf, 2, 3)));

/** Wrapper macro to collect file and line information */
#define svn_error_wrap_apr \
  (svn_error__locate(__FILE__,__LINE__), (svn_error_wrap_apr))

/** A quick n' easy way to create a wrapped exception with your own
 * message, before throwing it up the stack.  (It uses all of the
 * @a child's fields.)
 */
svn_error_t *
svn_error_quick_wrap(svn_error_t *child,
                     const char *new_msg);

/** Wrapper macro to collect file and line information */
#define svn_error_quick_wrap \
  (svn_error__locate(__FILE__,__LINE__), (svn_error_quick_wrap))

/** Compose two errors, returning the composition as a brand new error
 * and consuming the original errors.  Either or both of @a err1 and
 * @a err2 may be @c SVN_NO_ERROR.  If both are not @c SVN_NO_ERROR,
 * @a err2 will follow @a err1 in the chain of the returned error.
 *
 * @since New in 1.6.
 */
svn_error_t *
svn_error_compose_create(svn_error_t *err1,
                         svn_error_t *err2);

/** Add @a new_err to the end of @a chain's chain of errors.  The @a new_err
 * chain will be copied into @a chain's pool and destroyed, so @a new_err
 * itself becomes invalid after this function.
 */
void
svn_error_compose(svn_error_t *chain,
                  svn_error_t *new_err);

/** Return the root cause of @a err by finding the last error in its
 * chain (e.g. it or its children).  @a err may be @c SVN_NO_ERROR, in
 * which case @c SVN_NO_ERROR is returned.
 *
 * @since New in 1.5.
 */
svn_error_t *
svn_error_root_cause(svn_error_t *err);

/** Create a new error that is a deep copy of @a err and return it.
 *
 * @since New in 1.2.
 */
svn_error_t *
svn_error_dup(svn_error_t *err);

/** Free the memory used by @a error, as well as all ancestors and
 * descendants of @a error.
 *
 * Unlike other Subversion objects, errors are managed explicitly; you
 * MUST clear an error if you are ignoring it, or you are leaking memory.
 * For convenience, @a error may be @c NULL, in which case this function does
 * nothing; thus, svn_error_clear(svn_foo(...)) works as an idiom to
 * ignore errors.
 */
void
svn_error_clear(svn_error_t *error);


/**
 * Very basic default error handler: print out error stack @a error to the
 * stdio stream @a stream, with each error prefixed by @a prefix; quit and
 * clear @a error iff the @a fatal flag is set.  Allocations are performed
 * in the @a error's pool.
 *
 * If you're not sure what prefix to pass, just pass "svn: ".  That's
 * what code that used to call svn_handle_error() and now calls
 * svn_handle_error2() does.
 *
 * @since New in 1.2.
 */
void
svn_handle_error2(svn_error_t *error,
                  FILE *stream,
                  svn_boolean_t fatal,
                  const char *prefix);

/** Like svn_handle_error2() but with @c prefix set to "svn: "
 *
 * @deprecated Provided for backward compatibility with the 1.1 API.
 */
SVN_DEPRECATED
void
svn_handle_error(svn_error_t *error,
                 FILE *stream,
                 svn_boolean_t fatal);

/**
 * Very basic default warning handler: print out the error @a error to the
 * stdio stream @a stream, prefixed by @a prefix.  Allocations are
 * performed in the error's pool.
 *
 * @since New in 1.2.
 */
void
svn_handle_warning2(FILE *stream,
                    svn_error_t *error,
                    const char *prefix);

/** Like svn_handle_warning2() but with @c prefix set to "svn: "
 *
 * @deprecated Provided for backward compatibility with the 1.1 API.
 */
<<<<<<< HEAD
SVN_DEPRECATED
=======
>>>>>>> 0213fdc3
void
svn_handle_warning(FILE *stream,
                   svn_error_t *error);


/** A statement macro for checking error values.
 *
 * Evaluate @a expr.  If it yields an error, return that error from the
 * current function.  Otherwise, continue.
 *
 * The <tt>do { ... } while (0)</tt> wrapper has no semantic effect,
 * but it makes this macro syntactically equivalent to the expression
 * statement it resembles.  Without it, statements like
 *
 * @code
 *   if (a)
 *     SVN_ERR(some operation);
 *   else
 *     foo;
 * @endcode
 *
 * would not mean what they appear to.
 */
#define SVN_ERR(expr)                           \
  do {                                          \
    svn_error_t *svn_err__temp = (expr);        \
    if (svn_err__temp)                          \
      return svn_error_return(svn_err__temp);   \
  } while (0)

/**
 * A statement macro for returning error values.
 *
 * This macro can be used when directly returning an error to ensure
 * that the call stack is recorded correctly.
 */
#ifdef SVN_ERR__TRACING
#define SVN_ERR__TRACED "traced call"

#define svn_error_return(expr)  svn_error_quick_wrap((expr), SVN_ERR__TRACED)
#else
#define svn_error_return(expr)  (expr)
#endif

/**
 * Purge from @a ERR and its child chain any links associated with
 * error tracing placeholders, and return the new top-level error
 * chain item.  @a ERR should be considered unusable after passing
 * through this function, but should *not* be cleared (as the returned
 * error is shares memory with @a ERR).
 *
 * @since New in 1.6.
 */
svn_error_t *svn_error_purge_tracing(svn_error_t *err);


/** A statement macro, very similar to @c SVN_ERR.
 *
 * This macro will wrap the error with the specified text before
 * returning the error.
 */
#define SVN_ERR_W(expr, wrap_msg)                           \
  do {                                                      \
    svn_error_t *svn_err__temp = (expr);                    \
    if (svn_err__temp)                                      \
      return svn_error_return(svn_error_quick_wrap(         \
                                 svn_err__temp, wrap_msg)); \
  } while (0)


/** A statement macro, similar to @c SVN_ERR, but returns an integer.
 *
 * Evaluate @a expr. If it yields an error, handle that error and
 * return @c EXIT_FAILURE.
 */
#define SVN_INT_ERR(expr)                                        \
  do {                                                           \
    svn_error_t *svn_err__temp = (expr);                         \
    if (svn_err__temp) {                                         \
      svn_handle_error2(svn_err__temp, stderr, FALSE, "svn: ");  \
      svn_error_clear(svn_err__temp);                            \
      return EXIT_FAILURE; }                                     \
  } while (0)

/** @} */

/**
 * Return TRUE if @a err is an error specifically related to locking a
 * path in the repository, FALSE otherwise.
 *
 * SVN_ERR_FS_OUT_OF_DATE is in here because it's a non-fatal error
 * that can be thrown when attempting to lock an item.
 *
 * @since New in 1.2.
 */
#define SVN_ERR_IS_LOCK_ERROR(err)                          \
  (err->apr_err == SVN_ERR_FS_PATH_ALREADY_LOCKED ||        \
   err->apr_err == SVN_ERR_FS_OUT_OF_DATE)                  \

/**
 * Return TRUE if @a err is an error specifically related to unlocking
 * a path in the repository, FALSE otherwise.
 *
 * @since New in 1.2.
 */
#define SVN_ERR_IS_UNLOCK_ERROR(err)                        \
  (err->apr_err == SVN_ERR_FS_PATH_NOT_LOCKED ||            \
   err->apr_err == SVN_ERR_FS_BAD_LOCK_TOKEN ||             \
   err->apr_err == SVN_ERR_FS_LOCK_OWNER_MISMATCH ||        \
   err->apr_err == SVN_ERR_FS_NO_SUCH_LOCK ||               \
   err->apr_err == SVN_ERR_RA_NOT_LOCKED ||                 \
   err->apr_err == SVN_ERR_FS_LOCK_EXPIRED)

/** Report that an internal malfunction has occurred, and possibly terminate
 * the program.
 *
 * Act as determined by the current "malfunction handler" which may have
 * been specified by a call to svn_error_set_malfunction_handler() or else
 * is the default handler as specified in that function's documentation. If
 * the malfunction handler returns, then cause the function using this macro
 * to return the error object that it generated.
 *
 * @note The intended use of this macro is where execution reaches a point
 * that cannot possibly be reached unless there is a bug in the program.
 *
 * @since New in 1.6.
 */
<<<<<<< HEAD
#define SVN_ERR_MALFUNCTION()                                      \
  do {                                                             \
    return svn_error_return(svn_error__malfunction(                \
                                 TRUE, __FILE__, __LINE__, NULL)); \
  } while (0)

/** Similar to SVN_ERR_MALFUNCTION(), but without the option of returning
 * an error to the calling function.
 *
 * If possible you should use SVN_ERR_MALFUNCTION() instead.
 *
 * @since New in 1.6.
 */
#define SVN_ERR_MALFUNCTION_NO_RETURN()                      \
  do {                                                       \
    svn_error__malfunction(FALSE, __FILE__, __LINE__, NULL); \
    abort();                                                 \
  } while (1)
=======
#define SVN_ERR_MALFUNCTION()                               \
  SVN_ERR(svn_error__malfunction(__FILE__, __LINE__, NULL))
>>>>>>> 0213fdc3

/** Check that a condition is true: if not, report an error and possibly
 * terminate the program.
 *
 * If the Boolean expression @a expr is true, do nothing. Otherwise,
 * act as determined by the current "malfunction handler" which may have
 * been specified by a call to svn_error_set_malfunction_handler() or else
 * is the default handler as specified in that function's documentation. If
 * the malfunction handler returns, then cause the function using this macro
 * to return the error object that it generated.
 *
 * @note The intended use of this macro is to check a condition that cannot
 * possibly be false unless there is a bug in the program.
 *
 * @note The condition to be checked should not be computationally expensive
 * if it is reached often, as, unlike traditional "assert" statements, the
 * evaluation of this expression is not compiled out in release-mode builds.
 *
 * @since New in 1.6.
 */
<<<<<<< HEAD
#define SVN_ERR_ASSERT(expr)                                            \
  do {                                                                  \
    if (!(expr))                                                        \
      SVN_ERR(svn_error__malfunction(TRUE, __FILE__, __LINE__, #expr)); \
  } while (0)

/** Similar to SVN_ERR_ASSERT(), but without the option of returning
 * an error to the calling function.
 *
 * If possible you should use SVN_ERR_ASSERT() instead.
 *
 * @since New in 1.6.
 */
#define SVN_ERR_ASSERT_NO_RETURN(expr)                          \
  do {                                                          \
    if (!(expr)) {                                              \
      svn_error__malfunction(FALSE, __FILE__, __LINE__, #expr); \
      abort();                                                  \
    }                                                           \
  } while (0)


=======
#define SVN_ERR_ASSERT(expr)                                \
  do {                                                      \
    if (!(expr))                                            \
      SVN_ERR(svn_error__malfunction(__FILE__, __LINE__, #expr)); \
  } while (0)

>>>>>>> 0213fdc3
/** A helper function for the macros that report malfunctions. Handle a
 * malfunction by calling the current "malfunction handler" which may have
 * been specified by a call to svn_error_set_malfunction_handler() or else
 * is the default handler as specified in that function's documentation.
 *
 * Pass all of the parameters to the handler. The error occurred in the
 * source file @a file at line @a line, and was an assertion failure of the
 * expression @a expr, or, if @a expr is null, an unconditional error.
 *
<<<<<<< HEAD
 * If @a can_return is true, the handler can return an error object
 * that is returned by the caller. If @a can_return is false the
 * method should never return. (The caller will call abort())
=======
 * If the malfunction handler returns, then return the error object that it
 * generated.
>>>>>>> 0213fdc3
 *
 * @since New in 1.6.
 */
svn_error_t *
<<<<<<< HEAD
svn_error__malfunction(svn_boolean_t can_return,
                       const char *file,
=======
svn_error__malfunction(const char *file,
>>>>>>> 0213fdc3
                       int line,
                       const char *expr);

/** A type of function that handles an assertion failure or other internal
 * malfunction detected within the Subversion libraries.
 *
 * The error occurred in the source file @a file at line @a line, and was an
 * assertion failure of the expression @a expr, or, if @a expr is null, an
 * unconditional error.
 *
<<<<<<< HEAD
 * If @a can_return is false a function of this type must never return.
 *
 * If @a can_return is true a function of this type must do one of:
=======
 * A function of this type must do one of:
>>>>>>> 0213fdc3
 *   - Return an error object describing the error, using an error code in
 *     the category SVN_ERR_MALFUNC_CATEGORY_START.
 *   - Never return.
 *
 * The function may alter its behaviour according to compile-time
 * and run-time and even interactive conditions.
 *
 * @since New in 1.6.
 */
typedef svn_error_t *(*svn_error_malfunction_handler_t)
<<<<<<< HEAD
  (svn_boolean_t can_return, const char *file, int line, const char *expr);
=======
  (const char *file, int line, const char *expr);
>>>>>>> 0213fdc3

/** Cause subsequent malfunctions to be handled by @a func.
 * Return the handler that was previously in effect.
 *
 * @a func may not be null.
 *
 * @note The default handler is svn_error_abort_on_malfunction().
 *
 * @note This function must be called in a single-threaded context.
 *
 * @since New in 1.6.
 */
svn_error_malfunction_handler_t
svn_error_set_malfunction_handler(svn_error_malfunction_handler_t func);

/** Handle a malfunction by returning an error object that describes it.
 *
<<<<<<< HEAD
 * When @a can_return is false, abort()
 *
=======
>>>>>>> 0213fdc3
 * This function implements @c svn_error_malfunction_handler_t.
 *
 * @since New in 1.6.
 */
svn_error_t *
<<<<<<< HEAD
svn_error_raise_on_malfunction(svn_boolean_t can_return,
                               const char *file,
=======
svn_error_raise_on_malfunction(const char *file,
>>>>>>> 0213fdc3
                               int line,
                               const char *expr);

/** Handle a malfunction by printing a message to stderr and aborting.
 *
 * This function implements @c svn_error_malfunction_handler_t.
 *
 * @since New in 1.6.
 */
svn_error_t *
<<<<<<< HEAD
svn_error_abort_on_malfunction(svn_boolean_t can_return,
                               const char *file,
=======
svn_error_abort_on_malfunction(const char *file,
>>>>>>> 0213fdc3
                               int line,
                               const char *expr);


#ifdef __cplusplus
}
#endif /* __cplusplus */

#endif /* SVN_ERROR_H */<|MERGE_RESOLUTION|>--- conflicted
+++ resolved
@@ -1,7 +1,6 @@
 /**
  * @copyright
  * ====================================================================
-<<<<<<< HEAD
  *    Licensed to the Apache Software Foundation (ASF) under one
  *    or more contributor license agreements.  See the NOTICE file
  *    distributed with this work for additional information
@@ -9,9 +8,6 @@
  *    to you under the Apache License, Version 2.0 (the
  *    "License"); you may not use this file except in compliance
  *    with the License.  You may obtain a copy of the License at
-=======
- * Copyright (c) 2000-2004, 2008 CollabNet.  All rights reserved.
->>>>>>> 0213fdc3
  *
  *      http://www.apache.org/licenses/LICENSE-2.0
  *
@@ -262,10 +258,7 @@
  *
  * @deprecated Provided for backward compatibility with the 1.1 API.
  */
-<<<<<<< HEAD
 SVN_DEPRECATED
-=======
->>>>>>> 0213fdc3
 void
 svn_handle_warning(FILE *stream,
                    svn_error_t *error);
@@ -393,7 +386,6 @@
  *
  * @since New in 1.6.
  */
-<<<<<<< HEAD
 #define SVN_ERR_MALFUNCTION()                                      \
   do {                                                             \
     return svn_error_return(svn_error__malfunction(                \
@@ -412,10 +404,6 @@
     svn_error__malfunction(FALSE, __FILE__, __LINE__, NULL); \
     abort();                                                 \
   } while (1)
-=======
-#define SVN_ERR_MALFUNCTION()                               \
-  SVN_ERR(svn_error__malfunction(__FILE__, __LINE__, NULL))
->>>>>>> 0213fdc3
 
 /** Check that a condition is true: if not, report an error and possibly
  * terminate the program.
@@ -436,7 +424,6 @@
  *
  * @since New in 1.6.
  */
-<<<<<<< HEAD
 #define SVN_ERR_ASSERT(expr)                                            \
   do {                                                                  \
     if (!(expr))                                                        \
@@ -458,15 +445,10 @@
     }                                                           \
   } while (0)
 
-
-=======
-#define SVN_ERR_ASSERT(expr)                                \
-  do {                                                      \
-    if (!(expr))                                            \
-      SVN_ERR(svn_error__malfunction(__FILE__, __LINE__, #expr)); \
-  } while (0)
-
->>>>>>> 0213fdc3
+/** Report a "Not implemented" malfunction.  Internal use only. */
+#define SVN__NOT_IMPLEMENTED() \
+  return svn_error__malfunction(TRUE, __FILE__, __LINE__, "Not implemented.")
+
 /** A helper function for the macros that report malfunctions. Handle a
  * malfunction by calling the current "malfunction handler" which may have
  * been specified by a call to svn_error_set_malfunction_handler() or else
@@ -476,24 +458,15 @@
  * source file @a file at line @a line, and was an assertion failure of the
  * expression @a expr, or, if @a expr is null, an unconditional error.
  *
-<<<<<<< HEAD
  * If @a can_return is true, the handler can return an error object
  * that is returned by the caller. If @a can_return is false the
  * method should never return. (The caller will call abort())
-=======
- * If the malfunction handler returns, then return the error object that it
- * generated.
->>>>>>> 0213fdc3
- *
- * @since New in 1.6.
- */
-svn_error_t *
-<<<<<<< HEAD
+ *
+ * @since New in 1.6.
+ */
+svn_error_t *
 svn_error__malfunction(svn_boolean_t can_return,
                        const char *file,
-=======
-svn_error__malfunction(const char *file,
->>>>>>> 0213fdc3
                        int line,
                        const char *expr);
 
@@ -504,13 +477,9 @@
  * assertion failure of the expression @a expr, or, if @a expr is null, an
  * unconditional error.
  *
-<<<<<<< HEAD
  * If @a can_return is false a function of this type must never return.
  *
  * If @a can_return is true a function of this type must do one of:
-=======
- * A function of this type must do one of:
->>>>>>> 0213fdc3
  *   - Return an error object describing the error, using an error code in
  *     the category SVN_ERR_MALFUNC_CATEGORY_START.
  *   - Never return.
@@ -521,11 +490,7 @@
  * @since New in 1.6.
  */
 typedef svn_error_t *(*svn_error_malfunction_handler_t)
-<<<<<<< HEAD
   (svn_boolean_t can_return, const char *file, int line, const char *expr);
-=======
-  (const char *file, int line, const char *expr);
->>>>>>> 0213fdc3
 
 /** Cause subsequent malfunctions to be handled by @a func.
  * Return the handler that was previously in effect.
@@ -543,22 +508,15 @@
 
 /** Handle a malfunction by returning an error object that describes it.
  *
-<<<<<<< HEAD
  * When @a can_return is false, abort()
  *
-=======
->>>>>>> 0213fdc3
  * This function implements @c svn_error_malfunction_handler_t.
  *
  * @since New in 1.6.
  */
 svn_error_t *
-<<<<<<< HEAD
 svn_error_raise_on_malfunction(svn_boolean_t can_return,
                                const char *file,
-=======
-svn_error_raise_on_malfunction(const char *file,
->>>>>>> 0213fdc3
                                int line,
                                const char *expr);
 
@@ -569,12 +527,8 @@
  * @since New in 1.6.
  */
 svn_error_t *
-<<<<<<< HEAD
 svn_error_abort_on_malfunction(svn_boolean_t can_return,
                                const char *file,
-=======
-svn_error_abort_on_malfunction(const char *file,
->>>>>>> 0213fdc3
                                int line,
                                const char *expr);
 
