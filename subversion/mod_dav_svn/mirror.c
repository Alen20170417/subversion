--- conflicted
+++ resolved
@@ -66,13 +66,7 @@
         const char *seg;
 
         /* We know we can always safely handle these. */
-<<<<<<< HEAD
-        if (r->method_number == M_PROPFIND ||
-            r->method_number == M_GET ||
-            r->method_number == M_REPORT ||
-=======
         if (r->method_number == M_REPORT ||
->>>>>>> 6215c21a
             r->method_number == M_OPTIONS) {
             return OK;
         }
@@ -104,20 +98,8 @@
                     r->method_number == M_UNLOCK ||
                     ap_strstr_c(seg, special_uri))) {
             seg += strlen(root_dir);
-<<<<<<< HEAD
-
-            r->proxyreq = PROXYREQ_REVERSE;
-            r->uri = r->unparsed_uri;
-            r->filename = apr_pstrcat(r->pool, "proxy:", master_uri,
-                                      "/", seg, NULL);
-            r->handler = "proxy-server";
-            ap_add_output_filter("LocationRewrite", NULL, r, r->connection);
-            ap_add_output_filter("ReposRewrite", NULL, r, r->connection);
-            ap_add_input_filter("IncomingRewrite", NULL, r, r->connection);
-=======
             proxy_request_fixup(r, master_uri, seg);
             return OK;
->>>>>>> 6215c21a
         }
     }
     return OK;
@@ -171,17 +153,9 @@
 
     if (!f->ctx) {
         ctx = f->ctx = apr_pcalloc(r->pool, sizeof(*ctx));
-<<<<<<< HEAD
-
-        apr_uri_parse(r->pool, master_uri, &ctx->uri);
-        ctx->remotepath = ctx->uri.path;
-        ctx->remotepath_len = strlen(ctx->remotepath);
-        ctx->localpath = dav_svn__get_root_dir(r);
-=======
         ctx->remotepath = uri.path;
         ctx->remotepath_len = strlen(ctx->remotepath);
         ctx->localpath = root_dir;
->>>>>>> 6215c21a
         ctx->localpath_len = strlen(ctx->localpath);
         ctx->pattern = apr_strmatch_precompile(r->pool, ctx->localpath, 1);
         ctx->pattern_len = ctx->localpath_len;
@@ -291,17 +265,9 @@
 
     if (!f->ctx) {
         ctx = f->ctx = apr_pcalloc(r->pool, sizeof(*ctx));
-<<<<<<< HEAD
-
-        apr_uri_parse(r->pool, master_uri, &ctx->uri);
-        ctx->remotepath = ctx->uri.path;
-        ctx->remotepath_len = strlen(ctx->remotepath);
-        ctx->localpath = dav_svn__get_root_dir(r);
-=======
         ctx->remotepath = uri.path;
         ctx->remotepath_len = strlen(ctx->remotepath);
         ctx->localpath = root_dir;
->>>>>>> 6215c21a
         ctx->localpath_len = strlen(ctx->localpath);
         ctx->pattern = apr_strmatch_precompile(r->pool, ctx->remotepath, 1);
         ctx->pattern_len = ctx->remotepath_len;
