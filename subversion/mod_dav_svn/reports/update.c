/*
 * update.c: mod_dav_svn REPORT handler for transmitting tree deltas
 *
 * ====================================================================
 *    Licensed to the Apache Software Foundation (ASF) under one
 *    or more contributor license agreements.  See the NOTICE file
 *    distributed with this work for additional information
 *    regarding copyright ownership.  The ASF licenses this file
 *    to you under the Apache License, Version 2.0 (the
 *    "License"); you may not use this file except in compliance
 *    with the License.  You may obtain a copy of the License at
 *
 *      http://www.apache.org/licenses/LICENSE-2.0
 *
 *    Unless required by applicable law or agreed to in writing,
 *    software distributed under the License is distributed on an
 *    "AS IS" BASIS, WITHOUT WARRANTIES OR CONDITIONS OF ANY
 *    KIND, either express or implied.  See the License for the
 *    specific language governing permissions and limitations
 *    under the License.
 * ====================================================================
 */

#include <apr_pools.h>
#include <apr_strings.h>
#include <apr_xml.h>

#include <http_request.h>
#include <http_log.h>
#include <mod_dav.h>

#include "svn_pools.h"
#include "svn_repos.h"
#include "svn_fs.h"
#include "svn_base64.h"
#include "svn_xml.h"
#include "svn_dirent_uri.h"
#include "svn_path.h"
#include "svn_dav.h"
#include "svn_props.h"

#include "private/svn_log.h"
#include "private/svn_fspath.h"

#include "../dav_svn.h"


/* State baton for the overall update process. */
typedef struct update_ctx_t {
  const dav_resource *resource;

  /* the revision we are updating to. used to generated IDs. */
  svn_fs_root_t *rev_root;

  const char *anchor;
  const char *target;

  /* if doing a regular update, then dst_path == anchor.  if this is a
     'switch' operation, then this field is the fs path that is being
     switched to.  This path needs to telescope in the update-editor
     just like 'anchor' above; it's used for retrieving CR's and
     vsn-url's during the edit. */
  const char *dst_path;

  /* this buffers the output for a bit and is automatically flushed,
     at appropriate times, by the Apache filter system. */
  apr_bucket_brigade *bb;

  /* where to deliver the output */
  ap_filter_t *output;

  /* where do these editor paths *really* point to? */
  apr_hash_t *pathmap;

  /* are we doing a resource walk? */
  svn_boolean_t resource_walk;

  /* True iff we've already sent the open tag for the update. */
  svn_boolean_t started_update;

  /* True iff client requested all data inline in the report. */
  svn_boolean_t send_all;

  /* SVNDIFF version to send to client.  */
  int svndiff_version;

  /* Did the client submit this REPORT request via the HTTPv2 "me
     resource" and are we advertising support for as much? */
  svn_boolean_t enable_v2_response;

} update_ctx_t;


/* State baton for a file or directory. */
typedef struct item_baton_t {
  apr_pool_t *pool;
  update_ctx_t *uc;

  /* Uplink -- the parent of this item. */
  struct item_baton_t *parent;

  /* Single-component name of this item. */
  const char *name;

  /* Telescoping extension paths ... */
  const char *path;    /* ... of uc->anchor. */
  const char *path2;   /* ... of uc->dst_path. */
  const char *path3;   /* ... uc->dst_path, without dst_path prefix. */

  /* Base_checksum (from apply_textdelta). */
  const char *base_checksum;   

  /* Did the file's contents change? */
  svn_boolean_t text_changed; 

  /* File/dir added? (Implies text_changed for files.) */
  svn_boolean_t added;

  /* File/dir copied? */
  svn_boolean_t copyfrom;

  /* Array of const char * names of removed properties.  (Used only
     for copied files/dirs in skelta mode.)  */
  apr_array_header_t *removed_props;

} item_baton_t;


#define DIR_OR_FILE(is_dir) ((is_dir) ? "directory" : "file")


/* add PATH to the pathmap HASH with a repository path of LINKPATH.
   if LINKPATH is NULL, PATH will map to itself. */
static void
add_to_path_map(apr_hash_t *hash, const char *path, const char *linkpath)
{
  /* normalize 'root paths' to have a slash */
  const char *norm_path = strcmp(path, "") ? path : "/";

  /* if there is an actual linkpath given, it is the repos path, else
     our path maps to itself. */
  const char *repos_path = linkpath ? linkpath : norm_path;

  /* now, geez, put the path in the map already! */
  apr_hash_set(hash, path, APR_HASH_KEY_STRING, repos_path);
}


/* return the actual repository path referred to by the editor's PATH,
   allocated in POOL, determined by examining the pathmap HASH. */
static const char *
get_from_path_map(apr_hash_t *hash, const char *path, apr_pool_t *pool)
{
  const char *repos_path;
  svn_stringbuf_t *my_path;

  /* no hash means no map.  that's easy enough. */
  if (! hash)
    return apr_pstrdup(pool, path);

  if ((repos_path = apr_hash_get(hash, path, APR_HASH_KEY_STRING)))
    {
      /* what luck!  this path is a hash key!  if there is a linkpath,
         use that, else return the path itself. */
      return apr_pstrdup(pool, repos_path);
    }

  /* bummer.  PATH wasn't a key in path map, so we get to start
     hacking off components and looking for a parent from which to
     derive a repos_path.  use a stringbuf for convenience. */
  my_path = svn_stringbuf_create(path, pool);
  do
    {
      svn_path_remove_component(my_path);
      if ((repos_path = apr_hash_get(hash, my_path->data, my_path->len)))
        {
          /* we found a mapping ... but of one of PATH's parents.
             soooo, we get to re-append the chunks of PATH that we
             broke off to the REPOS_PATH we found. */
          return svn_fspath__join(repos_path, path + my_path->len + 1, pool);
        }
    }
  while (! svn_path_is_empty(my_path->data)
         && strcmp(my_path->data, "/") != 0);

  /* well, we simply never found anything worth mentioning the map.
     PATH is its own default finding, then. */
  return apr_pstrdup(pool, path);
}


static item_baton_t *
make_child_baton(item_baton_t *parent, const char *path, apr_pool_t *pool)
{
  item_baton_t *baton;

  baton = apr_pcalloc(pool, sizeof(*baton));
  baton->pool = pool;
  baton->uc = parent->uc;
  baton->name = svn_relpath_basename(path, pool);
  baton->parent = parent;

  /* Telescope the path based on uc->anchor.  */
<<<<<<< HEAD
  baton->path = svn_uri_join(parent->path, baton->name, pool);

  /* Telescope the path based on uc->dst_path in the exact same way. */
  baton->path2 = svn_uri_join(parent->path2, baton->name, pool);
=======
  baton->path = svn_fspath__join(parent->path, baton->name, pool);

  /* Telescope the path based on uc->dst_path in the exact same way. */
  baton->path2 = svn_fspath__join(parent->path2, baton->name, pool);
>>>>>>> 4cf18c3e

  /* Telescope the third path:  it's relative, not absolute, to
     dst_path.  Now, we gotta be careful here, because if this
     operation had a target, and we're it, then we have to use the
     basename of our source reflection instead of our own.  */
  if ((*baton->uc->target) && (! parent->parent))
    baton->path3 = svn_relpath_join(parent->path3, baton->uc->target, pool);
  else
    baton->path3 = svn_relpath_join(parent->path3, baton->name, pool);

  return baton;
}


/* Get the real filesystem PATH for BATON, and return the value
   allocated from POOL.  This function juggles the craziness of
   updates, switches, and updates of switched things. */
static const char *
get_real_fs_path(item_baton_t *baton, apr_pool_t *pool)
{
  const char *path = get_from_path_map(baton->uc->pathmap, baton->path, pool);
  return strcmp(path, baton->path) ? path : baton->path2;
}


static svn_error_t *
send_vsn_url(item_baton_t *baton, apr_pool_t *pool)
{
  const char *href;
  const char *path;
  svn_revnum_t revision;

  /* Try to use the CR, assuming the path exists in CR. */
  path = get_real_fs_path(baton, pool);
  revision = dav_svn__get_safe_cr(baton->uc->rev_root, path, pool);

  if (baton->uc->enable_v2_response)
    {
      href = dav_svn__build_uri(baton->uc->resource->info->repos,
                                DAV_SVN__BUILD_URI_REVROOT,
                                revision, path, 0 /* add_href */, pool);
    }
  else
    {
      href = dav_svn__build_uri(baton->uc->resource->info->repos,
                                DAV_SVN__BUILD_URI_VERSION,
                                revision, path, 0 /* add_href */, pool);
    }

  return dav_svn__brigade_printf(baton->uc->bb, baton->uc->output,
                                 "<D:checked-in><D:href>%s</D:href>"
                                 "</D:checked-in>" DEBUG_CR,
                                 apr_xml_quote_string(pool, href, 1));
}


static svn_error_t *
absent_helper(svn_boolean_t is_dir,
              const char *path,
              item_baton_t *parent,
              apr_pool_t *pool)
{
  update_ctx_t *uc = parent->uc;

  if (! uc->resource_walk)
    {
      SVN_ERR(dav_svn__brigade_printf
              (uc->bb, uc->output,
               "<S:absent-%s name=\"%s\"/>" DEBUG_CR,
               DIR_OR_FILE(is_dir),
               apr_xml_quote_string(pool,
<<<<<<< HEAD
                                    svn_relpath_basename(path, pool),
=======
                                    svn_relpath_basename(path, NULL),
>>>>>>> 4cf18c3e
                                    1)));
    }

  return SVN_NO_ERROR;
}


static svn_error_t *
upd_absent_directory(const char *path, void *parent_baton, apr_pool_t *pool)
{
  return absent_helper(TRUE, path, parent_baton, pool);
}


static svn_error_t *
upd_absent_file(const char *path, void *parent_baton, apr_pool_t *pool)
{
  return absent_helper(FALSE, path, parent_baton, pool);
}


static svn_error_t *
add_helper(svn_boolean_t is_dir,
           const char *path,
           item_baton_t *parent,
           const char *copyfrom_path,
           svn_revnum_t copyfrom_revision,
           apr_pool_t *pool,
           void **child_baton)
{
  item_baton_t *child;
  update_ctx_t *uc = parent->uc;
  const char *bc_url = NULL;

  child = make_child_baton(parent, path, pool);
  child->added = TRUE;

  if (uc->resource_walk)
    {
      SVN_ERR(dav_svn__brigade_printf(child->uc->bb, child->uc->output,
                                      "<S:resource path=\"%s\">" DEBUG_CR,
                                      apr_xml_quote_string(pool, child->path3,
                                                           1)));
    }
  else
    {
      const char *qname = apr_xml_quote_string(pool, child->name, 1);
      const char *elt;
      const char *real_path = get_real_fs_path(child, pool);
      const char *bc_url_str = "";
      const char *sha1_checksum_str = "";

      if (is_dir)
        {
          /* we send baseline-collection urls when we add a directory */
          svn_revnum_t revision;
          revision = dav_svn__get_safe_cr(child->uc->rev_root, real_path,
                                          pool);
          bc_url = dav_svn__build_uri(child->uc->resource->info->repos,
                                      DAV_SVN__BUILD_URI_BC,
                                      revision, real_path,
                                      0 /* add_href */, pool);
          bc_url = svn_urlpath__canonicalize(bc_url, pool);

          /* ugh, build_uri ignores the path and just builds the root
             of the baseline collection.  we have to tack the
             real_path on manually, ignoring its leading slash. */
          if (real_path && (! svn_path_is_empty(real_path)))
            bc_url = svn_urlpath__join(bc_url,
                                       svn_path_uri_encode(real_path + 1,
                                                           pool),
                                       pool);

          /* make sure that the BC_URL is xml attribute safe. */
          bc_url = apr_xml_quote_string(pool, bc_url, 1);
        }
      else
        {
          svn_checksum_t *sha1_checksum;

          SVN_ERR(svn_fs_file_checksum(&sha1_checksum, svn_checksum_sha1,
                                       uc->rev_root, real_path, FALSE, pool));
          if (sha1_checksum)
            sha1_checksum_str =
              apr_psprintf(pool, " sha1-checksum=\"%s\"",
                           svn_checksum_to_cstring(sha1_checksum, pool));
        }

      if (bc_url)
        bc_url_str = apr_psprintf(pool, " bc-url=\"%s\"", bc_url);

      if (copyfrom_path == NULL)
        {
          elt = apr_psprintf(pool,
                             "<S:add-%s name=\"%s\"%s%s>" DEBUG_CR,
                             DIR_OR_FILE(is_dir), qname, bc_url_str,
                             sha1_checksum_str);
        }
      else
        {
          const char *qcopy = apr_xml_quote_string(pool, copyfrom_path, 1);

          elt = apr_psprintf(pool,
                             "<S:add-%s name=\"%s\"%s%s "
                             "copyfrom-path=\"%s\" copyfrom-rev=\"%ld\">"
                             DEBUG_CR,
                             DIR_OR_FILE(is_dir),
                             qname, bc_url_str, sha1_checksum_str,
                             qcopy, copyfrom_revision);
          child->copyfrom = TRUE;
        }

      /* Resist the temptation to use 'elt' as a format string (to the
         likes of dav_svn__brigade_printf).  Because it contains URIs,
         it might have sequences that look like format string insert
         placeholders.  For example, "this%20dir" is a valid printf()
         format string that means "this[insert an integer of width 20
         here]ir". */
      SVN_ERR(dav_svn__brigade_puts(child->uc->bb, child->uc->output, elt));
    }

  SVN_ERR(send_vsn_url(child, pool));

  if (uc->resource_walk)
    SVN_ERR(dav_svn__brigade_puts(child->uc->bb, child->uc->output,
                                  "</S:resource>" DEBUG_CR));

  *child_baton = child;

  return SVN_NO_ERROR;
}


static svn_error_t *
open_helper(svn_boolean_t is_dir,
            const char *path,
            item_baton_t *parent,
            svn_revnum_t base_revision,
            apr_pool_t *pool,
            void **child_baton)
{
  item_baton_t *child = make_child_baton(parent, path, pool);
  const char *qname = apr_xml_quote_string(pool, child->name, 1);

  SVN_ERR(dav_svn__brigade_printf(child->uc->bb, child->uc->output,
                                  "<S:open-%s name=\"%s\""
                                  " rev=\"%ld\">" DEBUG_CR,
                                  DIR_OR_FILE(is_dir), qname, base_revision));
  SVN_ERR(send_vsn_url(child, pool));
  *child_baton = child;
  return SVN_NO_ERROR;
}


static svn_error_t *
close_helper(svn_boolean_t is_dir, item_baton_t *baton)
{
  if (baton->uc->resource_walk)
    return SVN_NO_ERROR;

  /* ### ack!  binary names won't float here! */
  /* If this is a copied file/dir, we can have removed props. */
  if (baton->removed_props && baton->copyfrom)
    {
      const char *qname;
      int i;

      for (i = 0; i < baton->removed_props->nelts; i++)
        {
          /* We already XML-escaped the property name in change_xxx_prop. */
          qname = APR_ARRAY_IDX(baton->removed_props, i, const char *);
          SVN_ERR(dav_svn__brigade_printf(baton->uc->bb, baton->uc->output,
                                          "<S:remove-prop name=\"%s\"/>"
                                          DEBUG_CR, qname));
        }
    }

  if (baton->added)
    SVN_ERR(dav_svn__brigade_printf(baton->uc->bb, baton->uc->output,
                                    "</S:add-%s>" DEBUG_CR,
                                    DIR_OR_FILE(is_dir)));
  else
    SVN_ERR(dav_svn__brigade_printf(baton->uc->bb, baton->uc->output,
                                    "</S:open-%s>" DEBUG_CR,
                                    DIR_OR_FILE(is_dir)));
  return SVN_NO_ERROR;
}


/* Send the opening tag of the update-report if it hasn't been sent
   already. */
static svn_error_t *
maybe_start_update_report(update_ctx_t *uc)
{
  if ((! uc->resource_walk) && (! uc->started_update))
    {
      SVN_ERR(dav_svn__brigade_printf(uc->bb, uc->output,
                                      DAV_XML_HEADER DEBUG_CR
                                      "<S:update-report xmlns:S=\""
                                      SVN_XML_NAMESPACE "\" "
                                      "xmlns:V=\"" SVN_DAV_PROP_NS_DAV "\" "
                                      "xmlns:D=\"DAV:\" %s>" DEBUG_CR,
                                      uc->send_all ? "send-all=\"true\"" : ""));

      uc->started_update = TRUE;
    }

  return SVN_NO_ERROR;
}


static svn_error_t *
upd_set_target_revision(void *edit_baton,
                        svn_revnum_t target_revision,
                        apr_pool_t *pool)
{
  update_ctx_t *uc = edit_baton;

  SVN_ERR(maybe_start_update_report(uc));

  if (! uc->resource_walk)
    SVN_ERR(dav_svn__brigade_printf(uc->bb, uc->output,
                                    "<S:target-revision rev=\"%ld\"/>"
                                    DEBUG_CR, target_revision));

  return SVN_NO_ERROR;
}


static svn_error_t *
upd_open_root(void *edit_baton,
              svn_revnum_t base_revision,
              apr_pool_t *pool,
              void **root_baton)
{
  update_ctx_t *uc = edit_baton;
  item_baton_t *b = apr_pcalloc(pool, sizeof(*b));

  /* note that we create a subpool; the root_baton is passed to the
     close_directory callback, where we will destroy the pool. */

  b->uc = uc;
  b->pool = pool;
  b->path = uc->anchor;
  b->path2 = uc->dst_path;
  b->path3 = "";

  *root_baton = b;

  SVN_ERR(maybe_start_update_report(uc));

  if (uc->resource_walk)
    SVN_ERR(dav_svn__brigade_printf(uc->bb, uc->output,
                                    "<S:resource path=\"%s\">" DEBUG_CR,
                                    apr_xml_quote_string(pool, b->path3, 1)));
  else
    SVN_ERR(dav_svn__brigade_printf(uc->bb, uc->output,
                                    "<S:open-directory rev=\"%ld\">" DEBUG_CR,
                                    base_revision));

  /* Only transmit the root directory's Version Resource URL if
     there's no target. */
  if (! *uc->target)
    SVN_ERR(send_vsn_url(b, pool));

  if (uc->resource_walk)
    SVN_ERR(dav_svn__brigade_puts(uc->bb, uc->output,
                                  "</S:resource>" DEBUG_CR));

  return SVN_NO_ERROR;
}


static svn_error_t *
upd_delete_entry(const char *path,
                 svn_revnum_t revision,
                 void *parent_baton,
                 apr_pool_t *pool)
{
  item_baton_t *parent = parent_baton;
  const char *qname = apr_xml_quote_string(pool,
<<<<<<< HEAD
                                           svn_relpath_basename(path, pool),
=======
                                           svn_relpath_basename(path, NULL),
>>>>>>> 4cf18c3e
                                           1);
  return dav_svn__brigade_printf(parent->uc->bb, parent->uc->output,
                                 "<S:delete-entry name=\"%s\" rev=\"%ld\"/>"
                                   DEBUG_CR, qname, revision);
}


static svn_error_t *
upd_add_directory(const char *path,
                  void *parent_baton,
                  const char *copyfrom_path,
                  svn_revnum_t copyfrom_revision,
                  apr_pool_t *pool,
                  void **child_baton)
{
  return add_helper(TRUE /* is_dir */,
                    path, parent_baton, copyfrom_path, copyfrom_revision, pool,
                    child_baton);
}


static svn_error_t *
upd_open_directory(const char *path,
                   void *parent_baton,
                   svn_revnum_t base_revision,
                   apr_pool_t *pool,
                   void **child_baton)
{
  return open_helper(TRUE /* is_dir */,
                     path, parent_baton, base_revision, pool, child_baton);
}


static svn_error_t *
upd_change_xxx_prop(void *baton,
                    const char *name,
                    const svn_string_t *value,
                    apr_pool_t *pool)
{
  item_baton_t *b = baton;
  const char *qname;

  /* Resource walks say nothing about props. */
  if (b->uc->resource_walk)
    return SVN_NO_ERROR;

  /* Else this not a resource walk, so either send props or cache them
     to send later, depending on whether this is a modern report
     response or not. */

  qname = apr_xml_quote_string(b->pool, name, 1);

  /* apr_xml_quote_string doesn't realloc if there is nothing to
     quote, so dup the name, but only if necessary. */
  if (qname == name)
    qname = apr_pstrdup(b->pool, name);

  /* Even if we are not in send-all mode we have the prop changes already,
     so send them to the client now instead of telling the client to fetch
     them later. */
  if (b->uc->send_all || !b->added)
    {
      if (value)
        {
          const char *qval;

          if (svn_xml_is_xml_safe(value->data, value->len))
            {
              svn_stringbuf_t *tmp = NULL;
              svn_xml_escape_cdata_string(&tmp, value, pool);
              qval = tmp->data;
              SVN_ERR(dav_svn__brigade_printf(b->uc->bb, b->uc->output,
                                              "<S:set-prop name=\"%s\">",
                                              qname));
            }
          else
            {
              qval = svn_base64_encode_string2(value, TRUE, pool)->data;
              SVN_ERR(dav_svn__brigade_printf(b->uc->bb, b->uc->output,
                                              "<S:set-prop name=\"%s\" "
                                              "encoding=\"base64\">" DEBUG_CR,
                                              qname));
            }

          SVN_ERR(dav_svn__brigade_puts(b->uc->bb, b->uc->output, qval));
          SVN_ERR(dav_svn__brigade_puts(b->uc->bb, b->uc->output,
                                        "</S:set-prop>" DEBUG_CR));
        }
      else  /* value is null, so this is a prop removal */
        {
          SVN_ERR(dav_svn__brigade_printf(b->uc->bb, b->uc->output,
                                          "<S:remove-prop name=\"%s\"/>"
                                          DEBUG_CR,
                                          qname));
        }
    }
  else if (!value)
    {
      /* This is an addition in "skelta" (that is, "not send-all")
         mode so there is no strict need for an inline response.
         Clients will assume that added objects need all to have all
         their properties explicitly fetched from the server. */

      /* Now, if the object is actually a copy, we'll still need to
         cache (and later transmit) property removals, because
         fetching the object's current property set alone isn't
         sufficient to communicate the fact that additional properties
         were, in fact, removed from the copied base object in order
         to arrive at that set. */
      if (b->copyfrom)
        {
          if (! b->removed_props)
            b->removed_props = apr_array_make(b->pool, 1, sizeof(name));

          APR_ARRAY_PUSH(b->removed_props, const char *) = qname;
        }
    }

  return SVN_NO_ERROR;
}


static svn_error_t *
upd_close_directory(void *dir_baton, apr_pool_t *pool)
{
  return close_helper(TRUE /* is_dir */, dir_baton);
}


static svn_error_t *
upd_add_file(const char *path,
             void *parent_baton,
             const char *copyfrom_path,
             svn_revnum_t copyfrom_revision,
             apr_pool_t *pool,
             void **file_baton)
{
  return add_helper(FALSE /* is_dir */,
                    path, parent_baton, copyfrom_path, copyfrom_revision, pool,
                    file_baton);
}


static svn_error_t *
upd_open_file(const char *path,
              void *parent_baton,
              svn_revnum_t base_revision,
              apr_pool_t *pool,
              void **file_baton)
{
  return open_helper(FALSE /* is_dir */,
                     path, parent_baton, base_revision, pool, file_baton);
}


/* We have our own window handler and baton as a simple wrapper around
   the real handler (which converts txdelta windows to base64-encoded
   svndiff data).  The wrapper is responsible for sending the opening
   and closing XML tags around the svndiff data. */
struct window_handler_baton
{
  svn_boolean_t seen_first_window;  /* False until first window seen. */
  update_ctx_t *uc;

  const char *base_checksum; /* For transfer as part of the S:txdelta element */

  /* The _real_ window handler and baton. */
  svn_txdelta_window_handler_t handler;
  void *handler_baton;
};


/* This implements 'svn_txdelta_window_handler_t'. */
static svn_error_t *
window_handler(svn_txdelta_window_t *window, void *baton)
{
  struct window_handler_baton *wb = baton;

  if (! wb->seen_first_window)
    {
      wb->seen_first_window = TRUE;

      if (!wb->base_checksum)
        SVN_ERR(dav_svn__brigade_puts(wb->uc->bb, wb->uc->output,
                                      "<S:txdelta>"));
      else
        SVN_ERR(dav_svn__brigade_printf(wb->uc->bb, wb->uc->output,
                                        "<S:txdelta base-checksum=\"%s\">",
                                        wb->base_checksum));
    }

  SVN_ERR(wb->handler(window, wb->handler_baton));

  if (window == NULL)
    {
      SVN_ERR(dav_svn__brigade_puts(wb->uc->bb, wb->uc->output,
                                    "</S:txdelta>"));
    }

  return SVN_NO_ERROR;
}

static svn_error_t *
upd_apply_textdelta(void *file_baton,
                    const char *base_checksum,
                    apr_pool_t *pool,
                    svn_txdelta_window_handler_t *handler,
                    void **handler_baton)
{
  item_baton_t *file = file_baton;
  struct window_handler_baton *wb;
  svn_stream_t *base64_stream;

  /* Store the base checksum and the fact the file's text changed. */
  file->base_checksum = apr_pstrdup(file->pool, base_checksum);
  file->text_changed = TRUE;

  /* If this is a resource walk, or if we're not in "send-all" mode,
     we don't actually want to transmit text-deltas. */
  if (file->uc->resource_walk || (! file->uc->send_all))
    {
      *handler = svn_delta_noop_window_handler;
      *handler_baton = NULL;
      return SVN_NO_ERROR;
    }

  wb = apr_palloc(file->pool, sizeof(*wb));
  wb->seen_first_window = FALSE;
  wb->uc = file->uc;
  wb->base_checksum = file->base_checksum;
  base64_stream = dav_svn__make_base64_output_stream(wb->uc->bb,
                                                     wb->uc->output,
                                                     file->pool);

  svn_txdelta_to_svndiff3(&(wb->handler), &(wb->handler_baton),
                          base64_stream, file->uc->svndiff_version,
                          dav_svn__get_compression_level(), file->pool);

  *handler = window_handler;
  *handler_baton = wb;

  return SVN_NO_ERROR;
}


static svn_error_t *
upd_close_file(void *file_baton, const char *text_checksum, apr_pool_t *pool)
{
  item_baton_t *file = file_baton;

  /* If we are not in "send all" mode, and this file is not a new
     addition or didn't otherwise have changed text, tell the client
     to fetch it. */
  if ((! file->uc->send_all) && (! file->added) && file->text_changed)
    {
      svn_checksum_t *sha1_checksum;
      const char *real_path = get_real_fs_path(file, pool);
      const char *sha1_digest = NULL;

      /* Try to grab the SHA1 checksum, if it's readily available, and
         pump it down to the client, too. */
      SVN_ERR(svn_fs_file_checksum(&sha1_checksum, svn_checksum_sha1,
                                   file->uc->rev_root, real_path, FALSE, pool));
      if (sha1_checksum)
        sha1_digest = svn_checksum_to_cstring(sha1_checksum, pool);

      SVN_ERR(dav_svn__brigade_printf
              (file->uc->bb, file->uc->output,
               "<S:fetch-file%s%s%s%s%s%s/>" DEBUG_CR,
               file->base_checksum ? " base-checksum=\"" : "",
               file->base_checksum ? file->base_checksum : "",
               file->base_checksum ? "\"" : "",
               sha1_digest ? " sha1-checksum=\"" : "",
               sha1_digest ? sha1_digest : "",
               sha1_digest ? "\"" : ""));
    }

  if (text_checksum)
    {
      SVN_ERR(dav_svn__brigade_printf(file->uc->bb, file->uc->output,
                                      "<S:prop>"
                                      "<V:md5-checksum>%s</V:md5-checksum>"
                                      "</S:prop>",
                                      text_checksum));
    }

  return close_helper(FALSE /* is_dir */, file);
}


static svn_error_t *
upd_close_edit(void *edit_baton, apr_pool_t *pool)
{
  update_ctx_t *uc = edit_baton;

  /* Our driver will unconditionally close the update report... So if
     the report hasn't even been started yet, start it now. */
  return maybe_start_update_report(uc);
}


/* Return a specific error associated with the contents of TAGNAME
   being malformed.  Use pool for allocations.  */
static dav_error *
malformed_element_error(const char *tagname, apr_pool_t *pool)
{
  const char *errstr = apr_pstrcat(pool, "The request's '", tagname,
                                   "' element is malformed; there "
                                   "is a problem with the client.",
                                   (char *)NULL);
  return dav_svn__new_error_tag(pool, HTTP_BAD_REQUEST, 0, errstr,
                                SVN_DAV_ERROR_NAMESPACE, SVN_DAV_ERROR_TAG);
}


dav_error *
dav_svn__update_report(const dav_resource *resource,
                       const apr_xml_doc *doc,
                       ap_filter_t *output)
{
  svn_delta_editor_t *editor;
  apr_xml_elem *child;
  void *rbaton = NULL;
  update_ctx_t uc = { 0 };
  svn_revnum_t revnum = SVN_INVALID_REVNUM;
  svn_boolean_t revnum_is_head = FALSE;
  svn_revnum_t from_revnum = SVN_INVALID_REVNUM;
  int ns;
  /* entry_counter and entry_is_empty are for operational logging. */
  int entry_counter = 0;
  svn_boolean_t entry_is_empty = FALSE;
  svn_error_t *serr;
  dav_error *derr = NULL;
  const char *src_path = NULL;
  const char *dst_path = NULL;
  const dav_svn_repos *repos = resource->info->repos;
  const char *target = "";
  svn_boolean_t text_deltas = TRUE;
  svn_depth_t requested_depth = svn_depth_unknown;
  svn_boolean_t saw_depth = FALSE;
  svn_boolean_t saw_recursive = FALSE;
  svn_boolean_t resource_walk = FALSE;
  svn_boolean_t ignore_ancestry = FALSE;
  svn_boolean_t send_copyfrom_args = FALSE;
  dav_svn__authz_read_baton arb;
  apr_pool_t *subpool = svn_pool_create(resource->pool);

  /* Construct the authz read check baton. */
  arb.r = resource->info->r;
  arb.repos = repos;

  if ((resource->info->restype != DAV_SVN_RESTYPE_VCC)
      && (resource->info->restype != DAV_SVN_RESTYPE_ME))
    return dav_svn__new_error_tag(resource->pool, HTTP_CONFLICT, 0,
                                  "This report can only be run against "
                                  "a VCC or root-stub URI.",
                                  SVN_DAV_ERROR_NAMESPACE,
                                  SVN_DAV_ERROR_TAG);

  ns = dav_svn__find_ns(doc->namespaces, SVN_XML_NAMESPACE);
  if (ns == -1)
    {
      return dav_svn__new_error_tag(resource->pool, HTTP_BAD_REQUEST, 0,
                                    "The request does not contain the 'svn:' "
                                    "namespace, so it is not going to have an "
                                    "svn:target-revision element. That element "
                                    "is required.",
                                    SVN_DAV_ERROR_NAMESPACE,
                                    SVN_DAV_ERROR_TAG);
    }

  /* If server configuration permits bulk updates (a report with props
     and textdeltas inline, rather than placeholder tags that tell the
     client to do further fetches), look to see if client requested as
     much.  */
  if (repos->bulk_updates)
    {
      apr_xml_attr *this_attr;

      for (this_attr = doc->root->attr; this_attr; this_attr = this_attr->next)
        {
          if ((strcmp(this_attr->name, "send-all") == 0)
              && (strcmp(this_attr->value, "true") == 0))
            {
              uc.send_all = TRUE;
              break;
            }
        }
    }

  for (child = doc->root->first_child; child != NULL; child = child->next)
    {
      /* Note that child->name might not match any of the cases below.
         Thus, the check for non-empty cdata in each of these cases
         cannot be moved to the top of the loop, because then it would
         wrongly catch other elements that do allow empty cdata. */
      const char *cdata;

      if (child->ns == ns && strcmp(child->name, "target-revision") == 0)
        {
          cdata = dav_xml_get_cdata(child, resource->pool, 1);
          if (! *cdata)
            return malformed_element_error(child->name, resource->pool);
          revnum = SVN_STR_TO_REV(cdata);
        }
      if (child->ns == ns && strcmp(child->name, "src-path") == 0)
        {
          dav_svn__uri_info this_info;
          cdata = dav_xml_get_cdata(child, resource->pool, 0);
          if (! *cdata)
            return malformed_element_error(child->name, resource->pool);
          if (svn_path_is_url(cdata))
            cdata = svn_uri_canonicalize(cdata, resource->pool);
          if ((serr = dav_svn__simple_parse_uri(&this_info, resource,
                                                cdata, resource->pool)))
            return dav_svn__convert_err(serr, HTTP_INTERNAL_SERVER_ERROR,
                                        "Could not parse 'src-path' URL.",
                                        resource->pool);
          src_path = this_info.repos_path;
        }
      if (child->ns == ns && strcmp(child->name, "dst-path") == 0)
        {
          dav_svn__uri_info this_info;
          cdata = dav_xml_get_cdata(child, resource->pool, 0);
          if (! *cdata)
            return malformed_element_error(child->name, resource->pool);
          if (svn_path_is_url(cdata))
            cdata = svn_uri_canonicalize(cdata, resource->pool);
          if ((serr = dav_svn__simple_parse_uri(&this_info, resource,
                                                cdata, resource->pool)))
            return dav_svn__convert_err(serr, HTTP_INTERNAL_SERVER_ERROR,
                                        "Could not parse 'dst-path' URL.",
                                        resource->pool);
          dst_path = this_info.repos_path;
        }
      if (child->ns == ns && strcmp(child->name, "update-target") == 0)
        {
          cdata = dav_xml_get_cdata(child, resource->pool, 0);
          if ((derr = dav_svn__test_canonical(cdata, resource->pool)))
            return derr;
          target = cdata;
        }
      if (child->ns == ns && strcmp(child->name, "depth") == 0)
        {
          cdata = dav_xml_get_cdata(child, resource->pool, 1);
          if (! *cdata)
            return malformed_element_error(child->name, resource->pool);
          requested_depth = svn_depth_from_word(cdata);
          saw_depth = TRUE;
        }
      if ((child->ns == ns && strcmp(child->name, "recursive") == 0)
          && (! saw_depth))
        {
          cdata = dav_xml_get_cdata(child, resource->pool, 1);
          if (! *cdata)
            return malformed_element_error(child->name, resource->pool);
          if (strcmp(cdata, "no") == 0)
            requested_depth = svn_depth_files;
          else
            requested_depth = svn_depth_infinity;
          /* Note that even modern, depth-aware clients still transmit
             "no" for "recursive" (along with "files" for "depth") in
             the svn_depth_files case, and transmit "no" in the
             svn_depth_empty case.  This is because they don't know if
             they're talking to a depth-aware server or not, and they
             don't need to know -- all they have to do is transmit
             both, and the server will DTRT either way (although in
             the svn_depth_empty case, the client will still have some
             work to do in ignoring the files that come down).

             When both "depth" and "recursive" are sent, we don't
             bother to check if they're mutually consistent, we just
             let depth dominate. */
          saw_recursive = TRUE;
        }
      if (child->ns == ns && strcmp(child->name, "ignore-ancestry") == 0)
        {
          cdata = dav_xml_get_cdata(child, resource->pool, 1);
          if (! *cdata)
            return malformed_element_error(child->name, resource->pool);
          if (strcmp(cdata, "no") != 0)
            ignore_ancestry = TRUE;
        }
      if (child->ns == ns && strcmp(child->name, "send-copyfrom-args") == 0)
        {
          cdata = dav_xml_get_cdata(child, resource->pool, 1);
          if (! *cdata)
            return malformed_element_error(child->name, resource->pool);
          if (strcmp(cdata, "no") != 0)
            send_copyfrom_args = TRUE;
        }
      if (child->ns == ns && strcmp(child->name, "resource-walk") == 0)
        {
          cdata = dav_xml_get_cdata(child, resource->pool, 1);
          if (! *cdata)
            return malformed_element_error(child->name, resource->pool);
          if (strcmp(cdata, "no") != 0)
            resource_walk = TRUE;
        }
      if (child->ns == ns && strcmp(child->name, "text-deltas") == 0)
        {
          cdata = dav_xml_get_cdata(child, resource->pool, 1);
          if (! *cdata)
            return malformed_element_error(child->name, resource->pool);
          if (strcmp(cdata, "no") == 0)
            text_deltas = FALSE;
        }
    }

  if (!saw_depth && !saw_recursive && (requested_depth == svn_depth_unknown))
    requested_depth = svn_depth_infinity;

  /* If the client never sent a <src-path> element, it's old and
     sending a style of report that we no longer allow. */
  if (! src_path)
    {
      return dav_svn__new_error_tag
        (resource->pool, HTTP_BAD_REQUEST, 0,
         "The request did not contain the '<src-path>' element.\n"
         "This may indicate that your client is too old.",
         SVN_DAV_ERROR_NAMESPACE,
         SVN_DAV_ERROR_TAG);
    }

  /* If a revision for this operation was not dictated to us, this
     means "update to whatever the current HEAD is now". */
  if (revnum == SVN_INVALID_REVNUM)
    {
      if ((serr = svn_fs_youngest_rev(&revnum, repos->fs, resource->pool)))
        return dav_svn__convert_err(serr, HTTP_INTERNAL_SERVER_ERROR,
                                    "Could not determine the youngest "
                                    "revision for the update process.",
                                    resource->pool);
      revnum_is_head = TRUE;
    }

  uc.svndiff_version = resource->info->svndiff_version;
  uc.resource = resource;
  uc.output = output;
  uc.anchor = src_path;
  uc.target = target;
  uc.bb = apr_brigade_create(resource->pool, output->c->bucket_alloc);
  uc.pathmap = NULL;
  uc.enable_v2_response = ((resource->info->restype == DAV_SVN_RESTYPE_ME)
                           && (resource->info->repos->v2_protocol));

  if (dst_path) /* we're doing a 'switch' */
    {
      if (*target)
        {
          /* if the src is split into anchor/target, so must the
             telescoping dst_path be. */
          uc.dst_path = svn_fspath__dirname(dst_path, resource->pool);

          /* Also, the svn_repos_dir_delta2() is going to preserve our
             target's name, so we need a pathmap entry for that. */
          if (! uc.pathmap)
            uc.pathmap = apr_hash_make(resource->pool);
          add_to_path_map(uc.pathmap,
                          svn_fspath__join(src_path, target, resource->pool),
                          dst_path);
        }
      else
        {
          uc.dst_path = dst_path;
        }
    }
  else  /* we're doing an update, so src and dst are the same. */
    uc.dst_path = uc.anchor;

  /* Get the root of the revision we want to update to. This will be used
     to generated stable id values. */
  if ((serr = svn_fs_revision_root(&uc.rev_root, repos->fs,
                                   revnum, resource->pool)))
    {
      return dav_svn__convert_err(serr, HTTP_INTERNAL_SERVER_ERROR,
                                  "The revision root could not be created.",
                                  resource->pool);
    }

  /* If the client did *not* request 'send-all' mode, then we will be
     sending only a "skelta" of the difference, which will not need to
     contain actual text deltas. */
  if (! uc.send_all)
    text_deltas = FALSE;

  /* When we call svn_repos_finish_report, it will ultimately run
     dir_delta() between REPOS_PATH/TARGET and TARGET_PATH.  In the
     case of an update or status, these paths should be identical.  In
     the case of a switch, they should be different. */
  editor = svn_delta_default_editor(resource->pool);
  editor->set_target_revision = upd_set_target_revision;
  editor->open_root = upd_open_root;
  editor->delete_entry = upd_delete_entry;
  editor->add_directory = upd_add_directory;
  editor->open_directory = upd_open_directory;
  editor->change_dir_prop = upd_change_xxx_prop;
  editor->close_directory = upd_close_directory;
  editor->absent_directory = upd_absent_directory;
  editor->add_file = upd_add_file;
  editor->open_file = upd_open_file;
  editor->apply_textdelta = upd_apply_textdelta;
  editor->change_file_prop = upd_change_xxx_prop;
  editor->close_file = upd_close_file;
  editor->absent_file = upd_absent_file;
  editor->close_edit = upd_close_edit;
  if ((serr = svn_repos_begin_report2(&rbaton, revnum,
                                      repos->repos,
                                      src_path, target,
                                      dst_path,
                                      text_deltas,
                                      requested_depth,
                                      ignore_ancestry,
                                      send_copyfrom_args,
                                      editor, &uc,
                                      dav_svn__authz_read_func(&arb),
                                      &arb,
                                      resource->pool)))
    {
      return dav_svn__convert_err(serr, HTTP_INTERNAL_SERVER_ERROR,
                                  "The state report gatherer could not be "
                                  "created.",
                                  resource->pool);
    }

  /* scan the XML doc for state information */
  for (child = doc->root->first_child; child != NULL; child = child->next)
    if (child->ns == ns)
      {
        /* Clear our subpool. */
        svn_pool_clear(subpool);

        if (strcmp(child->name, "entry") == 0)
          {
            const char *path;
            svn_revnum_t rev = SVN_INVALID_REVNUM;
            svn_boolean_t saw_rev = FALSE;
            const char *linkpath = NULL;
            const char *locktoken = NULL;
            svn_boolean_t start_empty = FALSE;
            apr_xml_attr *this_attr = child->attr;
            /* Default to infinity, for old clients that don't send depth. */
            svn_depth_t depth = svn_depth_infinity;

            entry_counter++;

            while (this_attr)
              {
                if (strcmp(this_attr->name, "rev") == 0)
                  {
                    rev = SVN_STR_TO_REV(this_attr->value);
                    saw_rev = TRUE;
                    if (revnum_is_head && rev > revnum)
                      {
                        if (dav_svn__get_master_uri(resource->info->r))
                          return dav_svn__new_error_tag(
                                     resource->pool,
                                     HTTP_INTERNAL_SERVER_ERROR, 0,
                                     "A reported revision is higher than the "
                                     "current repository HEAD revision.  "
                                     "Perhaps the repository is out of date "
                                     "with respect to the master repository?",
                                     SVN_DAV_ERROR_NAMESPACE,
                                     SVN_DAV_ERROR_TAG);
                        else
                          return dav_svn__new_error_tag(
                                     resource->pool,
                                     HTTP_INTERNAL_SERVER_ERROR, 0,
                                     "A reported revision is higher than the "
                                     "current repository HEAD revision.",
                                     SVN_DAV_ERROR_NAMESPACE,
                                     SVN_DAV_ERROR_TAG);
                      }
                  }
                else if (strcmp(this_attr->name, "depth") == 0)
                  depth = svn_depth_from_word(this_attr->value);
                else if (strcmp(this_attr->name, "linkpath") == 0)
                  linkpath = this_attr->value;
                else if (strcmp(this_attr->name, "start-empty") == 0)
                  start_empty = entry_is_empty = TRUE;
                else if (strcmp(this_attr->name, "lock-token") == 0)
                  locktoken = this_attr->value;

                this_attr = this_attr->next;
              }

            /* we require the `rev' attribute for this to make sense */
            if (! saw_rev)
              {
                serr = svn_error_create(SVN_ERR_XML_ATTRIB_NOT_FOUND,
                                        NULL, "Missing XML attribute: rev");
                derr = dav_svn__convert_err(serr, HTTP_INTERNAL_SERVER_ERROR,
                                            "A failure occurred while "
                                            "recording one of the items of "
                                            "working copy state.",
                                            resource->pool);
                goto cleanup;
              }

            /* get cdata, stripping whitespace */
            path = dav_xml_get_cdata(child, subpool, 0);

            /* determine the "from rev" for revision range ops */
            if (strcmp(path, "") == 0)
              from_revnum = rev;

            if (! linkpath)
              serr = svn_repos_set_path3(rbaton, path, rev, depth,
                                         start_empty, locktoken, subpool);
            else
              serr = svn_repos_link_path3(rbaton, path, linkpath, rev, depth,
                                          start_empty, locktoken, subpool);
            if (serr != NULL)
              {
                derr = dav_svn__convert_err(serr, HTTP_INTERNAL_SERVER_ERROR,
                                            "A failure occurred while "
                                            "recording one of the items of "
                                            "working copy state.",
                                            resource->pool);
                goto cleanup;
              }

            /* now, add this path to our path map, but only if we are
               doing a regular update (not a `switch') */
            if (linkpath && (! dst_path))
              {
                const char *this_path;
                if (! uc.pathmap)
                  uc.pathmap = apr_hash_make(resource->pool);
                this_path = svn_fspath__join(src_path, target, resource->pool);
                this_path = svn_fspath__join(this_path, path, resource->pool);
                add_to_path_map(uc.pathmap, this_path, linkpath);
              }
          }
        else if (strcmp(child->name, "missing") == 0)
          {
            /* get cdata, stripping whitespace */
            const char *path = dav_xml_get_cdata(child, subpool, 0);
            serr = svn_repos_delete_path(rbaton, path, subpool);
            if (serr != NULL)
              {
                derr = dav_svn__convert_err(serr, HTTP_INTERNAL_SERVER_ERROR,
                                            "A failure occurred while "
                                            "recording one of the (missing) "
                                            "items of working copy state.",
                                            resource->pool);
                goto cleanup;
              }
          }
      }

  /* Try to deduce what sort of client command is being run, then
     make this guess available to apache's logging subsystem. */
  {
    const char *action, *spath;

    if (target)
      spath = svn_fspath__join(src_path, target, resource->pool);
    else
      spath = src_path;

    /* If a second path was passed to svn_repos_dir_delta2(), then it
       must have been switch, diff, or merge.  */
    if (dst_path)
      {
        /* diff/merge don't ask for inline text-deltas. */
        if (uc.send_all)
          action = svn_log__switch(spath, dst_path, revnum,
                                   requested_depth, resource->pool);
        else
          action = svn_log__diff(spath, from_revnum, dst_path, revnum,
                                 requested_depth, ignore_ancestry,
                                 resource->pool);
      }

    /* Otherwise, it must be checkout, export, update, or status -u. */
    else
      {
        /* svn_client_checkout() creates a single root directory, then
           reports it (and it alone) to the server as being empty. */
        if (entry_counter == 1 && entry_is_empty)
          action = svn_log__checkout(spath, revnum, requested_depth,
                                     resource->pool);
        else
          {
            if (text_deltas)
              action = svn_log__update(spath, revnum, requested_depth,
                                       send_copyfrom_args,
                                       resource->pool);
            else
              action = svn_log__status(spath, revnum, requested_depth,
                                       resource->pool);
          }
      }

    dav_svn__operational_log(resource->info, action);
  }

  /* this will complete the report, and then drive our editor to generate
     the response to the client. */
  serr = svn_repos_finish_report(rbaton, resource->pool);

  /* Whether svn_repos_finish_report returns an error or not we can no
     longer abort this report as the file has been closed. */
  rbaton = NULL;

  if (serr)
    {
      derr = dav_svn__convert_err(serr, HTTP_INTERNAL_SERVER_ERROR,
                                  "A failure occurred while "
                                  "driving the update report editor",
                                  resource->pool);
      goto cleanup;
    }

  /* ### Temporarily disable resource_walks for single-file switch
     operations.  It isn't strictly necessary. */
  if (dst_path && resource_walk)
    {
      /* Sanity check: if we switched a file, we can't do a resource
         walk.  dir_delta would choke if we pass a filepath as the
         'target'.  Also, there's no need to do the walk, since the
         new vsn-rsc-url was already in the earlier part of the report. */
      svn_node_kind_t dst_kind;
      if ((serr = svn_fs_check_path(&dst_kind, uc.rev_root, dst_path,
                                    resource->pool)))
        {
          derr = dav_svn__convert_err(serr, HTTP_INTERNAL_SERVER_ERROR,
                                      "Failed checking destination path kind",
                                      resource->pool);
          goto cleanup;
        }
      if (dst_kind != svn_node_dir)
        resource_walk = FALSE;
    }

  /* The potential "resource walk" part of the update-report. */
  if (dst_path && resource_walk)  /* this was a 'switch' operation */
    {
      /* send a second embedded <S:resource-walk> tree that contains
         the new vsn-rsc-urls for the switched dir.  this walk
         contains essentially nothing but <add> tags. */
      svn_fs_root_t *zero_root;
      serr = svn_fs_revision_root(&zero_root, repos->fs, 0,
                                  resource->pool);
      if (serr)
        {
          derr = dav_svn__convert_err(serr, HTTP_INTERNAL_SERVER_ERROR,
                                      "Failed to find the revision root",
                                      resource->pool);
          goto cleanup;
        }

      serr = dav_svn__brigade_puts(uc.bb, uc.output,
                                   "<S:resource-walk>" DEBUG_CR);
      if (serr)
        {
          derr = dav_svn__convert_err(serr, HTTP_INTERNAL_SERVER_ERROR,
                                      "Unable to begin resource walk",
                                      resource->pool);
          goto cleanup;
        }

      uc.resource_walk = TRUE;

      /* Compare subtree DST_PATH within a pristine revision to
         revision 0.  This should result in nothing but 'add' calls
         to the editor. */
      serr = svn_repos_dir_delta2(zero_root, "", target,
                                  uc.rev_root, dst_path,
                                  /* re-use the editor */
                                  editor, &uc,
                                  dav_svn__authz_read_func(&arb),
                                  &arb, FALSE /* text-deltas */,
                                  requested_depth,
                                  TRUE /* entryprops */,
                                  FALSE /* ignore-ancestry */,
                                  resource->pool);

      if (serr)
        {
          derr = dav_svn__convert_err(serr, HTTP_INTERNAL_SERVER_ERROR,
                                      "Resource walk failed.",
                                      resource->pool);
          goto cleanup;
        }

      serr = dav_svn__brigade_puts(uc.bb, uc.output,
                                   "</S:resource-walk>" DEBUG_CR);
      if (serr)
        {
          derr = dav_svn__convert_err(serr, HTTP_INTERNAL_SERVER_ERROR,
                                      "Unable to complete resource walk.",
                                      resource->pool);
          goto cleanup;
        }
    }

  /* Close the report body, unless some error prevented it from being
     started in the first place. */
  if (uc.started_update)
    {
      if ((serr = dav_svn__brigade_puts(uc.bb, uc.output,
                                        "</S:update-report>" DEBUG_CR)))
        {
          derr = dav_svn__convert_err(serr, HTTP_INTERNAL_SERVER_ERROR,
                                      "Unable to complete update report.",
                                      resource->pool);
          goto cleanup;
        }
    }

 cleanup:

  /* If an error was produced EITHER by the dir_delta drive or the
     resource-walker, abort the report. */
  if (derr && rbaton)
    svn_error_clear(svn_repos_abort_report(rbaton, resource->pool));

  /* Destroy our subpool. */
  svn_pool_destroy(subpool);

  return dav_svn__final_flush_or_error(resource->info->r, uc.bb, output,
                                       derr, resource->pool);
}<|MERGE_RESOLUTION|>--- conflicted
+++ resolved
@@ -201,17 +201,10 @@
   baton->parent = parent;
 
   /* Telescope the path based on uc->anchor.  */
-<<<<<<< HEAD
-  baton->path = svn_uri_join(parent->path, baton->name, pool);
-
-  /* Telescope the path based on uc->dst_path in the exact same way. */
-  baton->path2 = svn_uri_join(parent->path2, baton->name, pool);
-=======
   baton->path = svn_fspath__join(parent->path, baton->name, pool);
 
   /* Telescope the path based on uc->dst_path in the exact same way. */
   baton->path2 = svn_fspath__join(parent->path2, baton->name, pool);
->>>>>>> 4cf18c3e
 
   /* Telescope the third path:  it's relative, not absolute, to
      dst_path.  Now, we gotta be careful here, because if this
@@ -283,11 +276,7 @@
                "<S:absent-%s name=\"%s\"/>" DEBUG_CR,
                DIR_OR_FILE(is_dir),
                apr_xml_quote_string(pool,
-<<<<<<< HEAD
-                                    svn_relpath_basename(path, pool),
-=======
                                     svn_relpath_basename(path, NULL),
->>>>>>> 4cf18c3e
                                     1)));
     }
 
@@ -569,11 +558,7 @@
 {
   item_baton_t *parent = parent_baton;
   const char *qname = apr_xml_quote_string(pool,
-<<<<<<< HEAD
-                                           svn_relpath_basename(path, pool),
-=======
                                            svn_relpath_basename(path, NULL),
->>>>>>> 4cf18c3e
                                            1);
   return dav_svn__brigade_printf(parent->uc->bb, parent->uc->output,
                                  "<S:delete-entry name=\"%s\" rev=\"%ld\"/>"
