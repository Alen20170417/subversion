--- conflicted
+++ resolved
@@ -331,27 +331,10 @@
 
   /* We've detected a 'high level' svn action to log. */
   dav_svn__operational_log(resource->info,
-<<<<<<< HEAD
-                           apr_psprintf(resource->pool, "blame%s %s r%ld:%ld",
-                             include_merged_revisions ?
-                                                    "-merge-sensitive" : "",
-                             svn_path_uri_encode(path, resource->pool),
-                             start, end));
-
-  /* Flush the contents of the brigade (returning an error only if we
-     don't already have one). */
-  if (((apr_err = ap_fflush(output, frb.bb))) && (! derr))
-    derr = dav_svn__convert_err(svn_error_create(apr_err, 0, NULL),
-                                HTTP_INTERNAL_SERVER_ERROR,
-                                "Error flushing brigade",
-                                resource->pool);
-  return derr;
-=======
                            svn_log__get_file_revs(path, start, end,
                                                   include_merged_revisions,
                                                   resource->pool));
 
   return dav_svn__final_flush_or_error(resource->info->r, frb.bb, output,
                                        derr, resource->pool);
->>>>>>> 6215c21a
 }