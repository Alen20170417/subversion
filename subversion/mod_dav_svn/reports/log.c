/*
 * log.c: handle the log-report request and response
 *
 * ====================================================================
 * Copyright (c) 2000-2007 CollabNet.  All rights reserved.
 *
 * This software is licensed as described in the file COPYING, which
 * you should have received as part of this distribution.  The terms
 * are also available at http://subversion.tigris.org/license-1.html.
 * If newer versions of this license are posted there, you may use a
 * newer version instead, at your option.
 *
 * This software consists of voluntary contributions made by many
 * individuals.  For exact contribution history, see the revision
 * history and logs, available at http://subversion.tigris.org/.
 * ====================================================================
 */

#include <apr_pools.h>
#include <apr_strings.h>
#include <apr_xml.h>

#include <mod_dav.h>

#include "svn_repos.h"
#include "svn_string.h"
#include "svn_types.h"
#include "svn_xml.h"
#include "svn_path.h"
#include "svn_dav.h"
#include "svn_pools.h"

#include "../dav_svn.h"


struct log_receiver_baton
{
  /* this buffers the output for a bit and is automatically flushed,
     at appropriate times, by the Apache filter system. */
  apr_bucket_brigade *bb;

  /* where to deliver the output */
  ap_filter_t *output;

  /* Whether we've written the <S:log-report> header.  Allows for lazy
     writes to support mod_dav-based error handling. */
  svn_boolean_t needs_header;

  /* How deep we are in the log message tree.  We only need to surpress the
     SVN_INVALID_REVNUM message if the stack_depth is 0. */
  int stack_depth;

  /* whether the client requested any custom revprops */
  svn_boolean_t requested_custom_revprops;
};


/* If LRB->needs_header is true, send the "<S:log-report>" start
   element and set LRB->needs_header to zero.  Else do nothing.
   This is basically duplicated in file_revs.c.  Consider factoring if
   duplicating again. */
static svn_error_t *
maybe_send_header(struct log_receiver_baton *lrb)
{
  if (lrb->needs_header)
    {
      SVN_ERR(dav_svn__send_xml(lrb->bb, lrb->output,
                                DAV_XML_HEADER DEBUG_CR
                                "<S:log-report xmlns:S=\"" SVN_XML_NAMESPACE
                                "\" " "xmlns:D=\"DAV:\">" DEBUG_CR));
      lrb->needs_header = FALSE;
    }
  return SVN_NO_ERROR;
}


<<<<<<< HEAD
/* This implements `svn_log_message_receiver2_t'.
=======
/* This implements `svn_log_entry_receiver_t'.
>>>>>>> 8595db6c
   BATON is a `struct log_receiver_baton *'.  */
static svn_error_t *
log_receiver(void *baton,
             svn_log_entry_t *log_entry,
             apr_pool_t *pool)
{
  struct log_receiver_baton *lrb = baton;
  apr_pool_t *iterpool = svn_pool_create(pool);

  SVN_ERR(maybe_send_header(lrb));

  if (log_entry->revision == SVN_INVALID_REVNUM)
    {
      /* If the stack depth is zero, we've seen the last revision, so don't
         send it, just return.  The footer will be sent later. */
      if (lrb->stack_depth == 0)
        return SVN_NO_ERROR;
      else
        lrb->stack_depth--;
    }

  SVN_ERR(dav_svn__send_xml(lrb->bb, lrb->output,
                            "<S:log-item>" DEBUG_CR "<D:version-name>%ld"
                            "</D:version-name>" DEBUG_CR, log_entry->revision));

  if (log_entry->revprops)
    {
      apr_hash_index_t *hi;
      for (hi = apr_hash_first(pool, log_entry->revprops);
           hi != NULL;
           hi = apr_hash_next(hi))
        {
          char *name;
          svn_string_t *value;

          svn_pool_clear(iterpool);
          apr_hash_this(hi, (void *)&name, NULL, (void *)&value);
          if (strcmp(name, SVN_PROP_REVISION_AUTHOR) == 0)
            SVN_ERR(dav_svn__send_xml(lrb->bb, lrb->output,
                                      "<D:creator-displayname>%s"
                                      "</D:creator-displayname>" DEBUG_CR,
                                      apr_xml_quote_string(iterpool,
                                                           value->data, 0)));
          else if (strcmp(name, SVN_PROP_REVISION_DATE) == 0)
            /* ### this should be DAV:creation-date, but we need to format
               ### that date a bit differently */
            SVN_ERR(dav_svn__send_xml(lrb->bb, lrb->output,
                                      "<S:date>%s</S:date>" DEBUG_CR,
                                      apr_xml_quote_string(iterpool,
                                                           value->data, 0)));
          else if (strcmp(name, SVN_PROP_REVISION_LOG) == 0)
            SVN_ERR(dav_svn__send_xml(lrb->bb, lrb->output,
                                      "<D:comment>%s</D:comment>" DEBUG_CR,
                                      apr_xml_quote_string
                                      (pool, svn_xml_fuzzy_escape(value->data,
                                                                  iterpool), 0)));
          else
            {
              SVN_ERR(dav_svn__send_xml(lrb->bb, lrb->output,
                                        "<S:revprop name=\"%s\">"
                                        "%s</S:revprop>"
                                        DEBUG_CR,
                                        apr_xml_quote_string(iterpool, name, 0),
                                        apr_xml_quote_string(iterpool,
                                                             value->data, 0)));
            }
        }
    }

  if (log_entry->has_children)
    {
      SVN_ERR(dav_svn__send_xml(lrb->bb, lrb->output,
                                "<S:has-children/>"));
      lrb->stack_depth++;
    }

  if (log_entry->changed_paths)
    {
      apr_hash_index_t *hi;
      char *path;

      for (hi = apr_hash_first(pool, log_entry->changed_paths);
           hi != NULL;
           hi = apr_hash_next(hi))
        {
          void *val;
          svn_log_changed_path_t *log_item;

          svn_pool_clear(iterpool);
          apr_hash_this(hi, (void *) &path, NULL, &val);
          log_item = val;

          /* ### todo: is there a D: namespace equivalent for
             `changed-path'?  Should use it if so. */
          switch (log_item->action)
            {
            case 'A':
              if (log_item->copyfrom_path
                  && SVN_IS_VALID_REVNUM(log_item->copyfrom_rev))
                SVN_ERR(dav_svn__send_xml(lrb->bb, lrb->output,
                                          "<S:added-path"
                                          " copyfrom-path=\"%s\""
                                          " copyfrom-rev=\"%ld\">"
                                          "%s</S:added-path>" DEBUG_CR,
                                          apr_xml_quote_string
                                          (iterpool,
                                           log_item->copyfrom_path,
                                           1), /* escape quotes */
                                          log_item->copyfrom_rev,
                                          apr_xml_quote_string(iterpool,
                                                               path, 0)));
              else
                SVN_ERR(dav_svn__send_xml(lrb->bb, lrb->output,
                                          "<S:added-path>%s</S:added-path>"
                                          DEBUG_CR,
                                          apr_xml_quote_string(iterpool, path,
                                                               0)));
              break;

            case 'R':
              if (log_item->copyfrom_path
                  && SVN_IS_VALID_REVNUM(log_item->copyfrom_rev))
                SVN_ERR(dav_svn__send_xml(lrb->bb, lrb->output,
                                          "<S:replaced-path"
                                          " copyfrom-path=\"%s\""
                                          " copyfrom-rev=\"%ld\">"
                                          "%s</S:replaced-path>" DEBUG_CR,
                                          apr_xml_quote_string
                                          (iterpool,
                                           log_item->copyfrom_path,
                                           1), /* escape quotes */
                                          log_item->copyfrom_rev,
                                          apr_xml_quote_string(iterpool,
                                                               path, 0)));
              else
                SVN_ERR(dav_svn__send_xml(lrb->bb, lrb->output,
                                          "<S:replaced-path>%s"
                                          "</S:replaced-path>" DEBUG_CR,
                                          apr_xml_quote_string(iterpool, path,
                                                               0)));
              break;

            case 'D':
              SVN_ERR(dav_svn__send_xml(lrb->bb, lrb->output,
                                        "<S:deleted-path>%s</S:deleted-path>"
                                        DEBUG_CR,
                                        apr_xml_quote_string(iterpool, path, 0)));
              break;

            case 'M':
              SVN_ERR(dav_svn__send_xml(lrb->bb, lrb->output,
                                        "<S:modified-path>%s"
                                        "</S:modified-path>" DEBUG_CR,
                                        apr_xml_quote_string(iterpool, path, 0)));
              break;

            default:
              break;
            }
        }
    }

  svn_pool_destroy(iterpool);

  SVN_ERR(dav_svn__send_xml(lrb->bb, lrb->output, "</S:log-item>" DEBUG_CR));

  return SVN_NO_ERROR;
}


dav_error *
dav_svn__log_report(const dav_resource *resource,
                    const apr_xml_doc *doc,
                    ap_filter_t *output)
{
  svn_error_t *serr;
  apr_status_t apr_err;
  dav_error *derr = NULL;
  apr_xml_elem *child;
  struct log_receiver_baton lrb;
  dav_svn__authz_read_baton arb;
  const dav_svn_repos *repos = resource->info->repos;
  const char *target = NULL;
  int limit = 0;
  int ns;
  svn_boolean_t seen_revprop_element;

  /* These get determined from the request document. */
  svn_revnum_t start = SVN_INVALID_REVNUM;   /* defaults to HEAD */
  svn_revnum_t end = SVN_INVALID_REVNUM;     /* defaults to HEAD */
  svn_boolean_t discover_changed_paths = FALSE;      /* off by default */
  svn_boolean_t strict_node_history = FALSE;         /* off by default */
  svn_boolean_t include_merged_revisions = FALSE;    /* off by default */
  apr_array_header_t *revprops = apr_array_make(resource->pool, 3,
                                                sizeof(const char *));
  apr_array_header_t *paths
    = apr_array_make(resource->pool, 1, sizeof(const char *));
  svn_stringbuf_t *space_separated_paths =
    svn_stringbuf_create("", resource->pool);
  svn_stringbuf_t *space_separated_revprops =
    svn_stringbuf_create("", resource->pool);

  /* Sanity check. */
  ns = dav_svn__find_ns(doc->namespaces, SVN_XML_NAMESPACE);
  if (ns == -1)
    {
      return dav_svn__new_error_tag(resource->pool, HTTP_BAD_REQUEST, 0,
                                    "The request does not contain the 'svn:' "
                                    "namespace, so it is not going to have "
                                    "certain required elements.",
                                    SVN_DAV_ERROR_NAMESPACE,
                                    SVN_DAV_ERROR_TAG);
    }

  /* If this is still FALSE after the loop, we haven't seen either of
     the revprop elements, meaning a pre-1.5 client; we'll return the
     standard author/date/log revprops. */
  seen_revprop_element = FALSE;

  lrb.requested_custom_revprops = FALSE;
  for (child = doc->root->first_child; child != NULL; child = child->next)
    {
      /* if this element isn't one of ours, then skip it */
      if (child->ns != ns)
        continue;

      if (strcmp(child->name, "start-revision") == 0)
        start = SVN_STR_TO_REV(dav_xml_get_cdata(child, resource->pool, 1));
      else if (strcmp(child->name, "end-revision") == 0)
        end = SVN_STR_TO_REV(dav_xml_get_cdata(child, resource->pool, 1));
      else if (strcmp(child->name, "limit") == 0)
        limit = atoi(dav_xml_get_cdata(child, resource->pool, 1));
      else if (strcmp(child->name, "discover-changed-paths") == 0)
        discover_changed_paths = TRUE; /* presence indicates positivity */
      else if (strcmp(child->name, "strict-node-history") == 0)
        strict_node_history = TRUE; /* presence indicates positivity */
      else if (strcmp(child->name, "include-merged-revisions") == 0)
        include_merged_revisions = TRUE; /* presence indicates positivity */
      else if (strcmp(child->name, "all-revprops") == 0)
        {
          revprops = NULL; /* presence indicates fetch all revprops */
          seen_revprop_element = lrb.requested_custom_revprops = TRUE;
        }
      else if (strcmp(child->name, "revprop") == 0)
        {
          if (revprops)
            {
              /* We're not fetching all revprops, append to fetch list. */
              const char *name = dav_xml_get_cdata(child, resource->pool, 0);
              APR_ARRAY_PUSH(revprops, const char *) = name;
              if (!lrb.requested_custom_revprops
                  && strcmp(name, SVN_PROP_REVISION_AUTHOR) != 0
                  && strcmp(name, SVN_PROP_REVISION_DATE) != 0
                  && strcmp(name, SVN_PROP_REVISION_LOG) != 0)
                lrb.requested_custom_revprops = TRUE;

              /* Gather a formatted list of revprops for operational logging. */
              if (space_separated_revprops->len > 1)
                svn_stringbuf_appendcstr(space_separated_revprops, " ");
              svn_stringbuf_appendcstr(space_separated_revprops, name);
            }
          seen_revprop_element = TRUE;
        }
      else if (strcmp(child->name, "path") == 0)
        {
          const char *rel_path = dav_xml_get_cdata(child, resource->pool, 0);
          if ((derr = dav_svn__test_canonical(rel_path, resource->pool)))
            return derr;
          target = svn_path_join(resource->info->repos_path, rel_path,
                                 resource->pool);
          APR_ARRAY_PUSH(paths, const char *) = target;

          /* Gather a formatted list of paths to include in our
             operational logging. */
          if (space_separated_paths->len > 1)
            svn_stringbuf_appendcstr(space_separated_paths, " ");
          svn_stringbuf_appendcstr(space_separated_paths,
                                   svn_path_uri_encode(target,
                                                       resource->pool));
        }
      /* else unknown element; skip it */
    }

  if (!seen_revprop_element)
    {
      /* pre-1.5 client */
      APR_ARRAY_PUSH(revprops, const char *) = SVN_PROP_REVISION_AUTHOR;
      APR_ARRAY_PUSH(revprops, const char *) = SVN_PROP_REVISION_DATE;
      APR_ARRAY_PUSH(revprops, const char *) = SVN_PROP_REVISION_LOG;
    }

  /* Build authz read baton */
  arb.r = resource->info->r;
  arb.repos = resource->info->repos;

  /* Build log receiver baton */
  lrb.bb = apr_brigade_create(resource->pool,  /* not the subpool! */
                              output->c->bucket_alloc);
  lrb.output = output;
  lrb.needs_header = TRUE;
  lrb.stack_depth = 0;
  /* lrb.requested_custom_revprops set above */

  /* Our svn_log_entry_receiver_t sends the <S:log-report> header in
     a lazy fashion.  Before writing the first log message, it assures
     that the header has already been sent (checking the needs_header
     flag in our log_receiver_baton structure). */

  /* Send zero or more log items. */
  serr = svn_repos_get_logs4(repos->repos,
                             paths,
                             start,
                             end,
                             limit,
                             discover_changed_paths,
                             strict_node_history,
                             include_merged_revisions,
                             revprops,
                             dav_svn__authz_read_func(&arb),
                             &arb,
                             log_receiver,
                             &lrb,
                             resource->pool);
  if (serr)
    {
      derr = dav_svn__convert_err(serr, HTTP_BAD_REQUEST, serr->message,
                                  resource->pool);
      goto cleanup;
    }

  if ((serr = maybe_send_header(&lrb)))
    {
      derr = dav_svn__convert_err(serr, HTTP_INTERNAL_SERVER_ERROR,
                                  "Error beginning REPORT response.",
                                  resource->pool);
      goto cleanup;
    }

  if ((serr = dav_svn__send_xml(lrb.bb, lrb.output, "</S:log-report>"
                                DEBUG_CR)))
    {
      derr = dav_svn__convert_err(serr, HTTP_INTERNAL_SERVER_ERROR,
                                  "Error ending REPORT response.",
                                  resource->pool);
      goto cleanup;
    }

 cleanup:

  {
    /* We've detected a 'high level' svn action to log. */
    svn_stringbuf_t *options = svn_stringbuf_create("", resource->pool);
    const char *action;

    if (limit)
      {
        char *tmp = apr_psprintf(resource->pool, " limit=%d", limit);
        svn_stringbuf_appendcstr(options, tmp);
      }
    if (discover_changed_paths)
      svn_stringbuf_appendcstr(options, " discover-changed-paths");
    if (strict_node_history)
      svn_stringbuf_appendcstr(options, " strict");
    if (include_merged_revisions)
      svn_stringbuf_appendcstr(options, " include-merged-revisions");
    if (revprops == NULL)
      svn_stringbuf_appendcstr(options, " revprops=all");
    else if (revprops->nelts > 0)
      {
        svn_stringbuf_appendcstr(options, " revprops=(");
        svn_stringbuf_appendstr(options, space_separated_revprops);
        svn_stringbuf_appendcstr(options, ")");
      }

    action = apr_psprintf(resource->pool, "log (%s) r%ld:%ld%s",
                          space_separated_paths->data, start, end,
                          options->data);
    dav_svn__operational_log(resource->info, action);
  }

  /* Flush the contents of the brigade (returning an error only if we
     don't already have one). */
  if (!lrb.needs_header)
    {
       apr_err = ap_fflush(output, lrb.bb);
       if (!derr && apr_err)
         {
           derr = dav_svn__convert_err(svn_error_create(apr_err, 0, NULL),
                                       HTTP_INTERNAL_SERVER_ERROR,
                                       "Error flushing brigade.",
                                       resource->pool);
         }
    }
  return derr;
}<|MERGE_RESOLUTION|>--- conflicted
+++ resolved
@@ -1,18 +1,23 @@
 /*
- * log.c: handle the log-report request and response
+ * log.c: mod_dav_svn REPORT handler for querying revision log info
  *
  * ====================================================================
- * Copyright (c) 2000-2007 CollabNet.  All rights reserved.
+ *    Licensed to the Apache Software Foundation (ASF) under one
+ *    or more contributor license agreements.  See the NOTICE file
+ *    distributed with this work for additional information
+ *    regarding copyright ownership.  The ASF licenses this file
+ *    to you under the Apache License, Version 2.0 (the
+ *    "License"); you may not use this file except in compliance
+ *    with the License.  You may obtain a copy of the License at
  *
- * This software is licensed as described in the file COPYING, which
- * you should have received as part of this distribution.  The terms
- * are also available at http://subversion.tigris.org/license-1.html.
- * If newer versions of this license are posted there, you may use a
- * newer version instead, at your option.
+ *      http://www.apache.org/licenses/LICENSE-2.0
  *
- * This software consists of voluntary contributions made by many
- * individuals.  For exact contribution history, see the revision
- * history and logs, available at http://subversion.tigris.org/.
+ *    Unless required by applicable law or agreed to in writing,
+ *    software distributed under the License is distributed on an
+ *    "AS IS" BASIS, WITHOUT WARRANTIES OR CONDITIONS OF ANY
+ *    KIND, either express or implied.  See the License for the
+ *    specific language governing permissions and limitations
+ *    under the License.
  * ====================================================================
  */
 
@@ -25,10 +30,15 @@
 #include "svn_repos.h"
 #include "svn_string.h"
 #include "svn_types.h"
+#include "svn_base64.h"
 #include "svn_xml.h"
 #include "svn_path.h"
 #include "svn_dav.h"
 #include "svn_pools.h"
+#include "svn_props.h"
+
+#include "private/svn_log.h"
+#include "private/svn_fspath.h"
 
 #include "../dav_svn.h"
 
@@ -52,6 +62,13 @@
 
   /* whether the client requested any custom revprops */
   svn_boolean_t requested_custom_revprops;
+
+  /* whether the client can handle encoded binary property values */
+  svn_boolean_t encode_binary_props;
+
+  /* Helper variables to force early bucket brigade flushes */
+  int result_count;
+  int next_forced_flush;
 };
 
 
@@ -64,21 +81,55 @@
 {
   if (lrb->needs_header)
     {
-      SVN_ERR(dav_svn__send_xml(lrb->bb, lrb->output,
-                                DAV_XML_HEADER DEBUG_CR
-                                "<S:log-report xmlns:S=\"" SVN_XML_NAMESPACE
-                                "\" " "xmlns:D=\"DAV:\">" DEBUG_CR));
+      SVN_ERR(dav_svn__brigade_puts(lrb->bb, lrb->output,
+                                    DAV_XML_HEADER DEBUG_CR
+                                    "<S:log-report xmlns:S=\""
+                                    SVN_XML_NAMESPACE "\" "
+                                    "xmlns:D=\"DAV:\">" DEBUG_CR));
       lrb->needs_header = FALSE;
     }
   return SVN_NO_ERROR;
 }
 
-
-<<<<<<< HEAD
-/* This implements `svn_log_message_receiver2_t'.
-=======
+/* Utility for log_receiver opening a new XML element in LRB's brigade
+   for LOG_ITEM and return the element's name in *ELEMENT.  Use POOL for
+   temporary allocations.
+
+   Call this function for items that may have a copy-from */
+static svn_error_t *
+start_path_with_copy_from(const char **element,
+                          struct log_receiver_baton *lrb,
+                          svn_log_changed_path2_t *log_item,
+                          apr_pool_t *pool)
+{
+  switch (log_item->action)
+    {
+      case 'A': *element = "S:added-path";
+                break;
+      case 'R': *element = "S:replaced-path";
+                break;
+      default:  /* Caller, you did wrong! */
+                SVN_ERR_MALFUNCTION();
+    }
+
+  if (log_item->copyfrom_path
+      && SVN_IS_VALID_REVNUM(log_item->copyfrom_rev))
+    SVN_ERR(dav_svn__brigade_printf
+            (lrb->bb, lrb->output,
+             "<%s copyfrom-path=\"%s\" copyfrom-rev=\"%ld\"",
+             *element,
+             apr_xml_quote_string(pool,
+                                  log_item->copyfrom_path,
+                                  1), /* escape quotes */
+             log_item->copyfrom_rev));
+  else
+    SVN_ERR(dav_svn__brigade_printf(lrb->bb, lrb->output, "<%s", *element));
+
+  return SVN_NO_ERROR;
+}
+
+
 /* This implements `svn_log_entry_receiver_t'.
->>>>>>> 8595db6c
    BATON is a `struct log_receiver_baton *'.  */
 static svn_error_t *
 log_receiver(void *baton,
@@ -100,9 +151,10 @@
         lrb->stack_depth--;
     }
 
-  SVN_ERR(dav_svn__send_xml(lrb->bb, lrb->output,
-                            "<S:log-item>" DEBUG_CR "<D:version-name>%ld"
-                            "</D:version-name>" DEBUG_CR, log_entry->revision));
+  SVN_ERR(dav_svn__brigade_printf(lrb->bb, lrb->output,
+                                  "<S:log-item>" DEBUG_CR "<D:version-name>%ld"
+                                  "</D:version-name>" DEBUG_CR,
+                                  log_entry->revision));
 
   if (log_entry->revprops)
     {
@@ -112,60 +164,76 @@
            hi = apr_hash_next(hi))
         {
           char *name;
-          svn_string_t *value;
+          void *val;
+          const svn_string_t *value;
+          const char *encoding_str = "";
 
           svn_pool_clear(iterpool);
-          apr_hash_this(hi, (void *)&name, NULL, (void *)&value);
+          apr_hash_this(hi, (void *)&name, NULL, &val);
+          value = val;
+
+          /* If the client is okay with us encoding binary (or really,
+             any non-XML-safe) property values, do so as necessary. */
+          if (lrb->encode_binary_props)
+            {
+              if (! svn_xml_is_xml_safe(value->data, value->len))
+                {
+                  value = svn_base64_encode_string2(value, TRUE, iterpool);
+                  encoding_str = " encoding=\"base64\"";
+                }
+            }
+
           if (strcmp(name, SVN_PROP_REVISION_AUTHOR) == 0)
-            SVN_ERR(dav_svn__send_xml(lrb->bb, lrb->output,
-                                      "<D:creator-displayname>%s"
-                                      "</D:creator-displayname>" DEBUG_CR,
-                                      apr_xml_quote_string(iterpool,
-                                                           value->data, 0)));
+            SVN_ERR(dav_svn__brigade_printf
+                    (lrb->bb, lrb->output,
+                     "<D:creator-displayname%s>%s</D:creator-displayname>"
+                     DEBUG_CR, encoding_str,
+                     apr_xml_quote_string(iterpool, value->data, 0)));
           else if (strcmp(name, SVN_PROP_REVISION_DATE) == 0)
             /* ### this should be DAV:creation-date, but we need to format
                ### that date a bit differently */
-            SVN_ERR(dav_svn__send_xml(lrb->bb, lrb->output,
-                                      "<S:date>%s</S:date>" DEBUG_CR,
-                                      apr_xml_quote_string(iterpool,
-                                                           value->data, 0)));
+            SVN_ERR(dav_svn__brigade_printf
+                    (lrb->bb, lrb->output,
+                     "<S:date%s>%s</S:date>" DEBUG_CR, encoding_str,
+                     apr_xml_quote_string(iterpool, value->data, 0)));
           else if (strcmp(name, SVN_PROP_REVISION_LOG) == 0)
-            SVN_ERR(dav_svn__send_xml(lrb->bb, lrb->output,
-                                      "<D:comment>%s</D:comment>" DEBUG_CR,
-                                      apr_xml_quote_string
-                                      (pool, svn_xml_fuzzy_escape(value->data,
-                                                                  iterpool), 0)));
+            SVN_ERR(dav_svn__brigade_printf
+                    (lrb->bb, lrb->output,
+                     "<D:comment%s>%s</D:comment>" DEBUG_CR, encoding_str,
+                     apr_xml_quote_string(pool,
+                                          svn_xml_fuzzy_escape(value->data,
+                                                               iterpool), 0)));
           else
-            {
-              SVN_ERR(dav_svn__send_xml(lrb->bb, lrb->output,
-                                        "<S:revprop name=\"%s\">"
-                                        "%s</S:revprop>"
-                                        DEBUG_CR,
-                                        apr_xml_quote_string(iterpool, name, 0),
-                                        apr_xml_quote_string(iterpool,
-                                                             value->data, 0)));
-            }
+            SVN_ERR(dav_svn__brigade_printf
+                    (lrb->bb, lrb->output,
+                     "<S:revprop name=\"%s\"%s>%s</S:revprop>" DEBUG_CR,
+                     apr_xml_quote_string(iterpool, name, 0), encoding_str,
+                     apr_xml_quote_string(iterpool, value->data, 0)));
         }
     }
 
   if (log_entry->has_children)
     {
-      SVN_ERR(dav_svn__send_xml(lrb->bb, lrb->output,
-                                "<S:has-children/>"));
+      SVN_ERR(dav_svn__brigade_puts(lrb->bb, lrb->output, "<S:has-children/>"));
       lrb->stack_depth++;
     }
 
-  if (log_entry->changed_paths)
+  if (log_entry->subtractive_merge)
+    SVN_ERR(dav_svn__brigade_puts(lrb->bb, lrb->output,
+                                  "<S:subtractive-merge/>"));
+
+  if (log_entry->changed_paths2)
     {
       apr_hash_index_t *hi;
       char *path;
 
-      for (hi = apr_hash_first(pool, log_entry->changed_paths);
+      for (hi = apr_hash_first(pool, log_entry->changed_paths2);
            hi != NULL;
            hi = apr_hash_next(hi))
         {
           void *val;
-          svn_log_changed_path_t *log_item;
+          svn_log_changed_path2_t *log_item;
+          const char *close_element = NULL;
 
           svn_pool_clear(iterpool);
           apr_hash_this(hi, (void *) &path, NULL, &val);
@@ -176,74 +244,82 @@
           switch (log_item->action)
             {
             case 'A':
-              if (log_item->copyfrom_path
-                  && SVN_IS_VALID_REVNUM(log_item->copyfrom_rev))
-                SVN_ERR(dav_svn__send_xml(lrb->bb, lrb->output,
-                                          "<S:added-path"
-                                          " copyfrom-path=\"%s\""
-                                          " copyfrom-rev=\"%ld\">"
-                                          "%s</S:added-path>" DEBUG_CR,
-                                          apr_xml_quote_string
-                                          (iterpool,
-                                           log_item->copyfrom_path,
-                                           1), /* escape quotes */
-                                          log_item->copyfrom_rev,
-                                          apr_xml_quote_string(iterpool,
-                                                               path, 0)));
-              else
-                SVN_ERR(dav_svn__send_xml(lrb->bb, lrb->output,
-                                          "<S:added-path>%s</S:added-path>"
-                                          DEBUG_CR,
-                                          apr_xml_quote_string(iterpool, path,
-                                                               0)));
+            case 'R':
+              SVN_ERR(start_path_with_copy_from(&close_element, lrb,
+                                                log_item, iterpool));
               break;
 
-            case 'R':
-              if (log_item->copyfrom_path
-                  && SVN_IS_VALID_REVNUM(log_item->copyfrom_rev))
-                SVN_ERR(dav_svn__send_xml(lrb->bb, lrb->output,
-                                          "<S:replaced-path"
-                                          " copyfrom-path=\"%s\""
-                                          " copyfrom-rev=\"%ld\">"
-                                          "%s</S:replaced-path>" DEBUG_CR,
-                                          apr_xml_quote_string
-                                          (iterpool,
-                                           log_item->copyfrom_path,
-                                           1), /* escape quotes */
-                                          log_item->copyfrom_rev,
-                                          apr_xml_quote_string(iterpool,
-                                                               path, 0)));
-              else
-                SVN_ERR(dav_svn__send_xml(lrb->bb, lrb->output,
-                                          "<S:replaced-path>%s"
-                                          "</S:replaced-path>" DEBUG_CR,
-                                          apr_xml_quote_string(iterpool, path,
-                                                               0)));
+            case 'D':
+              SVN_ERR(dav_svn__brigade_puts(lrb->bb, lrb->output,
+                                            "<S:deleted-path"));
+              close_element = "S:deleted-path";
               break;
 
-            case 'D':
-              SVN_ERR(dav_svn__send_xml(lrb->bb, lrb->output,
-                                        "<S:deleted-path>%s</S:deleted-path>"
-                                        DEBUG_CR,
-                                        apr_xml_quote_string(iterpool, path, 0)));
-              break;
-
             case 'M':
-              SVN_ERR(dav_svn__send_xml(lrb->bb, lrb->output,
-                                        "<S:modified-path>%s"
-                                        "</S:modified-path>" DEBUG_CR,
-                                        apr_xml_quote_string(iterpool, path, 0)));
+              SVN_ERR(dav_svn__brigade_puts(lrb->bb, lrb->output,
+                                            "<S:modified-path"));
+              close_element = "S:modified-path";
               break;
 
             default:
               break;
             }
+
+          /* If we need to close the element, then send the attributes
+             that apply to all changed items and then close the element. */
+          if (close_element)
+            SVN_ERR(dav_svn__brigade_printf
+                    (lrb->bb, lrb->output,
+                     " node-kind=\"%s\""
+                     " text-mods=\"%s\""
+                     " prop-mods=\"%s\">%s</%s>" DEBUG_CR,
+                     svn_node_kind_to_word(log_item->node_kind),
+                     svn_tristate__to_word(log_item->text_modified),
+                     svn_tristate__to_word(log_item->props_modified),
+                     apr_xml_quote_string(iterpool, path, 0),
+                     close_element));
         }
     }
 
   svn_pool_destroy(iterpool);
 
-  SVN_ERR(dav_svn__send_xml(lrb->bb, lrb->output, "</S:log-item>" DEBUG_CR));
+  SVN_ERR(dav_svn__brigade_puts(lrb->bb, lrb->output,
+                                "</S:log-item>" DEBUG_CR));
+
+  /* In general APR will flush the brigade every 8000 bytes through the filter
+     stack, but log items may not be generated that fast, especially in
+     combination with authz and busy servers. We now explictly flush after
+     log-item 4, 16, 64 and 256 to produce a few results fast.
+
+     This introduces 4 full flushes of our brigade and the installed output
+     filters at growing intervals and then falls back to the standard
+     buffering of 8000 bytes + whatever buffers are added in output filters. */
+  lrb->result_count++;
+  if (lrb->result_count == lrb->next_forced_flush)
+    {
+      apr_status_t apr_err;
+
+      /* This flush is similar to that in dav_svn__final_flush_or_error().
+
+         Compared to using ap_filter_flush(), which we use in other place
+         this adds a flush frame before flushing the brigade, to make output
+         filters perform a flush as well */
+
+      /* No brigade empty check. We want output filters to flush anyway */
+      apr_err = ap_fflush(lrb->output, lrb->bb);
+      if (apr_err)
+        return svn_error_create(apr_err, NULL, NULL);
+
+      /* Check for an aborted connection, just like our brigade write
+         helper functions, since the brigade functions don't appear to
+         be return useful errors when the connection is dropped. */
+      if (lrb->output->c->aborted)
+        return svn_error_create(SVN_ERR_APMOD_CONNECTION_ABORTED,
+                                NULL, NULL);
+
+      if (lrb->result_count < 256)
+        lrb->next_forced_flush = lrb->next_forced_flush * 4;
+    }
 
   return SVN_NO_ERROR;
 }
@@ -255,7 +331,6 @@
                     ap_filter_t *output)
 {
   svn_error_t *serr;
-  apr_status_t apr_err;
   dav_error *derr = NULL;
   apr_xml_elem *child;
   struct log_receiver_baton lrb;
@@ -272,25 +347,23 @@
   svn_boolean_t discover_changed_paths = FALSE;      /* off by default */
   svn_boolean_t strict_node_history = FALSE;         /* off by default */
   svn_boolean_t include_merged_revisions = FALSE;    /* off by default */
+
   apr_array_header_t *revprops = apr_array_make(resource->pool, 3,
                                                 sizeof(const char *));
   apr_array_header_t *paths
     = apr_array_make(resource->pool, 1, sizeof(const char *));
-  svn_stringbuf_t *space_separated_paths =
-    svn_stringbuf_create("", resource->pool);
-  svn_stringbuf_t *space_separated_revprops =
-    svn_stringbuf_create("", resource->pool);
 
   /* Sanity check. */
+  if (!resource->info->repos_path)
+    return dav_svn__new_error(resource->pool, HTTP_BAD_REQUEST, 0, 0,
+                              "The request does not specify a repository path");
   ns = dav_svn__find_ns(doc->namespaces, SVN_XML_NAMESPACE);
   if (ns == -1)
     {
-      return dav_svn__new_error_tag(resource->pool, HTTP_BAD_REQUEST, 0,
+      return dav_svn__new_error_svn(resource->pool, HTTP_BAD_REQUEST, 0, 0,
                                     "The request does not contain the 'svn:' "
                                     "namespace, so it is not going to have "
-                                    "certain required elements.",
-                                    SVN_DAV_ERROR_NAMESPACE,
-                                    SVN_DAV_ERROR_TAG);
+                                    "certain required elements");
     }
 
   /* If this is still FALSE after the loop, we haven't seen either of
@@ -299,6 +372,7 @@
   seen_revprop_element = FALSE;
 
   lrb.requested_custom_revprops = FALSE;
+  lrb.encode_binary_props = FALSE;
   for (child = doc->root->first_child; child != NULL; child = child->next)
     {
       /* if this element isn't one of ours, then skip it */
@@ -310,16 +384,33 @@
       else if (strcmp(child->name, "end-revision") == 0)
         end = SVN_STR_TO_REV(dav_xml_get_cdata(child, resource->pool, 1));
       else if (strcmp(child->name, "limit") == 0)
-        limit = atoi(dav_xml_get_cdata(child, resource->pool, 1));
+        {
+          serr = svn_cstring_atoi(&limit,
+                                  dav_xml_get_cdata(child, resource->pool, 1));
+          if (serr)
+            {
+              return dav_svn__convert_err(serr, HTTP_BAD_REQUEST,
+                                          "Malformed CDATA in element "
+                                          "\"limit\"", resource->pool);
+            }
+        }
       else if (strcmp(child->name, "discover-changed-paths") == 0)
         discover_changed_paths = TRUE; /* presence indicates positivity */
       else if (strcmp(child->name, "strict-node-history") == 0)
         strict_node_history = TRUE; /* presence indicates positivity */
       else if (strcmp(child->name, "include-merged-revisions") == 0)
         include_merged_revisions = TRUE; /* presence indicates positivity */
+      else if (strcmp(child->name, "encode-binary-props") == 0)
+        lrb.encode_binary_props = TRUE; /* presence indicates positivity */
       else if (strcmp(child->name, "all-revprops") == 0)
         {
           revprops = NULL; /* presence indicates fetch all revprops */
+          seen_revprop_element = lrb.requested_custom_revprops = TRUE;
+        }
+      else if (strcmp(child->name, "no-revprops") == 0)
+        {
+          /* presence indicates fetch no revprops */
+
           seen_revprop_element = lrb.requested_custom_revprops = TRUE;
         }
       else if (strcmp(child->name, "revprop") == 0)
@@ -334,11 +425,6 @@
                   && strcmp(name, SVN_PROP_REVISION_DATE) != 0
                   && strcmp(name, SVN_PROP_REVISION_LOG) != 0)
                 lrb.requested_custom_revprops = TRUE;
-
-              /* Gather a formatted list of revprops for operational logging. */
-              if (space_separated_revprops->len > 1)
-                svn_stringbuf_appendcstr(space_separated_revprops, " ");
-              svn_stringbuf_appendcstr(space_separated_revprops, name);
             }
           seen_revprop_element = TRUE;
         }
@@ -347,17 +433,15 @@
           const char *rel_path = dav_xml_get_cdata(child, resource->pool, 0);
           if ((derr = dav_svn__test_canonical(rel_path, resource->pool)))
             return derr;
-          target = svn_path_join(resource->info->repos_path, rel_path,
-                                 resource->pool);
+
+          /* Force REL_PATH to be a relative path, not an fspath. */
+          rel_path = svn_relpath_canonicalize(rel_path, resource->pool);
+
+          /* Append the REL_PATH to the base FS path to get an
+             absolute repository path. */
+          target = svn_fspath__join(resource->info->repos_path, rel_path,
+                                    resource->pool);
           APR_ARRAY_PUSH(paths, const char *) = target;
-
-          /* Gather a formatted list of paths to include in our
-             operational logging. */
-          if (space_separated_paths->len > 1)
-            svn_stringbuf_appendcstr(space_separated_paths, " ");
-          svn_stringbuf_appendcstr(space_separated_paths,
-                                   svn_path_uri_encode(target,
-                                                       resource->pool));
         }
       /* else unknown element; skip it */
     }
@@ -381,6 +465,9 @@
   lrb.needs_header = TRUE;
   lrb.stack_depth = 0;
   /* lrb.requested_custom_revprops set above */
+
+  lrb.result_count = 0;
+  lrb.next_forced_flush = 4;
 
   /* Our svn_log_entry_receiver_t sends the <S:log-report> header in
      a lazy fashion.  Before writing the first log message, it assures
@@ -404,7 +491,7 @@
                              resource->pool);
   if (serr)
     {
-      derr = dav_svn__convert_err(serr, HTTP_BAD_REQUEST, serr->message,
+      derr = dav_svn__convert_err(serr, HTTP_BAD_REQUEST, NULL,
                                   resource->pool);
       goto cleanup;
     }
@@ -417,8 +504,8 @@
       goto cleanup;
     }
 
-  if ((serr = dav_svn__send_xml(lrb.bb, lrb.output, "</S:log-report>"
-                                DEBUG_CR)))
+  if ((serr = dav_svn__brigade_puts(lrb.bb, lrb.output,
+                                    "</S:log-report>" DEBUG_CR)))
     {
       derr = dav_svn__convert_err(serr, HTTP_INTERNAL_SERVER_ERROR,
                                   "Error ending REPORT response.",
@@ -428,49 +515,13 @@
 
  cleanup:
 
-  {
-    /* We've detected a 'high level' svn action to log. */
-    svn_stringbuf_t *options = svn_stringbuf_create("", resource->pool);
-    const char *action;
-
-    if (limit)
-      {
-        char *tmp = apr_psprintf(resource->pool, " limit=%d", limit);
-        svn_stringbuf_appendcstr(options, tmp);
-      }
-    if (discover_changed_paths)
-      svn_stringbuf_appendcstr(options, " discover-changed-paths");
-    if (strict_node_history)
-      svn_stringbuf_appendcstr(options, " strict");
-    if (include_merged_revisions)
-      svn_stringbuf_appendcstr(options, " include-merged-revisions");
-    if (revprops == NULL)
-      svn_stringbuf_appendcstr(options, " revprops=all");
-    else if (revprops->nelts > 0)
-      {
-        svn_stringbuf_appendcstr(options, " revprops=(");
-        svn_stringbuf_appendstr(options, space_separated_revprops);
-        svn_stringbuf_appendcstr(options, ")");
-      }
-
-    action = apr_psprintf(resource->pool, "log (%s) r%ld:%ld%s",
-                          space_separated_paths->data, start, end,
-                          options->data);
-    dav_svn__operational_log(resource->info, action);
-  }
-
-  /* Flush the contents of the brigade (returning an error only if we
-     don't already have one). */
-  if (!lrb.needs_header)
-    {
-       apr_err = ap_fflush(output, lrb.bb);
-       if (!derr && apr_err)
-         {
-           derr = dav_svn__convert_err(svn_error_create(apr_err, 0, NULL),
-                                       HTTP_INTERNAL_SERVER_ERROR,
-                                       "Error flushing brigade.",
-                                       resource->pool);
-         }
-    }
-  return derr;
+  dav_svn__operational_log(resource->info,
+                           svn_log__log(paths, start, end, limit,
+                                        discover_changed_paths,
+                                        strict_node_history,
+                                        include_merged_revisions, revprops,
+                                        resource->pool));
+
+  return dav_svn__final_flush_or_error(resource->info->r, lrb.bb, output,
+                                       derr, resource->pool);
 }