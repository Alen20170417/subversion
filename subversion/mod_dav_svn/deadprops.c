--- conflicted
+++ resolved
@@ -221,8 +221,6 @@
                                                db->authz_read_baton,
                                                resource->pool);
 
-<<<<<<< HEAD
-=======
           /* Prepare any hook failure message to get sent over the wire */
           if (serr)
             {
@@ -240,7 +238,6 @@
               resource->info->revprop_error = svn_error_dup(purged_serr);
             }
 
->>>>>>> 4cf18c3e
           /* Tell the logging subsystem about the revprop change. */
           dav_svn__operational_log(resource->info,
                                    svn_log__change_rev_prop(
