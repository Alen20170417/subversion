--- conflicted
+++ resolved
@@ -428,10 +428,7 @@
 
 static dav_error *
 decode_property_value(const svn_string_t **out_propval_p,
-<<<<<<< HEAD
                       svn_boolean_t *absent,
-=======
->>>>>>> f9486e4e
                       const svn_string_t *maybe_encoded_propval,
                       const apr_xml_elem *elem,
                       apr_pool_t *pool)
@@ -439,10 +436,7 @@
   apr_xml_attr *attr = elem->attr;
 
   /* Default: no "encoding" attribute. */
-<<<<<<< HEAD
   *absent = FALSE;
-=======
->>>>>>> f9486e4e
   *out_propval_p = maybe_encoded_propval;
 
   /* Check for special encodings of the property value. */
@@ -454,12 +448,8 @@
 
           /* Handle known encodings here. */
           if (enc_type && (strcmp(enc_type, "base64") == 0))
-<<<<<<< HEAD
             *out_propval_p = svn_base64_decode_string(maybe_encoded_propval,
                                                       pool);
-=======
-            *out_propval_p = svn_base64_decode_string(maybe_encoded_propval, pool);
->>>>>>> f9486e4e
           else
             return dav_new_error(pool, HTTP_INTERNAL_SERVER_ERROR, 0,
                                  "Unknown property encoding");
@@ -486,14 +476,10 @@
          const apr_xml_elem *elem,
          dav_namespace_map *mapping)
 {
-<<<<<<< HEAD
   const svn_string_t *const *old_propval_p;
   const svn_string_t *old_propval;
   const svn_string_t *propval;
   svn_boolean_t absent;
-=======
-  const svn_string_t *propval;
->>>>>>> f9486e4e
   apr_pool_t *pool = db->p;
   dav_error *derr;
 
@@ -506,7 +492,6 @@
   propval = svn_string_create
     (dav_xml_get_cdata(elem, pool, 0 /* strip_white */), pool);
 
-<<<<<<< HEAD
   derr = decode_property_value(&propval, &absent, propval, elem, pool);
   if (derr)
     return derr;
@@ -542,13 +527,6 @@
 
 
   return save_value(db, name, old_propval_p, propval);
-=======
-  derr = decode_property_value(&propval, propval, elem, pool);
-  if (derr)
-    return derr;
-
-  return save_value(db, name, propval);
->>>>>>> f9486e4e
 }
 
 
