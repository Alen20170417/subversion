/*
 * repos.c: mod_dav_svn repository provider functions for Subversion
 *
 * ====================================================================
 *    Licensed to the Apache Software Foundation (ASF) under one
 *    or more contributor license agreements.  See the NOTICE file
 *    distributed with this work for additional information
 *    regarding copyright ownership.  The ASF licenses this file
 *    to you under the Apache License, Version 2.0 (the
 *    "License"); you may not use this file except in compliance
 *    with the License.  You may obtain a copy of the License at
 *
 *      http://www.apache.org/licenses/LICENSE-2.0
 *
 *    Unless required by applicable law or agreed to in writing,
 *    software distributed under the License is distributed on an
 *    "AS IS" BASIS, WITHOUT WARRANTIES OR CONDITIONS OF ANY
 *    KIND, either express or implied.  See the License for the
 *    specific language governing permissions and limitations
 *    under the License.
 * ====================================================================
 */

#define APR_WANT_STRFUNC
#include <apr_want.h>
#include <apr_strings.h>
#include <apr_hash.h>
#include <apr_lib.h>

#include <httpd.h>
#include <http_request.h>
#include <http_protocol.h>
#include <http_log.h>
#include <http_core.h>  /* for ap_construct_url */
#include <mod_dav.h>

#include "svn_types.h"
#include "svn_pools.h"
#include "svn_error.h"
#include "svn_time.h"
#include "svn_fs.h"
#include "svn_repos.h"
#include "svn_dav.h"
#include "svn_sorts.h"
#include "svn_version.h"
#include "svn_props.h"
#include "mod_dav_svn.h"
#include "svn_ra.h"  /* for SVN_RA_CAPABILITY_* */
<<<<<<< HEAD
#include "svn_dirent_uri.h"
=======
>>>>>>> 0213fdc3
#include "private/svn_log.h"

#include "dav_svn.h"


#define DEFAULT_ACTIVITY_DB "dav/activities.d"


struct dav_stream {
  const dav_resource *res;

  /* for reading from the FS */
  svn_stream_t *rstream;

  /* for writing to the FS. we use wstream OR the handler/baton. */
  svn_stream_t *wstream;
  svn_txdelta_window_handler_t delta_handler;
  void *delta_baton;
};


/* Convenience structure that facilitates combined memory allocation of
   a dav_resource and dav_resource_private pair. */
typedef struct {
  dav_resource res;
  dav_resource_private priv;
} dav_resource_combined;


/* Helper-wrapper around svn_fs_check_path(), which takes the same
   arguments.  But: if we attempt to stat a path like "file1/file2",
   then still return 'svn_node_none' to signal nonexistence, rather
   than a full-blown filesystem error.  This allows mod_dav to throw
   404 instead of 500. */
static dav_error *
fs_check_path(svn_node_kind_t *kind,
              svn_fs_root_t *root,
              const char *path,
              apr_pool_t *pool)
{
  svn_error_t *serr;
  svn_node_kind_t my_kind;

  serr = svn_fs_check_path(&my_kind, root, path, pool);

  /* Possibly trap other fs-errors here someday -- errors which may
     simply indicate the path's nonexistence, rather than a critical
     problem. */
  if (serr && serr->apr_err == SVN_ERR_FS_NOT_DIRECTORY)
    {
      svn_error_clear(serr);
      *kind = svn_node_none;
      return NULL;
    }
  else if (serr)
    {
      return dav_svn__convert_err(serr, HTTP_INTERNAL_SERVER_ERROR,
                                  apr_psprintf(pool, "Error checking kind of "
                                               "path '%s' in repository",
                                               path),
                                  pool);
    }

  *kind = my_kind;
  return NULL;
}


static int
parse_version_uri(dav_resource_combined *comb,
                  const char *path,
                  const char *label,
                  int use_checked_in)
{
  const char *slash;
  const char *created_rev_str;

  /* format: CREATED_REV/REPOS_PATH */

  /* ### what to do with LABEL and USE_CHECKED_IN ?? */

  comb->res.type = DAV_RESOURCE_TYPE_VERSION;
  comb->res.versioned = TRUE;

  slash = ap_strchr_c(path, '/');
  if (slash == NULL)
    {
      /* http://host.name/repos/$svn/ver/0

         This URL form refers to the root path of the repository.
      */
      created_rev_str = apr_pstrndup(comb->res.pool, path, strlen(path));
      comb->priv.root.rev = SVN_STR_TO_REV(created_rev_str);
      comb->priv.repos_path = "/";
    }
  else if (slash == path)
    {
      /* the CREATED_REV was missing(?)

         ### not sure this can happen, though, because it would imply two
         ### slashes, yet those are cleaned out within get_resource
      */
      return TRUE;
    }
  else
    {
      apr_size_t len = slash - path;

      created_rev_str = apr_pstrndup(comb->res.pool, path, len);
      comb->priv.root.rev = SVN_STR_TO_REV(created_rev_str);
      comb->priv.repos_path = slash;
    }

  /* if the CREATED_REV parsing blew, then propagate it. */
  if (comb->priv.root.rev == SVN_INVALID_REVNUM)
    return TRUE;

  return FALSE;
}


static int
parse_history_uri(dav_resource_combined *comb,
                  const char *path,
                  const char *label,
                  int use_checked_in)
{
  /* format: ??? */

  /* ### what to do with LABEL and USE_CHECKED_IN ?? */

  comb->res.type = DAV_RESOURCE_TYPE_HISTORY;

  /* ### parse path */
  comb->priv.repos_path = path;

  return FALSE;
}


static int
parse_working_uri(dav_resource_combined *comb,
                  const char *path,
                  const char *label,
                  int use_checked_in)
{
  const char *slash;

  /* format: ACTIVITY_ID/REPOS_PATH */

  /* ### what to do with LABEL and USE_CHECKED_IN ?? */

  comb->res.type = DAV_RESOURCE_TYPE_WORKING;
  comb->res.working = TRUE;
  comb->res.versioned = TRUE;

  slash = ap_strchr_c(path, '/');

  /* This sucker starts with a slash.  That's bogus. */
  if (slash == path)
    return TRUE;

  if (slash == NULL)
    {
      /* There's no slash character in our path.  Assume it's just an
         ACTIVITY_ID pointing to the root path.  That should be cool.
         We'll just drop through to the normal case handling below. */
      comb->priv.root.activity_id = apr_pstrdup(comb->res.pool, path);
      comb->priv.repos_path = "/";
    }
  else
    {
      comb->priv.root.activity_id = apr_pstrndup(comb->res.pool, path,
                                                 slash - path);
      comb->priv.repos_path = slash;
    }

  return FALSE;
}


static int
parse_activity_uri(dav_resource_combined *comb,
                   const char *path,
                   const char *label,
                   int use_checked_in)
{
  /* format: ACTIVITY_ID */

  /* ### what to do with LABEL and USE_CHECKED_IN ?? */

  comb->res.type = DAV_RESOURCE_TYPE_ACTIVITY;

  comb->priv.root.activity_id = path;

  return FALSE;
}


static int
parse_vcc_uri(dav_resource_combined *comb,
              const char *path,
              const char *label,
              int use_checked_in)
{
  /* format: "default" (a singleton) */

  if (strcmp(path, DAV_SVN__DEFAULT_VCC_NAME) != 0)
    return TRUE;

  if (label == NULL && !use_checked_in)
    {
      /* Version Controlled Configuration (baseline selector) */

      /* ### mod_dav has a proper model for these. technically, they are
         ### version-controlled resources (REGULAR), but that just monkeys
         ### up a lot of stuff for us. use a PRIVATE for now. */

      comb->res.type = DAV_RESOURCE_TYPE_PRIVATE;   /* _REGULAR */
      comb->priv.restype = DAV_SVN_RESTYPE_VCC;

      comb->res.exists = TRUE;
      comb->res.versioned = TRUE;
      comb->res.baselined = TRUE;

      /* NOTE: comb->priv.repos_path == NULL */
    }
  else
    {
      /* a specific Version Resource; in this case, a Baseline */

      int revnum;

      if (label != NULL)
        {
          revnum = SVN_STR_TO_REV(label); /* assume slash terminates */
          if (!SVN_IS_VALID_REVNUM(revnum))
            return TRUE;        /* ### be nice to get better feedback */
        }
      else /* use_checked_in */
        {
          /* use the DAV:checked-in value of the VCC. this is always the
             "latest" (or "youngest") revision. */

          /* signal prep_version to look it up */
          revnum = SVN_INVALID_REVNUM;
        }

      comb->res.type = DAV_RESOURCE_TYPE_VERSION;

      /* exists? need to wait for now */
      comb->res.versioned = TRUE;
      comb->res.baselined = TRUE;

      /* which baseline (revision tree) to access */
      comb->priv.root.rev = revnum;

      /* NOTE: comb->priv.repos_path == NULL */
      /* NOTE: comb->priv.created_rev == SVN_INVALID_REVNUM */
    }

  return FALSE;
}


static int
parse_me_resource_uri(dav_resource_combined *comb,
                      const char *path,
                      const char *label,
                      int use_checked_in)
{
  /* In HTTP protocol v2, this uri represents the repository itself,
     and is the place where custom REPORTs get sent to.  (It replaces
     the older vcc uri form.)  It has no trailing components.  */

  if (path[0] != '\0')
    return TRUE;

  comb->res.type = DAV_RESOURCE_TYPE_PRIVATE;
  comb->priv.restype = DAV_SVN_RESTYPE_ME;

  /* We're keeping these the same as the VCC resource, to make things
     smoother for our report requests. */
  comb->res.exists = TRUE;
  comb->res.versioned = TRUE;
  comb->res.baselined = TRUE;
  /* NOTE: comb->priv.repos_path == NULL */

  return FALSE;
}


static int
parse_baseline_coll_uri(dav_resource_combined *comb,
                        const char *path,
                        const char *label,
                        int use_checked_in)
{
  const char *slash;
  int revnum;

  /* format: REVISION/REPOS_PATH */

  /* ### what to do with LABEL and USE_CHECKED_IN ?? */

  slash = ap_strchr_c(path, '/');
  if (slash == NULL)
    slash = "/";        /* they are referring to the root of the BC */
  else if (slash == path)
    return TRUE;        /* the REVISION was missing(?)
                           ### not sure this can happen, though, because
                           ### it would imply two slashes, yet those are
                           ### cleaned out within get_resource */

  revnum = SVN_STR_TO_REV(path);  /* assume slash terminates conversion */
  if (!SVN_IS_VALID_REVNUM(revnum))
    return TRUE;        /* ### be nice to get better feedback */

  /* ### mod_dav doesn't have a proper model for these. they are standard
     ### VCRs, but we need some additional semantics attached to them.
     ### need to figure out a way to label them as special. */

  comb->res.type = DAV_RESOURCE_TYPE_REGULAR;
  comb->res.versioned = TRUE;
  comb->priv.root.rev = revnum;
  comb->priv.repos_path = slash;

  return FALSE;
}


static int
parse_baseline_uri(dav_resource_combined *comb,
                   const char *path,
                   const char *label,
                   int use_checked_in)
{
  int revnum;

  /* format: REVISION */

  /* ### what to do with LABEL and USE_CHECKED_IN ?? */

  revnum = SVN_STR_TO_REV(path);
  if (!SVN_IS_VALID_REVNUM(revnum))
    return TRUE;        /* ### be nice to get better feedback */

  /* create a Baseline resource (a special Version Resource) */

  comb->res.type = DAV_RESOURCE_TYPE_VERSION;

  /* exists? need to wait for now */
  comb->res.versioned = TRUE;
  comb->res.baselined = TRUE;

  /* which baseline (revision tree) to access */
  comb->priv.root.rev = revnum;

  /* NOTE: comb->priv.repos_path == NULL */
  /* NOTE: comb->priv.created_rev == SVN_INVALID_REVNUM */

  return FALSE;
}


static int
parse_revstub_uri(dav_resource_combined *comb,
                  const char *path,
                  const char *label,
                  int use_checked_in)
{
  /* format: !svn/rev/REVISION

     In HTTP protocol v2, this represents a specific revision in the
     repository.  Clients perform PROPFIND and PROPPATCH against it to
     read and write revprops.  (This uri replaces baseline (bln) and
     working baseline (wbl) forms.)
   */

  svn_revnum_t revnum = SVN_STR_TO_REV(path);
  if (!SVN_IS_VALID_REVNUM(revnum))
    return TRUE;  /* fail */

  comb->res.type = DAV_RESOURCE_TYPE_VERSION;
  comb->res.versioned = TRUE;
  comb->res.baselined = TRUE;
  /* exists? need to wait for now */

  /* which baseline (revision tree) to access */
  comb->priv.root.rev = revnum;

  /* NOTE: comb->priv.repos_path == NULL */
  /* NOTE: comb->priv.created_rev == SVN_INVALID_REVNUM */

  return FALSE;
}


static int
parse_revroot_uri(dav_resource_combined *comb,
                  const char *path,
                  const char *label,
                  int use_checked_in)
{
  /* format: !svn/rvr/REVISION/[PATH]

     In HTTP protocol v2, this represents a path within a specific
     revision.  Clients perform PROPFIND and GET against it to read
     versioned file/dir properties and file contents.  (This uri
     replaces baseline collection (bc) forms.)
   */

  /* Right now, we treat 'rvr' URIs exactly the same as 'bc' ones.
     Same expected format, same utility, etc.  */
  return parse_baseline_coll_uri(comb, path, label, use_checked_in);
}


static int
parse_txnstub_uri(dav_resource_combined *comb,
                  const char *path,
                  const char *label,
                  int use_checked_in)
{
  /* format: !svn/txn/TXN_NAME

     In HTTP protocol v2, this represents a specific uncommitted
     transaction.  Clients perform PROPFIND and PROPPATCH against it
     to read and write txnprops during a commit.  They can also issue
     a DELETE against it to abort the txn.
   */

  if (path == NULL)
    return TRUE;  /* fail, we need a txn_name. */

  comb->res.type = DAV_RESOURCE_TYPE_PRIVATE;
  comb->priv.restype = DAV_SVN_RESTYPE_TXN_COLLECTION;
  comb->priv.root.txn_name = apr_pstrdup(comb->res.pool, path);

  return FALSE;
}


static int
parse_txnroot_uri(dav_resource_combined *comb,
                  const char *path,
                  const char *label,
                  int use_checked_in)
{
  /* format: !svn/txr/TXN_NAME/[PATH]

     In HTTP protocol v2, this represents a path within a specific
     uncommitted transaction.  Clients perform PUT, COPY, DELETE, MOVE
     against it to modify the path.
   */
  const char *slash;

  /* Note that we're calling this a WORKING resource, rather than
     PRIVATE, so that we can let prep_working() do the same work for
     us that it does on DeltaV 'working resources'.  */
  comb->res.type = DAV_RESOURCE_TYPE_WORKING;

  /* ...but setting this restype can let parse_working() know whether
     this is a !svn/wrk/ (DeltaV) or a !svn/txr (protocol v2) */
  comb->priv.restype = DAV_SVN_RESTYPE_TXNROOT_COLLECTION;
  comb->res.working = TRUE;
  comb->res.versioned = TRUE;

  slash = ap_strchr_c(path, '/');

  /* This sucker starts with a slash.  That's bogus. */
  if (slash == path)
    return TRUE;

  if (slash == NULL)
    {
      /* There's no slash character in our path.  Assume it's just an
         TXN_NAME pointing to the root path.  That should be cool.
         We'll just drop through to the normal case handling below. */
      comb->priv.root.txn_name = apr_pstrdup(comb->res.pool, path);
      comb->priv.repos_path = "/";
    }
  else
    {
      comb->priv.root.txn_name = apr_pstrndup(comb->res.pool, path,
                                              slash - path);
      comb->priv.repos_path = slash;
    }

  return FALSE;
}


static int
parse_wrk_baseline_uri(dav_resource_combined *comb,
                       const char *path,
                       const char *label,
                       int use_checked_in)
{
  const char *slash;

  /* format: ACTIVITY_ID/REVISION */

  /* ### what to do with LABEL and USE_CHECKED_IN ?? */

  comb->res.type = DAV_RESOURCE_TYPE_WORKING;
  comb->res.working = TRUE;
  comb->res.versioned = TRUE;
  comb->res.baselined = TRUE;

  if ((slash = ap_strchr_c(path, '/')) == NULL
      || slash == path
      || slash[1] == '\0')
    return TRUE;

  comb->priv.root.activity_id = apr_pstrndup(comb->res.pool, path,
                                             slash - path);
  comb->priv.root.rev = SVN_STR_TO_REV(slash + 1);

  /* NOTE: comb->priv.repos_path == NULL */

  return FALSE;
}


static const struct special_defn
{
  const char *name;

  /*
   * COMB is the resource that we are constructing. Any elements that
   * can be determined from the PATH may be set in COMB. However, further
   * operations are not allowed (we don't want anything besides a parse
   * error to occur).
   *
   * At a minimum, the parse function must set COMB->res.type and
   * COMB->priv.repos_path.
   *
   * PATH does not contain a leading slash. Given "/root/$svn/xxx/the/path"
   * as the request URI, the PATH variable will be "the/path"
   */
  int (*parse)(dav_resource_combined *comb, const char *path,
               const char *label, int use_checked_in);

  /* The number of subcompenents after the !svn/xxx/... before we
     reach the actual path within the repository. */
  int numcomponents;

  /* Boolean:  are the subcomponents followed by a repos path? */
  int has_repos_path;

  /* The private resource type for the /$svn/xxx/ collection. */
  enum dav_svn_private_restype restype;

} special_subdirs[] =
{
  /* Our original delta-V-ish protocol uses all these: */
  { "ver", parse_version_uri, 1, TRUE, DAV_SVN_RESTYPE_VER_COLLECTION },
  { "his", parse_history_uri, 0, FALSE, DAV_SVN_RESTYPE_HIS_COLLECTION },
  { "wrk", parse_working_uri, 1, TRUE,  DAV_SVN_RESTYPE_WRK_COLLECTION },
  { "act", parse_activity_uri, 1, FALSE, DAV_SVN_RESTYPE_ACT_COLLECTION },
  { "vcc", parse_vcc_uri, 1, FALSE, DAV_SVN_RESTYPE_VCC_COLLECTION },
  { "bc", parse_baseline_coll_uri, 1, TRUE, DAV_SVN_RESTYPE_BC_COLLECTION },
  { "bln", parse_baseline_uri, 1, FALSE, DAV_SVN_RESTYPE_BLN_COLLECTION },
  { "wbl", parse_wrk_baseline_uri, 2, FALSE, DAV_SVN_RESTYPE_WBL_COLLECTION },

  /* The new v2 protocol uses these new 'stub' uris: */
  { "me",  parse_me_resource_uri, 0, FALSE, DAV_SVN_RESTYPE_ME },
  { "rev", parse_revstub_uri, 1, FALSE, DAV_SVN_RESTYPE_REV_COLLECTION },
  { "rvr", parse_revroot_uri, 1, TRUE, DAV_SVN_RESTYPE_REVROOT_COLLECTION },
  { "txn", parse_txnstub_uri, 1, FALSE, DAV_SVN_RESTYPE_TXN_COLLECTION},
  { "txr", parse_txnroot_uri, 1, TRUE, DAV_SVN_RESTYPE_TXNROOT_COLLECTION},

  { NULL } /* sentinel */
};


/*
 * parse_uri: parse the provided URI into its various bits
 *
 * URI will contain a path relative to our configured root URI. It should
 * not have a leading "/". The root is identified by "".
 *
 * On output: *COMB will contain all of the information parsed out of
 * the URI -- the resource type, activity ID, path, etc.
 *
 * Note: this function will only parse the URI. Validation of the pieces,
 * opening data stores, etc, are not part of this function.
 *
 * TRUE is returned if a parsing error occurred. FALSE for success.
 */
static int
parse_uri(dav_resource_combined *comb,
          const char *uri,
          const char *label,
          int use_checked_in)
{
  const char *special_uri = comb->priv.repos->special_uri;
  apr_size_t len1;
  apr_size_t len2;
  char ch;

  len1 = strlen(uri);
  len2 = strlen(special_uri);
  if (len1 > len2
      && ((ch = uri[len2]) == '/' || ch == '\0')
      && memcmp(uri, special_uri, len2) == 0)
    {
      if (ch == '\0')
        {
          /* URI was "/root/!svn". It exists, but has restricted usage. */
          comb->res.type = DAV_RESOURCE_TYPE_PRIVATE;
          comb->priv.restype = DAV_SVN_RESTYPE_ROOT_COLLECTION;
        }
      else
        {
          const struct special_defn *defn;

          /* skip past the "!svn/" prefix */
          uri += len2 + 1;
          len1 -= len2 + 1;

          for (defn = special_subdirs ; defn->name != NULL; ++defn)
            {
              apr_size_t len3 = strlen(defn->name);

              if (len1 >= len3 && memcmp(uri, defn->name, len3) == 0)
                {
                  /* If we find a slash after our special subdir, or
                     if we don't and this subdir isn't *supposed* to have
                     anything following it (such as the !svn/me
                     resource), hand off the custom parser for this
                     subdir type. */
                  if (uri[len3] == '/')
                    {
                      if ((*defn->parse)(comb, uri + len3 + 1, label,
                                         use_checked_in))
                        return TRUE;
                    }
                  else if (uri[len3] == '\0')
                    {
                      if ((defn->numcomponents == 0)
                          && (! defn->has_repos_path))
                        {
                          if ((*defn->parse)(comb, "", label, use_checked_in))
                            return TRUE;
                        }
                      else
                        {
                          /* URI was "/root/!svn/XXX". The location
                             exists, but has restricted usage. */
                          comb->res.type = DAV_RESOURCE_TYPE_PRIVATE;

                          /* Store the resource type so that we can
                             PROPFIND on this collection. */
                          comb->priv.restype = defn->restype;
                        }
                    }
                  else
                    {
                      /* e.g. "/root/!svn/activity" (we just know "act") */
                      return TRUE;
                    }

                  break;
                }
            }

          /* if completed the loop, then it is an unrecognized subdir */
          if (defn->name == NULL)
            return TRUE;
        }
    }
  else
    {
      /* Anything under the root, but not under "!svn". These are all
         version-controlled resources. */
      comb->res.type = DAV_RESOURCE_TYPE_REGULAR;
      comb->res.versioned = TRUE;

      /* The location of these resources corresponds directly to the URI,
         and we keep the leading "/". */
      comb->priv.repos_path = comb->priv.uri_path->data;
    }

  return FALSE;
}


static dav_error *
prep_regular(dav_resource_combined *comb)
{
  apr_pool_t *pool = comb->res.pool;
  dav_svn_repos *repos = comb->priv.repos;
  svn_error_t *serr;
  dav_error *derr;
  svn_node_kind_t kind;

  /* A REGULAR resource might have a specific revision already (e.g. if it
     is part of a baseline collection). However, if it doesn't, then we
     will assume that we need the youngest revision.
     ### other cases besides a BC? */
  if (comb->priv.root.rev == SVN_INVALID_REVNUM)
    {
      serr = svn_fs_youngest_rev(&comb->priv.root.rev, repos->fs, pool);
      if (serr != NULL)
        {
          return dav_svn__convert_err(serr, HTTP_INTERNAL_SERVER_ERROR,
                                      "Could not determine the proper "
                                      "revision to access",
                                      pool);
        }
    }

  /* get the root of the tree */
  serr = svn_fs_revision_root(&comb->priv.root.root, repos->fs,
                              comb->priv.root.rev, pool);
  if (serr != NULL)
    {
      return dav_svn__convert_err(serr, HTTP_INTERNAL_SERVER_ERROR,
                                  "Could not open the root of the "
                                  "repository",
                                  pool);
    }

  derr = fs_check_path(&kind, comb->priv.root.root,
                       comb->priv.repos_path, pool);
  if (derr != NULL)
    return derr;

  comb->res.exists = (kind != svn_node_none);
  comb->res.collection = (kind == svn_node_dir);

  /* HACK:  dav_get_resource_state() is making shortcut assumptions
     about how to distinguish a null resource from a lock-null
     resource.  This is the only way to get around that problem.
     Without it, it won't ever detect lock-nulls, and thus 'svn unlock
     nonexistentURL' will always return 404's. */
  if (! comb->res.exists)
    comb->priv.r->path_info = (char *) "";

  return NULL;
}


static dav_error *
prep_version(dav_resource_combined *comb)
{
  svn_error_t *serr;
  apr_pool_t *pool = comb->res.pool;

  /* we are accessing the Version Resource by REV/PATH */

  /* ### assert: .baselined = TRUE */

  /* if we don't have a revision, then assume the youngest */
  if (!SVN_IS_VALID_REVNUM(comb->priv.root.rev))
    {
      serr = svn_fs_youngest_rev(&comb->priv.root.rev,
                                 comb->priv.repos->fs,
                                 pool);
      if (serr != NULL)
        {
          /* ### might not be a baseline */

          return dav_svn__convert_err(serr, HTTP_INTERNAL_SERVER_ERROR,
                                      "Could not fetch 'youngest' revision "
                                      "to enable accessing the latest "
                                      "baseline resource.",
                                      pool);
        }
    }

  /* ### baselines have no repos_path, and we don't need to open
     ### a root (yet). we just needed to ensure that we have the proper
     ### revision number. */

  if (!comb->priv.root.root)
    {
      serr = svn_fs_revision_root(&comb->priv.root.root,
                                  comb->priv.repos->fs,
                                  comb->priv.root.rev,
                                  pool);
      if (serr != NULL)
        {
          return dav_svn__convert_err(serr, HTTP_INTERNAL_SERVER_ERROR,
                                      "Could not open a revision root.",
                                      pool);
        }
    }

  /* ### we should probably check that the revision is valid */
  comb->res.exists = TRUE;

  /* Set up the proper URI. Most likely, we arrived here via a VCC,
     so the URI will be incorrect. Set the canonical form. */
  /* ### assuming a baseline */
  comb->res.uri = dav_svn__build_uri(comb->priv.repos,
                                     DAV_SVN__BUILD_URI_BASELINE,
                                     comb->priv.root.rev, NULL,
                                     0 /* add_href */,
                                     pool);

  return NULL;
}


static dav_error *
prep_history(dav_resource_combined *comb)
{
  return NULL;
}


static dav_error *
prep_working(dav_resource_combined *comb)
{
  apr_pool_t *pool = comb->res.pool;
  svn_error_t *serr;
  dav_error *derr;
  svn_node_kind_t kind;
  const char *txn_name = comb->priv.root.txn_name;

  /* A txnroot object will already have the txn_name filled in, but a
     DeltaV 'working resource' will only have the activity_id at this
     point. */
  if (txn_name == NULL)
    {
      txn_name = dav_svn__get_txn(comb->priv.repos,
                                  comb->priv.root.activity_id);
      if (txn_name == NULL)
        {
          return dav_new_error(pool, HTTP_BAD_REQUEST, 0,
                               "An unknown activity was specified in the URL. "
                               "This is generally caused by a problem in the "
                               "client software.");
        }
      comb->priv.root.txn_name = txn_name;
    }

  /* get the FS transaction, given its name */
  serr = svn_fs_open_txn(&comb->priv.root.txn, comb->priv.repos->fs, txn_name,
                         pool);
  if (serr != NULL)
    {
      if (serr->apr_err == SVN_ERR_FS_NO_SUCH_TRANSACTION)
        {
          svn_error_clear(serr);
          return dav_new_error(pool, HTTP_INTERNAL_SERVER_ERROR, 0,
                               "An activity was specified and found, but the "
                               "corresponding SVN FS transaction was not "
                               "found.");
        }
      return dav_svn__convert_err(serr, HTTP_INTERNAL_SERVER_ERROR,
                                  "Could not open the SVN FS transaction "
                                  "corresponding to the specified activity.",
                                  pool);
    }

  if (comb->res.baselined)
    {
      /* a Working Baseline */

      /* if the transaction exists, then the working resource exists */
      comb->res.exists = TRUE;

      return NULL;
    }

  /* Set the txn author if not previously set.  Protect against multi-author
   * commits by verifying authenticated user associated with the current
   * request is the same as the txn author.
   * Note that anonymous requests are being excluded as being a change
   * in author, because the commit may touch areas of the repository
   * that are anonymous writeable as well as areas that are not.
   */
  if (comb->priv.repos->username)
    {
      svn_string_t *current_author;
      svn_string_t request_author;

      serr = svn_fs_txn_prop(&current_author, comb->priv.root.txn,
                             SVN_PROP_REVISION_AUTHOR, pool);
      if (serr != NULL)
        {
          return dav_svn__convert_err(serr, HTTP_INTERNAL_SERVER_ERROR,
                   "Failed to retrieve author of the SVN FS transaction "
                   "corresponding to the specified activity.",
                   pool);
        }

      request_author.data = comb->priv.repos->username;
      request_author.len = strlen(request_author.data);
      if (!current_author)
        {
          serr = svn_fs_change_txn_prop(comb->priv.root.txn,
                                        SVN_PROP_REVISION_AUTHOR,
                                        &request_author, pool);
          if (serr != NULL)
            {
              return dav_svn__convert_err(serr, HTTP_INTERNAL_SERVER_ERROR,
                       "Failed to set the author of the SVN FS transaction "
                       "corresponding to the specified activity.",
                       pool);
            }
        }
      else if (!svn_string_compare(current_author, &request_author))
        {
          return dav_new_error(pool, HTTP_NOT_IMPLEMENTED, 0,
                   "Multi-author commits not supported.");
        }
    }

  /* get the root of the tree */
  serr = svn_fs_txn_root(&comb->priv.root.root, comb->priv.root.txn, pool);
  if (serr != NULL)
    {
      return dav_svn__convert_err(serr, HTTP_INTERNAL_SERVER_ERROR,
                                  "Could not open the (transaction) root of "
                                  "the repository",
                                  pool);
    }

  derr = fs_check_path(&kind, comb->priv.root.root,
                       comb->priv.repos_path, pool);
  if (derr != NULL)
    return derr;

  comb->res.exists = (kind != svn_node_none);
  comb->res.collection = (kind == svn_node_dir);

  return NULL;
}


static dav_error *
prep_activity(dav_resource_combined *comb)
{
  const char *txn_name = dav_svn__get_txn(comb->priv.repos,
                                          comb->priv.root.activity_id);

  comb->priv.root.txn_name = txn_name;
  comb->res.exists = txn_name != NULL;

  return NULL;
}


static dav_error *
prep_private(dav_resource_combined *comb)
{
  svn_error_t *serr;
  apr_pool_t *pool = comb->res.pool;

  if (comb->priv.restype == DAV_SVN_RESTYPE_VCC)
    {
      /* ### what to do */
    }
  else if (comb->priv.restype == DAV_SVN_RESTYPE_TXN_COLLECTION)
    {
      /* Open the named transaction. */

      if (comb->priv.root.txn_name == NULL)
        return dav_new_error(pool, HTTP_BAD_REQUEST, 0,
                             "An unknown txn name was specified in the URL.");

      serr = svn_fs_open_txn(&comb->priv.root.txn,
                             comb->priv.repos->fs,
                             comb->priv.root.txn_name, pool);
      if (serr != NULL)
        {
          if (serr->apr_err == SVN_ERR_FS_NO_SUCH_TRANSACTION)
            {
              svn_error_clear(serr);
              comb->res.exists = FALSE;
              return dav_new_error(pool, HTTP_INTERNAL_SERVER_ERROR, 0,
                                   "Named transaction doesn't exist.");
            }
          return dav_svn__convert_err(serr, HTTP_INTERNAL_SERVER_ERROR,
                                      "Could not open specified transaction.",
                                      pool);
        }
      comb->res.exists = TRUE;
    }

  return NULL;
}


static const struct res_type_handler
{
  dav_resource_type type;
  dav_error * (*prep)(dav_resource_combined *comb);

} res_type_handlers[] =
{
  /* skip UNKNOWN */
  { DAV_RESOURCE_TYPE_REGULAR, prep_regular },
  { DAV_RESOURCE_TYPE_VERSION, prep_version },
  { DAV_RESOURCE_TYPE_HISTORY, prep_history },
  { DAV_RESOURCE_TYPE_WORKING, prep_working },
  /* skip WORKSPACE */
  { DAV_RESOURCE_TYPE_ACTIVITY, prep_activity },
  { DAV_RESOURCE_TYPE_PRIVATE, prep_private },

  { 0, NULL }   /* sentinel */
};


/*
** ### docco...
**
** Set .exists and .collection
** open other, internal bits...
*/
static dav_error *
prep_resource(dav_resource_combined *comb)
{
  const struct res_type_handler *scan;

  for (scan = res_type_handlers; scan->prep != NULL; ++scan)
    {
      if (comb->res.type == scan->type)
        return (*scan->prep)(comb);
    }

  return dav_new_error(comb->res.pool, HTTP_INTERNAL_SERVER_ERROR, 0,
                       "DESIGN FAILURE: unknown resource type");
}


static dav_resource *
create_private_resource(const dav_resource *base,
                        enum dav_svn_private_restype restype)
{
  dav_resource_combined *comb;
  svn_stringbuf_t *path;
  const struct special_defn *defn;

  for (defn = special_subdirs; defn->name != NULL; ++defn)
    if (defn->restype == restype)
      break;
  /* assert: defn->name != NULL */

  path = svn_stringbuf_createf(base->pool, "/%s/%s",
                            base->info->repos->special_uri, defn->name);

  comb = apr_pcalloc(base->pool, sizeof(*comb));

  /* ### can/should we leverage prep_resource */

  comb->res.type = DAV_RESOURCE_TYPE_PRIVATE;

  comb->res.exists = TRUE;
  comb->res.collection = TRUE;                  /* ### always true? */
  /* versioned = baselined = working = FALSE */

  comb->res.uri = apr_pstrcat(base->pool, base->info->repos->root_path,
                              path->data, NULL);
  comb->res.info = &comb->priv;
  comb->res.hooks = &dav_svn__hooks_repository;
  comb->res.pool = base->pool;

  comb->priv.uri_path = path;
  comb->priv.repos = base->info->repos;
  comb->priv.root.rev = SVN_INVALID_REVNUM;
  return &comb->res;
}


static void log_warning(void *baton, svn_error_t *err)
{
  request_rec *r = baton;

  /* ### hmm. the FS is cleaned up at request cleanup time. "r" might
     ### not really be valid. we should probably put the FS into a
     ### subpool to ensure it gets cleaned before the request.

     ### is there a good way to create and use a subpool for all
     ### of our functions ... ??
  */

  ap_log_rerror(APLOG_MARK, APLOG_ERR, APR_EGENERAL, r, "%s", err->message);
}


AP_MODULE_DECLARE(dav_error *)
dav_svn_split_uri(request_rec *r,
                  const char *uri_to_split,
                  const char *root_path,
                  const char **cleaned_uri,
                  int *trailing_slash,
                  const char **repos_name,
                  const char **relative_path,
                  const char **repos_path)
{
  apr_size_t len1;
  int had_slash;
  const char *fs_path;
  const char *fs_parent_path;
  const char *relative;
  char *uri;

  /* one of these is NULL, the other non-NULL. */
  fs_path = dav_svn__get_fs_path(r);
  fs_parent_path = dav_svn__get_fs_parent_path(r);

  if ((fs_path == NULL) && (fs_parent_path == NULL))
    {
      /* ### are SVN_ERR_APMOD codes within the right numeric space? */
      return dav_new_error(r->pool, HTTP_INTERNAL_SERVER_ERROR,
                           SVN_ERR_APMOD_MISSING_PATH_TO_FS,
                           "The server is misconfigured: "
                           "either an SVNPath or SVNParentPath "
                           "directive is required to specify the location "
                           "of this resource's repository.");
    }

  /* make a copy so that we can do some work on it */
  uri = apr_pstrdup(r->pool, uri_to_split);

  /* remove duplicate slashes, and make sure URI has no trailing '/' */
  ap_no2slash(uri);
  len1 = strlen(uri);
  had_slash = (len1 > 0 && uri[len1 - 1] == '/');
  if (len1 > 1 && had_slash)
    uri[len1 - 1] = '\0';

  if (had_slash)
    *trailing_slash = TRUE;
  else
    *trailing_slash = FALSE;

  /* return the first item.  */
  *cleaned_uri = apr_pstrdup(r->pool, uri);

  /* The URL space defined by the SVN provider is always a virtual
     space. Construct the path relative to the configured Location
     (root_path). So... the relative location is simply the URL used,
     skipping the root_path.

     Note: mod_dav has canonialized root_path. It will not have a trailing
     slash (unless it is "/").

     Note: given a URI of /something and a root of /some, then it is
           impossible to be here (and end up with "thing"). This is simply
           because we control /some and are dispatched to here for its
           URIs. We do not control /something, so we don't get here. Or,
           if we *do* control /something, then it is for THAT root.
  */
  relative = ap_stripprefix(uri, root_path);

  /* We want a leading slash on the path specified by <relative>. This
     will almost always be the case since root_path does not have a trailing
     slash. However, if the root is "/", then the slash will be removed
     from <relative>. Backing up a character will put the leading slash
     back.

     Watch out for the empty string! This can happen when URI == ROOT_PATH.
     We simply turn the path into "/" for this case. */
  if (*relative == '\0')
    relative = "/";
  else if (*relative != '/')
    --relative;
  /* ### need a better name... it isn't "relative" because of the leading
     ### slash. something about SVN-private-path */

  /* Depending on whether SVNPath or SVNParentPath was used, we need
     to compute 'relative' and 'repos_name' differently.  */

  /* Normal case:  the SVNPath command was used to specify a
     particular repository.  */
  if (fs_path != NULL)
    {
      /* the repos_name is the last component of root_path. */
      *repos_name = svn_dirent_basename(root_path, r->pool);

      /* 'relative' is already correct for SVNPath; the root_path
         already contains the name of the repository, so relative is
         everything beyond that.  */
    }

  else
    {
      /* SVNParentPath was used instead: assume the first component of
         'relative' is the name of a repository. */
      const char *magic_component, *magic_end;

      /* A repository name is required here.
         Remember that 'relative' always starts with a "/". */
      if (relative[1] == '\0')
        {
          /* ### are SVN_ERR_APMOD codes within the right numeric space? */
          return dav_new_error(r->pool, HTTP_FORBIDDEN,
                               SVN_ERR_APMOD_MALFORMED_URI,
                               "The URI does not contain the name "
                               "of a repository.");
        }

      magic_end = ap_strchr_c(relative + 1, '/');
      if (!magic_end)
        {
          /* ### Request was for parent directory with no trailing
             slash; we probably ought to just redirect to same with
             trailing slash appended. */
          magic_component = relative + 1;
          relative = "/";
        }
      else
        {
          magic_component = apr_pstrndup(r->pool, relative + 1,
                                         magic_end - relative - 1);
          relative = magic_end;
        }

      /* return answer */
      *repos_name = magic_component;
    }

  /* We can return 'relative' at this point too. */
  *relative_path = apr_pstrdup(r->pool, relative);

  /* Code to remove the !svn junk from the front of the relative path,
     mainly stolen from parse_uri().  This code assumes that
     the 'relative' string being parsed doesn't start with '/'. */
  relative++;

  {
    const char *special_uri = dav_svn__get_special_uri(r);
    apr_size_t len2;
    char ch;

    len1 = strlen(relative);
    len2 = strlen(special_uri);
    if (len1 > len2
        && ((ch = relative[len2]) == '/' || ch == '\0')
        && memcmp(relative, special_uri, len2) == 0)
      {
        if (ch == '\0')
          {
            /* relative is just "!svn", which is malformed. */
            return dav_new_error(r->pool, HTTP_INTERNAL_SERVER_ERROR,
                                 SVN_ERR_APMOD_MALFORMED_URI,
                                 "Nothing follows the svn special_uri.");
          }
        else
          {
            const struct special_defn *defn;

            /* skip past the "!svn/" prefix */
            relative += len2 + 1;
            len1 -= len2 + 1;

            for (defn = special_subdirs ; defn->name != NULL; ++defn)
              {
                apr_size_t len3 = strlen(defn->name);

                if (len1 >= len3 && memcmp(relative, defn->name, len3) == 0)
                  {
                    /* Found a matching special dir. */

                    if (relative[len3] == '\0')
                      {
                        /* relative is "!svn/xxx"  */
                        if (defn->numcomponents == 0)
                          *repos_path = NULL;
                        else
                          return
                            dav_new_error(r->pool, HTTP_INTERNAL_SERVER_ERROR,
                                          SVN_ERR_APMOD_MALFORMED_URI,
                                          "Missing info after special_uri.");
                      }
                    else if (relative[len3] == '/')
                      {
                        /* Skip past defn->numcomponents components,
                           return everything beyond that.*/
                        int j;
                        const char *end = NULL, *start = relative + len3 + 1;

                        for (j = 0; j < defn->numcomponents; j++)
                          {
                            end = ap_strchr_c(start, '/');
                            if (! end)
                              break;
                            start = end + 1;
                          }

                        if (! end)
                          {
                            /* Did we break from the loop prematurely? */
                            if (j != (defn->numcomponents - 1))
                              return
                                dav_new_error(r->pool,
                                              HTTP_INTERNAL_SERVER_ERROR,
                                              SVN_ERR_APMOD_MALFORMED_URI,
                                              "Not enough components"
                                              " after special_uri.");

                            if (! defn->has_repos_path)
                              /* It's okay to not have found a slash. */
                              *repos_path = NULL;
                            else
                              *repos_path = "/";
                          }
                        else
                          {
                            /* Found a slash after the special components. */
                            *repos_path = apr_pstrdup(r->pool, start);
                          }
                      }
                    else
                      {
                        return
                          dav_new_error(r->pool, HTTP_INTERNAL_SERVER_ERROR,
                                        SVN_ERR_APMOD_MALFORMED_URI,
                                        "Unknown data after special_uri.");
                      }

                  break;
                  }
              }

            if (defn->name == NULL)
              return
                dav_new_error(r->pool, HTTP_INTERNAL_SERVER_ERROR,
                              SVN_ERR_APMOD_MALFORMED_URI,
                              "Couldn't match subdir after special_uri.");
          }
      }
    else
      {
        /* There's no "!svn/" at all, so the relative path is already
           a valid path within the repository.  */
        *repos_path = apr_pstrdup(r->pool, relative);
      }
  }

  return NULL;
}


/* Context for cleanup handler. */
struct cleanup_fs_access_baton
{
  svn_fs_t *fs;
  apr_pool_t *pool;
};


/* Pool cleanup handler.  Make sure fs's access ctx points to NULL
   when request pool is destroyed. */
static apr_status_t
cleanup_fs_access(void *data)
{
  svn_error_t *serr;
  struct cleanup_fs_access_baton *baton = data;

  serr = svn_fs_set_access(baton->fs, NULL);
  if (serr)
    {
      ap_log_perror(APLOG_MARK, APLOG_ERR, serr->apr_err, baton->pool,
                    "cleanup_fs_access: error clearing fs access context");
      svn_error_clear(serr);
    }

  return APR_SUCCESS;
}


/* Helper func to construct a special 'parentpath' private resource. */
static dav_error *
get_parentpath_resource(request_rec *r,
                        const char *root_path,
                        dav_resource **resource)
{
  const char *new_uri;
  dav_svn_root *droot = apr_pcalloc(r->pool, sizeof(*droot));
  dav_svn_repos *repos = apr_pcalloc(r->pool, sizeof(*repos));
  dav_resource_combined *comb = apr_pcalloc(r->pool, sizeof(*comb));
  apr_size_t len = strlen(r->uri);

  comb->res.exists = TRUE;
  comb->res.collection = TRUE;
  comb->res.uri = apr_pstrdup(r->pool, r->uri);
  comb->res.info = &comb->priv;
  comb->res.hooks = &dav_svn__hooks_repository;
  comb->res.pool = r->pool;
  comb->res.type = DAV_RESOURCE_TYPE_PRIVATE;

  comb->priv.restype = DAV_SVN_RESTYPE_PARENTPATH_COLLECTION;
  comb->priv.r = r;
  comb->priv.repos_path = "Collection of Repositories";
  comb->priv.root = *droot;
  droot->rev = SVN_INVALID_REVNUM;

  comb->priv.repos = repos;
  repos->pool = r->pool;
  repos->xslt_uri = dav_svn__get_xslt_uri(r);
  repos->autoversioning = dav_svn__get_autoversioning_flag(r);
  repos->bulk_updates = dav_svn__get_bulk_updates_flag(r);
  repos->v2_protocol = dav_svn__get_v2_protocol_flag(r);
  repos->base_url = ap_construct_url(r->pool, "", r);
  repos->special_uri = dav_svn__get_special_uri(r);
  repos->username = r->user;
  repos->client_capabilities = apr_hash_make(repos->pool);

  /* Make sure this type of resource always has a trailing slash; if
     not, redirect to a URI that does. */
  if (r->uri[len-1] != '/')
    {
      new_uri = apr_pstrcat(r->pool, ap_escape_uri(r->pool, r->uri),
                            "/", NULL);
      apr_table_setn(r->headers_out, "Location",
                     ap_construct_url(r->pool, new_uri, r));
      return dav_new_error(r->pool, HTTP_MOVED_PERMANENTLY, 0,
                           "Requests for a collection must have a "
                           "trailing slash on the URI.");
    }

  /* No other "prepping" of resource needs to happen -- no opening
     of a repository or anything like that, because, well, there's
     no repository to open. */
  *resource = &comb->res;
  return NULL;
}

/* --------------- Borrowed from httpd's mod_negotiation.c -------------- */

typedef struct accept_rec {
  char *name;                 /* MUST be lowercase */
  float quality;
} accept_rec;

/*
 * Get a single Accept-encoding line from ACCEPT_LINE, and place the
 * information we have parsed out of it into RESULT.
 */

static const char *get_entry(apr_pool_t *p, accept_rec *result,
                             const char *accept_line)
{
    result->quality = 1.0f;

    /*
     * Note that this handles what I gather is the "old format",
     *
     *    Accept: text/html text/plain moo/zot
     *
     * without any compatibility kludges --- if the token after the
     * MIME type begins with a semicolon, we know we're looking at parms,
     * otherwise, we know we aren't.  (So why all the pissing and moaning
     * in the CERN server code?  I must be missing something).
     */

    result->name = ap_get_token(p, &accept_line, 0);
    ap_str_tolower(result->name);     /* You want case insensitive,
                                       * you'll *get* case insensitive.
                                       */

    while (*accept_line == ';')
      {
        /* Parameters ... */

        char *parm;
        char *cp;
        char *end;

        ++accept_line;
        parm = ap_get_token(p, &accept_line, 1);

        /* Look for 'var = value' --- and make sure the var is in lcase. */

        for (cp = parm; (*cp && !apr_isspace(*cp) && *cp != '='); ++cp)
          {
            *cp = apr_tolower(*cp);
          }

        if (!*cp)
          {
            continue;           /* No '='; just ignore it. */
          }

        *cp++ = '\0';           /* Delimit var */
        while (*cp && (apr_isspace(*cp) || *cp == '='))
          {
            ++cp;
          }

        if (*cp == '"')
          {
            ++cp;
            for (end = cp;
                 (*end && *end != '\n' && *end != '\r' && *end != '\"');
                 end++);
          }
        else
          {
            for (end = cp; (*end && !apr_isspace(*end)); end++);
          }
        if (*end)
          {
            *end = '\0';        /* strip ending quote or return */
          }
        ap_str_tolower(cp);

        if (parm[0] == 'q'
            && (parm[1] == '\0' || (parm[1] == 's' && parm[2] == '\0')))
          {
            result->quality = (float) atof(cp);
          }
      }

    if (*accept_line == ',')
      {
        ++accept_line;
      }

    return accept_line;
}

/* @a accept_line is the Accept-Encoding header, which is of the
   format:

     Accept-Encoding: name; q=N;

   This function will return an array of accept_rec structures that
   contain the accepted encodings and the quality each one has
   associated with them.
*/
static apr_array_header_t *do_header_line(apr_pool_t *p,
                                          const char *accept_line)
{
    apr_array_header_t *accept_recs;

    if (!accept_line)
      return NULL;

    accept_recs = apr_array_make(p, 10, sizeof(accept_rec));

    while (*accept_line)
      {
        accept_rec *prefs = (accept_rec *) apr_array_push(accept_recs);
        accept_line = get_entry(p, prefs, accept_line);
      }

    return accept_recs;
}

/* ---------------------------------------------------------------------- */


/* qsort comparison function for the quality field of the accept_rec
   structure */
static int sort_encoding_pref(const void *accept_rec1, const void *accept_rec2)
{
  float diff = ((const accept_rec *) accept_rec1)->quality -
      ((const accept_rec *) accept_rec2)->quality;
  return (diff == 0 ? 0 : (diff > 0 ? -1 : 1));
}

/* Parse and handle any possible Accept-Encoding header that has been
   sent as part of the request.  */
static void
negotiate_encoding_prefs(request_rec *r, int *svndiff_version)
{
  /* It would be nice if mod_negotiation
     <http://httpd.apache.org/docs-2.1/mod/mod_negotiation.html> could
     handle the Accept-Encoding header parsing for us.  Sadly, it
     looks like its data structures and routines are private (see
     httpd/modules/mappers/mod_negotiation.c).  Thus, we duplicate the
     necessary ones in this file. */
  int i;
  const apr_array_header_t *encoding_prefs;
  encoding_prefs = do_header_line(r->pool,
                                  apr_table_get(r->headers_in,
                                                "Accept-Encoding"));

  if (!encoding_prefs || apr_is_empty_array(encoding_prefs))
    {
      *svndiff_version = 0;
      return;
    }

  *svndiff_version = 0;
  qsort(encoding_prefs->elts, (size_t) encoding_prefs->nelts,
        sizeof(accept_rec), sort_encoding_pref);
  for (i = 0; i < encoding_prefs->nelts; i++)
    {
      struct accept_rec rec = APR_ARRAY_IDX(encoding_prefs, i,
                                            struct accept_rec);
      if (strcmp(rec.name, "svndiff1") == 0)
        {
          *svndiff_version = 1;
          break;
        }
      else if (strcmp(rec.name, "svndiff") == 0)
        {
          *svndiff_version = 0;
          break;
        }
    }
}


/* The only two possible values for a capability. */
static const char *capability_yes = "yes";
static const char *capability_no = "no";

/* Convert CAPABILITIES, a hash table mapping 'const char *' keys to
 * "yes" or "no" values, to a list of all keys whose value is "yes".
 * Return the list, allocated in POOL, and use POOL for all temporary
 * allocation.
 */
static apr_array_header_t *
capabilities_as_list(apr_hash_t *capabilities, apr_pool_t *pool)
{
  apr_array_header_t *list = apr_array_make(pool, apr_hash_count(capabilities),
                                            sizeof(char *));
  apr_hash_index_t *hi;

  for (hi = apr_hash_first(pool, capabilities); hi; hi = apr_hash_next(hi))
    {
      const void *key;
      void *val;
      apr_hash_this(hi, &key, NULL, &val);
      if (strcmp((const char *) val, "yes") == 0)
        APR_ARRAY_PUSH(list, const char *) = key;
    }

  return list;
}


/* Given a non-NULL QUERY string of the form "key1=val1&key2=val2&...",
 * parse the keys and values into an apr table.  Allocate the table in
 * POOL;  dup all keys and values into POOL as well.
 *
 * Note that repeating the same key will cause table overwrites
 * (e.g. "r=3&r=5"), and that a lack of value ("p=") is legal, but
 * equivalent to not specifying the key at all.
 */
static apr_table_t *
querystring_to_table(const char *query, apr_pool_t *pool)
{
  apr_table_t *table = apr_table_make(pool, 2);
  apr_array_header_t *array = svn_cstring_split(query, "&", TRUE, pool);
  int i;
  for (i = 0; i < array->nelts; i++)
    {
      char *keyval = APR_ARRAY_IDX(array, i, char *);
      char *equals = strchr(keyval, '=');
      if (equals != NULL)
        {
          *equals = '\0';
          apr_table_set(table, keyval, equals + 1);
        }
    }
  return table;
}


/* Helper for get_resource(), called after COMB is fully parsed and prepped. */
static dav_error *
do_out_of_date_check(dav_resource_combined *comb, request_rec *r)
{
  svn_revnum_t created_rev;
  svn_error_t *serr;

  /* Do we have an X-SVN-Version-Name header? */
  if (! SVN_IS_VALID_REVNUM(comb->priv.version_name))
    return NULL;

  /* Note: LOCK and DELETE handlers already notice the header and do
     their own out-of-dateness checks.  MKCOL, COPY, MOVE don't supply
     the header at all, nor do MKACTIVITY, POST, or MERGE. */
  if (! ((r->method_number == M_PUT)
         || (r->method_number == M_PROPPATCH)))
    return NULL;

  /* Do an out-of-dateness check. */
  if ((serr = svn_fs_node_created_rev(&created_rev, comb->priv.root.root,
                                      comb->priv.repos_path, r->pool)))
    return dav_svn__convert_err(serr, HTTP_INTERNAL_SERVER_ERROR,
                                "Could not get created rev of "
                                "resource", r->pool);

  if (comb->priv.version_name < created_rev)
    {
      serr = svn_error_createf(SVN_ERR_RA_OUT_OF_DATE, NULL,
                               "Item '%s' is out of date",
                               comb->priv.repos_path);
      return dav_svn__convert_err(serr, HTTP_CONFLICT,
                                  "Attempting to modify out-of-date resource.",
                                  r->pool);
    }

  return NULL;
}


/* Helper for get_resource().
 *
 * Given a fully fleshed out COMB object which has already been parsed
 * via parse_uri(), parse the querystring in QUERY.
 *
 * Specifically, look for optional 'p=PEGREV' and 'r=WORKINGREV'
 * values in the querystring, and modify COMB so that prep_regular()
 * opens the correct revision and path.
 */
static dav_error *
parse_querystring(request_rec *r, const char *query,
                  dav_resource_combined *comb, apr_pool_t *pool)
{
  svn_error_t *serr;
  svn_revnum_t working_rev, peg_rev;
  apr_table_t *pairs = querystring_to_table(query, pool);
  const char *prevstr = apr_table_get(pairs, "p");
  const char *wrevstr;

  if (prevstr)
    {
      peg_rev = SVN_STR_TO_REV(prevstr);
      if (!SVN_IS_VALID_REVNUM(peg_rev))
        return dav_new_error(pool, HTTP_BAD_REQUEST, 0,
                             "invalid peg rev in query string");
    }
  else
    {
      /* No peg-rev?  Default to HEAD, just like the cmdline client. */
      serr = svn_fs_youngest_rev(&peg_rev, comb->priv.repos->fs, pool);
      if (serr != NULL)
        return dav_svn__convert_err(serr, HTTP_INTERNAL_SERVER_ERROR,
                                    "Couldn't fetch youngest rev.", pool);
    }

  wrevstr = apr_table_get(pairs, "r");
  if (wrevstr)
    {
      working_rev = SVN_STR_TO_REV(wrevstr);
      if (!SVN_IS_VALID_REVNUM(working_rev))
        return dav_new_error(pool, HTTP_BAD_REQUEST, 0,
                             "invalid working rev in query string");
    }
  else
    {
      /* No working-rev?  Assume it's equal to the peg-rev, just
         like the cmdline client does. */
      working_rev = peg_rev;
    }

  /* If WORKING_REV is younger than PEG_REV, we have a problem.
     Our node-tracing algorithms can't handle that scenario, so we'll
     disallow it here. */
  if (working_rev > peg_rev)
    return dav_new_error(pool, HTTP_BAD_REQUEST, 0,
                         "working rev greater than peg rev.");

  /* If WORKING_REV and PEG_REV are equivalent, we want to return the
     resource at the revision.  Otherwise, WORKING_REV is older than
     PEG_REV, so we need to crawl back through the history of
     REPOS_PATH@PEG_REV until we hit WORKING_REV.  We'll then redirect
     the client to the new location/revision pair found by that crawl. */
  if (working_rev == peg_rev)
    {
      comb->priv.root.rev = peg_rev;

      /* Did we have a peg revision?  Remember this little fact (in
         case deliver() needs to know it). */
      if (prevstr)
        comb->priv.pegged = TRUE;
    }
  else
    {
      const char *newpath;
      apr_hash_t *locations;
      apr_array_header_t *loc_revs = apr_array_make(pool, 1,
                                                    sizeof(svn_revnum_t));

      dav_svn__authz_read_baton *arb = apr_pcalloc(pool, sizeof(*arb));
      arb->r = comb->priv.r;
      arb->repos = comb->priv.repos;

      APR_ARRAY_PUSH(loc_revs, svn_revnum_t) = working_rev;
      if ((serr = svn_repos_trace_node_locations(comb->priv.repos->fs,
                                                 &locations,
                                                 comb->priv.repos_path,
                                                 peg_rev,
                                                 loc_revs,
                                                 dav_svn__authz_read_func(arb),
                                                 arb,
                                                 pool)))
        return dav_svn__convert_err(serr, HTTP_INTERNAL_SERVER_ERROR,
                                    "Couldn't trace history.", pool);

      newpath = apr_hash_get(locations, &working_rev, sizeof(svn_revnum_t));
      if (! newpath)
        return dav_new_error(pool, HTTP_NOT_FOUND, 0,
                             "path doesn't exist in that revision.");

      /* Redirect folks to a canonical, peg-revision-only location.
         If they used a peg revision in this request, we can use a
         permanent redirect.  If they didn't (peg-rev is HEAD), we can
         only use a temporary redirect. */
      apr_table_setn(r->headers_out, "Location",
                     ap_construct_url(r->pool,
                                      apr_psprintf(r->pool, "%s%s?p=%ld",
                                                   comb->priv.repos->root_path,
                                                   newpath, working_rev),
                                      r));
      return dav_new_error(r->pool,
                           prevstr ? HTTP_MOVED_PERMANENTLY
                                   : HTTP_MOVED_TEMPORARILY,
                           0, "redirecting to canonical location");
    }

  return NULL;
}



static dav_error *
get_resource(request_rec *r,
             const char *root_path,
             const char *label,
             int use_checked_in,
             dav_resource **resource)
{
  const char *fs_path;
  const char *repo_name;
  const char *xslt_uri;
  const char *fs_parent_path;
  dav_resource_combined *comb;
  dav_svn_repos *repos;
  const char *cleaned_uri;
  const char *repos_name;
  const char *relative;
  const char *repos_path;
  const char *repos_key;
  const char *version_name;
  svn_error_t *serr;
  dav_error *err;
  int had_slash;
  dav_locktoken_list *ltl;
  struct cleanup_fs_access_baton *cleanup_baton;
  void *userdata;

  repo_name = dav_svn__get_repo_name(r);
  xslt_uri = dav_svn__get_xslt_uri(r);
  fs_parent_path = dav_svn__get_fs_parent_path(r);

  /* Special case: detect and build the SVNParentPath as a unique type
     of private resource, iff the SVNListParentPath directive is 'on'. */
  if (fs_parent_path && dav_svn__get_list_parentpath_flag(r))
    {
      char *uri = apr_pstrdup(r->pool, r->uri);
      char *parentpath = apr_pstrdup(r->pool, root_path);
      apr_size_t uri_len = strlen(uri);
      apr_size_t parentpath_len = strlen(parentpath);

      if (uri[uri_len-1] == '/')
        uri[uri_len-1] = '\0';

      if (parentpath[parentpath_len-1] == '/')
        parentpath[parentpath_len-1] = '\0';

      if (strcmp(parentpath, uri) == 0)
        {
          err = get_parentpath_resource(r, root_path, resource);
          if (err)
            return err;
          return NULL;
        }
    }

  /* This does all the work of interpreting/splitting the request uri. */
  err = dav_svn_split_uri(r, r->uri, root_path,
                          &cleaned_uri, &had_slash,
                          &repos_name, &relative, &repos_path);
  if (err)
    return err;

  /* The path that we will eventually try to open as an svn
     repository.  Normally defined by the SVNPath directive. */
  fs_path = dav_svn__get_fs_path(r);

  /* If the SVNParentPath directive was used instead... */
  if (fs_parent_path != NULL)
    {
      /* ...then the URL to the repository is actually one implicit
         component longer... */
      root_path = svn_uri_join(root_path, repos_name, r->pool);
      /* ...and we need to specify exactly what repository to open. */
      fs_path = svn_dirent_join(fs_parent_path, repos_name, r->pool);
    }

  /* Start building and filling a 'combination' object. */
  comb = apr_pcalloc(r->pool, sizeof(*comb));
  comb->res.info = &comb->priv;
  comb->res.hooks = &dav_svn__hooks_repository;
  comb->res.pool = r->pool;
  comb->res.uri = cleaned_uri;

  /* Original request, off which to generate subrequests later. */
  comb->priv.r = r;

  /* ### ugly hack to carry over Content-Type data to the open_stream, which
     ### does not have access to the request headers. */
  {
    const char *ct = apr_table_get(r->headers_in, "content-type");

    comb->priv.is_svndiff =
      ct != NULL
      && strcmp(ct, SVN_SVNDIFF_MIME_TYPE) == 0;
  }

  negotiate_encoding_prefs(r, &comb->priv.svndiff_version);

  /* ### and another hack for computing diffs to send to the client */
  comb->priv.delta_base = apr_table_get(r->headers_in,
                                        SVN_DAV_DELTA_BASE_HEADER);

  /* Gather any options requested by an svn client. */
  comb->priv.svn_client_options = apr_table_get(r->headers_in,
                                                SVN_DAV_OPTIONS_HEADER);

  /* See if the client sent a custom 'version name' request header. */
  version_name = apr_table_get(r->headers_in, SVN_DAV_VERSION_NAME_HEADER);
  comb->priv.version_name
    = version_name ? SVN_STR_TO_REV(version_name): SVN_INVALID_REVNUM;

  /* Remember checksums, if any. */
  comb->priv.base_checksum =
    apr_table_get(r->headers_in, SVN_DAV_BASE_FULLTEXT_MD5_HEADER);
  comb->priv.result_checksum =
    apr_table_get(r->headers_in, SVN_DAV_RESULT_FULLTEXT_MD5_HEADER);

  /* "relative" is part of the "uri" string, so it has the proper
     lifetime to store here. */
  /* ### that comment no longer applies. we're creating a string with its
     ### own lifetime now. so WHY are we using a string? hmm... */
  comb->priv.uri_path = svn_stringbuf_create(relative, r->pool);

  /* initialize this until we put something real here */
  comb->priv.root.rev = SVN_INVALID_REVNUM;

  /* create the repository structure and stash it away */
  repos = apr_pcalloc(r->pool, sizeof(*repos));
  repos->pool = r->pool;

  comb->priv.repos = repos;

  /* We are assuming the root_path will live at least as long as this
     resource. Considering that it typically comes from the per-dir
     config in mod_dav, this is valid for now. */
  repos->root_path = svn_path_uri_encode(root_path, r->pool);

  /* where is the SVN FS for this resource? */
  repos->fs_path = fs_path;

  /* A name for the repository */
  repos->repo_name = repo_name;

  /* The repository filesystem basename */
  repos->repo_basename = repos_name;

  /* An XSL transformation */
  repos->xslt_uri = xslt_uri;

  /* Is autoversioning active in this repos? */
  repos->autoversioning = dav_svn__get_autoversioning_flag(r);

  /* Are bulk updates allowed in this repos? */
  repos->bulk_updates = dav_svn__get_bulk_updates_flag(r);

  /* Are we advertising HTTP v2 protocol support? */
  repos->v2_protocol = dav_svn__get_v2_protocol_flag(r);

  /* Path to activities database */
  repos->activities_db = dav_svn__get_activities_db(r);
  if (repos->activities_db == NULL)
    /* If not specified, use default ($repos/dav/activities.d). */
    repos->activities_db = svn_dirent_join(repos->fs_path,
                                         DEFAULT_ACTIVITY_DB,
                                         r->pool);
  else if (fs_parent_path != NULL)
    /* If this is a ParentPath-based repository, treat the specified
       path as a similar parent directory. */
    repos->activities_db = svn_dirent_join(repos->activities_db,
                                           svn_dirent_basename(repos->fs_path,
                                                               r->pool),
                                           r->pool);

  /* Remember various bits for later URL construction */
  repos->base_url = ap_construct_url(r->pool, "", r);
  repos->special_uri = dav_svn__get_special_uri(r);

  /* Remember who is making this request */
  repos->username = r->user;

  /* Allocate room for capabilities, but don't search for any until
     we know that this is a Subversion client. */
  repos->client_capabilities = apr_hash_make(repos->pool);

  /* Remember if the requesting client is a Subversion client, and if
     so, what its capabilities are. */
  {
    const char *val = apr_table_get(r->headers_in, "User-Agent");

    if (val && (ap_strstr_c(val, "SVN/") == val))
      {
        repos->is_svn_client = TRUE;

        /* Client capabilities are self-reported.  There is no
           guarantee the client actually has the capabilities it says
           it has, we just assume it is in the client's interests to
           report accurately.  Also, we only remember the capabilities
           the server cares about (even though the client may send
           more than that). */

        /* Start out assuming no capabilities. */
        apr_hash_set(repos->client_capabilities, SVN_RA_CAPABILITY_MERGEINFO,
                     APR_HASH_KEY_STRING, capability_no);

        /* Then see what we can find. */
        val = apr_table_get(r->headers_in, "DAV");
        if (val)
          {
            apr_array_header_t *vals
              = svn_cstring_split(val, ",", TRUE, r->pool);

            if (svn_cstring_match_glob_list(SVN_DAV_NS_DAV_SVN_MERGEINFO,
                                            vals))
              {
                apr_hash_set(repos->client_capabilities,
                             SVN_RA_CAPABILITY_MERGEINFO,
                             APR_HASH_KEY_STRING, capability_yes);
              }
          }
      }
  }

  /* Retrieve/cache open repository */
  repos_key = apr_pstrcat(r->pool, "mod_dav_svn:", fs_path, NULL);
  apr_pool_userdata_get(&userdata, repos_key, r->connection->pool);
  repos->repos = userdata;
  if (repos->repos == NULL)
    {
      serr = svn_repos_open(&(repos->repos), fs_path, r->connection->pool);
      if (serr != NULL)
        {
          /* The error returned by svn_repos_open might contain the
             actual path to the failed repository.  We don't want to
             leak that path back to the client, because that would be
             a security risk, but we do want to log the real error on
             the server side. */
          return dav_svn__sanitize_error(serr, "Could not open the requested "
                                         "SVN filesystem",
                                         HTTP_INTERNAL_SERVER_ERROR, r);
        }

      /* Cache the open repos for the next request on this connection */
      apr_pool_userdata_set(repos->repos, repos_key,
                            NULL, r->connection->pool);

      /* Store the capabilities of the current connection, making sure
         to use the same pool repos->repos itself was created in. */
      serr = svn_repos_remember_client_capabilities
        (repos->repos, capabilities_as_list(repos->client_capabilities,
                                            r->connection->pool));
      if (serr != NULL)
        {
          return dav_svn__sanitize_error(serr,
                                         "Error storing client capabilities "
                                         "in repos object",
                                         HTTP_INTERNAL_SERVER_ERROR, r);
        }
    }

  /* cache the filesystem object */
  repos->fs = svn_repos_fs(repos->repos);

  /* capture warnings during cleanup of the FS */
  svn_fs_set_warning_func(repos->fs, log_warning, r);

  /* if an authenticated username is present, attach it to the FS */
  if (r->user)
    {
      svn_fs_access_t *access_ctx;

      /* The fs is cached in connection->pool, but the fs access
         context lives in r->pool.  Because the username or token
         could change on each request, we need to make sure that the
         fs points to a NULL access context after the request is gone. */
      cleanup_baton = apr_pcalloc(r->pool, sizeof(*cleanup_baton));
      cleanup_baton->pool = r->pool;
      cleanup_baton->fs = repos->fs;
      apr_pool_cleanup_register(r->pool, cleanup_baton, cleanup_fs_access,
                                apr_pool_cleanup_null);

      /* Create an access context based on the authenticated username. */
      serr = svn_fs_create_access(&access_ctx, r->user, r->pool);
      if (serr)
        {
          return dav_svn__sanitize_error(serr,
                                         "Could not create fs access context",
                                         HTTP_INTERNAL_SERVER_ERROR, r);
        }

      /* Attach the access context to the fs. */
      serr = svn_fs_set_access(repos->fs, access_ctx);
      if (serr)
        {
          return dav_svn__sanitize_error(serr, "Could not attach access "
                                         "context to fs",
                                         HTTP_INTERNAL_SERVER_ERROR, r);
        }
    }

  /* Look for locktokens in the "If:" request header. */
  err = dav_get_locktoken_list(r, &ltl);

  /* dav_get_locktoken_list claims to return a NULL list when no
     locktokens are present.  But it actually throws this error
     instead!  So we're deliberately trapping/ignoring it.

     This is a workaround for a bug in mod_dav.  Remove this when the
     bug is fixed in mod_dav.  See Subversion Issue #2248 */
  if (err && (err->error_id != DAV_ERR_IF_ABSENT))
    return err;

  /* If one or more locktokens are present in the header, push them
     into the filesystem access context. */
  if (ltl)
    {
      svn_fs_access_t *access_ctx;
      dav_locktoken_list *list = ltl;

      serr = svn_fs_get_access(&access_ctx, repos->fs);
      if (serr)
        {
          return dav_svn__sanitize_error(serr, "Lock token is in request, "
                                         "but no user name",
                                         HTTP_BAD_REQUEST, r);
        }

      do {
        /* Note the path/lock pairs are only for lock token checking
           in access, and the relative path is not actually accurate
           as it contains the !svn bits.  However, we're using only
           the tokens anyway (for access control). */

        serr = svn_fs_access_add_lock_token2(access_ctx, relative,
                                             list->locktoken->uuid_str);

        if (serr)
          return dav_svn__convert_err(serr, HTTP_INTERNAL_SERVER_ERROR,
                                      "Error pushing token into filesystem.",
                                      r->pool);
        list = list->next;

      } while (list);
    }


  /* Figure out the type of the resource. Note that we have a PARSE step
     which is separate from a PREP step. This is because the PARSE can
     map multiple URLs to the same resource type. The PREP operates on
     the type of the resource. */

  /* skip over the leading "/" in the relative URI */
  if (parse_uri(comb, relative + 1, label, use_checked_in))
    goto malformed_URI;

  /* Check for a query string on a regular-type resource; this allows
     us to discover and parse  a "universal" rev-path URI of the form
     "path?[r=REV][&p=PEGREV]" */
  if ((comb->res.type == DAV_RESOURCE_TYPE_REGULAR)
      && (r->parsed_uri.query != NULL)
      && ((err = parse_querystring(r, r->parsed_uri.query, comb, r->pool))))
    return err;

#ifdef SVN_DEBUG
  if (comb->res.type == DAV_RESOURCE_TYPE_UNKNOWN)
    {
      /* Unknown URI. Return NULL to indicate "no resource" */
      DBG0("DESIGN FAILURE: should not be UNKNOWN at this point");
      *resource = NULL;
      return NULL;
    }
#endif

  /* prepare the resource for operation */
  if ((err = prep_resource(comb)) != NULL)
    return err;

  /* a GET request for a REGULAR collection resource MUST have a trailing
     slash. Redirect to include one if it does not. */
  if (comb->res.collection && comb->res.type == DAV_RESOURCE_TYPE_REGULAR
      && !had_slash && r->method_number == M_GET)
    {
      const char *new_path = apr_pstrcat(r->pool,
                                         ap_escape_uri(r->pool, r->uri),
                                         "/",
                                         r->args ? "?" : "",
                                         r->args ? r->args : "",
                                         NULL);
      apr_table_setn(r->headers_out, "Location",
                     ap_construct_url(r->pool, new_path, r));
      return dav_new_error(r->pool, HTTP_MOVED_PERMANENTLY, 0,
                           "Requests for a collection must have a "
                           "trailing slash on the URI.");
    }

  /* HTTPv2: for write-requests, out-of-dateness checks happen via
     Base-Version header rather via CHECKOUT requests.

     If a Base-Version header is present on a write request, we need
     to do the out-of-dateness check *here*, rather than in other
     dav-provider vtable funcs.  That's because a number of mod_dav
     methods annoyingly trap and genericize our error messages.  */
  if ((err = do_out_of_date_check(comb, r)) != NULL)
    return err;

  *resource = &comb->res;
  return NULL;

 malformed_URI:
  /* A malformed URI error occurs when a URI indicates the "special" area,
     yet it has an improper construction. Generally, this is because some
     doofus typed it in manually or has a buggy client. */
  /* ### pick something other than HTTP_INTERNAL_SERVER_ERROR */
  /* ### are SVN_ERR_APMOD codes within the right numeric space? */
  return dav_new_error(r->pool, HTTP_INTERNAL_SERVER_ERROR,
                       SVN_ERR_APMOD_MALFORMED_URI,
                       "The URI indicated a resource within Subversion's "
                       "special resource area, but does not exist. This is "
                       "generally caused by a problem in the client "
                       "software.");
}


/* Helper func:  return the parent of PATH, allocated in POOL. */
static const char *
get_parent_path(const char *path, apr_pool_t *pool)
{
  apr_size_t len;
  char *tmp = apr_pstrdup(pool, path);

  len = strlen(tmp);

  if (len > 0)
    {
      /* Remove any trailing slash; else svn_uri_dirname() asserts. */
      if (tmp[len-1] == '/')
        tmp[len-1] = '\0';

      return svn_uri_dirname(tmp, pool);
    }

  return path;
}


static dav_error *
get_parent_resource(const dav_resource *resource,
                    dav_resource **parent_resource)
{
  dav_resource *parent;
  dav_resource_private *parentinfo;
  svn_stringbuf_t *path = resource->info->uri_path;

  /* Initialize the return value. */
  *parent_resource = NULL;

  /* The root of the repository has no parent. */
  if (path->len == 1 && *path->data == '/')
    return NULL;

  /* If possible, create a parent based on the type of RESOURCE. */
  switch (resource->type)
    {
    case DAV_RESOURCE_TYPE_REGULAR:

      parent = apr_pcalloc(resource->pool, sizeof(*parent));
      parentinfo  = apr_pcalloc(resource->pool, sizeof(*parentinfo));

      parent->type = DAV_RESOURCE_TYPE_REGULAR;
      parent->exists = 1;
      parent->collection = 1;
      parent->versioned = 1;
      parent->hooks = resource->hooks;
      parent->pool = resource->pool;
      parent->uri = get_parent_path(resource->uri, resource->pool);
      parent->info = parentinfo;

      parentinfo->pool = resource->info->pool;
      parentinfo->uri_path =
        svn_stringbuf_create(get_parent_path(resource->info->uri_path->data,
                                             resource->pool), resource->pool);
      parentinfo->repos = resource->info->repos;
      parentinfo->root = resource->info->root;
      parentinfo->r = resource->info->r;
      parentinfo->svn_client_options = resource->info->svn_client_options;
      parentinfo->repos_path = get_parent_path(resource->info->repos_path,
                                               resource->pool);

      *parent_resource = parent;
      break;

    case DAV_RESOURCE_TYPE_WORKING:
      /* The "/" occurring within the URL of working resources is part of
         its identifier; it does not establish parent resource relationships.
         All working resources have the same parent, which is:
         http://host.name/path2repos/$svn/wrk/
      */
      *parent_resource =
        create_private_resource(resource, DAV_SVN_RESTYPE_WRK_COLLECTION);
      break;

    case DAV_RESOURCE_TYPE_ACTIVITY:
      *parent_resource =
        create_private_resource(resource, DAV_SVN_RESTYPE_ACT_COLLECTION);
      break;

    case DAV_RESOURCE_TYPE_PRIVATE:
      if ((resource->info->restype == DAV_SVN_RESTYPE_TXN_COLLECTION)
          || (resource->info->restype == DAV_SVN_RESTYPE_REV_COLLECTION))
        *parent_resource =
          create_private_resource(resource, resource->info->restype);
      /* ### FIXME:  Need parents for other private resource types. */
      break;

    default:
      /* ### FIXME:  Need parents for other resource types. */
      break;
    }

  /* If we didn't create parent resource above, complain. */
  if (! *parent_resource)
    return dav_new_error(resource->pool, HTTP_INTERNAL_SERVER_ERROR, 0,
                         apr_psprintf(resource->pool,
                                      "get_parent_resource was called for "
                                      "%s (type %d)",
                                      resource->uri, resource->type));

  return NULL;
}


/* does RES2 live in the same repository as RES1? */
static int
is_our_resource(const dav_resource *res1, const dav_resource *res2)
{
  if (res1->hooks != res2->hooks
      || strcmp(res1->info->repos->fs_path, res2->info->repos->fs_path) != 0)
    {
      /* a different provider, or a different FS repository */
      return 0;
    }

  /* coalesce the repository */
  if (res1->info->repos != res2->info->repos)
    {
      /* ### might be nice to have a pool which we can clear to toss
         ### out the old, redundant repos/fs.  */

      /* have res2 point to res1's filesystem */
      res2->info->repos = res1->info->repos;

      /* res2's fs_root object is now invalid.  regenerate it using
         the now-shared filesystem. */
      if (res2->info->root.txn_name)
        {
          /* reopen the txn by name */
          svn_error_clear(svn_fs_open_txn(&(res2->info->root.txn),
                                          res2->info->repos->fs,
                                          res2->info->root.txn_name,
                                          res2->info->repos->pool));

          /* regenerate the txn "root" object */
          svn_error_clear(svn_fs_txn_root(&(res2->info->root.root),
                                          res2->info->root.txn,
                                          res2->info->repos->pool));
        }
      else if (res2->info->root.rev)
        {
          /* default:  regenerate the revision "root" object */
          svn_error_clear(svn_fs_revision_root(&(res2->info->root.root),
                                               res2->info->repos->fs,
                                               res2->info->root.rev,
                                               res2->info->repos->pool));
        }
    }

  return 1;
}


static int
is_same_resource(const dav_resource *res1, const dav_resource *res2)
{
  if (!is_our_resource(res1, res2))
    return 0;

  /* ### what if the same resource were reached via two URIs? */

  return svn_stringbuf_compare(res1->info->uri_path, res2->info->uri_path);
}


static int
is_parent_resource(const dav_resource *res1, const dav_resource *res2)
{
  apr_size_t len1 = strlen(res1->info->uri_path->data);
  apr_size_t len2;

  if (!is_our_resource(res1, res2))
    return 0;

  /* ### what if a resource were reached via two URIs? we ought to define
     ### parent/child relations for resources independent of URIs.
     ### i.e. define a "canonical" location for each resource, then return
     ### the parent based on that location. */

  /* res2 is one of our resources, we can use its ->info ptr */
  len2 = strlen(res2->info->uri_path->data);

  return (len2 > len1
          && memcmp(res1->info->uri_path->data, res2->info->uri_path->data,
                    len1) == 0
          && res2->info->uri_path->data[len1] == '/');
}


#if 0
/* Given an apache request R and a ROOT_PATH to the svn location
   block, set *KIND to the node-kind of the URI's associated
   (revision, path) pair, if possible.

   Public uris, baseline collections, version resources, and working
   (non-baseline) resources all have associated (revision, path)
   pairs, and thus one of {svn_node_file, svn_node_dir, svn_node_none}
   will be returned.

   If URI is something more abstract, then set *KIND to
   svn_node_unknown.  This is true for baselines, working baselines,
   version controled configurations, activities, histories, and other
   private resources.
*/
static dav_error *
resource_kind(request_rec *r,
              const char *uri,
              const char *root_path,
              svn_node_kind_t *kind)
{
  dav_error *derr;
  svn_error_t *serr;
  dav_resource *resource;
  svn_revnum_t base_rev;
  svn_fs_root_t *base_rev_root;
  char *saved_uri;

  /* Temporarily insert the uri that the user actually wants us to
     convert into a resource.  Typically, this is already r->uri, so
     this is usually a no-op.  But sometimes the caller may pass in
     the Destination: header uri.

     ### WHAT WE REALLY WANT here is to refactor get_resource,
     so that some alternate interface actually allows us to specify
     the URI to process, i.e. not always process r->uri.
  */
  saved_uri = r->uri;
  r->uri = apr_pstrdup(r->pool, uri);

  /* parse the uri and prep the associated resource. */
  derr = get_resource(r, root_path,
                      /* ### I can't believe that every single
                         parser ignores the LABEL and USE_CHECKED_IN
                         args below!! */
                      "ignored_label", 1,
                      &resource);
  /* Restore r back to normal. */
  r->uri = saved_uri;

  if (derr)
    return derr;

  if (resource->type == DAV_RESOURCE_TYPE_REGULAR)
    {
      /* Either a public URI or a bc.  In both cases, prep_regular()
         has already set the 'exists' and 'collection' flags by
         querying the appropriate revision root and path.  */
      if (! resource->exists)
        *kind = svn_node_none;
      else
        *kind = resource->collection ? svn_node_dir : svn_node_file;
    }

  else if (resource->type == DAV_RESOURCE_TYPE_VERSION)
    {
      if (resource->baselined)  /* bln */
        *kind = svn_node_unknown;

      else /* ver */
        {
          derr = fs_check_path(kind, resource->info->root.root,
                               resource->info->repos_path, r->pool);
          if (derr != NULL)
            return derr;
        }
    }

  else if (resource->type == DAV_RESOURCE_TYPE_WORKING)
    {
      if (resource->baselined) /* wbl */
        *kind = svn_node_unknown;

      else /* wrk */
        {
          /* don't call fs_check_path on the txn, but on the original
             revision that the txn is based on. */
          base_rev = svn_fs_txn_base_revision(resource->info->root.txn);
          serr = svn_fs_revision_root(&base_rev_root,
                                      resource->info->repos->fs,
                                      base_rev, r->pool);
          if (serr)
            return dav_svn__convert_err
              (serr, HTTP_INTERNAL_SERVER_ERROR,
               apr_psprintf(r->pool,
                            "Could not open root of revision %ld",
                            base_rev),
               r->pool);

          derr = fs_check_path(kind, base_rev_root,
                               resource->info->repos_path, r->pool);
          if (derr != NULL)
            return derr;
        }
    }

  else
    /* act, his, vcc, or some other private resource */
    *kind = svn_node_unknown;

  return NULL;
}
#endif


static dav_error *
open_stream(const dav_resource *resource,
            dav_stream_mode mode,
            dav_stream **stream)
{
  svn_node_kind_t kind;
  dav_error *derr;
  svn_error_t *serr;

  if (mode == DAV_MODE_WRITE_TRUNC || mode == DAV_MODE_WRITE_SEEKABLE)
    {
      if (resource->type != DAV_RESOURCE_TYPE_WORKING)
        {
          return dav_new_error(resource->pool, HTTP_METHOD_NOT_ALLOWED, 0,
                               "Resource body changes may only be made to "
                               "working resources [at this time].");
        }
    }

#if 1
  if (mode == DAV_MODE_WRITE_SEEKABLE)
    {
      return dav_new_error(resource->pool, HTTP_NOT_IMPLEMENTED, 0,
                           "Resource body writes cannot use ranges "
                           "[at this time].");
    }
#endif

  /* start building the stream structure */
  *stream = apr_pcalloc(resource->pool, sizeof(**stream));
  (*stream)->res = resource;

  derr = fs_check_path(&kind, resource->info->root.root,
                       resource->info->repos_path, resource->pool);
  if (derr != NULL)
    return derr;

  if (kind == svn_node_none) /* No existing file. */
    {
      serr = svn_fs_make_file(resource->info->root.root,
                              resource->info->repos_path,
                              resource->pool);

      if (serr != NULL)
        {
          return dav_svn__convert_err(serr, HTTP_INTERNAL_SERVER_ERROR,
                                      "Could not create file within the "
                                      "repository.",
                                      resource->pool);
        }
    }

  /* if the working-resource was auto-checked-out (i.e. came into
     existence through the autoversioning feature), then possibly set
     the svn:mime-type property based on whatever value mod_mime has
     chosen.  If the path already has an svn:mime-type property
     set, do nothing. */
  if (resource->info->auto_checked_out
      && resource->info->r->content_type)
    {
      svn_string_t *mime_type;

      serr = svn_fs_node_prop(&mime_type,
                              resource->info->root.root,
                              resource->info->repos_path,
                              SVN_PROP_MIME_TYPE,
                              resource->pool);

      if (serr != NULL)
        {
          return dav_svn__convert_err(serr, HTTP_INTERNAL_SERVER_ERROR,
                                      "Error fetching mime-type property.",
                                      resource->pool);
        }

      if (!mime_type)
        {
          serr = svn_fs_change_node_prop(resource->info->root.root,
                                         resource->info->repos_path,
                                         SVN_PROP_MIME_TYPE,
                                         svn_string_create
                                             (resource->info->r->content_type,
                                              resource->pool),
                                         resource->pool);
          if (serr != NULL)
            {
              return dav_svn__convert_err(serr, HTTP_INTERNAL_SERVER_ERROR,
                                          "Could not set mime-type property.",
                                          resource->pool);
            }
        }
    }

  serr = svn_fs_apply_textdelta(&(*stream)->delta_handler,
                                &(*stream)->delta_baton,
                                resource->info->root.root,
                                resource->info->repos_path,
                                resource->info->base_checksum,
                                resource->info->result_checksum,
                                resource->pool);

  if (serr != NULL)
    {
      return dav_svn__convert_err(serr, HTTP_INTERNAL_SERVER_ERROR,
                                  "Could not prepare to write the file",
                                  resource->pool);
    }

  /* if the incoming data is an SVNDIFF, then create a stream that
     will process the data into windows and invoke the FS window handler
     when a window is ready. */
  /* ### we need a better way to check the content-type! this is bogus
     ### because we're effectively looking at the request_rec. doubly
     ### bogus because this means you cannot open arbitrary streams and
     ### feed them content (the type is always tied to a request_rec).
     ### probably ought to pass the type to open_stream */
  if (resource->info->is_svndiff)
    {
      (*stream)->wstream =
        svn_txdelta_parse_svndiff((*stream)->delta_handler,
                                  (*stream)->delta_baton,
                                  TRUE,
                                  resource->pool);
    }

  return NULL;
}


static dav_error *
close_stream(dav_stream *stream, int commit)
{
  svn_error_t *serr;
  apr_pool_t *pool = stream->res->pool;

  if (stream->rstream != NULL)
    {
      serr = svn_stream_close(stream->rstream);
      if (serr)
        return dav_svn__convert_err
          (serr, HTTP_INTERNAL_SERVER_ERROR,
           "mod_dav_svn close_stream: error closing read stream",
           pool);
    }

  /* if we have a write-stream, then closing it also takes care of the
     handler (so make sure not to send a NULL to it, too) */
  if (stream->wstream != NULL)
    {
      serr = svn_stream_close(stream->wstream);
      if (serr)
        return dav_svn__convert_err
          (serr, HTTP_INTERNAL_SERVER_ERROR,
           "mod_dav_svn close_stream: error closing write stream",
           pool);
    }
  else if (stream->delta_handler != NULL)
    {
      serr = (*stream->delta_handler)(NULL, stream->delta_baton);
      if (serr)
        return dav_svn__convert_err
          (serr, HTTP_INTERNAL_SERVER_ERROR,
           "mod_dav_svn close_stream: error sending final (null) delta window",
           pool);
    }

  return NULL;
}


static dav_error *
write_stream(dav_stream *stream, const void *buf, apr_size_t bufsize)
{
  svn_error_t *serr;
  apr_pool_t *pool = stream->res->pool;

  if (stream->wstream != NULL)
    {
      serr = svn_stream_write(stream->wstream, buf, &bufsize);
      /* ### would the returned bufsize ever not match the requested amt? */
    }
  else
    {
      svn_txdelta_window_t window = { 0 };
      svn_txdelta_op_t op;
      svn_string_t data;

      data.data = buf;
      data.len = bufsize;

      op.action_code = svn_txdelta_new;
      op.offset = 0;
      op.length = bufsize;

      window.tview_len = bufsize;   /* result will be this long */
      window.num_ops = 1;
      window.ops = &op;
      window.new_data = &data;

      serr = (*stream->delta_handler)(&window, stream->delta_baton);
    }

  if (serr)
    {
      return dav_svn__convert_err(serr, HTTP_INTERNAL_SERVER_ERROR,
                                  "could not write the file contents",
                                  pool);
    }
  return NULL;
}


static dav_error *
seek_stream(dav_stream *stream, apr_off_t abs_position)
{
  /* ### fill this in */

  return dav_new_error(stream->res->pool, HTTP_NOT_IMPLEMENTED, 0,
                       "Resource body read/write cannot use ranges "
                       "(at this time)");
}

/* Returns whether the DAV resource lacks potential for generation of
   an ETag (defined as any of the following):
   - it doesn't exist
   - the resource type isn't REGULAR or VERSION
   - the resource is a Baseline */
#define RESOURCE_LACKS_ETAG_POTENTIAL(resource) \
  (!resource->exists \
   || (resource->type != DAV_RESOURCE_TYPE_REGULAR \
       && resource->type != DAV_RESOURCE_TYPE_VERSION) \
   || (resource->type == DAV_RESOURCE_TYPE_VERSION \
       && resource->baselined))


/* Return the last modification time of RESOURCE, or -1 if the DAV
   resource type is not handled, or if an error occurs.  Temporary
   allocations are made from RESOURCE->POOL. */
static apr_time_t
get_last_modified(const dav_resource *resource)
{
  apr_time_t last_modified;
  svn_error_t *serr;
  svn_revnum_t created_rev;
  svn_string_t *date_time;

  if (RESOURCE_LACKS_ETAG_POTENTIAL(resource))
    return -1;

  if ((serr = svn_fs_node_created_rev(&created_rev, resource->info->root.root,
                                      resource->info->repos_path,
                                      resource->pool)))
    {
      svn_error_clear(serr);
      return -1;
    }

  if ((serr = svn_fs_revision_prop(&date_time, resource->info->repos->fs,
                                   created_rev, "svn:date", resource->pool)))
    {
      svn_error_clear(serr);
      return -1;
    }

  if (date_time == NULL || date_time->data == NULL)
    return -1;

  if ((serr = svn_time_from_cstring(&last_modified, date_time->data,
                                    resource->pool)))
    {
      svn_error_clear(serr);
      return -1;
    }

  return last_modified;
}


const char *
dav_svn__getetag(const dav_resource *resource, apr_pool_t *pool)
{
  svn_error_t *serr;
  svn_revnum_t created_rev;

  if (RESOURCE_LACKS_ETAG_POTENTIAL(resource))
    return "";

  /* ### what kind of etag to return for activities, etc.? */

  if ((serr = svn_fs_node_created_rev(&created_rev, resource->info->root.root,
                                      resource->info->repos_path,
                                      pool)))
    {
      /* ### what to do? */
      svn_error_clear(serr);
      return "";
    }

  /* Use the "weak" format of the etag for collections because our GET
     requests on collections include dynamic data (the HEAD revision,
     the build version of Subversion, etc.). */
  return apr_psprintf(pool, "%s\"%ld/%s\"",
                      resource->collection ? "W/" : "",
                      created_rev,
                      apr_xml_quote_string(pool,
                                           resource->info->repos_path, 1));
}


/* Since dav_svn__getetag() takes a pool argument, this wrapper is for
   the mod_dav hooks vtable entry, which does not. */
static const char *
getetag_pathetic(const dav_resource *resource)
{
  return dav_svn__getetag(resource, resource->pool);
}


static dav_error *
set_headers(request_rec *r, const dav_resource *resource)
{
  svn_error_t *serr;
  svn_filesize_t length;
  const char *mimetype = NULL;
  apr_time_t last_modified;

  if (!resource->exists)
    return NULL;

  last_modified = get_last_modified(resource);
  if (last_modified != -1)
    {
      /* Note the modification time for the requested resource, and
         include the Last-Modified header in the response. */
      ap_update_mtime(r, last_modified);
      ap_set_last_modified(r);
    }

  /* generate our etag and place it into the output */
  apr_table_setn(r->headers_out, "ETag",
                 dav_svn__getetag(resource, resource->pool));

#if 0
  /* As version resources don't change, encourage caching. */
  /* ### FIXME: This conditional is wrong -- type is often REGULAR,
     ### and the resource doesn't seem to be baselined. */
  if (resource->type == DAV_RESOURCE_TYPE_VERSION)
    /* Cache resource for one week (specified in seconds). */
    apr_table_setn(r->headers_out, "Cache-Control", "max-age=604800");
#endif

  /* we accept byte-ranges */
  apr_table_setn(r->headers_out, "Accept-Ranges", "bytes");

  /* For a directory, we will send text/html or text/xml. If we have a delta
     base, then we will always be generating an svndiff.  Otherwise,
     we need to fetch the appropriate MIME type from the resource's
     properties (and use text/plain if it isn't there). */
  if (resource->collection)
    {
      if (resource->info->repos->xslt_uri)
        mimetype = "text/xml";
      else
        mimetype = "text/html; charset=UTF-8";
    }
  else if (resource->info->delta_base != NULL)
    {
      dav_svn__uri_info info;

      /* First order of business is to parse it. */
      serr = dav_svn__simple_parse_uri(&info, resource,
                                       resource->info->delta_base,
                                       resource->pool);

      /* If we successfully parse the base URL, then send an svndiff. */
      if ((serr == NULL) && (info.rev != SVN_INVALID_REVNUM))
        {
          mimetype = SVN_SVNDIFF_MIME_TYPE;
        }
      svn_error_clear(serr);
    }

  if ((mimetype == NULL)
      && ((resource->type == DAV_RESOURCE_TYPE_VERSION)
          || (resource->type == DAV_RESOURCE_TYPE_REGULAR))
      && (resource->info->repos_path != NULL))
    {
      svn_string_t *value;

      serr = svn_fs_node_prop(&value,
                              resource->info->root.root,
                              resource->info->repos_path,
                              SVN_PROP_MIME_TYPE,
                              resource->pool);
      if (serr != NULL)
        return dav_svn__convert_err(serr, HTTP_INTERNAL_SERVER_ERROR,
                                    "could not fetch the resource's MIME type",
                                    resource->pool);

      if (value)
        mimetype = value->data;
      else if ((! resource->info->repos->is_svn_client)
               && r->content_type)
        mimetype = r->content_type;

      /* If we found a MIME type, we'll make sure it's Subversion-friendly. */
      if (mimetype)
        {
          if ((serr = svn_mime_type_validate(mimetype, resource->pool)))
            {
              /* Probably serr->apr == SVN_ERR_BAD_MIME_TYPE, but there's
                 no point even checking.  No matter what the error is, we
                 can't use this MIME type.  */
              svn_error_clear(serr);
              mimetype = NULL;
            }
        }

      /* We've found/calculated/validated no usable MIME type.  We
         could fall back to "application/octet-stream" (aka "bag o'
         bytes"), but many browsers have grown to expect "text/plain"
         to mean "*shrug*", and kick off their own MIME type detection
         routines when they see it.  So we'll use "text/plain".

         ### Why not just avoid sending a Content-type at all?  Is
         ### that just bad form for HTTP?  */
      if (! mimetype)
        mimetype = "text/plain";


      /* if we aren't sending a diff, then we know the length of the file,
         so set up the Content-Length header */
      serr = svn_fs_file_length(&length,
                                resource->info->root.root,
                                resource->info->repos_path,
                                resource->pool);
      if (serr != NULL)
        {
          return dav_svn__convert_err(serr, HTTP_INTERNAL_SERVER_ERROR,
                                      "could not fetch the resource length",
                                      resource->pool);
        }
      ap_set_content_length(r, (apr_off_t) length);
    }

  /* set the discovered MIME type */
  /* ### it would be best to do this during the findct phase... */
  ap_set_content_type(r, mimetype);

  return NULL;
}


typedef struct {
  ap_filter_t *output;
  apr_pool_t *pool;
} diff_ctx_t;


static svn_error_t *
write_to_filter(void *baton, const char *buffer, apr_size_t *len)
{
  diff_ctx_t *dc = baton;
  apr_bucket_brigade *bb;
  apr_bucket *bkt;
  apr_status_t status;

  /* take the current data and shove it into the filter */
  bb = apr_brigade_create(dc->pool, dc->output->c->bucket_alloc);
  bkt = apr_bucket_transient_create(buffer, *len, dc->output->c->bucket_alloc);
  APR_BRIGADE_INSERT_TAIL(bb, bkt);
  if ((status = ap_pass_brigade(dc->output, bb)) != APR_SUCCESS) {
    return svn_error_create(status, NULL,
                            "Could not write data to filter");
  }

  return SVN_NO_ERROR;
}


static svn_error_t *
close_filter(void *baton)
{
  diff_ctx_t *dc = baton;
  apr_bucket_brigade *bb;
  apr_bucket *bkt;
  apr_status_t status;

  /* done with the file. write an EOS bucket now. */
  bb = apr_brigade_create(dc->pool, dc->output->c->bucket_alloc);
  bkt = apr_bucket_eos_create(dc->output->c->bucket_alloc);
  APR_BRIGADE_INSERT_TAIL(bb, bkt);
  if ((status = ap_pass_brigade(dc->output, bb)) != APR_SUCCESS)
    return svn_error_create(status, NULL, "Could not write EOS to filter");

  return SVN_NO_ERROR;
}


static dav_error *
deliver(const dav_resource *resource, ap_filter_t *output)
{
  svn_error_t *serr;
  apr_bucket_brigade *bb;
  apr_bucket *bkt;
  apr_status_t status;

  /* Check resource type */
  if (resource->type != DAV_RESOURCE_TYPE_REGULAR
      && resource->type != DAV_RESOURCE_TYPE_VERSION
      && resource->type != DAV_RESOURCE_TYPE_WORKING
      && resource->info->restype != DAV_SVN_RESTYPE_PARENTPATH_COLLECTION)
    {
      return dav_new_error(resource->pool, HTTP_CONFLICT, 0,
                           "Cannot GET this type of resource.");
    }

  if (resource->collection)
    {
      const int gen_html = !resource->info->repos->xslt_uri;
      apr_hash_t *entries;
      apr_pool_t *entry_pool;
      apr_array_header_t *sorted;
      int i;

      /* XML schema for the directory index if xslt_uri is set:

         <?xml version="1.0"?>
         <?xml-stylesheet type="text/xsl" href="[info->repos->xslt_uri]"?> */
      static const char xml_index_dtd[] =
        "<!DOCTYPE svn [\n"
        "  <!ELEMENT svn   (index)>\n"
        "  <!ATTLIST svn   version CDATA #REQUIRED\n"
        "                  href    CDATA #REQUIRED>\n"
        "  <!ELEMENT index (updir?, (file | dir)*)>\n"
        "  <!ATTLIST index name    CDATA #IMPLIED\n"
        "                  path    CDATA #IMPLIED\n"
        "                  rev     CDATA #IMPLIED\n"
        "                  base    CDATA #IMPLIED>\n"
        "  <!ELEMENT updir EMPTY>\n"
        "  <!ELEMENT file  EMPTY>\n"
        "  <!ATTLIST file  name    CDATA #REQUIRED\n"
        "                  href    CDATA #REQUIRED>\n"
        "  <!ELEMENT dir   EMPTY>\n"
        "  <!ATTLIST dir   name    CDATA #REQUIRED\n"
        "                  href    CDATA #REQUIRED>\n"
        "]>\n";

      /* <svn version="1.3.0 (dev-build)"
              href="http://subversion.apache.org">
           <index name="[info->repos->repo_name]"
                  path="[info->repos_path]"
                  rev="[info->root.rev]">
             <file name="foo" href="foo" />
             <dir name="bar" href="bar/" />
           </index>
         </svn> */


      /* ### TO-DO:  check for a new mod_dav_svn directive here also. */
      if (resource->info->restype == DAV_SVN_RESTYPE_PARENTPATH_COLLECTION)
        {
          apr_hash_index_t *hi;
          apr_hash_t *dirents;
          const char *fs_parent_path =
            dav_svn__get_fs_parent_path(resource->info->r);

          serr = svn_io_get_dirents3(&dirents, fs_parent_path, TRUE,
                                     resource->pool, resource->pool);
          if (serr != NULL)
            return dav_svn__convert_err(serr, HTTP_INTERNAL_SERVER_ERROR,
                                        "couldn't fetch dirents of SVNParentPath",
                                        resource->pool);

          /* convert an io dirent hash to an fs dirent hash. */
          entries = apr_hash_make(resource->pool);
          for (hi = apr_hash_first(resource->pool, dirents);
               hi; hi = apr_hash_next(hi))
            {
              const void *key;
              void *val;
              svn_io_dirent_t *dirent;
              svn_fs_dirent_t *ent = apr_pcalloc(resource->pool, sizeof(*ent));

              apr_hash_this(hi, &key, NULL, &val);
              dirent = val;

              if (dirent->kind != svn_node_dir)
                continue;

              ent->name = key;
              ent->id = NULL;     /* ### does it matter? */
              ent->kind = dirent->kind;

              apr_hash_set(entries, key, APR_HASH_KEY_STRING, ent);
            }

        }
      else
        {
          serr = svn_fs_dir_entries(&entries, resource->info->root.root,
                                    resource->info->repos_path, resource->pool);
          if (serr != NULL)
            return dav_svn__convert_err(serr, HTTP_INTERNAL_SERVER_ERROR,
                                        "could not fetch directory entries",
                                        resource->pool);
        }

      bb = apr_brigade_create(resource->pool, output->c->bucket_alloc);

      if (gen_html)
        {
          const char *title;
          if (resource->info->repos_path == NULL)
            title = "unknown location";
          else
            title = resource->info->repos_path;

          if (resource->info->restype != DAV_SVN_RESTYPE_PARENTPATH_COLLECTION)
            {
              if (SVN_IS_VALID_REVNUM(resource->info->root.rev))
                title = apr_psprintf(resource->pool,
                                     "Revision %ld: %s",
                                     resource->info->root.rev, title);
              if (resource->info->repos->repo_basename)
                title = apr_psprintf(resource->pool, "%s - %s",
                                     resource->info->repos->repo_basename,
                                     title);
              if (resource->info->repos->repo_name)
                title = apr_psprintf(resource->pool, "%s: %s",
                                     resource->info->repos->repo_name,
                                     title);
            }

          ap_fprintf(output, bb, "<html><head><title>%s</title></head>\n"
                     "<body>\n <h2>%s</h2>\n <ul>\n", title, title);
        }
      else
        {
          const char *name = resource->info->repos->repo_name;
          const char *href = resource->info->repos_path;
          const char *base = resource->info->repos->repo_basename;

          ap_fputs(output, bb, "<?xml version=\"1.0\"?>\n");
          ap_fprintf(output, bb,
                     "<?xml-stylesheet type=\"text/xsl\" href=\"%s\"?>\n",
                     resource->info->repos->xslt_uri);
          ap_fputs(output, bb, xml_index_dtd);
          ap_fputs(output, bb,
                   "<svn version=\"" SVN_VERSION "\"\n"
                   "     href=\"http://subversion.apache.org/\">\n");
          ap_fputs(output, bb, "  <index");
          if (name)
            ap_fprintf(output, bb, " name=\"%s\"",
                       apr_xml_quote_string(resource->pool, name, 1));
          if (SVN_IS_VALID_REVNUM(resource->info->root.rev))
            ap_fprintf(output, bb, " rev=\"%ld\"",
                       resource->info->root.rev);
          if (href)
            ap_fprintf(output, bb, " path=\"%s\"",
                       apr_xml_quote_string(resource->pool,
                                            href,
                                            1));
          if (base)
            ap_fprintf(output, bb, " base=\"%s\"", base);

          ap_fputs(output, bb, ">\n");
        }

      if ((resource->info->restype != DAV_SVN_RESTYPE_PARENTPATH_COLLECTION)
          && resource->info->repos_path
          && ((resource->info->repos_path[1] != '\0')
              || dav_svn__get_list_parentpath_flag(resource->info->r)))
        {
          if (gen_html)
            {
              if (resource->info->pegged)
                {
                  ap_fprintf(output, bb,
                             "  <li><a href=\"../?p=%ld\">..</a></li>\n",
                             resource->info->root.rev);
                }
              else
                {
                  ap_fprintf(output, bb,
                             "  <li><a href=\"../\">..</a></li>\n");
                }
            }
          else
            {
              ap_fprintf(output, bb, "    <updir />\n");
            }
        }

      /* get a sorted list of the entries */
      sorted = svn_sort__hash(entries, svn_sort_compare_items_as_paths,
                              resource->pool);

      entry_pool = svn_pool_create(resource->pool);

      for (i = 0; i < sorted->nelts; ++i)
        {
          const svn_sort__item_t *item = &APR_ARRAY_IDX(sorted, i,
                                                        const svn_sort__item_t);
          const svn_fs_dirent_t *entry = item->value;
          const char *name = item->key;
          const char *href = name;
          svn_boolean_t is_dir = (entry->kind == svn_node_dir);

          svn_pool_clear(entry_pool);

          /* append a trailing slash onto the name for directories. we NEED
             this for the href portion so that the relative reference will
             descend properly. for the visible portion, it is just nice. */
          /* ### The xml output doesn't like to see a trailing slash on
             ### the visible portion, so avoid that. */
          if (is_dir)
            href = apr_pstrcat(entry_pool, href, "/", NULL);

          if (gen_html)
            name = href;

          /* We quote special characters in both XML and HTML. */
          name = apr_xml_quote_string(entry_pool, name, !gen_html);

          /* According to httpd-2.0.54/include/httpd.h, ap_os_escape_path()
             behaves differently on different platforms.  It claims to
             "convert an OS path to a URL in an OS dependant way".
             Nevertheless, there appears to be only one implementation
             of the function in httpd, and the code seems completely
             platform independent, so we'll assume it's appropriate for
             mod_dav_svn to use it to quote outbound paths. */
          href = ap_os_escape_path(entry_pool, href, 0);
          href = apr_xml_quote_string(entry_pool, href, 1);

          if (gen_html)
            {
              /* If our directory was access using the public peg-rev
                 CGI query interface, we'll let its dirents carry that
                 peg-rev, too. */
              if (resource->info->pegged)
                {
                  ap_fprintf(output, bb,
                             "  <li><a href=\"%s?p=%ld\">%s</a></li>\n",
                             href, resource->info->root.rev, name);
                }
              else
                {
                  ap_fprintf(output, bb,
                             "  <li><a href=\"%s\">%s</a></li>\n",
                             href, name);
                }
            }
          else
            {
              const char *const tag = (is_dir ? "dir" : "file");

              /* This is where we could search for props */

              /* If our directory was access using the public peg-rev
                 CGI query interface, we'll let its dirents carry that
                 peg-rev, too. */
              if (resource->info->pegged)
                {
                  ap_fprintf(output, bb,
                             "    <%s name=\"%s\" href=\"%s?p=%ld\" />\n",
                             tag, name, href, resource->info->root.rev);
                }
              else
                {
                  ap_fprintf(output, bb,
                             "    <%s name=\"%s\" href=\"%s\" />\n",
                             tag, name, href);
                }
            }
        }

      svn_pool_destroy(entry_pool);

      if (gen_html)
        {
          if (strcmp(ap_psignature("FOO", resource->info->r), "") != 0)
            {
              /* Apache's signature generation code didn't eat our prefix.
                 ServerSignature must be enabled.  Print our version info.

                 WARNING: This is a kludge!! ap_psignature() doesn't promise
                 to return the empty string when ServerSignature is off.  We
                 know it does by code inspection, but this behavior is subject
                 to change. (Perhaps we should try to get the Apache folks to
                 make this promise, though.  Seems harmless/useful enough...)
              */
              ap_fputs(output, bb,
                       " </ul>\n <hr noshade><em>Powered by "
                       "<a href=\"http://subversion.apache.org/\">"
                       "Apache Subversion"
                       "</a> version " SVN_VERSION "."
                       "</em>\n</body></html>");
            }
          else
            ap_fputs(output, bb, " </ul>\n</body></html>");
        }
      else
        ap_fputs(output, bb, "  </index>\n</svn>\n");

      bkt = apr_bucket_eos_create(output->c->bucket_alloc);
      APR_BRIGADE_INSERT_TAIL(bb, bkt);
      if ((status = ap_pass_brigade(output, bb)) != APR_SUCCESS)
        return dav_new_error(resource->pool, HTTP_INTERNAL_SERVER_ERROR, 0,
                             "Could not write EOS to filter.");

      return NULL;
    }


  /* If we have a base for a delta, then we want to compute an svndiff
     between the provided base and the requested resource. For a simple
     request, then we just grab the file contents. */
  if (resource->info->delta_base != NULL)
    {
      dav_svn__uri_info info;
      svn_fs_root_t *root;
      svn_boolean_t is_file;
      svn_txdelta_stream_t *txd_stream;
      svn_stream_t *o_stream;
      svn_txdelta_window_handler_t handler;
      void * h_baton;
      diff_ctx_t dc = { 0 };

      /* First order of business is to parse it. */
      serr = dav_svn__simple_parse_uri(&info, resource,
                                       resource->info->delta_base,
                                       resource->pool);

      /* If we successfully parse the base URL, then send an svndiff. */
      if ((serr == NULL) && (info.rev != SVN_INVALID_REVNUM))
        {
          /* We are always accessing the base resource by ID, so open
             an ID root. */
          serr = svn_fs_revision_root(&root, resource->info->repos->fs,
                                      info.rev, resource->pool);
          if (serr != NULL)
            return dav_svn__convert_err(serr, HTTP_INTERNAL_SERVER_ERROR,
                                        "could not open a root for the base",
                                        resource->pool);

          /* verify that it is a file */
          serr = svn_fs_is_file(&is_file, root, info.repos_path,
                                resource->pool);
          if (serr != NULL)
            return dav_svn__convert_err(serr, HTTP_INTERNAL_SERVER_ERROR,
                                        "could not determine if the base "
                                        "is really a file",
                                        resource->pool);
          if (!is_file)
            return dav_new_error(resource->pool, HTTP_BAD_REQUEST, 0,
                                 "the delta base does not refer to a file");

          /* Okay. Let's open up a delta stream for the client to read. */
          serr = svn_fs_get_file_delta_stream(&txd_stream,
                                              root, info.repos_path,
                                              resource->info->root.root,
                                              resource->info->repos_path,
                                              resource->pool);
          if (serr != NULL)
            return dav_svn__convert_err(serr, HTTP_INTERNAL_SERVER_ERROR,
                                        "could not prepare to read a delta",
                                        resource->pool);

          /* create a stream that svndiff data will be written to,
             which will copy it to the network */
          dc.output = output;
          dc.pool = resource->pool;
          o_stream = svn_stream_create(&dc, resource->pool);
          svn_stream_set_write(o_stream, write_to_filter);
          svn_stream_set_close(o_stream, close_filter);

          /* get a handler/baton for writing into the output stream */
          svn_txdelta_to_svndiff2(&handler, &h_baton,
                                  o_stream, resource->info->svndiff_version,
                                  resource->pool);

          /* got everything set up. read in delta windows and shove them into
             the handler, which pushes data into the output stream, which goes
             to the network. */
          serr = svn_txdelta_send_txstream(txd_stream, handler, h_baton,
                                           resource->pool);
          if (serr != NULL)
            return dav_svn__convert_err(serr, HTTP_INTERNAL_SERVER_ERROR,
                                        "could not deliver the txdelta stream",
                                        resource->pool);


          return NULL;
        }
      else
        {
          svn_error_clear(serr);
        }
    }

  /* resource->info->delta_base is NULL, or we had an invalid base URL */
    {
      svn_stream_t *stream;
      char *block;

      serr = svn_fs_file_contents(&stream,
                                  resource->info->root.root,
                                  resource->info->repos_path,
                                  resource->pool);
      if (serr != NULL)
        {
          return dav_svn__convert_err(serr, HTTP_INTERNAL_SERVER_ERROR,
                                      "could not prepare to read the file",
                                      resource->pool);
        }

      /* ### one day in the future, we can create a custom bucket type
         ### which will read from the FS stream on demand */

      block = apr_palloc(resource->pool, SVN__STREAM_CHUNK_SIZE);
      while (1) {
        apr_size_t bufsize = SVN__STREAM_CHUNK_SIZE;

        /* read from the FS ... */
        serr = svn_stream_read(stream, block, &bufsize);
        if (serr != NULL)
          {
            return dav_svn__convert_err(serr, HTTP_INTERNAL_SERVER_ERROR,
                                        "could not read the file contents",
                                        resource->pool);
          }
        if (bufsize == 0)
          break;

        /* build a brigade and write to the filter ... */
        bb = apr_brigade_create(resource->pool, output->c->bucket_alloc);
        bkt = apr_bucket_transient_create(block, bufsize,
                                          output->c->bucket_alloc);
        APR_BRIGADE_INSERT_TAIL(bb, bkt);
        if ((status = ap_pass_brigade(output, bb)) != APR_SUCCESS) {
          /* ### what to do with status; and that HTTP code... */
          return dav_new_error(resource->pool, HTTP_INTERNAL_SERVER_ERROR, 0,
                               "Could not write data to filter.");
        }
      }

      /* done with the file. write an EOS bucket now. */
      bb = apr_brigade_create(resource->pool, output->c->bucket_alloc);
      bkt = apr_bucket_eos_create(output->c->bucket_alloc);
      APR_BRIGADE_INSERT_TAIL(bb, bkt);
      if ((status = ap_pass_brigade(output, bb)) != APR_SUCCESS) {
        /* ### what to do with status; and that HTTP code... */
        return dav_new_error(resource->pool, HTTP_INTERNAL_SERVER_ERROR, 0,
                             "Could not write EOS to filter.");
      }

      return NULL;
    }
}


static dav_error *
create_collection(dav_resource *resource)
{
  svn_error_t *serr;
  dav_error *err;

  if (resource->type != DAV_RESOURCE_TYPE_WORKING
      && resource->type != DAV_RESOURCE_TYPE_REGULAR)
    {
      return dav_new_error(resource->pool, HTTP_METHOD_NOT_ALLOWED, 0,
                           "Collections can only be created within a working "
                           "or regular collection [at this time].");
    }

  /* ...regular resources allowed only if autoversioning is turned on. */
  if (resource->type == DAV_RESOURCE_TYPE_REGULAR
      && ! (resource->info->repos->autoversioning))
    return dav_new_error(resource->pool, HTTP_METHOD_NOT_ALLOWED, 0,
                         "MKCOL called on regular resource, but "
                         "autoversioning is not active.");

  /* ### note that the parent was checked out at some point, and this
     ### is being preformed relative to the working rsrc for that parent */

  /* Auto-versioning mkcol of regular resource: */
  if (resource->type == DAV_RESOURCE_TYPE_REGULAR)
    {
      /* Change the VCR into a WR, in place.  This creates a txn and
         changes resource->info->root from a rev-root into a txn-root. */
      err = dav_svn__checkout(resource,
                              1 /* auto-checkout */,
                              0, 0, 0, NULL, NULL);
      if (err)
        return err;
    }

  if ((serr = svn_fs_make_dir(resource->info->root.root,
                              resource->info->repos_path,
                              resource->pool)) != NULL)
    {
      /* ### need a better error */
      return dav_svn__convert_err(serr, HTTP_INTERNAL_SERVER_ERROR,
                                  "Could not create the collection.",
                                  resource->pool);
    }

  /* Auto-versioning commit of the txn. */
  if (resource->info->auto_checked_out)
    {
      /* This also changes the WR back into a VCR, in place. */
      err = dav_svn__checkin(resource, 0, NULL);
      if (err)
        return err;
    }

  return NULL;
}


static dav_error *
copy_resource(const dav_resource *src,
              dav_resource *dst,
              int depth,
              dav_response **response)
{
  svn_error_t *serr;
  dav_error *err;
  const char *src_repos_path, *dst_repos_path;

  /* ### source must be from a collection under baseline control. the
     ### baseline will (implicitly) indicate the source revision, and the
     ### path will be derived simply from the URL path */

  /* ### the destination's parent must be a working collection */

  /* ### ben goofing around: */
  /*  char *msg;
      apr_psprintf
      (src->pool, "Got a COPY request with src arg '%s' and dst arg '%s'",
      src->uri, dst->uri);

      return dav_new_error(src->pool, HTTP_NOT_IMPLEMENTED, 0, msg);
  */

  /* ### Safeguard: see issue #916, whereby we're allowing an
     auto-checkout of a baseline for PROPPATCHing, *without* creating
     a new baseline afterwards.  We need to safeguard here that nobody
     is calling COPY with the baseline as a Destination! */
  if (dst->baselined && dst->type == DAV_RESOURCE_TYPE_VERSION)
    return dav_new_error(src->pool, HTTP_PRECONDITION_FAILED, 0,
                         "Illegal: COPY Destination is a baseline.");

  if (dst->type == DAV_RESOURCE_TYPE_REGULAR
      && !(dst->info->repos->autoversioning))
    return dav_new_error(dst->pool, HTTP_METHOD_NOT_ALLOWED, 0,
                         "COPY called on regular resource, but "
                         "autoversioning is not active.");

  /* Auto-versioning copy of regular resource: */
  if (dst->type == DAV_RESOURCE_TYPE_REGULAR)
    {
      /* Change the VCR into a WR, in place.  This creates a txn and
         changes dst->info->root from a rev-root into a txn-root. */
      err = dav_svn__checkout(dst,
                              1 /* auto-checkout */,
                              0, 0, 0, NULL, NULL);
      if (err)
        return err;
    }

  serr = svn_dirent_get_absolute(&src_repos_path,
                                 svn_repos_path(src->info->repos->repos,
                                                src->pool),
                                 src->pool);
  if (!serr)
    serr = svn_dirent_get_absolute(&dst_repos_path,
                                   svn_repos_path(dst->info->repos->repos,
                                                  dst->pool),
                                   dst->pool);

  if (!serr)
    {
      if (strcmp(src_repos_path, dst_repos_path) != 0)
        return dav_svn__new_error_tag
          (dst->pool, HTTP_INTERNAL_SERVER_ERROR, 0,
           "Copy source and destination are in different repositories.",
           SVN_DAV_ERROR_NAMESPACE, SVN_DAV_ERROR_TAG);
      serr = svn_fs_copy(src->info->root.root,  /* root object of src rev*/
                         src->info->repos_path, /* relative path of src */
                         dst->info->root.root,  /* root object of dst txn*/
                         dst->info->repos_path, /* relative path of dst */
                         src->pool);
    }
  if (serr)
    return dav_svn__convert_err(serr, HTTP_INTERNAL_SERVER_ERROR,
                                "Unable to make a filesystem copy.",
                                dst->pool);

  /* Auto-versioning commit of the txn. */
  if (dst->info->auto_checked_out)
    {
      /* This also changes the WR back into a VCR, in place. */
      err = dav_svn__checkin(dst, 0, NULL);
      if (err)
        return err;
    }

  return NULL;
}


static dav_error *
remove_resource(dav_resource *resource, dav_response **response)
{
  svn_error_t *serr;
  dav_error *err;
  apr_hash_t *locks;

  /* Only activities, working resources, regular resources, and
     certain private resources can be deleted... */
  if (! (resource->type == DAV_RESOURCE_TYPE_WORKING
         || resource->type == DAV_RESOURCE_TYPE_REGULAR
         || resource->type == DAV_RESOURCE_TYPE_ACTIVITY
         || (resource->type == DAV_RESOURCE_TYPE_PRIVATE
             && resource->info->restype == DAV_SVN_RESTYPE_TXN_COLLECTION)))
    return dav_new_error(resource->pool, HTTP_METHOD_NOT_ALLOWED, 0,
                           "DELETE called on invalid resource type.");

  /* ...and regular resources only if autoversioning is turned on. */
  if (resource->type == DAV_RESOURCE_TYPE_REGULAR
      && ! (resource->info->repos->autoversioning))
    return dav_new_error(resource->pool, HTTP_METHOD_NOT_ALLOWED, 0,
                         "DELETE called on regular resource, but "
                         "autoversioning is not active.");

  /* Handle activity deletions (early exit). */
  if (resource->type == DAV_RESOURCE_TYPE_ACTIVITY)
    {
      return dav_svn__delete_activity(resource->info->repos,
                                      resource->info->root.activity_id);
    }

  /* Handle deletions of transaction collections (early exit) */
  if (resource->type == DAV_RESOURCE_TYPE_PRIVATE
      && resource->info->restype == DAV_SVN_RESTYPE_TXN_COLLECTION)
    {
      /* We'll assume that no activity was created to map to this
         transaction.  */
      return dav_svn__abort_txn(resource->info->repos,
                                resource->info->root.txn_name,
                                resource->pool);
    }

  /* ### note that the parent was checked out at some point, and this
     ### is being preformed relative to the working rsrc for that parent */

  /* NOTE: strictly speaking, we cannot determine whether the parent was
     ever checked out, and that this working resource is relative to that
     checked out parent. It is entirely possible the client checked out
     the target resource and just deleted it. Subversion doesn't mind, but
     this does imply we are not enforcing the "checkout the parent, then
     delete from within" semantic. */

  /* Auto-versioning delete of regular resource: */
  if (resource->type == DAV_RESOURCE_TYPE_REGULAR)
    {
      /* Change the VCR into a WR, in place.  This creates a txn and
         changes resource->info->root from a rev-root into a txn-root. */
      err = dav_svn__checkout(resource,
                              1 /* auto-checkout */,
                              0, 0, 0, NULL, NULL);
      if (err)
        return err;
    }

  /* Sanity check: an svn client may have sent a custom request header
     containing the revision of the item it thinks it's deleting.  In
     this case, we enforce the svn-specific semantic that the item
     must be up-to-date. */
  if (SVN_IS_VALID_REVNUM(resource->info->version_name))
    {
      svn_revnum_t created_rev;
      serr = svn_fs_node_created_rev(&created_rev,
                                     resource->info->root.root,
                                     resource->info->repos_path,
                                     resource->pool);
      if (serr)
        return dav_svn__convert_err(serr, HTTP_INTERNAL_SERVER_ERROR,
                                    "Could not get created rev of resource",
                                    resource->pool);

      if (resource->info->version_name < created_rev)
        {
          serr = svn_error_createf(SVN_ERR_RA_OUT_OF_DATE, NULL,
                                   "Item '%s' is out of date",
                                   resource->info->repos_path);
          return dav_svn__convert_err(serr, HTTP_CONFLICT,
                                      "Can't DELETE out-of-date resource",
                                      resource->pool);
        }
    }

  /* Before attempting the filesystem delete, we need to push any
     incoming lock-tokens into the filesystem's access_t.  Normally
     they come in via 'If:' header, and get_resource()
     automatically notices them and does this work for us.  In the
     case of a directory deletion, however, svn clients are sending
     'child' lock-tokens in the DELETE request body. */

  err = dav_svn__build_lock_hash(&locks, resource->info->r,
                                 resource->info->repos_path, resource->pool);
  if (err != NULL)
    return err;

  if (apr_hash_count(locks))
    {
      err = dav_svn__push_locks(resource, locks, resource->pool);
      if (err != NULL)
        return err;
    }

  if ((serr = svn_fs_delete(resource->info->root.root,
                            resource->info->repos_path,
                            resource->pool)) != NULL)
    {
      /* ### need a better error */
      return dav_svn__convert_err(serr, HTTP_INTERNAL_SERVER_ERROR,
                                  "Could not delete the resource",
                                  resource->pool);
    }

  /* Auto-versioning commit of the txn. */
  if (resource->info->auto_checked_out)
    {
      /* This also changes the WR back into a VCR, in place. */
      err = dav_svn__checkin(resource, 0, NULL);
      if (err)
        return err;
    }

  return NULL;
}


static dav_error *
move_resource(dav_resource *src,
              dav_resource *dst,
              dav_response **response)
{
  svn_error_t *serr;
  dav_error *err;

  /* NOTE: The svn client does not call the MOVE method yet. Strictly
     speaking, we do not need to implement this repository function.
     But we do so anyway, so non-deltaV clients can work against the
     repository when autoversioning is turned on.  Like the svn client,
     itself, we define a move to be a copy + delete within a single txn. */

  /* Because we have no 'atomic' move, we only allow this method on
     two regular resources with autoversioning active.  That way we
     can auto-checkout a single resource and do the copy + delete
     within a single txn.  (If we had two working resources, which txn
     would we use?) */
  if (src->type != DAV_RESOURCE_TYPE_REGULAR
      || dst->type != DAV_RESOURCE_TYPE_REGULAR
      || !(src->info->repos->autoversioning))
    return dav_new_error(dst->pool, HTTP_METHOD_NOT_ALLOWED, 0,
                         "MOVE only allowed on two public URIs, and "
                         "autoversioning must be active.");

  /* Change the dst VCR into a WR, in place.  This creates a txn and
     changes dst->info->root from a rev-root into a txn-root. */
  err = dav_svn__checkout(dst,
                          1 /* auto-checkout */,
                          0, 0, 0, NULL, NULL);
  if (err)
    return err;

  /* Copy the src to the dst. */
  serr = svn_fs_copy(src->info->root.root,  /* the root object of src rev*/
                     src->info->repos_path, /* the relative path of src */
                     dst->info->root.root,  /* the root object of dst txn*/
                     dst->info->repos_path, /* the relative path of dst */
                     src->pool);
  if (serr)
    return dav_svn__convert_err(serr, HTTP_INTERNAL_SERVER_ERROR,
                                "Unable to make a filesystem copy.",
                                dst->pool);

  /* Notice: we're deleting the src repos path from the dst's txn_root. */
  if ((serr = svn_fs_delete(dst->info->root.root,
                            src->info->repos_path,
                            dst->pool)) != NULL)
    return dav_svn__convert_err(serr, HTTP_INTERNAL_SERVER_ERROR,
                                "Could not delete the src resource.",
                                dst->pool);

  /* Commit:  this also changes the WR back into a VCR, in place. */
  err = dav_svn__checkin(dst, 0, NULL);
  if (err)
    return err;

  return NULL;
}


typedef struct {
  /* the input walk parameters */
  const dav_walk_params *params;

  /* reused as we walk */
  dav_walk_resource wres;

  /* the current resource */
  dav_resource res;             /* wres.resource refers here */
  dav_resource_private info;    /* the info in res */
  svn_stringbuf_t *uri;            /* the uri within res */
  svn_stringbuf_t *repos_path;     /* the repos_path within res */

} walker_ctx_t;


static dav_error *
do_walk(walker_ctx_t *ctx, int depth)
{
  const dav_walk_params *params = ctx->params;
  int isdir = ctx->res.collection;
  dav_error *err;
  svn_error_t *serr;
  apr_hash_index_t *hi;
  apr_size_t path_len;
  apr_size_t uri_len;
  apr_size_t repos_len;
  apr_hash_t *children;

  /* Clear the temporary pool. */
  svn_pool_clear(ctx->info.pool);

  /* The current resource is a collection (possibly here thru recursion)
     and this is the invocation for the collection. Alternatively, this is
     the first [and only] entry to do_walk() for a member resource, so
     this will be the invocation for the member. */
  err = (*params->func)(&ctx->wres,
                        isdir ? DAV_CALLTYPE_COLLECTION : DAV_CALLTYPE_MEMBER);
  if (err != NULL)
    return err;

  /* if we are not to recurse, or this is a member, then we're done */
  if (depth == 0 || !isdir)
    return NULL;

  /* ### for now, let's say that working resources have no children. of
     ### course, this isn't true (or "right") for working collections, but
     ### we don't actually need to do a walk right now. */
  if (params->root->type == DAV_RESOURCE_TYPE_WORKING)
    return NULL;

  /* ### need to allow more walking in the future */
  if (params->root->type != DAV_RESOURCE_TYPE_REGULAR)
    {
      return dav_new_error(params->pool, HTTP_METHOD_NOT_ALLOWED, 0,
                           "Walking the resource hierarchy can only be done "
                           "on 'regular' resources [at this time].");
    }

  /* assert: collection resource. isdir == TRUE. repos_path != NULL. */

  /* append "/" to the paths, in preparation for appending child names.
     don't add "/" if the paths are simply "/" */
  if (ctx->info.uri_path->data[ctx->info.uri_path->len - 1] != '/')
    svn_stringbuf_appendcstr(ctx->info.uri_path, "/");
  if (ctx->repos_path->data[ctx->repos_path->len - 1] != '/')
    svn_stringbuf_appendcstr(ctx->repos_path, "/");

  /* NOTE: the URI should already have a trailing "/" */

  /* fix up the dependent pointers */
  ctx->info.repos_path = ctx->repos_path->data;

  /* all of the children exist. also initialize the collection flag. */
  ctx->res.exists = TRUE;
  ctx->res.collection = FALSE;

  /* remember these values so we can chop back to them after each time
     we append a child name to the path/uri/repos */
  path_len = ctx->info.uri_path->len;
  uri_len = ctx->uri->len;
  repos_len = ctx->repos_path->len;

  /* Tell our logging subsystem that we're listing a directory.

     Note: if we cared, we could look at the 'User-Agent:' request
     header and distinguish an svn client ('svn ls') from a generic
     DAV client.  */
  dav_svn__operational_log(&ctx->info,
                           svn_log__get_dir(ctx->info.repos_path,
                                            ctx->info.root.rev,
                                            TRUE, FALSE, SVN_DIRENT_ALL,
                                            params->pool));

  /* fetch this collection's children */
  serr = svn_fs_dir_entries(&children, ctx->info.root.root,
                            ctx->info.repos_path, params->pool);
  if (serr != NULL)
    return dav_svn__convert_err(serr, HTTP_INTERNAL_SERVER_ERROR,
                                "could not fetch collection members",
                                params->pool);

  /* iterate over the children in this collection */
  for (hi = apr_hash_first(params->pool, children); hi; hi = apr_hash_next(hi))
    {
      const void *key;
      apr_ssize_t klen;
      void *val;
      svn_fs_dirent_t *dirent;

      /* fetch one of the children */
      apr_hash_this(hi, &key, &klen, &val);
      dirent = val;

      /* authorize access to this resource, if applicable */
      if (params->walk_type & DAV_WALKTYPE_AUTH)
        {
          /* ### how/what to do? */
        }

      /* append this child to our buffers */
      svn_stringbuf_appendbytes(ctx->info.uri_path, key, klen);
      svn_stringbuf_appendbytes(ctx->uri, key, klen);
      svn_stringbuf_appendbytes(ctx->repos_path, key, klen);

      /* reset the pointers since the above may have changed them */
      ctx->res.uri = ctx->uri->data;
      ctx->info.repos_path = ctx->repos_path->data;

      if (dirent->kind == svn_node_file)
        {
          err = (*params->func)(&ctx->wres, DAV_CALLTYPE_MEMBER);
          if (err != NULL)
            return err;
        }
      else
        {
          /* this resource is a collection */
          ctx->res.collection = TRUE;

          /* append a slash to the URI (the path doesn't need it yet) */
          svn_stringbuf_appendcstr(ctx->uri, "/");
          ctx->res.uri = ctx->uri->data;

          /* recurse on this collection */
          err = do_walk(ctx, depth - 1);
          if (err != NULL)
            return err;

          /* restore the data */
          ctx->res.collection = FALSE;
        }

      /* chop the child off the paths and uri. NOTE: no null-term. */
      ctx->info.uri_path->len = path_len;
      ctx->uri->len = uri_len;
      ctx->repos_path->len = repos_len;
    }
  return NULL;
}

static dav_error *
walk(const dav_walk_params *params, int depth, dav_response **response)
{
  /* Thinking about adding support for LOCKNULL resources in this
     walker?  Check out the (working) code that was removed here:
          Author: cmpilato
          Date: Fri Mar 18 14:54:02 2005
          New Revision: 13475
     */

  walker_ctx_t ctx = { 0 };
  dav_error *err;

  ctx.params = params;

  ctx.wres.walk_ctx = params->walk_ctx;
  ctx.wres.pool = params->pool;
  ctx.wres.resource = &ctx.res;

  /* copy the resource over and adjust the "info" reference */
  ctx.res = *params->root;
  ctx.info = *ctx.res.info;

  ctx.res.info = &ctx.info;

  /* operate within the proper pool */
  ctx.res.pool = params->pool;

  /* Don't monkey with the path from params->root. Create a new one.
     This path will then be extended/shortened as necessary. */
  ctx.info.uri_path = svn_stringbuf_dup(ctx.info.uri_path, params->pool);

  /* prep the URI buffer */
  ctx.uri = svn_stringbuf_create(params->root->uri, params->pool);

  /* same for repos_path */
  if (ctx.info.repos_path == NULL)
    ctx.repos_path = NULL;
  else
    ctx.repos_path = svn_stringbuf_create(ctx.info.repos_path, params->pool);

  /* if we have a collection, then ensure the URI has a trailing "/" */
  /* ### get_resource always kills the trailing slash... */
  if (ctx.res.collection && ctx.uri->data[ctx.uri->len - 1] != '/') {
    svn_stringbuf_appendcstr(ctx.uri, "/");
  }

  /* the current resource's URI is stored in the (telescoping) ctx.uri */
  ctx.res.uri = ctx.uri->data;

  /* the current resource's repos_path is stored in ctx.repos_path */
  if (ctx.repos_path != NULL)
    ctx.info.repos_path = ctx.repos_path->data;

  /* Create a pool usable by the response. */
  ctx.info.pool = svn_pool_create(params->pool);

  /* ### is the root already/always open? need to verify */

  /* always return the error, and any/all multistatus responses */
  err = do_walk(&ctx, depth);
  *response = ctx.wres.response;

  return err;
}



/*** Utility functions for resource management ***/

dav_resource *
dav_svn__create_working_resource(dav_resource *base,
                                 const char *activity_id,
                                 const char *txn_name,
                                 int tweak_in_place)
{
  const char *path;
  dav_resource *res;

  if (base->baselined)
    path = apr_psprintf(base->pool,
                        "/%s/wbl/%s/%ld",
                        base->info->repos->special_uri,
                        activity_id, base->info->root.rev);
  else
    path = apr_psprintf(base->pool, "/%s/wrk/%s%s",
                        base->info->repos->special_uri,
                        activity_id, base->info->repos_path);
  path = svn_path_uri_encode(path, base->pool);

  if (tweak_in_place)
    res = base;
  else
    {
      res = apr_pcalloc(base->pool, sizeof(*res));
      res->info = apr_pcalloc(base->pool, sizeof(*res->info));
    }

  res->type = DAV_RESOURCE_TYPE_WORKING;
  res->exists = TRUE;      /* ### not necessarily correct */
  res->versioned = TRUE;
  res->working = TRUE;
  res->baselined = base->baselined;
  /* collection = FALSE.   ### not necessarily correct */

  res->uri = apr_pstrcat(base->pool, base->info->repos->root_path,
                         path, NULL);
  res->hooks = &dav_svn__hooks_repository;
  res->pool = base->pool;

  res->info->uri_path = svn_stringbuf_create(path, base->pool);
  res->info->repos = base->info->repos;
  res->info->repos_path = base->info->repos_path;
  res->info->root.rev = base->info->root.rev;
  res->info->root.activity_id = activity_id;
  res->info->root.txn_name = txn_name;

  if (tweak_in_place)
    return NULL;
  else
    return res;
}


dav_error *
dav_svn__working_to_regular_resource(dav_resource *resource)
{
  dav_resource_private *priv = resource->info;
  dav_svn_repos *repos = priv->repos;
  const char *path;
  svn_error_t *serr;

  /* no need to change the repos object or repos_path */

  /* set type back to REGULAR */
  resource->type = DAV_RESOURCE_TYPE_REGULAR;

  /* remove the working flag */
  resource->working = FALSE;

  /* Change the URL into either a baseline-collection or a public one. */
  if (priv->root.rev == SVN_INVALID_REVNUM)
    {
      serr = svn_fs_youngest_rev(&priv->root.rev, repos->fs, resource->pool);
      if (serr != NULL)
        return dav_svn__convert_err(serr, HTTP_INTERNAL_SERVER_ERROR,
                                    "Could not determine youngest rev.",
                                    resource->pool);

      /* create public URL */
      path = apr_psprintf(resource->pool, "%s", priv->repos_path);
    }
  else
    {
      /* if rev was specific, create baseline-collection URL */
      path = dav_svn__build_uri(repos, DAV_SVN__BUILD_URI_BC,
                                priv->root.rev, priv->repos_path,
                                0, resource->pool);
    }
  path = svn_path_uri_encode(path, resource->pool);
  priv->uri_path = svn_stringbuf_create(path, resource->pool);

  /* change root.root back into a revision root. */
  serr = svn_fs_revision_root(&priv->root.root, repos->fs,
                              priv->root.rev, resource->pool);
  if (serr != NULL)
    return dav_svn__convert_err(serr, HTTP_INTERNAL_SERVER_ERROR,
                                "Could not open revision root.",
                                resource->pool);

  return NULL;
}


dav_error *
dav_svn__create_version_resource(dav_resource **version_res,
                                 const char *uri,
                                 apr_pool_t *pool)
{
  int result;
  dav_error *err;

  dav_resource_combined *comb = apr_pcalloc(pool, sizeof(*comb));

  result = parse_version_uri(comb, uri, NULL, 0);
  if (result != 0)
    return dav_new_error(pool, HTTP_INTERNAL_SERVER_ERROR, 0,
                         "Could not parse version resource uri.");

  err = prep_version(comb);
  if (err)
    return err;

  *version_res = &comb->res;
  return NULL;
}



static dav_error *
handle_post_request(request_rec *r,
                    dav_resource *resource,
                    ap_filter_t *output)
{
  svn_skel_t *request_skel;
  int status;
  apr_pool_t *pool = resource->pool;

  /* Make sure our skel-based request parses okay, has an initial atom
     that identifies what kind of action is expected, and that that
     action is something we understand.  */
  status = dav_svn__parse_request_skel(&request_skel, r, pool);

  if (status != OK)
    return dav_new_error(pool, status, 0,
                         "Error parsing skel POST request body.");

  if (svn_skel__list_length(request_skel) < 1)
    return dav_new_error(pool, HTTP_BAD_REQUEST, 0,
                         "Unable to identify skel POST request flavor.");

  if (svn_skel__matches_atom(request_skel->children, "create-txn"))
    {
      return dav_svn__post_create_txn(resource, request_skel, output);
    }
  else
    {
      return dav_new_error(pool, HTTP_BAD_REQUEST, 0,
                           "Unsupported skel POST request flavor.");
    }
  /* NOTREACHED */
}

int dav_svn__method_post(request_rec *r)
{
  dav_resource *resource;
  dav_error *derr;
  const char *content_type;

  /* We only allow POSTs against the "me resource" right now. */
  derr = get_resource(r, dav_svn__get_root_dir(r),
                      "ignored", 0, &resource);
  if (derr != NULL)
    return derr->status;
  if (resource->info->restype != DAV_SVN_RESTYPE_ME)
    return HTTP_BAD_REQUEST;

  /* Pass skel-type POST request handling off to a dispatcher; any
     other type of request is considered bogus. */
  content_type = apr_table_get(r->headers_in, "content-type");
  if (content_type && (strcmp(content_type, SVN_SKEL_MIME_TYPE) == 0))
    {
      derr = handle_post_request(r, resource, r->output_filters);
    }
  else
    {
      derr = dav_new_error(resource->pool, HTTP_BAD_REQUEST, 0,
                           "Unsupported POST request type.");
    }

  /* If something went wrong above, we'll generate a response back to
     the client with (hopefully) some helpful information. */
  if (derr)
    return dav_svn__error_response_tag(r, derr);
    
  return OK;
}



const dav_hooks_repository dav_svn__hooks_repository =
{
  1,                            /* special GET handling */
  get_resource,
  get_parent_resource,
  is_same_resource,
  is_parent_resource,
  open_stream,
  close_stream,
  write_stream,
  seek_stream,
  set_headers,
  deliver,
  create_collection,
  copy_resource,
  move_resource,
  remove_resource,
  walk,
  getetag_pathetic
};<|MERGE_RESOLUTION|>--- conflicted
+++ resolved
@@ -44,12 +44,10 @@
 #include "svn_sorts.h"
 #include "svn_version.h"
 #include "svn_props.h"
+#include "svn_ctype.h"
 #include "mod_dav_svn.h"
 #include "svn_ra.h"  /* for SVN_RA_CAPABILITY_* */
-<<<<<<< HEAD
 #include "svn_dirent_uri.h"
-=======
->>>>>>> 0213fdc3
 #include "private/svn_log.h"
 
 #include "dav_svn.h"
@@ -1522,7 +1520,7 @@
 
         /* Look for 'var = value' --- and make sure the var is in lcase. */
 
-        for (cp = parm; (*cp && !apr_isspace(*cp) && *cp != '='); ++cp)
+        for (cp = parm; (*cp && !svn_ctype_isspace(*cp) && *cp != '='); ++cp)
           {
             *cp = apr_tolower(*cp);
           }
@@ -1533,7 +1531,7 @@
           }
 
         *cp++ = '\0';           /* Delimit var */
-        while (*cp && (apr_isspace(*cp) || *cp == '='))
+        while (*cp && (svn_ctype_isspace(*cp) || *cp == '='))
           {
             ++cp;
           }
@@ -1547,7 +1545,7 @@
           }
         else
           {
-            for (end = cp; (*end && !apr_isspace(*end)); end++);
+            for (end = cp; (*end && !svn_ctype_isspace(*end)); end++);
           }
         if (*end)
           {
