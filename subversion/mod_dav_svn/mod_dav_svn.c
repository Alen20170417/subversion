<<<<<<< HEAD
/*
 * mod_dav_svn.c: an Apache mod_dav sub-module to provide a Subversion
 *                repository.
 *
 * ====================================================================
 * Copyright (c) 2000-2003 CollabNet.  All rights reserved.
 *
 * This software is licensed as described in the file COPYING, which
 * you should have received as part of this distribution.  The terms
 * are also available at http://subversion.tigris.org/license-1.html.
 * If newer versions of this license are posted there, you may use a
 * newer version instead, at your option.
 *
 * This software consists of voluntary contributions made by many
 * individuals.  For exact contribution history, see the revision
 * history and logs, available at http://subversion.tigris.org/.
 * ====================================================================
 */




#include <httpd.h>
#include <http_config.h>
#include <mod_dav.h>
#include <ap_provider.h>

#include <apr_strings.h>

#include "svn_version.h"
#include "svn_pools.h"

#include "dav_svn.h"


/* This is the default "special uri" used for SVN's special resources
   (e.g. working resources, activities) */
#define SVN_DEFAULT_SPECIAL_URI "!svn"

/* per-server configuration */
typedef struct {
  const char *special_uri;

} dav_svn_server_conf;

/* per-dir configuration */
typedef struct {
  const char *fs_path;          /* path to the SVN FS */
  const char *repo_name;        /* repository name */
  const char *xslt_uri;         /* XSL transform URI */
  const char *fs_parent_path;   /* path to parent of of SVN FS'es  */
  svn_boolean_t autoversioning; /* whether autoversioning is active */
} dav_svn_dir_conf;

#define INHERIT_VALUE(parent, child, field) \
		((child)->field ? (child)->field : (parent)->field)

/* Note: the "dav_svn" prefix is mandatory */
extern module AP_MODULE_DECLARE_DATA dav_svn_module;


static int dav_svn_init(apr_pool_t *p, apr_pool_t *plog, apr_pool_t *ptemp,
                        server_rec *s)
{
    ap_add_version_component(p, "SVN/" SVN_VERSION);
    return OK;
}

static void *dav_svn_create_server_config(apr_pool_t *p, server_rec *s)
{
    return apr_pcalloc(p, sizeof(dav_svn_server_conf));
}

static void *dav_svn_merge_server_config(apr_pool_t *p,
                                         void *base, void *overrides)
{
    dav_svn_server_conf *parent = base;
    dav_svn_server_conf *child = overrides;
    dav_svn_server_conf *newconf;

    newconf = apr_pcalloc(p, sizeof(*newconf));

    newconf->special_uri = INHERIT_VALUE(parent, child, special_uri);

    return newconf;
}

static void *dav_svn_create_dir_config(apr_pool_t *p, char *dir)
{
    /* NOTE: dir==NULL creates the default per-dir config */

    return apr_pcalloc(p, sizeof(dav_svn_dir_conf));
}

static void *dav_svn_merge_dir_config(apr_pool_t *p,
                                      void *base, void *overrides)
{
    dav_svn_dir_conf *parent = base;
    dav_svn_dir_conf *child = overrides;
    dav_svn_dir_conf *newconf;

    newconf = apr_pcalloc(p, sizeof(*newconf));

    newconf->fs_path = INHERIT_VALUE(parent, child, fs_path);
    newconf->repo_name = INHERIT_VALUE(parent, child, repo_name);
    newconf->xslt_uri = INHERIT_VALUE(parent, child, xslt_uri);
    newconf->fs_parent_path = INHERIT_VALUE(parent, child, fs_parent_path);
    newconf->autoversioning = INHERIT_VALUE(parent, child, autoversioning);

    return newconf;
}

static const char *dav_svn_repo_name(cmd_parms *cmd, void *config,
                                     const char *arg1)
{
  dav_svn_dir_conf *conf = config;

  conf->repo_name = apr_pstrdup(cmd->pool, arg1);

  return NULL;
}

static const char *dav_svn_xslt_uri(cmd_parms *cmd, void *config,
                                    const char *arg1)
{
  dav_svn_dir_conf *conf = config;

  conf->xslt_uri = apr_pstrdup(cmd->pool, arg1);

  return NULL;
}

static const char *dav_svn_autoversioning_cmd(cmd_parms *cmd, void *config,
                                              int arg)
{
  dav_svn_dir_conf *conf = config;

  if (arg)
    conf->autoversioning = TRUE;
  else
    conf->autoversioning = FALSE;

  return NULL;
}

static const char *dav_svn_path_cmd(cmd_parms *cmd, void *config,
                                    const char *arg1)
{
    dav_svn_dir_conf *conf = config;

    if (conf->fs_parent_path != NULL)
      return "SVNPath cannot be defined at same time as SVNParentPath.";

    conf->fs_path
      = svn_path_canonicalize(apr_pstrdup(cmd->pool, arg1), cmd->pool);

    return NULL;
}


static const char *dav_svn_parent_path_cmd(cmd_parms *cmd, void *config,
                                           const char *arg1)
{
    dav_svn_dir_conf *conf = config;

    if (conf->fs_path != NULL)
      return "SVNParentPath cannot be defined at same time as SVNPath.";

    conf->fs_parent_path
      = svn_path_canonicalize(apr_pstrdup(cmd->pool, arg1), cmd->pool);

    return NULL;
}

static const char *dav_svn_special_uri_cmd(cmd_parms *cmd, void *config,
                                           const char *arg1)
{
    dav_svn_server_conf *conf;
    char *uri;
    apr_size_t len;

    uri = apr_pstrdup(cmd->pool, arg1);

    /* apply a bit of processing to the thing:
       - eliminate .. and . components
       - eliminate double slashes
       - eliminate leading and trailing slashes
     */
    ap_getparents(uri);
    ap_no2slash(uri);
    if (*uri == '/')
      ++uri;
    len = strlen(uri);
    if (len > 0 && uri[len - 1] == '/')
      uri[--len] = '\0';
    if (len == 0)
      return "The special URI path must have at least one component.";

    conf = ap_get_module_config(cmd->server->module_config,
                                &dav_svn_module);
    conf->special_uri = uri;

    return NULL;
}


/** Accessor functions for the module's configuration state **/

const char *dav_svn_get_fs_path(request_rec *r)
{
    dav_svn_dir_conf *conf;

    conf = ap_get_module_config(r->per_dir_config, &dav_svn_module);
    return conf->fs_path;
}

const char *dav_svn_get_fs_parent_path(request_rec *r)
{
    dav_svn_dir_conf *conf;

    conf = ap_get_module_config(r->per_dir_config, &dav_svn_module);
    return conf->fs_parent_path;
}


const char *dav_svn_get_repo_name(request_rec *r)
{
    dav_svn_dir_conf *conf;

    conf = ap_get_module_config(r->per_dir_config, &dav_svn_module);
    return conf->repo_name;
}

const char *dav_svn_get_xslt_uri(request_rec *r)
{
    dav_svn_dir_conf *conf;

    conf = ap_get_module_config(r->per_dir_config, &dav_svn_module);
    return conf->xslt_uri;
}

const char *dav_svn_get_special_uri(request_rec *r)
{
    dav_svn_server_conf *conf;

    conf = ap_get_module_config(r->server->module_config,
                                &dav_svn_module);
    return conf->special_uri ? conf->special_uri : SVN_DEFAULT_SPECIAL_URI;
}

svn_boolean_t dav_svn_get_autoversioning_flag(request_rec *r)
{
    dav_svn_dir_conf *conf;

    conf = ap_get_module_config(r->per_dir_config, &dav_svn_module);
    return conf->autoversioning;
}


/** Module framework stuff **/

static const command_rec dav_svn_cmds[] =
{
  /* per directory/location */
  AP_INIT_TAKE1("SVNPath", dav_svn_path_cmd, NULL, ACCESS_CONF,
                "specifies the location in the filesystem for a Subversion "
                "repository's files."),

  /* per server */
  AP_INIT_TAKE1("SVNSpecialURI", dav_svn_special_uri_cmd, NULL, RSRC_CONF,
                "specify the URI component for special Subversion "
                "resources"),

  /* per directory/location */
  AP_INIT_TAKE1("SVNReposName", dav_svn_repo_name, NULL, ACCESS_CONF,
                "specify the name of a Subversion repository"),

  /* per directory/location */
  AP_INIT_TAKE1("SVNIndexXSLT", dav_svn_xslt_uri, NULL, ACCESS_CONF,
                "specify the URI of an XSL transformation for "
                "directory indexes"),

  /* per directory/location */
  AP_INIT_TAKE1("SVNParentPath", dav_svn_parent_path_cmd, NULL, ACCESS_CONF,
                "specifies the location in the filesystem whose "
                "subdirectories are assumed to be Subversion repositories."),

  /* per directory/location */
  AP_INIT_FLAG("SVNAutoversioning", dav_svn_autoversioning_cmd, NULL,
               ACCESS_CONF|RSRC_CONF, "turn on deltaV autoversioning."),

  { NULL }
};

static dav_provider dav_svn_provider =
{
    &dav_svn_hooks_repos,
    &dav_svn_hooks_propdb,
    NULL,                       /* locks */
    &dav_svn_hooks_vsn,
    NULL,                       /* binding */
    NULL                        /* search */
};

static void register_hooks(apr_pool_t *pconf)
{
    dav_hooks_locks *optional_locks;

    ap_hook_post_config(dav_svn_init, NULL, NULL, APR_HOOK_MIDDLE);

    optional_locks = ap_lookup_provider("dav-lock", "generic", "0");

    if (optional_locks) {
        dav_svn_provider.locks = optional_locks;
    }

    /* our provider */
    dav_register_provider(pconf, "svn", &dav_svn_provider);

    /* live property handling */
    dav_hook_gather_propsets(dav_svn_gather_propsets, NULL, NULL,
                             APR_HOOK_MIDDLE);
    dav_hook_find_liveprop(dav_svn_find_liveprop, NULL, NULL, APR_HOOK_MIDDLE);
    dav_hook_insert_all_liveprops(dav_svn_insert_all_liveprops, NULL, NULL,
                                  APR_HOOK_MIDDLE);
    dav_svn_register_uris(pconf);
}

module AP_MODULE_DECLARE_DATA dav_svn_module =
{
    STANDARD20_MODULE_STUFF,
    dav_svn_create_dir_config,	/* dir config creater */
    dav_svn_merge_dir_config,	/* dir merger --- default is to override */
    dav_svn_create_server_config,	/* server config */
    dav_svn_merge_server_config,	/* merge server config */
    dav_svn_cmds,		/* command table */
    register_hooks,             /* register hooks */
};
=======
/*
 * mod_dav_svn.c: an Apache mod_dav sub-module to provide a Subversion
 *                repository.
 *
 * ====================================================================
 * Copyright (c) 2000-2003 CollabNet.  All rights reserved.
 *
 * This software is licensed as described in the file COPYING, which
 * you should have received as part of this distribution.  The terms
 * are also available at http://subversion.tigris.org/license-1.html.
 * If newer versions of this license are posted there, you may use a
 * newer version instead, at your option.
 *
 * This software consists of voluntary contributions made by many
 * individuals.  For exact contribution history, see the revision
 * history and logs, available at http://subversion.tigris.org/.
 * ====================================================================
 */




#include <httpd.h>
#include <http_config.h>
#include <mod_dav.h>
#include <ap_provider.h>

#include <apr_strings.h>

#include "svn_version.h"
#include "svn_pools.h"

#include "dav_svn.h"


/* This is the default "special uri" used for SVN's special resources
   (e.g. working resources, activities) */
#define SVN_DEFAULT_SPECIAL_URI "!svn"

/* per-server configuration */
typedef struct {
  const char *special_uri;

} dav_svn_server_conf;

/* per-dir configuration */
typedef struct {
  const char *fs_path;          /* path to the SVN FS */
  const char *repo_name;        /* repository name */
  const char *xslt_uri;         /* XSL transform URI */
  const char *fs_parent_path;   /* path to parent of SVN FS'es  */
  svn_boolean_t autoversioning; /* whether autoversioning is active */
} dav_svn_dir_conf;

#define INHERIT_VALUE(parent, child, field) \
		((child)->field ? (child)->field : (parent)->field)

/* Note: the "dav_svn" prefix is mandatory */
extern module AP_MODULE_DECLARE_DATA dav_svn_module;


static int dav_svn_init(apr_pool_t *p, apr_pool_t *plog, apr_pool_t *ptemp,
                        server_rec *s)
{
    ap_add_version_component(p, "SVN/" SVN_VER_NUMBER);
    return OK;
}

static void *dav_svn_create_server_config(apr_pool_t *p, server_rec *s)
{
    return apr_pcalloc(p, sizeof(dav_svn_server_conf));
}

static void *dav_svn_merge_server_config(apr_pool_t *p,
                                         void *base, void *overrides)
{
    dav_svn_server_conf *parent = base;
    dav_svn_server_conf *child = overrides;
    dav_svn_server_conf *newconf;

    newconf = apr_pcalloc(p, sizeof(*newconf));

    newconf->special_uri = INHERIT_VALUE(parent, child, special_uri);

    return newconf;
}

static void *dav_svn_create_dir_config(apr_pool_t *p, char *dir)
{
    /* NOTE: dir==NULL creates the default per-dir config */

    return apr_pcalloc(p, sizeof(dav_svn_dir_conf));
}

static void *dav_svn_merge_dir_config(apr_pool_t *p,
                                      void *base, void *overrides)
{
    dav_svn_dir_conf *parent = base;
    dav_svn_dir_conf *child = overrides;
    dav_svn_dir_conf *newconf;

    newconf = apr_pcalloc(p, sizeof(*newconf));

    newconf->fs_path = INHERIT_VALUE(parent, child, fs_path);
    newconf->repo_name = INHERIT_VALUE(parent, child, repo_name);
    newconf->xslt_uri = INHERIT_VALUE(parent, child, xslt_uri);
    newconf->fs_parent_path = INHERIT_VALUE(parent, child, fs_parent_path);
    newconf->autoversioning = INHERIT_VALUE(parent, child, autoversioning);

    return newconf;
}

static const char *dav_svn_repo_name(cmd_parms *cmd, void *config,
                                     const char *arg1)
{
  dav_svn_dir_conf *conf = config;

  conf->repo_name = apr_pstrdup(cmd->pool, arg1);

  return NULL;
}

static const char *dav_svn_xslt_uri(cmd_parms *cmd, void *config,
                                    const char *arg1)
{
  dav_svn_dir_conf *conf = config;

  conf->xslt_uri = apr_pstrdup(cmd->pool, arg1);

  return NULL;
}

static const char *dav_svn_autoversioning_cmd(cmd_parms *cmd, void *config,
                                              int arg)
{
  dav_svn_dir_conf *conf = config;

  if (arg)
    conf->autoversioning = TRUE;
  else
    conf->autoversioning = FALSE;

  return NULL;
}

static const char *dav_svn_path_cmd(cmd_parms *cmd, void *config,
                                    const char *arg1)
{
    dav_svn_dir_conf *conf = config;

    if (conf->fs_parent_path != NULL)
      return "SVNPath cannot be defined at same time as SVNParentPath.";

    conf->fs_path
      = svn_path_canonicalize(apr_pstrdup(cmd->pool, arg1), cmd->pool);

    return NULL;
}


static const char *dav_svn_parent_path_cmd(cmd_parms *cmd, void *config,
                                           const char *arg1)
{
    dav_svn_dir_conf *conf = config;

    if (conf->fs_path != NULL)
      return "SVNParentPath cannot be defined at same time as SVNPath.";

    conf->fs_parent_path
      = svn_path_canonicalize(apr_pstrdup(cmd->pool, arg1), cmd->pool);

    return NULL;
}

static const char *dav_svn_special_uri_cmd(cmd_parms *cmd, void *config,
                                           const char *arg1)
{
    dav_svn_server_conf *conf;
    char *uri;
    apr_size_t len;

    uri = apr_pstrdup(cmd->pool, arg1);

    /* apply a bit of processing to the thing:
       - eliminate .. and . components
       - eliminate double slashes
       - eliminate leading and trailing slashes
     */
    ap_getparents(uri);
    ap_no2slash(uri);
    if (*uri == '/')
      ++uri;
    len = strlen(uri);
    if (len > 0 && uri[len - 1] == '/')
      uri[--len] = '\0';
    if (len == 0)
      return "The special URI path must have at least one component.";

    conf = ap_get_module_config(cmd->server->module_config,
                                &dav_svn_module);
    conf->special_uri = uri;

    return NULL;
}


/** Accessor functions for the module's configuration state **/

const char *dav_svn_get_fs_path(request_rec *r)
{
    dav_svn_dir_conf *conf;

    conf = ap_get_module_config(r->per_dir_config, &dav_svn_module);
    return conf->fs_path;
}

const char *dav_svn_get_fs_parent_path(request_rec *r)
{
    dav_svn_dir_conf *conf;

    conf = ap_get_module_config(r->per_dir_config, &dav_svn_module);
    return conf->fs_parent_path;
}


const char *dav_svn_get_repo_name(request_rec *r)
{
    dav_svn_dir_conf *conf;

    conf = ap_get_module_config(r->per_dir_config, &dav_svn_module);
    return conf->repo_name;
}

const char *dav_svn_get_xslt_uri(request_rec *r)
{
    dav_svn_dir_conf *conf;

    conf = ap_get_module_config(r->per_dir_config, &dav_svn_module);
    return conf->xslt_uri;
}

const char *dav_svn_get_special_uri(request_rec *r)
{
    dav_svn_server_conf *conf;

    conf = ap_get_module_config(r->server->module_config,
                                &dav_svn_module);
    return conf->special_uri ? conf->special_uri : SVN_DEFAULT_SPECIAL_URI;
}

svn_boolean_t dav_svn_get_autoversioning_flag(request_rec *r)
{
    dav_svn_dir_conf *conf;

    conf = ap_get_module_config(r->per_dir_config, &dav_svn_module);
    return conf->autoversioning;
}


/** Module framework stuff **/

static const command_rec dav_svn_cmds[] =
{
  /* per directory/location */
  AP_INIT_TAKE1("SVNPath", dav_svn_path_cmd, NULL, ACCESS_CONF,
                "specifies the location in the filesystem for a Subversion "
                "repository's files."),

  /* per server */
  AP_INIT_TAKE1("SVNSpecialURI", dav_svn_special_uri_cmd, NULL, RSRC_CONF,
                "specify the URI component for special Subversion "
                "resources"),

  /* per directory/location */
  AP_INIT_TAKE1("SVNReposName", dav_svn_repo_name, NULL, ACCESS_CONF,
                "specify the name of a Subversion repository"),

  /* per directory/location */
  AP_INIT_TAKE1("SVNIndexXSLT", dav_svn_xslt_uri, NULL, ACCESS_CONF,
                "specify the URI of an XSL transformation for "
                "directory indexes"),

  /* per directory/location */
  AP_INIT_TAKE1("SVNParentPath", dav_svn_parent_path_cmd, NULL, ACCESS_CONF,
                "specifies the location in the filesystem whose "
                "subdirectories are assumed to be Subversion repositories."),

  /* per directory/location */
  AP_INIT_FLAG("SVNAutoversioning", dav_svn_autoversioning_cmd, NULL,
               ACCESS_CONF|RSRC_CONF, "turn on deltaV autoversioning."),

  { NULL }
};

static dav_provider dav_svn_provider =
{
    &dav_svn_hooks_repos,
    &dav_svn_hooks_propdb,
    NULL,                       /* locks */
    &dav_svn_hooks_vsn,
    NULL,                       /* binding */
    NULL                        /* search */
};

static void register_hooks(apr_pool_t *pconf)
{
    dav_hooks_locks *optional_locks;

    ap_hook_post_config(dav_svn_init, NULL, NULL, APR_HOOK_MIDDLE);

    optional_locks = ap_lookup_provider("dav-lock", "generic", "0");

    if (optional_locks) {
        dav_svn_provider.locks = optional_locks;
    }

    /* our provider */
    dav_register_provider(pconf, "svn", &dav_svn_provider);

    /* live property handling */
    dav_hook_gather_propsets(dav_svn_gather_propsets, NULL, NULL,
                             APR_HOOK_MIDDLE);
    dav_hook_find_liveprop(dav_svn_find_liveprop, NULL, NULL, APR_HOOK_MIDDLE);
    dav_hook_insert_all_liveprops(dav_svn_insert_all_liveprops, NULL, NULL,
                                  APR_HOOK_MIDDLE);
    dav_svn_register_uris(pconf);
}

module AP_MODULE_DECLARE_DATA dav_svn_module =
{
    STANDARD20_MODULE_STUFF,
    dav_svn_create_dir_config,	/* dir config creater */
    dav_svn_merge_dir_config,	/* dir merger --- default is to override */
    dav_svn_create_server_config,	/* server config */
    dav_svn_merge_server_config,	/* merge server config */
    dav_svn_cmds,		/* command table */
    register_hooks,             /* register hooks */
};
>>>>>>> 2b3bfb48
<|MERGE_RESOLUTION|>--- conflicted
+++ resolved
@@ -1,4 +1,3 @@
-<<<<<<< HEAD
 /*
  * mod_dav_svn.c: an Apache mod_dav sub-module to provide a Subversion
  *                repository.
@@ -50,7 +49,7 @@
   const char *fs_path;          /* path to the SVN FS */
   const char *repo_name;        /* repository name */
   const char *xslt_uri;         /* XSL transform URI */
-  const char *fs_parent_path;   /* path to parent of of SVN FS'es  */
+  const char *fs_parent_path;   /* path to parent of SVN FS'es  */
   svn_boolean_t autoversioning; /* whether autoversioning is active */
 } dav_svn_dir_conf;
 
@@ -64,7 +63,7 @@
 static int dav_svn_init(apr_pool_t *p, apr_pool_t *plog, apr_pool_t *ptemp,
                         server_rec *s)
 {
-    ap_add_version_component(p, "SVN/" SVN_VERSION);
+    ap_add_version_component(p, "SVN/" SVN_VER_NUMBER);
     return OK;
 }
 
@@ -339,347 +338,4 @@
     dav_svn_merge_server_config,	/* merge server config */
     dav_svn_cmds,		/* command table */
     register_hooks,             /* register hooks */
-};
-=======
-/*
- * mod_dav_svn.c: an Apache mod_dav sub-module to provide a Subversion
- *                repository.
- *
- * ====================================================================
- * Copyright (c) 2000-2003 CollabNet.  All rights reserved.
- *
- * This software is licensed as described in the file COPYING, which
- * you should have received as part of this distribution.  The terms
- * are also available at http://subversion.tigris.org/license-1.html.
- * If newer versions of this license are posted there, you may use a
- * newer version instead, at your option.
- *
- * This software consists of voluntary contributions made by many
- * individuals.  For exact contribution history, see the revision
- * history and logs, available at http://subversion.tigris.org/.
- * ====================================================================
- */
-
-
--
-
-#include <httpd.h>
-#include <http_config.h>
-#include <mod_dav.h>
-#include <ap_provider.h>
-
-#include <apr_strings.h>
-
-#include "svn_version.h"
-#include "svn_pools.h"
-
-#include "dav_svn.h"
-
-
-/* This is the default "special uri" used for SVN's special resources
-   (e.g. working resources, activities) */
-#define SVN_DEFAULT_SPECIAL_URI "!svn"
-
-/* per-server configuration */
-typedef struct {
-  const char *special_uri;
-
-} dav_svn_server_conf;
-
-/* per-dir configuration */
-typedef struct {
-  const char *fs_path;          /* path to the SVN FS */
-  const char *repo_name;        /* repository name */
-  const char *xslt_uri;         /* XSL transform URI */
-  const char *fs_parent_path;   /* path to parent of SVN FS'es  */
-  svn_boolean_t autoversioning; /* whether autoversioning is active */
-} dav_svn_dir_conf;
-
-#define INHERIT_VALUE(parent, child, field) \
-		((child)->field ? (child)->field : (parent)->field)
-
-/* Note: the "dav_svn" prefix is mandatory */
-extern module AP_MODULE_DECLARE_DATA dav_svn_module;
-
-
-static int dav_svn_init(apr_pool_t *p, apr_pool_t *plog, apr_pool_t *ptemp,
-                        server_rec *s)
-{
-    ap_add_version_component(p, "SVN/" SVN_VER_NUMBER);
-    return OK;
-}
-
-static void *dav_svn_create_server_config(apr_pool_t *p, server_rec *s)
-{
-    return apr_pcalloc(p, sizeof(dav_svn_server_conf));
-}
-
-static void *dav_svn_merge_server_config(apr_pool_t *p,
-                                         void *base, void *overrides)
-{
-    dav_svn_server_conf *parent = base;
-    dav_svn_server_conf *child = overrides;
-    dav_svn_server_conf *newconf;
-
-    newconf = apr_pcalloc(p, sizeof(*newconf));
-
-    newconf->special_uri = INHERIT_VALUE(parent, child, special_uri);
-
-    return newconf;
-}
-
-static void *dav_svn_create_dir_config(apr_pool_t *p, char *dir)
-{
-    /* NOTE: dir==NULL creates the default per-dir config */
-
-    return apr_pcalloc(p, sizeof(dav_svn_dir_conf));
-}
-
-static void *dav_svn_merge_dir_config(apr_pool_t *p,
-                                      void *base, void *overrides)
-{
-    dav_svn_dir_conf *parent = base;
-    dav_svn_dir_conf *child = overrides;
-    dav_svn_dir_conf *newconf;
-
-    newconf = apr_pcalloc(p, sizeof(*newconf));
-
-    newconf->fs_path = INHERIT_VALUE(parent, child, fs_path);
-    newconf->repo_name = INHERIT_VALUE(parent, child, repo_name);
-    newconf->xslt_uri = INHERIT_VALUE(parent, child, xslt_uri);
-    newconf->fs_parent_path = INHERIT_VALUE(parent, child, fs_parent_path);
-    newconf->autoversioning = INHERIT_VALUE(parent, child, autoversioning);
-
-    return newconf;
-}
-
-static const char *dav_svn_repo_name(cmd_parms *cmd, void *config,
-                                     const char *arg1)
-{
-  dav_svn_dir_conf *conf = config;
-
-  conf->repo_name = apr_pstrdup(cmd->pool, arg1);
-
-  return NULL;
-}
-
-static const char *dav_svn_xslt_uri(cmd_parms *cmd, void *config,
-                                    const char *arg1)
-{
-  dav_svn_dir_conf *conf = config;
-
-  conf->xslt_uri = apr_pstrdup(cmd->pool, arg1);
-
-  return NULL;
-}
-
-static const char *dav_svn_autoversioning_cmd(cmd_parms *cmd, void *config,
-                                              int arg)
-{
-  dav_svn_dir_conf *conf = config;
-
-  if (arg)
-    conf->autoversioning = TRUE;
-  else
-    conf->autoversioning = FALSE;
-
-  return NULL;
-}
-
-static const char *dav_svn_path_cmd(cmd_parms *cmd, void *config,
-                                    const char *arg1)
-{
-    dav_svn_dir_conf *conf = config;
-
-    if (conf->fs_parent_path != NULL)
-      return "SVNPath cannot be defined at same time as SVNParentPath.";
-
-    conf->fs_path
-      = svn_path_canonicalize(apr_pstrdup(cmd->pool, arg1), cmd->pool);
-
-    return NULL;
-}
-
-
-static const char *dav_svn_parent_path_cmd(cmd_parms *cmd, void *config,
-                                           const char *arg1)
-{
-    dav_svn_dir_conf *conf = config;
-
-    if (conf->fs_path != NULL)
-      return "SVNParentPath cannot be defined at same time as SVNPath.";
-
-    conf->fs_parent_path
-      = svn_path_canonicalize(apr_pstrdup(cmd->pool, arg1), cmd->pool);
-
-    return NULL;
-}
-
-static const char *dav_svn_special_uri_cmd(cmd_parms *cmd, void *config,
-                                           const char *arg1)
-{
-    dav_svn_server_conf *conf;
-    char *uri;
-    apr_size_t len;
-
-    uri = apr_pstrdup(cmd->pool, arg1);
-
-    /* apply a bit of processing to the thing:
-       - eliminate .. and . components
-       - eliminate double slashes
-       - eliminate leading and trailing slashes
-     */
-    ap_getparents(uri);
-    ap_no2slash(uri);
-    if (*uri == '/')
-      ++uri;
-    len = strlen(uri);
-    if (len > 0 && uri[len - 1] == '/')
-      uri[--len] = '\0';
-    if (len == 0)
-      return "The special URI path must have at least one component.";
-
-    conf = ap_get_module_config(cmd->server->module_config,
-                                &dav_svn_module);
-    conf->special_uri = uri;
-
-    return NULL;
-}
-
--
-/** Accessor functions for the module's configuration state **/
-
-const char *dav_svn_get_fs_path(request_rec *r)
-{
-    dav_svn_dir_conf *conf;
-
-    conf = ap_get_module_config(r->per_dir_config, &dav_svn_module);
-    return conf->fs_path;
-}
-
-const char *dav_svn_get_fs_parent_path(request_rec *r)
-{
-    dav_svn_dir_conf *conf;
-
-    conf = ap_get_module_config(r->per_dir_config, &dav_svn_module);
-    return conf->fs_parent_path;
-}
-
-
-const char *dav_svn_get_repo_name(request_rec *r)
-{
-    dav_svn_dir_conf *conf;
-
-    conf = ap_get_module_config(r->per_dir_config, &dav_svn_module);
-    return conf->repo_name;
-}
-
-const char *dav_svn_get_xslt_uri(request_rec *r)
-{
-    dav_svn_dir_conf *conf;
-
-    conf = ap_get_module_config(r->per_dir_config, &dav_svn_module);
-    return conf->xslt_uri;
-}
-
-const char *dav_svn_get_special_uri(request_rec *r)
-{
-    dav_svn_server_conf *conf;
-
-    conf = ap_get_module_config(r->server->module_config,
-                                &dav_svn_module);
-    return conf->special_uri ? conf->special_uri : SVN_DEFAULT_SPECIAL_URI;
-}
-
-svn_boolean_t dav_svn_get_autoversioning_flag(request_rec *r)
-{
-    dav_svn_dir_conf *conf;
-
-    conf = ap_get_module_config(r->per_dir_config, &dav_svn_module);
-    return conf->autoversioning;
-}
-
--
-/** Module framework stuff **/
-
-static const command_rec dav_svn_cmds[] =
-{
-  /* per directory/location */
-  AP_INIT_TAKE1("SVNPath", dav_svn_path_cmd, NULL, ACCESS_CONF,
-                "specifies the location in the filesystem for a Subversion "
-                "repository's files."),
-
-  /* per server */
-  AP_INIT_TAKE1("SVNSpecialURI", dav_svn_special_uri_cmd, NULL, RSRC_CONF,
-                "specify the URI component for special Subversion "
-                "resources"),
-
-  /* per directory/location */
-  AP_INIT_TAKE1("SVNReposName", dav_svn_repo_name, NULL, ACCESS_CONF,
-                "specify the name of a Subversion repository"),
-
-  /* per directory/location */
-  AP_INIT_TAKE1("SVNIndexXSLT", dav_svn_xslt_uri, NULL, ACCESS_CONF,
-                "specify the URI of an XSL transformation for "
-                "directory indexes"),
-
-  /* per directory/location */
-  AP_INIT_TAKE1("SVNParentPath", dav_svn_parent_path_cmd, NULL, ACCESS_CONF,
-                "specifies the location in the filesystem whose "
-                "subdirectories are assumed to be Subversion repositories."),
-
-  /* per directory/location */
-  AP_INIT_FLAG("SVNAutoversioning", dav_svn_autoversioning_cmd, NULL,
-               ACCESS_CONF|RSRC_CONF, "turn on deltaV autoversioning."),
-
-  { NULL }
-};
-
-static dav_provider dav_svn_provider =
-{
-    &dav_svn_hooks_repos,
-    &dav_svn_hooks_propdb,
-    NULL,                       /* locks */
-    &dav_svn_hooks_vsn,
-    NULL,                       /* binding */
-    NULL                        /* search */
-};
-
-static void register_hooks(apr_pool_t *pconf)
-{
-    dav_hooks_locks *optional_locks;
-
-    ap_hook_post_config(dav_svn_init, NULL, NULL, APR_HOOK_MIDDLE);
-
-    optional_locks = ap_lookup_provider("dav-lock", "generic", "0");
-
-    if (optional_locks) {
-        dav_svn_provider.locks = optional_locks;
-    }
-
-    /* our provider */
-    dav_register_provider(pconf, "svn", &dav_svn_provider);
-
-    /* live property handling */
-    dav_hook_gather_propsets(dav_svn_gather_propsets, NULL, NULL,
-                             APR_HOOK_MIDDLE);
-    dav_hook_find_liveprop(dav_svn_find_liveprop, NULL, NULL, APR_HOOK_MIDDLE);
-    dav_hook_insert_all_liveprops(dav_svn_insert_all_liveprops, NULL, NULL,
-                                  APR_HOOK_MIDDLE);
-    dav_svn_register_uris(pconf);
-}
-
-module AP_MODULE_DECLARE_DATA dav_svn_module =
-{
-    STANDARD20_MODULE_STUFF,
-    dav_svn_create_dir_config,	/* dir config creater */
-    dav_svn_merge_dir_config,	/* dir merger --- default is to override */
-    dav_svn_create_server_config,	/* server config */
-    dav_svn_merge_server_config,	/* merge server config */
-    dav_svn_cmds,		/* command table */
-    register_hooks,             /* register hooks */
-};
->>>>>>> 2b3bfb48
+};