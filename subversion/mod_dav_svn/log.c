--- conflicted
+++ resolved
@@ -1,4 +1,3 @@
-<<<<<<< HEAD
 /*
  * log.c: handle the log-report request and response
  *
@@ -315,323 +314,4 @@
   ap_fflush(output, lrb.bb);
 
   return NULL;
-}
-=======
-/*
- * log.c: handle the log-report request and response
- *
- * ====================================================================
- * Copyright (c) 2000-2003 CollabNet.  All rights reserved.
- *
- * This software is licensed as described in the file COPYING, which
- * you should have received as part of this distribution.  The terms
- * are also available at http://subversion.tigris.org/license-1.html.
- * If newer versions of this license are posted there, you may use a
- * newer version instead, at your option.
- *
- * This software consists of voluntary contributions made by many
- * individuals.  For exact contribution history, see the revision
- * history and logs, available at http://subversion.tigris.org/.
- * ====================================================================
- */
-
--
-
-#include <apr_pools.h>
-#include <apr_strings.h>
-#include <apr_xml.h>
-#include <mod_dav.h>
-
-#include "svn_pools.h"
-#include "svn_repos.h"
-#include "svn_fs.h"
-#include "svn_types.h"
-#include "svn_xml.h"
-#include "svn_path.h"
-
-#include "dav_svn.h"
-
-
-struct log_receiver_baton
-{
-  /* this buffers the output for a bit and is automatically flushed,
-     at appropriate times, by the Apache filter system. */
-  apr_bucket_brigade *bb;
-
-  /* where to deliver the output */
-  ap_filter_t *output;
-
-  /* Whether we've written the <S:log-report> header.  Allows for lazy
-     writes to support mod_dav-based error handling. */
-  svn_boolean_t needs_header;
-};
-
-
-static void send_xml(struct log_receiver_baton *lrb, const char *fmt, ...)
-{
-  va_list ap;
-
-  va_start(ap, fmt);
-  (void) apr_brigade_vprintf(lrb->bb, ap_filter_flush, lrb->output, fmt, ap);
-  va_end(ap);
-}
-
-
-/* If LRB->needs_header is true, send the "<S:log-report>" start
-   element and set LRB->needs_header to zero.  Else do nothing. */
-static void maybe_send_header(struct log_receiver_baton *lrb)
-{
-  if (lrb->needs_header)
-    {
-      send_xml(lrb,
-               DAV_XML_HEADER DEBUG_CR
-               "<S:log-report xmlns:S=\"" SVN_XML_NAMESPACE "\" "
-               "xmlns:D=\"DAV:\">" DEBUG_CR);
-      lrb->needs_header = FALSE;
-    }
-}
-
-/* This implements `svn_log_message_receiver_t'.
-   BATON is a `struct log_receiver_baton *'.  */
-static svn_error_t * log_receiver(void *baton,
-                                  apr_hash_t *changed_paths,
-                                  svn_revnum_t rev,
-                                  const char *author,
-                                  const char *date,
-                                  const char *msg,
-                                  apr_pool_t *pool)
-{
-  struct log_receiver_baton *lrb = baton;
-
-  maybe_send_header(lrb);
-
-  send_xml(lrb,
-           "<S:log-item>" DEBUG_CR
-           "<D:version-name>%" SVN_REVNUM_T_FMT "</D:version-name>" DEBUG_CR
-           "<D:creator-displayname>%s</D:creator-displayname>" DEBUG_CR
-           /* ### this should be DAV:creation-date, but we need to format
-              ### that date a bit differently */
-           "<S:date>%s</S:date>" DEBUG_CR
-           "<D:comment>%s</D:comment>" DEBUG_CR,
-           rev,
-           apr_xml_quote_string(pool, (author ? author : ""), 0),
-           apr_xml_quote_string(pool, (date ? date : ""), 0),
-           apr_xml_quote_string(pool, (msg ? msg : ""), 0));
-
-  if (changed_paths)
-    {
-      apr_hash_index_t *hi;
-      char *path;
-
-      for (hi = apr_hash_first(pool, changed_paths);
-           hi != NULL;
-           hi = apr_hash_next(hi))
-        {
-          void *val;
-          svn_log_changed_path_t *log_item;
-          
-          apr_hash_this(hi, (void *) &path, NULL, &val);
-          log_item = val;
-
-          /* ### todo: is there a D: namespace equivalent for
-             `changed-path'?  Should use it if so. */
-          switch (log_item->action)
-            {
-            case 'A':
-              if (log_item->copyfrom_path 
-                  && SVN_IS_VALID_REVNUM(log_item->copyfrom_rev))
-                send_xml(lrb, 
-                         "<S:added-path"
-                         " copyfrom-path=\"%s\"" 
-                         " copyfrom-rev=\"%" SVN_REVNUM_T_FMT "\">"
-                         "%s</S:added-path>" DEBUG_CR,
-                         apr_xml_quote_string(pool, log_item->copyfrom_path, 
-                                              1), /* escape quotes */
-                         log_item->copyfrom_rev,
-                         apr_xml_quote_string(pool, path, 0));
-              else
-                send_xml(lrb, "<S:added-path>%s</S:added-path>" DEBUG_CR,
-                         apr_xml_quote_string(pool, path, 0));
-              break;
-
-            case 'R':
-              if (log_item->copyfrom_path 
-                  && SVN_IS_VALID_REVNUM(log_item->copyfrom_rev))
-                send_xml(lrb, 
-                         "<S:replaced-path"
-                         " copyfrom-path=\"%s\"" 
-                         " copyfrom-rev=\"%" SVN_REVNUM_T_FMT "\">"
-                         "%s</S:replaced-path>" DEBUG_CR,
-                         apr_xml_quote_string(pool, log_item->copyfrom_path, 
-                                              1), /* escape quotes */
-                         log_item->copyfrom_rev,
-                         apr_xml_quote_string(pool, path, 0));
-              else
-                send_xml(lrb, "<S:replaced-path>%s</S:replaced-path>" DEBUG_CR,
-                         apr_xml_quote_string(pool, path, 0));
-              break;
-
-            case 'D':
-              send_xml(lrb, "<S:deleted-path>%s</S:deleted-path>" DEBUG_CR,
-                       apr_xml_quote_string(pool, path, 0));
-              break;
-
-            case 'M':
-              send_xml(lrb, "<S:modified-path>%s</S:modified-path>" DEBUG_CR,
-                       apr_xml_quote_string(pool, path, 0));
-              break;
-              
-            default:
-              break;
-            }
-        }
-    }
-
-  send_xml(lrb, "</S:log-item>" DEBUG_CR);
-
-  return SVN_NO_ERROR;
-}
-
-
-
-
-dav_error * dav_svn__log_report(const dav_resource *resource,
-                                const apr_xml_doc *doc,
-                                ap_filter_t *output)
-{
-  svn_error_t *serr;
-  apr_xml_elem *child;
-  struct log_receiver_baton lrb;
-  const dav_svn_repos *repos = resource->info->repos;
-  const char *target = NULL;
-  int ns;
-
-  /* These get determined from the request document. */
-  svn_revnum_t start = SVN_INVALID_REVNUM;   /* defaults to HEAD */
-  svn_revnum_t end = SVN_INVALID_REVNUM;     /* defaults to HEAD */
-  svn_boolean_t discover_changed_paths = 0;  /* off by default */
-  svn_boolean_t strict_node_history = 0;     /* off by default */
-  apr_array_header_t *paths
-    = apr_array_make(resource->pool, 0, sizeof(const char *));
-
-  /* Sanity check. */
-  ns = dav_svn_find_ns(doc->namespaces, SVN_XML_NAMESPACE);
-  if (ns == -1)
-    {
-      return dav_new_error(resource->pool, HTTP_BAD_REQUEST, 0,
-                           "The request does not contain the 'svn:' "
-                           "namespace, so it is not going to have certain "
-                           "required elements.");
-    }
-  
-  /* ### todo: okay, now go fill in svn_ra_dav__get_log() based on the
-     syntax implied below... */
-  for (child = doc->root->first_child; child != NULL; child = child->next)
-    {
-      /* if this element isn't one of ours, then skip it */
-      if (child->ns != ns)
-        continue;
-
-      if (strcmp(child->name, "start-revision") == 0)
-        {
-          /* ### assume no white space, no child elems, etc */
-          start = SVN_STR_TO_REV(child->first_cdata.first->text);
-        }
-      else if (strcmp(child->name, "end-revision") == 0)
-        {
-          /* ### assume no white space, no child elems, etc */
-          end = SVN_STR_TO_REV(child->first_cdata.first->text);
-        }
-      else if (strcmp(child->name, "discover-changed-paths") == 0)
-        {
-          /* ### todo: value doesn't matter, presence alone is enough?
-             (I.e., is that a traditional way to do things here?) */
-          discover_changed_paths = 1;
-        }
-      else if (strcmp(child->name, "strict-node-history") == 0)
-        {
-          /* ### todo: value doesn't matter, presence alone is enough?
-             (I.e., is that a traditional way to do things here?) */
-          strict_node_history = 1;
-        }
-      else if (strcmp(child->name, "path") == 0)
-        {
-          /* Convert these relative paths to absolute paths in the
-             repository. */
-          target = apr_pstrdup (resource->pool, resource->info->repos_path);
-
-          /* Don't add on an empty string, but do add the target to the
-             path.  This special case means that we have passed a single
-             directory to get the log of, and we need a path to call
-             svn_fs_revisions_changed on. */
-          if (child->first_cdata.first)
-            target = svn_path_join(target, child->first_cdata.first->text,
-                                   resource->pool);
-
-          (*((const char **)(apr_array_push (paths)))) = target;
-        }
-      /* else unknown element; skip it */
-    }
-
-  lrb.bb = apr_brigade_create(resource->pool,  /* not the subpool! */
-                              output->c->bucket_alloc);
-  lrb.output = output;
-  lrb.needs_header = TRUE;
-
-  /* Our svn_log_message_receiver_t sends the <S:log-report> header in
-     a lazy fashion.  Before writing the first log message, it assures
-     that the header has already been sent (checking the needs_header
-     flag in our log_receiver_baton structure). */
-
-  /* Send zero or more log items. */
-  serr = svn_repos_get_logs(repos->repos,
-                            paths,
-                            start,
-                            end,
-                            discover_changed_paths,
-                            strict_node_history,
-                            log_receiver,
-                            &lrb,
-                            resource->pool);
-
-  if (serr)
-    {
-      /* If we can, report a DAV error. */
-      if (lrb.needs_header)
-        {
-          /* Bail out before writing any of <S:log-report>. */
-          return dav_svn_convert_err(serr, HTTP_BAD_REQUEST, serr->message);
-        }
-      else
-        {
-          /* ### We've sent some content to the output filter, meaning
-             ### that we cannot simply return an error here.  In the
-             ### future, mod_dav may specify a way to signal an error
-             ### even after the response stream has begun.
-
-             ### For now we punt, sending the error message to the
-             ### client as a <S:log-item> (using its <D:version-name>
-             ### and <D:comment> children).
-
-             ### http://subversion.tigris.org/issues/show_bug.cgi?id=816
-             ### describes a situation where this helps.*/
-          log_receiver(&lrb,
-                       NULL,
-                       SVN_INVALID_REVNUM,
-                       "", "",
-                       serr->message,
-                       resource->pool);
-        }
-    }
-  
-  /* End the log report. */
-  maybe_send_header(&lrb);
-  send_xml(&lrb, "</S:log-report>" DEBUG_CR);
-
-  /* flush the contents of the brigade */
-  ap_fflush(output, lrb.bb);
-
-  return NULL;
-}
->>>>>>> 2b3bfb48
+}