<<<<<<< HEAD
/* changes-table.h : internal interface to `changes' table
 *
 * ====================================================================
 * Copyright (c) 2000-2003 CollabNet.  All rights reserved.
 *
 * This software is licensed as described in the file COPYING, which
 * you should have received as part of this distribution.  The terms
 * are also available at http://subversion.tigris.org/license-1.html.
 * If newer versions of this license are posted there, you may use a
 * newer version instead, at your option.
 *
 * This software consists of voluntary contributions made by many
 * individuals.  For exact contribution history, see the revision
 * history and logs, available at http://subversion.tigris.org/.
 * ====================================================================
 */

#ifndef SVN_LIBSVN_FS_CHANGES_TABLE_H
#define SVN_LIBSVN_FS_CHANGES_TABLE_H

#include <db.h>

#include "svn_io.h"
#include "svn_fs.h"
#include "../fs.h"
#include "../trail.h"

#ifdef __cplusplus
extern "C" {
#endif /* __cplusplus */


/* Open a `changes' table in ENV.  If CREATE is non-zero, create one
   if it doesn't exist.  Set *CHANGES_P to the new table.  Return a
   Berkeley DB error code.  */
int svn_fs__bdb_open_changes_table (DB **changes_p,
                                    DB_ENV *env,
                                    int create);


/* Add CHANGE as a record to the `changes' table in FS as part of
   TRAIL, keyed on KEY.  

   CHANGE->path is expected to be a canonicalized filesystem path (see
   svn_fs__canonicalize_abspath).

   Note that because the `changes' table uses duplicate keys, this
   function will not overwrite prior additions that have the KEY
   key, but simply adds this new record alongside previous ones.  */
svn_error_t *svn_fs__bdb_changes_add (svn_fs_t *fs,
                                      const char *key,
                                      svn_fs__change_t *change,
                                      trail_t *trail);


/* Remove all changes associated with KEY from the `changes' table in
   FS, as part of TRAIL. */
svn_error_t *svn_fs__bdb_changes_delete (svn_fs_t *fs,
                                         const char *key,
                                         trail_t *trail);

/* Return a hash *CHANGES_P, keyed on const char * paths, and
   containing svn_fs_path_change_t * values representing summarized
   changed records associated with KEY in FS, as part of TRAIL.
   Allocate the array and its items in TRAIL->pool.  */
svn_error_t *svn_fs__bdb_changes_fetch (apr_hash_t **changes_p,
                                        svn_fs_t *fs,
                                        const char *key,
                                        trail_t *trail);

/* Return an array *CHANGES_P of svn_fs__change_t * items representing
   all the change records associated with KEY in FS, as part of TRAIL.
   Allocate the array and its items in TRAIL->pool.  */
svn_error_t *svn_fs__bdb_changes_fetch_raw (apr_array_header_t **changes_p,
                                            svn_fs_t *fs,
                                            const char *key,
                                            trail_t *trail);


#ifdef __cplusplus
}
#endif /* __cplusplus */

#endif /* SVN_LIBSVN_FS_CHANGES_TABLE_H */
=======
/* changes-table.h : internal interface to `changes' table
 *
 * ====================================================================
 * Copyright (c) 2000-2003 CollabNet.  All rights reserved.
 *
 * This software is licensed as described in the file COPYING, which
 * you should have received as part of this distribution.  The terms
 * are also available at http://subversion.tigris.org/license-1.html.
 * If newer versions of this license are posted there, you may use a
 * newer version instead, at your option.
 *
 * This software consists of voluntary contributions made by many
 * individuals.  For exact contribution history, see the revision
 * history and logs, available at http://subversion.tigris.org/.
 * ====================================================================
 */

#ifndef SVN_LIBSVN_FS_CHANGES_TABLE_H
#define SVN_LIBSVN_FS_CHANGES_TABLE_H

#include <db.h>

#include "svn_io.h"
#include "svn_fs.h"
#include "../fs.h"
#include "../trail.h"

#ifdef __cplusplus
extern "C" {
#endif /* __cplusplus */


/* Open a `changes' table in ENV.  If CREATE is non-zero, create one
   if it doesn't exist.  Set *CHANGES_P to the new table.  Return a
   Berkeley DB error code.  */
int svn_fs__bdb_open_changes_table (DB **changes_p,
                                    DB_ENV *env,
                                    int create);


/* Add CHANGE as a record to the `changes' table in FS as part of
   TRAIL, keyed on KEY.  

   CHANGE->path is expected to be a canonicalized filesystem path (see
   svn_fs__canonicalize_abspath).

   Note that because the `changes' table uses duplicate keys, this
   function will not overwrite prior additions that have the KEY
   key, but simply adds this new record alongside previous ones.  */
svn_error_t *svn_fs__bdb_changes_add (svn_fs_t *fs,
                                      const char *key,
                                      svn_fs__change_t *change,
                                      trail_t *trail);


/* Remove all changes associated with KEY from the `changes' table in
   FS, as part of TRAIL. */
svn_error_t *svn_fs__bdb_changes_delete (svn_fs_t *fs,
                                         const char *key,
                                         trail_t *trail);

/* Return a hash *CHANGES_P, keyed on const char * paths, and
   containing svn_fs_path_change_t * values representing summarized
   changed records associated with KEY in FS, as part of TRAIL.
   Allocate the array and its items in TRAIL->pool.  */
svn_error_t *svn_fs__bdb_changes_fetch (apr_hash_t **changes_p,
                                        svn_fs_t *fs,
                                        const char *key,
                                        trail_t *trail);

/* Return an array *CHANGES_P of svn_fs__change_t * items representing
   all the change records associated with KEY in FS, as part of TRAIL.
   Allocate the array and its items in TRAIL->pool.  */
svn_error_t *svn_fs__bdb_changes_fetch_raw (apr_array_header_t **changes_p,
                                            svn_fs_t *fs,
                                            const char *key,
                                            trail_t *trail);


#ifdef __cplusplus
}
#endif /* __cplusplus */

#endif /* SVN_LIBSVN_FS_CHANGES_TABLE_H */
>>>>>>> 2b3bfb48
<|MERGE_RESOLUTION|>--- conflicted
+++ resolved
@@ -1,4 +1,3 @@
-<<<<<<< HEAD
 /* changes-table.h : internal interface to `changes' table
  *
  * ====================================================================
@@ -84,92 +83,4 @@
 }
 #endif /* __cplusplus */
 
-#endif /* SVN_LIBSVN_FS_CHANGES_TABLE_H */
-=======
-/* changes-table.h : internal interface to `changes' table
- *
- * ====================================================================
- * Copyright (c) 2000-2003 CollabNet.  All rights reserved.
- *
- * This software is licensed as described in the file COPYING, which
- * you should have received as part of this distribution.  The terms
- * are also available at http://subversion.tigris.org/license-1.html.
- * If newer versions of this license are posted there, you may use a
- * newer version instead, at your option.
- *
- * This software consists of voluntary contributions made by many
- * individuals.  For exact contribution history, see the revision
- * history and logs, available at http://subversion.tigris.org/.
- * ====================================================================
- */
-
-#ifndef SVN_LIBSVN_FS_CHANGES_TABLE_H
-#define SVN_LIBSVN_FS_CHANGES_TABLE_H
-
-#include <db.h>
-
-#include "svn_io.h"
-#include "svn_fs.h"
-#include "../fs.h"
-#include "../trail.h"
-
-#ifdef __cplusplus
-extern "C" {
-#endif /* __cplusplus */
-
--
-/* Open a `changes' table in ENV.  If CREATE is non-zero, create one
-   if it doesn't exist.  Set *CHANGES_P to the new table.  Return a
-   Berkeley DB error code.  */
-int svn_fs__bdb_open_changes_table (DB **changes_p,
-                                    DB_ENV *env,
-                                    int create);
-
--
-/* Add CHANGE as a record to the `changes' table in FS as part of
-   TRAIL, keyed on KEY.  
-
-   CHANGE->path is expected to be a canonicalized filesystem path (see
-   svn_fs__canonicalize_abspath).
-
-   Note that because the `changes' table uses duplicate keys, this
-   function will not overwrite prior additions that have the KEY
-   key, but simply adds this new record alongside previous ones.  */
-svn_error_t *svn_fs__bdb_changes_add (svn_fs_t *fs,
-                                      const char *key,
-                                      svn_fs__change_t *change,
-                                      trail_t *trail);
-
-
-/* Remove all changes associated with KEY from the `changes' table in
-   FS, as part of TRAIL. */
-svn_error_t *svn_fs__bdb_changes_delete (svn_fs_t *fs,
-                                         const char *key,
-                                         trail_t *trail);
-
-/* Return a hash *CHANGES_P, keyed on const char * paths, and
-   containing svn_fs_path_change_t * values representing summarized
-   changed records associated with KEY in FS, as part of TRAIL.
-   Allocate the array and its items in TRAIL->pool.  */
-svn_error_t *svn_fs__bdb_changes_fetch (apr_hash_t **changes_p,
-                                        svn_fs_t *fs,
-                                        const char *key,
-                                        trail_t *trail);
-
-/* Return an array *CHANGES_P of svn_fs__change_t * items representing
-   all the change records associated with KEY in FS, as part of TRAIL.
-   Allocate the array and its items in TRAIL->pool.  */
-svn_error_t *svn_fs__bdb_changes_fetch_raw (apr_array_header_t **changes_p,
-                                            svn_fs_t *fs,
-                                            const char *key,
-                                            trail_t *trail);
-
-
-#ifdef __cplusplus
-}
-#endif /* __cplusplus */
-
-#endif /* SVN_LIBSVN_FS_CHANGES_TABLE_H */
->>>>>>> 2b3bfb48
+#endif /* SVN_LIBSVN_FS_CHANGES_TABLE_H */