<<<<<<< HEAD
/* copies-table.h : internal interface to ops on `copies' table
 *
 * ====================================================================
 * Copyright (c) 2000-2003 CollabNet.  All rights reserved.
 *
 * This software is licensed as described in the file COPYING, which
 * you should have received as part of this distribution.  The terms
 * are also available at http://subversion.tigris.org/license-1.html.
 * If newer versions of this license are posted there, you may use a
 * newer version instead, at your option.
 *
 * This software consists of voluntary contributions made by many
 * individuals.  For exact contribution history, see the revision
 * history and logs, available at http://subversion.tigris.org/.
 * ====================================================================
 */

#ifndef SVN_LIBSVN_FS_COPIES_TABLE_H
#define SVN_LIBSVN_FS_COPIES_TABLE_H

#include "svn_fs.h"
#include "../fs.h"
#include "../trail.h"

#ifdef __cplusplus
extern "C" {
#endif /* __cplusplus */


/* Open a `copies' table in ENV.  If CREATE is non-zero, create
   one if it doesn't exist.  Set *COPIES_P to the new table.
   Return a Berkeley DB error code.  */
int svn_fs__bdb_open_copies_table (DB **copies_p,
                                   DB_ENV *env,
                                   int create);

/* Reserve a slot in the `copies' table in FS for a new copy operation
   as part of TRAIL.  Return the slot's id in *COPY_ID_P, allocated in
   TRAIL->pool.  */
svn_error_t *svn_fs__bdb_reserve_copy_id (const char **copy_id_p,
                                          svn_fs_t *fs,
                                          trail_t *trail);

/* Create a new copy with id COPY_ID in FS as part of TRAIL.
   SRC_PATH/SRC_TXN_ID are the path/transaction ID (respectively) of
   the copy source, and DST_NODEREV_ID is the node revision id of the
   copy destination.

   SRC_PATH is expected to be a canonicalized filesystem path (see
   svn_fs__canonicalize_abspath).
   
   COPY_ID should generally come from a call to svn_fs__reserve_copy_id().  */
svn_error_t *svn_fs__bdb_create_copy (const char *copy_id,
                                      svn_fs_t *fs,
                                      const char *src_path,
                                      const char *src_txn_id,
                                      const svn_fs_id_t *dst_noderev_id,
                                      trail_t *trail);

/* Remove the copy whose name is COPY_ID from the `copies' table of
   FS, as part of TRAIL.  */
svn_error_t *svn_fs__bdb_delete_copy (svn_fs_t *fs,
                                      const char *copy_id,
                                      trail_t *trail);

/* Retrieve the copy *COPY_P named COPY_ID from the `copies' table of
   FS, as part of TRAIL.  Perform all allocations in TRAIL->pool.
   
   If there is no such copy, SVN_ERR_FS_NO_SUCH_COPY is the error
   returned.  */
svn_error_t *svn_fs__bdb_get_copy (svn_fs__copy_t **copy_p,
                                   svn_fs_t *fs,
                                   const char *copy_id,
                                   trail_t *trail);



#ifdef __cplusplus
}
#endif /* __cplusplus */

#endif /* SVN_LIBSVN_FS_COPIES_TABLE_H */
=======
/* copies-table.h : internal interface to ops on `copies' table
 *
 * ====================================================================
 * Copyright (c) 2000-2003 CollabNet.  All rights reserved.
 *
 * This software is licensed as described in the file COPYING, which
 * you should have received as part of this distribution.  The terms
 * are also available at http://subversion.tigris.org/license-1.html.
 * If newer versions of this license are posted there, you may use a
 * newer version instead, at your option.
 *
 * This software consists of voluntary contributions made by many
 * individuals.  For exact contribution history, see the revision
 * history and logs, available at http://subversion.tigris.org/.
 * ====================================================================
 */

#ifndef SVN_LIBSVN_FS_COPIES_TABLE_H
#define SVN_LIBSVN_FS_COPIES_TABLE_H

#include "svn_fs.h"
#include "../fs.h"
#include "../trail.h"

#ifdef __cplusplus
extern "C" {
#endif /* __cplusplus */


/* Open a `copies' table in ENV.  If CREATE is non-zero, create
   one if it doesn't exist.  Set *COPIES_P to the new table.
   Return a Berkeley DB error code.  */
int svn_fs__bdb_open_copies_table (DB **copies_p,
                                   DB_ENV *env,
                                   int create);

/* Reserve a slot in the `copies' table in FS for a new copy operation
   as part of TRAIL.  Return the slot's id in *COPY_ID_P, allocated in
   TRAIL->pool.  */
svn_error_t *svn_fs__bdb_reserve_copy_id (const char **copy_id_p,
                                          svn_fs_t *fs,
                                          trail_t *trail);

/* Create a new copy with id COPY_ID in FS as part of TRAIL.
   SRC_PATH/SRC_TXN_ID are the path/transaction ID (respectively) of
   the copy source, and DST_NODEREV_ID is the node revision id of the
   copy destination.

   SRC_PATH is expected to be a canonicalized filesystem path (see
   svn_fs__canonicalize_abspath).
   
   COPY_ID should generally come from a call to svn_fs__reserve_copy_id().  */
svn_error_t *svn_fs__bdb_create_copy (const char *copy_id,
                                      svn_fs_t *fs,
                                      const char *src_path,
                                      const char *src_txn_id,
                                      const svn_fs_id_t *dst_noderev_id,
                                      trail_t *trail);

/* Remove the copy whose name is COPY_ID from the `copies' table of
   FS, as part of TRAIL.  */
svn_error_t *svn_fs__bdb_delete_copy (svn_fs_t *fs,
                                      const char *copy_id,
                                      trail_t *trail);

/* Retrieve the copy *COPY_P named COPY_ID from the `copies' table of
   FS, as part of TRAIL.  Perform all allocations in TRAIL->pool.
   
   If there is no such copy, SVN_ERR_FS_NO_SUCH_COPY is the error
   returned.  */
svn_error_t *svn_fs__bdb_get_copy (svn_fs__copy_t **copy_p,
                                   svn_fs_t *fs,
                                   const char *copy_id,
                                   trail_t *trail);



#ifdef __cplusplus
}
#endif /* __cplusplus */

#endif /* SVN_LIBSVN_FS_COPIES_TABLE_H */
>>>>>>> 2b3bfb48
<|MERGE_RESOLUTION|>--- conflicted
+++ resolved
@@ -1,4 +1,3 @@
-<<<<<<< HEAD
 /* copies-table.h : internal interface to ops on `copies' table
  *
  * ====================================================================
@@ -82,90 +81,4 @@
 }
 #endif /* __cplusplus */
 
-#endif /* SVN_LIBSVN_FS_COPIES_TABLE_H */
-=======
-/* copies-table.h : internal interface to ops on `copies' table
- *
- * ====================================================================
- * Copyright (c) 2000-2003 CollabNet.  All rights reserved.
- *
- * This software is licensed as described in the file COPYING, which
- * you should have received as part of this distribution.  The terms
- * are also available at http://subversion.tigris.org/license-1.html.
- * If newer versions of this license are posted there, you may use a
- * newer version instead, at your option.
- *
- * This software consists of voluntary contributions made by many
- * individuals.  For exact contribution history, see the revision
- * history and logs, available at http://subversion.tigris.org/.
- * ====================================================================
- */
-
-#ifndef SVN_LIBSVN_FS_COPIES_TABLE_H
-#define SVN_LIBSVN_FS_COPIES_TABLE_H
-
-#include "svn_fs.h"
-#include "../fs.h"
-#include "../trail.h"
-
-#ifdef __cplusplus
-extern "C" {
-#endif /* __cplusplus */
-
--
-/* Open a `copies' table in ENV.  If CREATE is non-zero, create
-   one if it doesn't exist.  Set *COPIES_P to the new table.
-   Return a Berkeley DB error code.  */
-int svn_fs__bdb_open_copies_table (DB **copies_p,
-                                   DB_ENV *env,
-                                   int create);
-
-/* Reserve a slot in the `copies' table in FS for a new copy operation
-   as part of TRAIL.  Return the slot's id in *COPY_ID_P, allocated in
-   TRAIL->pool.  */
-svn_error_t *svn_fs__bdb_reserve_copy_id (const char **copy_id_p,
-                                          svn_fs_t *fs,
-                                          trail_t *trail);
-
-/* Create a new copy with id COPY_ID in FS as part of TRAIL.
-   SRC_PATH/SRC_TXN_ID are the path/transaction ID (respectively) of
-   the copy source, and DST_NODEREV_ID is the node revision id of the
-   copy destination.
-
-   SRC_PATH is expected to be a canonicalized filesystem path (see
-   svn_fs__canonicalize_abspath).
-   
-   COPY_ID should generally come from a call to svn_fs__reserve_copy_id().  */
-svn_error_t *svn_fs__bdb_create_copy (const char *copy_id,
-                                      svn_fs_t *fs,
-                                      const char *src_path,
-                                      const char *src_txn_id,
-                                      const svn_fs_id_t *dst_noderev_id,
-                                      trail_t *trail);
-
-/* Remove the copy whose name is COPY_ID from the `copies' table of
-   FS, as part of TRAIL.  */
-svn_error_t *svn_fs__bdb_delete_copy (svn_fs_t *fs,
-                                      const char *copy_id,
-                                      trail_t *trail);
-
-/* Retrieve the copy *COPY_P named COPY_ID from the `copies' table of
-   FS, as part of TRAIL.  Perform all allocations in TRAIL->pool.
-   
-   If there is no such copy, SVN_ERR_FS_NO_SUCH_COPY is the error
-   returned.  */
-svn_error_t *svn_fs__bdb_get_copy (svn_fs__copy_t **copy_p,
-                                   svn_fs_t *fs,
-                                   const char *copy_id,
-                                   trail_t *trail);
-
-
--
-#ifdef __cplusplus
-}
-#endif /* __cplusplus */
-
-#endif /* SVN_LIBSVN_FS_COPIES_TABLE_H */
->>>>>>> 2b3bfb48
+#endif /* SVN_LIBSVN_FS_COPIES_TABLE_H */