--- conflicted
+++ resolved
@@ -1,4 +1,3 @@
-<<<<<<< HEAD
 /* fs.c --- creating, opening and closing filesystems
  *
  * ====================================================================
@@ -103,7 +102,7 @@
 /* A default warning handling function.  */
 
 static void
-default_warning_func (apr_pool_t *pool, void *baton, const char *fmt, ...)
+default_warning_func (void *baton, svn_error_t *err)
 {
   /* The one unforgiveable sin is to fail silently.  Dumping to stderr
      or /dev/tty is not acceptable default behavior for server
@@ -200,6 +199,75 @@
   return SVN_NO_ERROR;
 }
 
+static void print_fs_stats(svn_fs_t *fs)
+{
+#if 0   /* Set to 1 for instrumenting. */
+
+  DB_TXN_STAT *t;
+  DB_LOCK_STAT *l;
+  int db_err;
+
+  /* Print transaction statistics for this DB env. */
+  if ((db_err = fs->env->txn_stat (fs->env, &t, 0)) != 0)
+    fprintf (stderr, "Error running fs->env->txn_stat(): %s",
+             db_strerror (db_err));
+  else
+    {
+      printf ("*** DB txn stats, right before closing env:\n");
+      printf ("   Number of txns currently active: %d\n",
+              t->st_nactive);
+      printf ("   Max number of active txns at any one time: %d\n",
+              t->st_maxnactive);
+      printf ("   Number of transactions that have begun: %d\n",
+              t->st_nbegins);
+      printf ("   Number of transactions that have aborted: %d\n",
+              t->st_naborts);
+      printf ("   Number of transactions that have committed: %d\n",
+              t->st_ncommits);
+      printf ("   Number of times a thread was forced to wait: %d\n",
+              t->st_region_wait);
+      printf ("   Number of times a thread didn't need to wait: %d\n",
+              t->st_region_nowait);
+      printf ("*** End DB txn stats.\n\n");
+    }
+
+  /* Print transaction statistics for this DB env. */
+  if ((db_err = fs->env->lock_stat (fs->env, &l, 0)) != 0)
+    fprintf (stderr, "Error running fs->env->lock_stat(): %s",
+             db_strerror (db_err));
+  else
+    {
+      printf ("*** DB lock stats, right before closing env:\n");
+      printf ("   The number of current locks: %d\n",
+              l->st_nlocks);
+      printf ("   Max number of locks at any one time: %d\n",
+              l->st_maxnlocks);
+      printf ("   Number of current lockers: %d\n",
+              l->st_nlockers);
+      printf ("   Max number of lockers at any one time: %d\n",
+              l->st_maxnlockers);
+      printf ("   Number of current objects: %d\n",
+              l->st_nobjects);
+      printf ("   Max number of objects at any one time: %d\n",
+              l->st_maxnobjects);
+      printf ("   Total number of locks requested: %d\n",
+              l->st_nrequests);
+      printf ("   Total number of locks released: %d\n",
+              l->st_nreleases);
+      printf ("   Total number of lock reqs failed because "
+              "DB_LOCK_NOWAIT was set: %d\n", l->st_nnowaits);
+      printf ("   Total number of locks not immediately available "
+              "due to conflicts: %d\n", l->st_nconflicts);
+      printf ("   Number of deadlocks detected: %d\n", l->st_ndeadlocks);
+      printf ("   Number of times a thread waited before "
+              "obtaining the region lock: %d\n", l->st_region_wait);
+      printf ("   Number of times a thread didn't have to wait: %d\n",
+              l->st_region_nowait);
+      printf ("*** End DB lock stats.\n\n");
+    }
+
+#endif /* 0/1 */
+}
 
 /* An APR pool cleanup function for a filesystem.  DATA must be a
    pointer to the filesystem to clean up.
@@ -213,36 +281,29 @@
 
    It's a pity that we can't return an svn_error_t object from an APR
    cleanup function.  For now, we return the rather generic
-   SVN_ERR_FS_CLEANUP, and store a pointer to the real svn_error_t
-   object in *(FS->cleanup_error), for someone else to discover, if
-   they like.  */
+   SVN_ERR_FS_CLEANUP, and pass the real svn_error_t to the registered
+   warning callback.  */
 
 static apr_status_t
 cleanup_fs_apr (void *data)
 {
-  svn_fs_t *fs = (svn_fs_t *) data;
-  svn_error_t *svn_err = cleanup_fs (fs);
-
-  if (! svn_err)
+  svn_fs_t *fs = data;
+  svn_error_t *err;
+
+  print_fs_stats (fs);
+
+  err = cleanup_fs (fs);
+  if (! err)
     return APR_SUCCESS;
-  else
-    {
-      /* Try to pass the error back up to the caller, if they're
-         prepared to receive it.  Don't overwrite a previously stored
-         error --- in a cascade, the first message is usually the most
-         helpful.  */
-      if (fs->cleanup_error 
-          && ! *fs->cleanup_error)
-        *fs->cleanup_error = svn_err;
-      else
-        /* If we can't return this error, print it as a warning.
-           (Feel free to replace this with some more sensible
-           behavior.  I just don't want to throw any information into
-           the bit bucket.)  */
-        (*fs->warning) (fs->pool, fs->warning_baton, "%s", svn_err->message);
-      
-      return SVN_ERR_FS_CLEANUP;
-    }
+
+  /* Darn. An error during cleanup. Call the warning handler to
+     try and do something "right" with this error. Note that
+     the default will simply abort().  */
+  (*fs->warning) (fs->warning_baton, err);
+
+  svn_error_clear(err);
+
+  return SVN_ERR_FS_CLEANUP;
 }
 
 @@ -252,24 +313,24 @@
 svn_fs_t *
 svn_fs_new (apr_pool_t *parent_pool)
 {
-  svn_fs_t *new;
+  svn_fs_t *new_fs;
 
   /* Allocate a new filesystem object in its own pool, which is a
      subpool of POOL.  */
   {
     apr_pool_t *pool = svn_pool_create (parent_pool);
 
-    new = apr_pcalloc (pool, sizeof (svn_fs_t));
-    new->pool = pool;
+    new_fs = apr_pcalloc (pool, sizeof (svn_fs_t));
+    new_fs->pool = pool;
   }
 
-  new->warning = default_warning_func;
-
-  apr_pool_cleanup_register (new->pool, (void *) new,
-                             (apr_status_t (*) (void *)) cleanup_fs_apr,
+  new_fs->warning = default_warning_func;
+
+  apr_pool_cleanup_register (new_fs->pool, new_fs,
+                             cleanup_fs_apr,
                              apr_pool_cleanup_null);
 
-  return new;
+  return new_fs;
 }
 
 
@@ -292,87 +353,6 @@
   fs->env->set_errcall(fs->env, db_errcall_fcn);
 
   return SVN_NO_ERROR;
-}
-
-
-svn_error_t *
-svn_fs_close_fs (svn_fs_t *fs)
-{
-  svn_error_t *svn_err = 0;
-
-#if 0   /* Set to 1 for instrumenting. */
-  {
-    DB_TXN_STAT *t;
-    DB_LOCK_STAT *l;
-    int db_err;
-
-    /* Print transaction statistics for this DB env. */
-    if ((db_err = fs->env->txn_stat (fs->env, &t, 0)) != 0)
-      fprintf (stderr, "Error running fs->env->txn_stat(): %s",
-               db_strerror (db_err));
-    else
-      {
-        printf ("*** DB txn stats, right before closing env:\n");
-        printf ("   Number of txns currently active: %d\n",
-                t->st_nactive);
-        printf ("   Max number of active txns at any one time: %d\n",
-                t->st_maxnactive);
-        printf ("   Number of transactions that have begun: %d\n",
-                t->st_nbegins);
-        printf ("   Number of transactions that have aborted: %d\n",
-                t->st_naborts);
-        printf ("   Number of transactions that have committed: %d\n",
-                t->st_ncommits);
-        printf ("   Number of times a thread was forced to wait: %d\n",
-                t->st_region_wait);
-        printf ("   Number of times a thread didn't need to wait: %d\n",
-                t->st_region_nowait);
-        printf ("*** End DB txn stats.\n\n");
-      }
-
-    /* Print transaction statistics for this DB env. */
-    if ((db_err = fs->env->lock_stat (fs->env, &l, 0)) != 0)
-      fprintf (stderr, "Error running fs->env->lock_stat(): %s",
-               db_strerror (db_err));
-    else
-      {
-        printf ("*** DB lock stats, right before closing env:\n");
-        printf ("   The number of current locks: %d\n",
-                l->st_nlocks);
-        printf ("   Max number of locks at any one time: %d\n",
-                l->st_maxnlocks);
-        printf ("   Number of current lockers: %d\n",
-                l->st_nlockers);
-        printf ("   Max number of lockers at any one time: %d\n",
-                l->st_maxnlockers);
-        printf ("   Number of current objects: %d\n",
-                l->st_nobjects);
-        printf ("   Max number of objects at any one time: %d\n",
-                l->st_maxnobjects);
-        printf ("   Total number of locks requested: %d\n",
-                l->st_nrequests);
-        printf ("   Total number of locks released: %d\n",
-                l->st_nreleases);
-        printf ("   Total number of lock reqs failed because "
-                "DB_LOCK_NOWAIT was set: %d\n", l->st_nnowaits);
-        printf ("   Total number of locks not immediately available "
-                "due to conflicts: %d\n", l->st_nconflicts);
-        printf ("   Number of deadlocks detected: %d\n", l->st_ndeadlocks);
-        printf ("   Number of times a thread waited before "
-                "obtaining the region lock: %d\n", l->st_region_wait);
-        printf ("   Number of times a thread didn't have to wait: %d\n",
-                l->st_region_nowait);
-        printf ("*** End DB lock stats.\n\n");
-      }
-  }
-#endif /* 0/1 */
-
-  /* We've registered cleanup_fs_apr as a cleanup function for this
-     pool, so just freeing the pool should shut everything down
-     nicely.  But do catch an error, if one occurs.  */
-  fs->cleanup_error = &svn_err;
-
-  return svn_err;
 }
 
 
@@ -750,739 +730,4 @@
     newpath[newpath_i - 1] = '\0';
 
   return newpath;
-}
-=======
-/* fs.c --- creating, opening and closing filesystems
- *
- * ====================================================================
- * Copyright (c) 2000-2003 CollabNet.  All rights reserved.
- *
- * This software is licensed as described in the file COPYING, which
- * you should have received as part of this distribution.  The terms
- * are also available at http://subversion.tigris.org/license-1.html.
- * If newer versions of this license are posted there, you may use a
- * newer version instead, at your option.
- *
- * This software consists of voluntary contributions made by many
- * individuals.  For exact contribution history, see the revision
- * history and logs, available at http://subversion.tigris.org/.
- * ====================================================================
- */
-
-#include <stdlib.h>
-#include <stdio.h>
-#include <string.h>
-#include <errno.h>              /* for EINVAL */
-#include <db.h>
-
-#include <apr_general.h>
-#include <apr_pools.h>
-#include <apr_file_io.h>
-
-#include "svn_pools.h"
-#include "svn_fs.h"
-#include "svn_path.h"
-#include "svn_utf.h"
-#include "fs.h"
-#include "err.h"
-#include "dag.h"
-#include "svn_private_config.h"
-
-#include "bdb/bdb-err.h"
-#include "bdb/bdb_compat.h"
-#include "bdb/nodes-table.h"
-#include "bdb/rev-table.h"
-#include "bdb/txn-table.h"
-#include "bdb/copies-table.h"
-#include "bdb/changes-table.h"
-#include "bdb/reps-table.h"
-#include "bdb/strings-table.h"
-
--
-/* Checking for return values, and reporting errors.  */
-
-/* Check that we're using the right Berkeley DB version. */
-/* FIXME: This check should be abstracted into the DB back-end layer. */
-static svn_error_t *
-check_bdb_version (apr_pool_t *pool)
-{
-  int major, minor, patch;
-
-  db_version (&major, &minor, &patch);
-
-  /* First, check that we're using a reasonably correct of Berkeley DB. */
-  if ((major < SVN_FS_WANT_DB_MAJOR)
-      || (major == SVN_FS_WANT_DB_MAJOR && minor < SVN_FS_WANT_DB_MINOR)
-      || (major == SVN_FS_WANT_DB_MAJOR && minor == SVN_FS_WANT_DB_MINOR
-          && patch < SVN_FS_WANT_DB_PATCH))
-    return svn_error_createf (SVN_ERR_FS_GENERAL, 0,
-                              "bad database version: got %d.%d.%d,"
-                              " should be at least %d.%d.%d",
-                              major, minor, patch,
-                              SVN_FS_WANT_DB_MAJOR,
-                              SVN_FS_WANT_DB_MINOR,
-                              SVN_FS_WANT_DB_PATCH);
-
-  /* Now, check that the version we're running against is the same as
-     the one we compiled with. */
-  if (major != DB_VERSION_MAJOR || minor != DB_VERSION_MINOR)
-    return svn_error_createf (SVN_ERR_FS_GENERAL, 0,
-                              "bad database version:"
-                              " compiled with %d.%d.%d,"
-                              " running against %d.%d.%d",
-                              DB_VERSION_MAJOR,
-                              DB_VERSION_MINOR,
-                              DB_VERSION_PATCH,
-                              major, minor, patch);
-  return SVN_NO_ERROR;
-}
-
-
-/* If FS is already open, then return an SVN_ERR_FS_ALREADY_OPEN
-   error.  Otherwise, return zero.  */
-static svn_error_t *
-check_already_open (svn_fs_t *fs)
-{
-  if (fs->env)
-    return svn_error_create (SVN_ERR_FS_ALREADY_OPEN, 0,
-                             "filesystem object already open");
-  else
-    return SVN_NO_ERROR;
-}
-
--
-/* A default warning handling function.  */
-
-static void
-default_warning_func (void *baton, svn_error_t *err)
-{
-  /* The one unforgiveable sin is to fail silently.  Dumping to stderr
-     or /dev/tty is not acceptable default behavior for server
-     processes, since those may both be equivalent to /dev/null.  */
-  abort ();
-}
-
--
-/* Cleanup functions.  */
-
-/* Close a database in the filesystem FS.
-   DB_PTR is a pointer to the DB pointer in *FS to close.
-   NAME is the name of the database, for use in error messages.  */
-static svn_error_t *
-cleanup_fs_db (svn_fs_t *fs, DB **db_ptr, const char *name)
-{
-  if (*db_ptr)
-    {
-      DB *db = *db_ptr;
-      char *msg = apr_psprintf (fs->pool, "closing `%s' database", name);
-      int db_err;
-
-      *db_ptr = 0;
-      db_err = db->close (db, 0);
-
-#if SVN_BDB_HAS_DB_INCOMPLETE
-      /* We can ignore DB_INCOMPLETE on db->close and db->sync; it
-       * just means someone else was using the db at the same time
-       * we were.  See the Berkeley documentation at:
-       * http://www.sleepycat.com/docs/ref/program/errorret.html#DB_INCOMPLETE
-       * http://www.sleepycat.com/docs/api_c/db_close.html
-       */
-      if (db_err == DB_INCOMPLETE)
-        db_err = 0;
-#endif /* SVN_BDB_HAS_DB_INCOMPLETE */
-
-      SVN_ERR (BDB_WRAP (fs, msg, db_err));
-    }
-
-  return SVN_NO_ERROR;
-}
-
-/* Close whatever Berkeley DB resources are allocated to FS.  */
-static svn_error_t *
-cleanup_fs (svn_fs_t *fs)
-{
-  DB_ENV *env = fs->env;
-
-  if (! env)
-    return SVN_NO_ERROR;
-
-  /* Close the databases.  */
-  SVN_ERR (cleanup_fs_db (fs, &fs->nodes, "nodes"));
-  SVN_ERR (cleanup_fs_db (fs, &fs->revisions, "revisions"));
-  SVN_ERR (cleanup_fs_db (fs, &fs->transactions, "transactions"));
-  SVN_ERR (cleanup_fs_db (fs, &fs->copies, "copies"));
-  SVN_ERR (cleanup_fs_db (fs, &fs->changes, "changes"));
-  SVN_ERR (cleanup_fs_db (fs, &fs->representations, "representations"));
-  SVN_ERR (cleanup_fs_db (fs, &fs->strings, "strings"));
-
-  /* Checkpoint any changes.  */
-  {
-    int db_err = env->txn_checkpoint (env, 0, 0, 0);
-
-#if SVN_BDB_HAS_DB_INCOMPLETE
-    while (db_err == DB_INCOMPLETE)
-      {
-        apr_sleep (apr_time_from_sec(1));
-        db_err = env->txn_checkpoint (env, 0, 0, 0);
-      }
-#endif /* SVN_BDB_HAS_DB_INCOMPLETE */
-
-    /* If the environment was not (properly) opened, then txn_checkpoint
-       will typically return EINVAL. Ignore this case.
-
-       Note: we're passing awfully simple values to txn_checkpoint. Any
-             possible EINVAL result is caused entirely by issues internal
-             to the DB. We should be safe to ignore EINVAL even if
-             something other than open-failure causes the result code.
-             (especially because we're just trying to close it down)
-    */
-    if (db_err != 0 && db_err != EINVAL)
-      {
-        SVN_ERR (BDB_WRAP (fs, "checkpointing environment", db_err));
-      }
-  }
-      
-  /* Finally, close the environment.  */
-  fs->env = 0;
-  SVN_ERR (BDB_WRAP (fs, "closing environment",
-                    env->close (env, 0)));
-
-  return SVN_NO_ERROR;
-}
-
-static void print_fs_stats(svn_fs_t *fs)
-{
-#if 0   /* Set to 1 for instrumenting. */
-
-  DB_TXN_STAT *t;
-  DB_LOCK_STAT *l;
-  int db_err;
-
-  /* Print transaction statistics for this DB env. */
-  if ((db_err = fs->env->txn_stat (fs->env, &t, 0)) != 0)
-    fprintf (stderr, "Error running fs->env->txn_stat(): %s",
-             db_strerror (db_err));
-  else
-    {
-      printf ("*** DB txn stats, right before closing env:\n");
-      printf ("   Number of txns currently active: %d\n",
-              t->st_nactive);
-      printf ("   Max number of active txns at any one time: %d\n",
-              t->st_maxnactive);
-      printf ("   Number of transactions that have begun: %d\n",
-              t->st_nbegins);
-      printf ("   Number of transactions that have aborted: %d\n",
-              t->st_naborts);
-      printf ("   Number of transactions that have committed: %d\n",
-              t->st_ncommits);
-      printf ("   Number of times a thread was forced to wait: %d\n",
-              t->st_region_wait);
-      printf ("   Number of times a thread didn't need to wait: %d\n",
-              t->st_region_nowait);
-      printf ("*** End DB txn stats.\n\n");
-    }
-
-  /* Print transaction statistics for this DB env. */
-  if ((db_err = fs->env->lock_stat (fs->env, &l, 0)) != 0)
-    fprintf (stderr, "Error running fs->env->lock_stat(): %s",
-             db_strerror (db_err));
-  else
-    {
-      printf ("*** DB lock stats, right before closing env:\n");
-      printf ("   The number of current locks: %d\n",
-              l->st_nlocks);
-      printf ("   Max number of locks at any one time: %d\n",
-              l->st_maxnlocks);
-      printf ("   Number of current lockers: %d\n",
-              l->st_nlockers);
-      printf ("   Max number of lockers at any one time: %d\n",
-              l->st_maxnlockers);
-      printf ("   Number of current objects: %d\n",
-              l->st_nobjects);
-      printf ("   Max number of objects at any one time: %d\n",
-              l->st_maxnobjects);
-      printf ("   Total number of locks requested: %d\n",
-              l->st_nrequests);
-      printf ("   Total number of locks released: %d\n",
-              l->st_nreleases);
-      printf ("   Total number of lock reqs failed because "
-              "DB_LOCK_NOWAIT was set: %d\n", l->st_nnowaits);
-      printf ("   Total number of locks not immediately available "
-              "due to conflicts: %d\n", l->st_nconflicts);
-      printf ("   Number of deadlocks detected: %d\n", l->st_ndeadlocks);
-      printf ("   Number of times a thread waited before "
-              "obtaining the region lock: %d\n", l->st_region_wait);
-      printf ("   Number of times a thread didn't have to wait: %d\n",
-              l->st_region_nowait);
-      printf ("*** End DB lock stats.\n\n");
-    }
-
-#endif /* 0/1 */
-}
-
-/* An APR pool cleanup function for a filesystem.  DATA must be a
-   pointer to the filesystem to clean up.
-
-   When the filesystem object's pool is freed, we want the resources
-   held by Berkeley DB to go away, just like everything else.  So we
-   register this cleanup function with the filesystem's pool, and let
-   it take care of closing the databases, the environment, and any
-   other DB objects we might be using.  APR calls this function before
-   actually freeing the pool's memory.
-
-   It's a pity that we can't return an svn_error_t object from an APR
-   cleanup function.  For now, we return the rather generic
-   SVN_ERR_FS_CLEANUP, and pass the real svn_error_t to the registered
-   warning callback.  */
-
-static apr_status_t
-cleanup_fs_apr (void *data)
-{
-  svn_fs_t *fs = data;
-  svn_error_t *err;
-
-  print_fs_stats (fs);
-
-  err = cleanup_fs (fs);
-  if (! err)
-    return APR_SUCCESS;
-
-  /* Darn. An error during cleanup. Call the warning handler to
-     try and do something "right" with this error. Note that
-     the default will simply abort().  */
-  (*fs->warning) (fs->warning_baton, err);
-
-  svn_error_clear(err);
-
-  return SVN_ERR_FS_CLEANUP;
-}
-
--
-/* Allocating and freeing filesystem objects.  */
-
-svn_fs_t *
-svn_fs_new (apr_pool_t *parent_pool)
-{
-  svn_fs_t *new_fs;
-
-  /* Allocate a new filesystem object in its own pool, which is a
-     subpool of POOL.  */
-  {
-    apr_pool_t *pool = svn_pool_create (parent_pool);
-
-    new_fs = apr_pcalloc (pool, sizeof (svn_fs_t));
-    new_fs->pool = pool;
-  }
-
-  new_fs->warning = default_warning_func;
-
-  apr_pool_cleanup_register (new_fs->pool, new_fs,
-                             cleanup_fs_apr,
-                             apr_pool_cleanup_null);
-
-  return new_fs;
-}
-
-
-void
-svn_fs_set_warning_func (svn_fs_t *fs,
-                         svn_fs_warning_callback_t warning,
-                         void *warning_baton)
-{
-  fs->warning = warning;
-  fs->warning_baton = warning_baton;
-}
-
-
-svn_error_t *
-svn_fs_set_berkeley_errcall (svn_fs_t *fs, 
-                             void (*db_errcall_fcn) (const char *errpfx,
-                                                     char *msg))
-{
-  SVN_ERR (svn_fs__check_fs (fs));
-  fs->env->set_errcall(fs->env, db_errcall_fcn);
-
-  return SVN_NO_ERROR;
-}
-
-
--
-/* Allocating an appropriate Berkeley DB environment object.  */
-
-/* Allocate a Berkeley DB environment object for the filesystem FS,
-   and set up its default parameters appropriately.  */
-static svn_error_t *
-allocate_env (svn_fs_t *fs)
-{
-  /* Allocate a Berkeley DB environment object.  */
-  SVN_ERR (BDB_WRAP (fs, "allocating environment object",
-                    db_env_create (&fs->env, 0)));
-
-  /* If we detect a deadlock, select a transaction to abort at random
-     from those participating in the deadlock.  */
-  SVN_ERR (BDB_WRAP (fs, "setting deadlock detection policy",
-                    fs->env->set_lk_detect (fs->env, DB_LOCK_RANDOM)));
-
-  return SVN_NO_ERROR;
-}
-
-
--
-/* Filesystem creation/opening. */
-const char *
-svn_fs_berkeley_path (svn_fs_t *fs, apr_pool_t *pool)
-{
-  return apr_pstrdup (pool, fs->path);
-}
-
-
-
-svn_error_t *
-svn_fs_create_berkeley (svn_fs_t *fs, const char *path)
-{
-  apr_status_t apr_err;
-  svn_error_t *svn_err;
-  const char *path_native;
-
-  SVN_ERR (check_bdb_version (fs->pool));
-  SVN_ERR (check_already_open (fs));
-
-  /* Initialize the fs's path. */
-  fs->path = apr_pstrdup (fs->pool, path);
-  SVN_ERR (svn_utf_cstring_from_utf8 (&path_native, fs->path, fs->pool));
-
-  /* Create the directory for the new Berkeley DB environment.  */
-  apr_err = apr_dir_make (path_native, APR_OS_DEFAULT, fs->pool);
-  if (apr_err != APR_SUCCESS)
-    return svn_error_createf (apr_err, 0,
-                              "creating Berkeley DB environment dir `%s'",
-                              fs->path);
-
-  /* Write the DB_CONFIG file. */
-  {
-    apr_file_t *dbconfig_file = NULL;
-    const char *dbconfig_file_name
-      = svn_path_join (path, "DB_CONFIG", fs->pool);
-
-    static const char dbconfig_contents[] =
-      "# This is the configuration file for the Berkeley DB environment\n"
-      "# used by your Subversion repository.\n"
-      "# You must run 'svnadmin recover' whenever you modify this file,\n"
-      "# for your changes to take effect.\n"
-      "\n"
-      "### Lock subsystem\n"
-      "#\n"
-      "# Make sure you read the documentation at:\n"
-      "#\n"
-      "#   http://www.sleepycat.com/docs/ref/lock/max.html\n"
-      "#\n"
-      "# before tweaking these values.\n"
-      "set_lk_max_locks   2000\n"
-      "set_lk_max_lockers 2000\n"
-      "set_lk_max_objects 2000\n"
-      "\n"
-      "### Log file subsystem\n"
-      "#\n"
-      "# Make sure you read the documentation at:\n"
-      "#\n"
-      "#   http://www.sleepycat.com/docs/api_c/env_set_lg_bsize.html\n"
-      "#   http://www.sleepycat.com/docs/api_c/env_set_lg_max.html\n"
-      "#   http://www.sleepycat.com/docs/ref/log/limits.html\n"
-      "#\n"
-      "# Increase the size of the in-memory log buffer from the default\n"
-      "# of 32 Kbytes to 256 Kbytes.  Decrease the log file size from\n"
-      "# 10 Mbytes to 1 Mbyte.  This will help reduce the amount of disk\n"
-      "# space required for hot backups.  The size of the log file must be\n"
-      "# at least four times the size of the in-memory log buffer.\n"
-      "#\n"
-      "# Note: Decreasing the in-memory buffer size below 256 Kbytes\n"
-      "# will hurt commit performance. For details, see this post from\n"
-      "# Daniel Berlin <dan@dberlin.org>:\n"
-      "#\n"
-      "# http://subversion.tigris.org/servlets/ReadMsg?list=dev&msgId=161960\n"
-      "set_lg_bsize     262144\n"
-      "set_lg_max      1048576\n";
-
-    SVN_ERR (svn_io_file_open (&dbconfig_file, dbconfig_file_name,
-                               APR_WRITE | APR_CREATE, APR_OS_DEFAULT,
-                               fs->pool));
-
-    apr_err = apr_file_write_full (dbconfig_file, dbconfig_contents,
-                                   sizeof (dbconfig_contents) - 1, NULL);
-    if (apr_err != APR_SUCCESS)
-      return svn_error_createf (apr_err, 0,
-                                "writing to `%s'", dbconfig_file_name);
-
-    apr_err = apr_file_close (dbconfig_file);
-    if (apr_err != APR_SUCCESS)
-      return svn_error_createf (apr_err, 0,
-                                "closing `%s'", dbconfig_file_name);
-  }
-
-  svn_err = allocate_env (fs);
-  if (svn_err) goto error;
-
-  /* Create the Berkeley DB environment.  */
-  svn_err = BDB_WRAP (fs, "creating environment",
-                     fs->env->open (fs->env, path_native,
-                                    (DB_CREATE
-                                     | DB_INIT_LOCK 
-                                     | DB_INIT_LOG
-                                     | DB_INIT_MPOOL
-                                     | DB_INIT_TXN),
-                                    0666));
-  if (svn_err) goto error;
-
-  /* Create the databases in the environment.  */
-  svn_err = BDB_WRAP (fs, "creating `nodes' table",
-                     svn_fs__bdb_open_nodes_table (&fs->nodes, fs->env, 1));
-  if (svn_err) goto error;
-  svn_err = BDB_WRAP (fs, "creating `revisions' table",
-                     svn_fs__bdb_open_revisions_table (&fs->revisions,
-                                                       fs->env, 1));
-  if (svn_err) goto error;
-  svn_err = BDB_WRAP (fs, "creating `transactions' table",
-                     svn_fs__bdb_open_transactions_table (&fs->transactions,
-                                                          fs->env, 1));
-  if (svn_err) goto error;
-  svn_err = BDB_WRAP (fs, "creating `copies' table",
-                     svn_fs__bdb_open_copies_table (&fs->copies,
-                                                    fs->env, 1));
-  if (svn_err) goto error;
-  svn_err = BDB_WRAP (fs, "creating `changes' table",
-                     svn_fs__bdb_open_changes_table (&fs->changes,
-                                                     fs->env, 1));
-  if (svn_err) goto error;
-  svn_err = BDB_WRAP (fs, "creating `representations' table",
-                     svn_fs__bdb_open_reps_table (&fs->representations,
-                                                  fs->env, 1));
-  if (svn_err) goto error;
-  svn_err = BDB_WRAP (fs, "creating `strings' table",
-                     svn_fs__bdb_open_strings_table (&fs->strings,
-                                                     fs->env, 1));
-  if (svn_err) goto error;
-
-  /* Initialize the DAG subsystem. */
-  svn_err = svn_fs__dag_init_fs (fs);
-  if (svn_err) goto error;
-
-  return SVN_NO_ERROR;
-
-error:
-  (void) cleanup_fs (fs);
-  return svn_err;
-}
-
--
-/* Gaining access to an existing Berkeley DB-based filesystem.  */
-
-
-svn_error_t *
-svn_fs_open_berkeley (svn_fs_t *fs, const char *path)
-{
-  svn_error_t *svn_err;
-  const char *path_native;
-
-  SVN_ERR (check_bdb_version (fs->pool));
-  SVN_ERR (check_already_open (fs));
-
-  /* Initialize paths. */
-  fs->path = apr_pstrdup (fs->pool, path);
-  SVN_ERR (svn_utf_cstring_from_utf8 (&path_native, fs->path, fs->pool));
-
-  svn_err = allocate_env (fs);
-  if (svn_err) goto error;
-
-  /* Open the Berkeley DB environment.  */
-  svn_err = BDB_WRAP (fs, "opening environment",
-                     fs->env->open (fs->env, path_native,
-                                    (DB_CREATE
-                                     | DB_INIT_LOCK
-                                     | DB_INIT_LOG
-                                     | DB_INIT_MPOOL
-                                     | DB_INIT_TXN),
-                                    0666));
-  if (svn_err) goto error;
-
-  /* Open the various databases.  */
-  svn_err = BDB_WRAP (fs, "opening `nodes' table",
-                     svn_fs__bdb_open_nodes_table (&fs->nodes, fs->env, 0));
-  if (svn_err) goto error;
-  svn_err = BDB_WRAP (fs, "opening `revisions' table",
-                     svn_fs__bdb_open_revisions_table (&fs->revisions,
-                                                       fs->env, 0));
-  if (svn_err) goto error;
-  svn_err = BDB_WRAP (fs, "opening `transactions' table",
-                     svn_fs__bdb_open_transactions_table (&fs->transactions,
-                                                          fs->env, 0));
-  if (svn_err) goto error;
-  svn_err = BDB_WRAP (fs, "opening `copies' table",
-                     svn_fs__bdb_open_copies_table (&fs->copies,
-                                                    fs->env, 0));
-  if (svn_err) goto error;
-  svn_err = BDB_WRAP (fs, "opening `changes' table",
-                     svn_fs__bdb_open_changes_table (&fs->changes,
-                                                     fs->env, 0));
-  if (svn_err) goto error;
-  svn_err = BDB_WRAP (fs, "creating `representations' table",
-                     svn_fs__bdb_open_reps_table (&fs->representations,
-                                                  fs->env, 0));
-  if (svn_err) goto error;
-  svn_err = BDB_WRAP (fs, "creating `strings' table",
-                     svn_fs__bdb_open_strings_table (&fs->strings,
-                                                     fs->env, 0));
-  if (svn_err) goto error;
-
-  return SVN_NO_ERROR;
-  
- error:
-  cleanup_fs (fs);
-  return svn_err;
-}
-
-
--
-/* Running recovery on a Berkeley DB-based filesystem.  */
-
-
-svn_error_t *
-svn_fs_berkeley_recover (const char *path,
-                         apr_pool_t *pool)
-{
-  int db_err;
-  DB_ENV *env;
-  const char *path_native;
-
-  SVN_ERR (svn_utf_cstring_from_utf8 (&path_native, path, pool));
-
-  db_err = db_env_create (&env, 0);
-  if (db_err)
-    return svn_fs__bdb_dberr (db_err);
-
-  /* Here's the comment copied from db_recover.c:
-   
-     Initialize the environment -- we don't actually do anything
-     else, that all that's needed to run recovery.
-   
-     Note that we specify a private environment, as we're about to
-     create a region, and we don't want to leave it around.  If we
-     leave the region around, the application that should create it
-     will simply join it instead, and will then be running with
-     incorrectly sized (and probably terribly small) caches.  */
-  db_err = env->open (env, path_native, (DB_RECOVER | DB_CREATE
-                                         | DB_INIT_LOCK | DB_INIT_LOG
-                                         | DB_INIT_MPOOL | DB_INIT_TXN
-                                         | DB_PRIVATE),
-                      0666);
-  if (db_err)
-    return svn_fs__bdb_dberr (db_err);
-
-  db_err = env->close (env, 0);
-  if (db_err)
-    return svn_fs__bdb_dberr (db_err);
-
-  return SVN_NO_ERROR;
-}
-
-
--
-/* Deleting a Berkeley DB-based filesystem.  */
-
-
-svn_error_t *
-svn_fs_delete_berkeley (const char *path,
-                        apr_pool_t *pool)
-{
-  int db_err;
-  DB_ENV *env;
-  const char *path_native;
-
-  SVN_ERR (svn_utf_cstring_from_utf8 (&path_native, path, pool));
-
-  /* First, use the Berkeley DB library function to remove any shared
-     memory segments.  */
-  db_err = db_env_create (&env, 0);
-  if (db_err)
-    return svn_fs__bdb_dberr (db_err);
-  db_err = env->remove (env, path_native, DB_FORCE);
-  if (db_err)
-    return svn_fs__bdb_dberr (db_err);
-
-  /* Remove the environment directory. */
-  SVN_ERR (svn_io_remove_dir (path, pool));
-
-  return SVN_NO_ERROR;
-}
-
-
--
-/* Miscellany */
-
-const char *
-svn_fs__canonicalize_abspath (const char *path, apr_pool_t *pool)
-{
-  char *newpath;
-  int path_len;
-  int path_i = 0, newpath_i = 0;
-  int eating_slashes = 0;
-
-  /* No PATH?  No problem. */
-  if (! path)
-    return NULL;
-  
-  /* Empty PATH?  That's just "/". */
-  if (! *path)
-    return apr_pstrdup (pool, "/");
-
-  /* Now, the fun begins.  Alloc enough room to hold PATH with an
-     added leading '/'. */
-  path_len = strlen (path);
-  newpath = apr_pcalloc (pool, path_len + 2);
-
-  /* No leading slash?  Fix that. */
-  if (*path != '/')
-    {
-      newpath[newpath_i++] = '/';
-    }
-  
-  for (path_i = 0; path_i < path_len; path_i++)
-    {
-      if (path[path_i] == '/')
-        {
-          /* The current character is a '/'.  If we are eating up
-             extra '/' characters, skip this character.  Else, note
-             that we are now eating slashes. */
-          if (eating_slashes)
-            continue;
-          eating_slashes = 1;
-        }
-      else
-        {
-          /* The current character is NOT a '/'.  If we were eating
-             slashes, we need not do that any more. */
-          if (eating_slashes)
-            eating_slashes = 0;
-        }
-
-      /* Copy the current character into our new buffer. */
-      newpath[newpath_i++] = path[path_i];
-    }
-  
-  /* Did we leave a '/' attached to the end of NEWPATH (other than in
-     the root directory case)? */
-  if ((newpath[newpath_i - 1] == '/') && (newpath_i > 1))
-    newpath[newpath_i - 1] = '\0';
-
-  return newpath;
-}
->>>>>>> 2b3bfb48
+}