/*
 * gnome_keyring.c: GNOME Keyring provider for SVN_AUTH_CRED_*
 *
 * ====================================================================
 *    Licensed to the Apache Software Foundation (ASF) under one
 *    or more contributor license agreements.  See the NOTICE file
 *    distributed with this work for additional information
 *    regarding copyright ownership.  The ASF licenses this file
 *    to you under the Apache License, Version 2.0 (the
 *    "License"); you may not use this file except in compliance
 *    with the License.  You may obtain a copy of the License at
 *
 *      http://www.apache.org/licenses/LICENSE-2.0
 *
 *    Unless required by applicable law or agreed to in writing,
 *    software distributed under the License is distributed on an
 *    "AS IS" BASIS, WITHOUT WARRANTIES OR CONDITIONS OF ANY
 *    KIND, either express or implied.  See the License for the
 *    specific language governing permissions and limitations
 *    under the License.
 * ====================================================================
 */

/* ==================================================================== */



/*** Includes. ***/

#include <apr_pools.h>
#include "svn_auth.h"
#include "svn_config.h"
#include "svn_error.h"
#include "svn_pools.h"

#include "private/svn_auth_private.h"

#include "svn_private_config.h"

#include <glib.h>
#include <dbus/dbus.h>
#include <gnome-keyring.h>


/*-----------------------------------------------------------------------*/
/* GNOME Keyring simple provider, puts passwords in GNOME Keyring        */
/*-----------------------------------------------------------------------*/


struct gnome_keyring_baton
{
  const char *keyring_name;
  GnomeKeyringInfo *info;
  GMainLoop *loop;
};


/* Callback function to destroy gnome_keyring_baton. */
static void
callback_destroy_data_keyring(void *data)
{
  struct gnome_keyring_baton *key_info = data;

  if (data == NULL)
    return;

  free((void*)key_info->keyring_name);
  key_info->keyring_name = NULL;

  if (key_info->info)
    {
      gnome_keyring_info_free(key_info->info);
      key_info->info = NULL;
    }

  return;
}


/* Callback function to complete the keyring operation. */
static void
callback_done(GnomeKeyringResult result,
              gpointer data)
{
  struct gnome_keyring_baton *key_info = data;

  g_main_loop_quit(key_info->loop);
  return;
}


/* Callback function to get the keyring info. */
static void
callback_get_info_keyring(GnomeKeyringResult result,
                          GnomeKeyringInfo *info,
                          void *data)
{
  struct gnome_keyring_baton *key_info = data;

  if (result == GNOME_KEYRING_RESULT_OK && info != NULL)
    {
      key_info->info = gnome_keyring_info_copy(info);
    }
  else
    {
      if (key_info->info != NULL)
        gnome_keyring_info_free(key_info->info);

      key_info->info = NULL;
    }

  g_main_loop_quit(key_info->loop);

  return;
}


/* Callback function to get the default keyring string name. */
static void
callback_default_keyring(GnomeKeyringResult result,
                         const char *string,
                         void *data)
{
  struct gnome_keyring_baton *key_info = data;

  if (result == GNOME_KEYRING_RESULT_OK && string != NULL)
    {
      key_info->keyring_name = strdup(string);
    }
  else
    {
      free((void*)key_info->keyring_name);
      key_info->keyring_name = NULL;
    }

  g_main_loop_quit(key_info->loop);

  return;
}

/* Returns the default keyring name. */
static char*
get_default_keyring_name(apr_pool_t *pool)
{
  char *def = NULL;
  struct gnome_keyring_baton key_info;

  key_info.info = NULL;
  key_info.keyring_name = NULL;

  /* Finds default keyring. */
  key_info.loop = g_main_loop_new(NULL, FALSE);
  gnome_keyring_get_default_keyring(callback_default_keyring, &key_info, NULL);
  g_main_loop_run(key_info.loop);

  if (key_info.keyring_name == NULL)
    {
      callback_destroy_data_keyring(&key_info);
      return NULL;
    }

  def = strdup(key_info.keyring_name);
  callback_destroy_data_keyring(&key_info);

  return def;
}

/* Returns TRUE if the KEYRING_NAME is locked. */
static svn_boolean_t
check_keyring_is_locked(const char *keyring_name)
{
  struct gnome_keyring_baton key_info;

  key_info.info = NULL;
  key_info.keyring_name = NULL;

  /* Get details about the default keyring. */
  key_info.loop = g_main_loop_new(NULL, FALSE);
  gnome_keyring_get_info(keyring_name, callback_get_info_keyring, &key_info,
                         NULL);
  g_main_loop_run(key_info.loop);

  if (key_info.info == NULL)
    {
      callback_destroy_data_keyring(&key_info);
      return FALSE;
    }

  /* Check if keyring is locked. */
  if (gnome_keyring_info_get_is_locked(key_info.info))
    return TRUE;
  else
    return FALSE;
}

/* Unlock the KEYRING_NAME with the KEYRING_PASSWORD. If KEYRING was
   successfully unlocked return TRUE. */
static svn_boolean_t
unlock_gnome_keyring(const char *keyring_name,
                     const char *keyring_password,
                     apr_pool_t *pool)
{
  struct gnome_keyring_baton key_info;

  key_info.info = NULL;
  key_info.keyring_name = NULL;

  /* Get details about the default keyring. */
  key_info.loop = g_main_loop_new(NULL, FALSE);
  gnome_keyring_get_info(keyring_name, callback_get_info_keyring,
                         &key_info, NULL);
  g_main_loop_run(key_info.loop);

  if (key_info.info == NULL)
    {
      callback_destroy_data_keyring(&key_info);
      return FALSE;
    }
  else
    {
      key_info.loop = g_main_loop_new(NULL, FALSE);
      gnome_keyring_unlock(keyring_name, keyring_password,
                           callback_done, &key_info, NULL);
      g_main_loop_run(key_info.loop);
    }
  callback_destroy_data_keyring(&key_info);
  if (check_keyring_is_locked(keyring_name))
    return FALSE;

  return TRUE;
}


/* There is a race here: this ensures keyring is unlocked just now,
   but will it still be unlocked when we use it? */
static svn_error_t *
ensure_gnome_keyring_is_unlocked(svn_boolean_t non_interactive,
                                 apr_hash_t *parameters,
                                 apr_pool_t *scratch_pool)
{
  const char *default_keyring = get_default_keyring_name(scratch_pool);

  if (! non_interactive)
    {
      svn_auth_gnome_keyring_unlock_prompt_func_t unlock_prompt_func =
        apr_hash_get(parameters,
                     SVN_AUTH_PARAM_GNOME_KEYRING_UNLOCK_PROMPT_FUNC,
                     APR_HASH_KEY_STRING);
      void *unlock_prompt_baton =
        apr_hash_get(parameters,
                     SVN_AUTH_PARAM_GNOME_KEYRING_UNLOCK_PROMPT_BATON,
                     APR_HASH_KEY_STRING);

      char *keyring_password;

      if (unlock_prompt_func && check_keyring_is_locked(default_keyring))
        {
          SVN_ERR((*unlock_prompt_func)(&keyring_password,
                                        default_keyring,
                                        unlock_prompt_baton,
                                        scratch_pool));

          /* If keyring is locked give up and try the next provider. */
          if (! unlock_gnome_keyring(default_keyring, keyring_password,
                                     scratch_pool))
            return SVN_NO_ERROR;
        }
    }
  else
    {
      if (check_keyring_is_locked(default_keyring))
        {
          return svn_error_create(SVN_ERR_AUTHN_CREDS_UNAVAILABLE, NULL,
                                  _("GNOME Keyring is locked and "
                                    "we are non-interactive"));
        }
    }

  return SVN_NO_ERROR;
}

/* Implementation of svn_auth__password_get_t that retrieves the password
   from GNOME Keyring. */
static svn_error_t *
password_get_gnome_keyring(svn_boolean_t *done,
                           const char **password,
                           apr_hash_t *creds,
                           const char *realmstring,
                           const char *username,
                           apr_hash_t *parameters,
                           svn_boolean_t non_interactive,
                           apr_pool_t *pool)
{
  char *default_keyring = NULL;
  GnomeKeyringResult result;
  GList *items;
<<<<<<< HEAD
  svn_boolean_t ret = FALSE;
=======
>>>>>>> 4cf18c3e

  *done = FALSE;

  SVN_ERR(ensure_gnome_keyring_is_unlocked(non_interactive, parameters, pool));

  default_keyring = get_default_keyring_name(pool);

  if (! apr_hash_get(parameters,
                     "gnome-keyring-opening-failed",
                     APR_HASH_KEY_STRING))
    {
      result = gnome_keyring_find_network_password_sync(username, realmstring,
                                                        NULL, NULL, NULL, NULL,
                                                        0, &items);
    }
  else
    {
      result = GNOME_KEYRING_RESULT_DENIED;
    }

  if (result == GNOME_KEYRING_RESULT_OK)
    {
      if (items && items->data)
        {
          GnomeKeyringNetworkPasswordData *item = items->data;
          if (item->password)
            {
              size_t len = strlen(item->password);
              if (len > 0)
                {
                  *password = apr_pstrmemdup(pool, item->password, len);
                  *done = TRUE;
                }
            }
          gnome_keyring_network_password_list_free(items);
        }
    }
  else
    {
      apr_hash_set(parameters,
                   "gnome-keyring-opening-failed",
                   APR_HASH_KEY_STRING,
                   "");
    }

  free(default_keyring);

  return SVN_NO_ERROR;
}

/* Implementation of svn_auth__password_set_t that stores the password in
   GNOME Keyring. */
static svn_error_t *
password_set_gnome_keyring(svn_boolean_t *done,
                           apr_hash_t *creds,
                           const char *realmstring,
                           const char *username,
                           const char *password,
                           apr_hash_t *parameters,
                           svn_boolean_t non_interactive,
                           apr_pool_t *pool)
{
  char *default_keyring = NULL;
  GnomeKeyringResult result;
  guint32 item_id;

  *done = FALSE;

  SVN_ERR(ensure_gnome_keyring_is_unlocked(non_interactive, parameters, pool));

  default_keyring = get_default_keyring_name(pool);

  if (! apr_hash_get(parameters,
                     "gnome-keyring-opening-failed",
                     APR_HASH_KEY_STRING))
    {
      result = gnome_keyring_set_network_password_sync(NULL, /* default keyring */
                                                       username, realmstring,
                                                       NULL, NULL, NULL, NULL,
                                                       0, password,
                                                       &item_id);
    }
  else
    {
      result = GNOME_KEYRING_RESULT_DENIED;
    }
  if (result != GNOME_KEYRING_RESULT_OK)
    {
      apr_hash_set(parameters,
                   "gnome-keyring-opening-failed",
                   APR_HASH_KEY_STRING,
                   "");
    }

  free(default_keyring);

  *done = (result == GNOME_KEYRING_RESULT_OK);
  return SVN_NO_ERROR;
}

/* Get cached encrypted credentials from the simple provider's cache. */
static svn_error_t *
simple_gnome_keyring_first_creds(void **credentials,
                                 void **iter_baton,
                                 void *provider_baton,
                                 apr_hash_t *parameters,
                                 const char *realmstring,
                                 apr_pool_t *pool)
{
<<<<<<< HEAD
  svn_boolean_t non_interactive = apr_hash_get(parameters,
                                               SVN_AUTH_PARAM_NON_INTERACTIVE,
                                               APR_HASH_KEY_STRING) != NULL;
  const char *default_keyring = get_default_keyring_name(pool);
  if (! non_interactive)
    {
      svn_auth_gnome_keyring_unlock_prompt_func_t unlock_prompt_func =
        apr_hash_get(parameters,
                     SVN_AUTH_PARAM_GNOME_KEYRING_UNLOCK_PROMPT_FUNC,
                     APR_HASH_KEY_STRING);
      void *unlock_prompt_baton =
        apr_hash_get(parameters, SVN_AUTH_PARAM_GNOME_KEYRING_UNLOCK_PROMPT_BATON,
                     APR_HASH_KEY_STRING);

      char *keyring_password;

      if (unlock_prompt_func && check_keyring_is_locked(default_keyring))
        {
          SVN_ERR((*unlock_prompt_func)(&keyring_password,
                                        default_keyring,
                                        unlock_prompt_baton,
                                        pool));

          /* If keyring is locked give up and try the next provider. */
          if (! unlock_gnome_keyring(default_keyring, keyring_password, pool))
            return SVN_NO_ERROR;
        }
    }
  else
    {
      if (check_keyring_is_locked(default_keyring))
        {
          return svn_error_create(SVN_ERR_AUTHN_CREDS_UNAVAILABLE, NULL,
                                  _("GNOME Keyring is locked and "
                                    "we are non-interactive"));
        }
    }
  return svn_auth__simple_first_creds_helper
           (credentials,
            iter_baton, provider_baton,
            parameters, realmstring,
            password_get_gnome_keyring,
            SVN_AUTH__GNOME_KEYRING_PASSWORD_TYPE,
            pool);
=======
  return svn_auth__simple_creds_cache_get(credentials,
                                          iter_baton, provider_baton,
                                          parameters, realmstring,
                                          password_get_gnome_keyring,
                                          SVN_AUTH__GNOME_KEYRING_PASSWORD_TYPE,
                                          pool);
>>>>>>> 4cf18c3e
}

/* Save encrypted credentials to the simple provider's cache. */
static svn_error_t *
simple_gnome_keyring_save_creds(svn_boolean_t *saved,
                                void *credentials,
                                void *provider_baton,
                                apr_hash_t *parameters,
                                const char *realmstring,
                                apr_pool_t *pool)
{
<<<<<<< HEAD
  svn_boolean_t non_interactive = apr_hash_get(parameters,
                                               SVN_AUTH_PARAM_NON_INTERACTIVE,
                                               APR_HASH_KEY_STRING) != NULL;
  const char *default_keyring = get_default_keyring_name(pool);
  if (! non_interactive)
    {
      svn_auth_gnome_keyring_unlock_prompt_func_t unlock_prompt_func =
        apr_hash_get(parameters,
                     SVN_AUTH_PARAM_GNOME_KEYRING_UNLOCK_PROMPT_FUNC,
                     APR_HASH_KEY_STRING);
      void *unlock_prompt_baton =
        apr_hash_get(parameters, SVN_AUTH_PARAM_GNOME_KEYRING_UNLOCK_PROMPT_BATON,
                     APR_HASH_KEY_STRING);

      char *keyring_password;

      if (unlock_prompt_func && check_keyring_is_locked(default_keyring))
        {
          SVN_ERR((*unlock_prompt_func)(&keyring_password,
                                        default_keyring,
                                        unlock_prompt_baton,
                                        pool));

          /* If keyring is locked give up and try the next provider. */
          if (! unlock_gnome_keyring(default_keyring, keyring_password, pool))
            return SVN_NO_ERROR;
        }
    }
  else
    {
      if (check_keyring_is_locked(default_keyring))
        {
          return svn_error_create(SVN_ERR_AUTHN_CREDS_NOT_SAVED, NULL,
                                  _("GNOME Keyring is locked and "
                                    "we are non-interactive"));
        }
    }
  return svn_auth__simple_save_creds_helper
           (saved, credentials,
            provider_baton, parameters,
            realmstring,
            password_set_gnome_keyring,
            SVN_AUTH__GNOME_KEYRING_PASSWORD_TYPE,
            pool);
=======
  return svn_auth__simple_creds_cache_set(saved, credentials,
                                          provider_baton, parameters,
                                          realmstring,
                                          password_set_gnome_keyring,
                                          SVN_AUTH__GNOME_KEYRING_PASSWORD_TYPE,
                                          pool);
>>>>>>> 4cf18c3e
}

static void
log_noop(const gchar *log_domain, GLogLevelFlags log_level,
         const gchar *message, gpointer user_data)
{
  /* do nothing */
}

static void
init_gnome_keyring(void)
{
  const char *application_name = NULL;
  application_name = g_get_application_name();
  if (!application_name)
    g_set_application_name("Subversion");

  /* Ideally we call g_log_set_handler() with a log_domain specific to
     libgnome-keyring.  Unfortunately, at least as of gnome-keyring
     2.22.3, it doesn't have its own log_domain.  As a result, we
     suppress stderr spam for not only libgnome-keyring, but for
     anything else the app is linked to that uses glib logging and
     doesn't specify a log_domain. */
  g_log_set_default_handler(log_noop, NULL);
}

static const svn_auth_provider_t gnome_keyring_simple_provider = {
  SVN_AUTH_CRED_SIMPLE,
  simple_gnome_keyring_first_creds,
  NULL,
  simple_gnome_keyring_save_creds
};

/* Public API */
void
svn_auth_get_gnome_keyring_simple_provider
    (svn_auth_provider_object_t **provider,
     apr_pool_t *pool)
{
  svn_auth_provider_object_t *po = apr_pcalloc(pool, sizeof(*po));

  po->vtable = &gnome_keyring_simple_provider;
  *provider = po;

  init_gnome_keyring();
}


/*-----------------------------------------------------------------------*/
/* GNOME Keyring SSL client certificate passphrase provider,             */
/* puts passphrases in GNOME Keyring                                     */
/*-----------------------------------------------------------------------*/

/* Get cached encrypted credentials from the ssl client cert password
   provider's cache. */
static svn_error_t *
ssl_client_cert_pw_gnome_keyring_first_creds(void **credentials,
                                             void **iter_baton,
                                             void *provider_baton,
                                             apr_hash_t *parameters,
                                             const char *realmstring,
                                             apr_pool_t *pool)
{
<<<<<<< HEAD
  svn_boolean_t non_interactive = apr_hash_get(parameters,
                                               SVN_AUTH_PARAM_NON_INTERACTIVE,
                                               APR_HASH_KEY_STRING) != NULL;
  const char *default_keyring = get_default_keyring_name(pool);
  if (! non_interactive)
    {
      svn_auth_gnome_keyring_unlock_prompt_func_t unlock_prompt_func =
        apr_hash_get(parameters,
                     SVN_AUTH_PARAM_GNOME_KEYRING_UNLOCK_PROMPT_FUNC,
                     APR_HASH_KEY_STRING);
      void *unlock_prompt_baton =
        apr_hash_get(parameters, SVN_AUTH_PARAM_GNOME_KEYRING_UNLOCK_PROMPT_BATON,
                     APR_HASH_KEY_STRING);

      char *keyring_password;

      if (unlock_prompt_func && check_keyring_is_locked(default_keyring))
        {
          SVN_ERR((*unlock_prompt_func)(&keyring_password,
                                        default_keyring,
                                        unlock_prompt_baton,
                                        pool));

          /* If keyring is locked give up and try the next provider. */
          if (! unlock_gnome_keyring(default_keyring, keyring_password, pool))
            return SVN_NO_ERROR;
        }
    }
  else
    {
      if (check_keyring_is_locked(default_keyring))
        {
          return svn_error_create(SVN_ERR_AUTHN_CREDS_UNAVAILABLE, NULL,
                                  _("GNOME Keyring is locked and "
                                    "we are non-interactive"));
        }
    }
  return svn_auth__ssl_client_cert_pw_file_first_creds_helper
           (credentials,
            iter_baton, provider_baton,
            parameters, realmstring,
            password_get_gnome_keyring,
            SVN_AUTH__GNOME_KEYRING_PASSWORD_TYPE,
            pool);
=======
  return svn_auth__ssl_client_cert_pw_cache_get(
             credentials, iter_baton, provider_baton, parameters, realmstring,
             password_get_gnome_keyring, SVN_AUTH__GNOME_KEYRING_PASSWORD_TYPE,
             pool);
>>>>>>> 4cf18c3e
}

/* Save encrypted credentials to the ssl client cert password provider's
   cache. */
static svn_error_t *
ssl_client_cert_pw_gnome_keyring_save_creds(svn_boolean_t *saved,
                                            void *credentials,
                                            void *provider_baton,
                                            apr_hash_t *parameters,
                                            const char *realmstring,
                                            apr_pool_t *pool)
{
<<<<<<< HEAD
  svn_boolean_t non_interactive = apr_hash_get(parameters,
                                               SVN_AUTH_PARAM_NON_INTERACTIVE,
                                               APR_HASH_KEY_STRING) != NULL;
  const char *default_keyring = get_default_keyring_name(pool);
  if (! non_interactive)
    {
      svn_auth_gnome_keyring_unlock_prompt_func_t unlock_prompt_func =
        apr_hash_get(parameters,
                     SVN_AUTH_PARAM_GNOME_KEYRING_UNLOCK_PROMPT_FUNC,
                     APR_HASH_KEY_STRING);
      void *unlock_prompt_baton =
        apr_hash_get(parameters, SVN_AUTH_PARAM_GNOME_KEYRING_UNLOCK_PROMPT_BATON,
                     APR_HASH_KEY_STRING);

      char *keyring_password;

      if (unlock_prompt_func && check_keyring_is_locked(default_keyring))
        {
          SVN_ERR((*unlock_prompt_func)(&keyring_password,
                                        default_keyring,
                                        unlock_prompt_baton,
                                        pool));

          /* If keyring is locked give up and try the next provider. */
          if (! unlock_gnome_keyring(default_keyring, keyring_password, pool))
            return SVN_NO_ERROR;
         }
    }
  else
    {
      if (check_keyring_is_locked(default_keyring))
        {
          return svn_error_create(SVN_ERR_AUTHN_CREDS_NOT_SAVED, NULL,
                                  _("GNOME Keyring is locked and "
                                    "we are non-interactive"));
        }
    }
  return svn_auth__ssl_client_cert_pw_file_save_creds_helper
           (saved, credentials,
            provider_baton, parameters,
            realmstring,
            password_set_gnome_keyring,
            SVN_AUTH__GNOME_KEYRING_PASSWORD_TYPE,
            pool);
=======
  return svn_auth__ssl_client_cert_pw_cache_set(
             saved, credentials, provider_baton, parameters, realmstring,
             password_set_gnome_keyring, SVN_AUTH__GNOME_KEYRING_PASSWORD_TYPE,
             pool);
>>>>>>> 4cf18c3e
}

static const svn_auth_provider_t gnome_keyring_ssl_client_cert_pw_provider = {
  SVN_AUTH_CRED_SSL_CLIENT_CERT_PW,
  ssl_client_cert_pw_gnome_keyring_first_creds,
  NULL,
  ssl_client_cert_pw_gnome_keyring_save_creds
};

/* Public API */
void
svn_auth_get_gnome_keyring_ssl_client_cert_pw_provider
    (svn_auth_provider_object_t **provider,
     apr_pool_t *pool)
{
  svn_auth_provider_object_t *po = apr_pcalloc(pool, sizeof(*po));

  po->vtable = &gnome_keyring_ssl_client_cert_pw_provider;
  *provider = po;

  init_gnome_keyring();
}<|MERGE_RESOLUTION|>--- conflicted
+++ resolved
@@ -296,10 +296,6 @@
   char *default_keyring = NULL;
   GnomeKeyringResult result;
   GList *items;
-<<<<<<< HEAD
-  svn_boolean_t ret = FALSE;
-=======
->>>>>>> 4cf18c3e
 
   *done = FALSE;
 
@@ -409,59 +405,12 @@
                                  const char *realmstring,
                                  apr_pool_t *pool)
 {
-<<<<<<< HEAD
-  svn_boolean_t non_interactive = apr_hash_get(parameters,
-                                               SVN_AUTH_PARAM_NON_INTERACTIVE,
-                                               APR_HASH_KEY_STRING) != NULL;
-  const char *default_keyring = get_default_keyring_name(pool);
-  if (! non_interactive)
-    {
-      svn_auth_gnome_keyring_unlock_prompt_func_t unlock_prompt_func =
-        apr_hash_get(parameters,
-                     SVN_AUTH_PARAM_GNOME_KEYRING_UNLOCK_PROMPT_FUNC,
-                     APR_HASH_KEY_STRING);
-      void *unlock_prompt_baton =
-        apr_hash_get(parameters, SVN_AUTH_PARAM_GNOME_KEYRING_UNLOCK_PROMPT_BATON,
-                     APR_HASH_KEY_STRING);
-
-      char *keyring_password;
-
-      if (unlock_prompt_func && check_keyring_is_locked(default_keyring))
-        {
-          SVN_ERR((*unlock_prompt_func)(&keyring_password,
-                                        default_keyring,
-                                        unlock_prompt_baton,
-                                        pool));
-
-          /* If keyring is locked give up and try the next provider. */
-          if (! unlock_gnome_keyring(default_keyring, keyring_password, pool))
-            return SVN_NO_ERROR;
-        }
-    }
-  else
-    {
-      if (check_keyring_is_locked(default_keyring))
-        {
-          return svn_error_create(SVN_ERR_AUTHN_CREDS_UNAVAILABLE, NULL,
-                                  _("GNOME Keyring is locked and "
-                                    "we are non-interactive"));
-        }
-    }
-  return svn_auth__simple_first_creds_helper
-           (credentials,
-            iter_baton, provider_baton,
-            parameters, realmstring,
-            password_get_gnome_keyring,
-            SVN_AUTH__GNOME_KEYRING_PASSWORD_TYPE,
-            pool);
-=======
   return svn_auth__simple_creds_cache_get(credentials,
                                           iter_baton, provider_baton,
                                           parameters, realmstring,
                                           password_get_gnome_keyring,
                                           SVN_AUTH__GNOME_KEYRING_PASSWORD_TYPE,
                                           pool);
->>>>>>> 4cf18c3e
 }
 
 /* Save encrypted credentials to the simple provider's cache. */
@@ -473,59 +422,12 @@
                                 const char *realmstring,
                                 apr_pool_t *pool)
 {
-<<<<<<< HEAD
-  svn_boolean_t non_interactive = apr_hash_get(parameters,
-                                               SVN_AUTH_PARAM_NON_INTERACTIVE,
-                                               APR_HASH_KEY_STRING) != NULL;
-  const char *default_keyring = get_default_keyring_name(pool);
-  if (! non_interactive)
-    {
-      svn_auth_gnome_keyring_unlock_prompt_func_t unlock_prompt_func =
-        apr_hash_get(parameters,
-                     SVN_AUTH_PARAM_GNOME_KEYRING_UNLOCK_PROMPT_FUNC,
-                     APR_HASH_KEY_STRING);
-      void *unlock_prompt_baton =
-        apr_hash_get(parameters, SVN_AUTH_PARAM_GNOME_KEYRING_UNLOCK_PROMPT_BATON,
-                     APR_HASH_KEY_STRING);
-
-      char *keyring_password;
-
-      if (unlock_prompt_func && check_keyring_is_locked(default_keyring))
-        {
-          SVN_ERR((*unlock_prompt_func)(&keyring_password,
-                                        default_keyring,
-                                        unlock_prompt_baton,
-                                        pool));
-
-          /* If keyring is locked give up and try the next provider. */
-          if (! unlock_gnome_keyring(default_keyring, keyring_password, pool))
-            return SVN_NO_ERROR;
-        }
-    }
-  else
-    {
-      if (check_keyring_is_locked(default_keyring))
-        {
-          return svn_error_create(SVN_ERR_AUTHN_CREDS_NOT_SAVED, NULL,
-                                  _("GNOME Keyring is locked and "
-                                    "we are non-interactive"));
-        }
-    }
-  return svn_auth__simple_save_creds_helper
-           (saved, credentials,
-            provider_baton, parameters,
-            realmstring,
-            password_set_gnome_keyring,
-            SVN_AUTH__GNOME_KEYRING_PASSWORD_TYPE,
-            pool);
-=======
   return svn_auth__simple_creds_cache_set(saved, credentials,
                                           provider_baton, parameters,
                                           realmstring,
                                           password_set_gnome_keyring,
                                           SVN_AUTH__GNOME_KEYRING_PASSWORD_TYPE,
                                           pool);
->>>>>>> 4cf18c3e
 }
 
 static void
@@ -590,57 +492,10 @@
                                              const char *realmstring,
                                              apr_pool_t *pool)
 {
-<<<<<<< HEAD
-  svn_boolean_t non_interactive = apr_hash_get(parameters,
-                                               SVN_AUTH_PARAM_NON_INTERACTIVE,
-                                               APR_HASH_KEY_STRING) != NULL;
-  const char *default_keyring = get_default_keyring_name(pool);
-  if (! non_interactive)
-    {
-      svn_auth_gnome_keyring_unlock_prompt_func_t unlock_prompt_func =
-        apr_hash_get(parameters,
-                     SVN_AUTH_PARAM_GNOME_KEYRING_UNLOCK_PROMPT_FUNC,
-                     APR_HASH_KEY_STRING);
-      void *unlock_prompt_baton =
-        apr_hash_get(parameters, SVN_AUTH_PARAM_GNOME_KEYRING_UNLOCK_PROMPT_BATON,
-                     APR_HASH_KEY_STRING);
-
-      char *keyring_password;
-
-      if (unlock_prompt_func && check_keyring_is_locked(default_keyring))
-        {
-          SVN_ERR((*unlock_prompt_func)(&keyring_password,
-                                        default_keyring,
-                                        unlock_prompt_baton,
-                                        pool));
-
-          /* If keyring is locked give up and try the next provider. */
-          if (! unlock_gnome_keyring(default_keyring, keyring_password, pool))
-            return SVN_NO_ERROR;
-        }
-    }
-  else
-    {
-      if (check_keyring_is_locked(default_keyring))
-        {
-          return svn_error_create(SVN_ERR_AUTHN_CREDS_UNAVAILABLE, NULL,
-                                  _("GNOME Keyring is locked and "
-                                    "we are non-interactive"));
-        }
-    }
-  return svn_auth__ssl_client_cert_pw_file_first_creds_helper
-           (credentials,
-            iter_baton, provider_baton,
-            parameters, realmstring,
-            password_get_gnome_keyring,
-            SVN_AUTH__GNOME_KEYRING_PASSWORD_TYPE,
-            pool);
-=======
   return svn_auth__ssl_client_cert_pw_cache_get(
              credentials, iter_baton, provider_baton, parameters, realmstring,
              password_get_gnome_keyring, SVN_AUTH__GNOME_KEYRING_PASSWORD_TYPE,
              pool);
->>>>>>> 4cf18c3e
 }
 
 /* Save encrypted credentials to the ssl client cert password provider's
@@ -653,57 +508,10 @@
                                             const char *realmstring,
                                             apr_pool_t *pool)
 {
-<<<<<<< HEAD
-  svn_boolean_t non_interactive = apr_hash_get(parameters,
-                                               SVN_AUTH_PARAM_NON_INTERACTIVE,
-                                               APR_HASH_KEY_STRING) != NULL;
-  const char *default_keyring = get_default_keyring_name(pool);
-  if (! non_interactive)
-    {
-      svn_auth_gnome_keyring_unlock_prompt_func_t unlock_prompt_func =
-        apr_hash_get(parameters,
-                     SVN_AUTH_PARAM_GNOME_KEYRING_UNLOCK_PROMPT_FUNC,
-                     APR_HASH_KEY_STRING);
-      void *unlock_prompt_baton =
-        apr_hash_get(parameters, SVN_AUTH_PARAM_GNOME_KEYRING_UNLOCK_PROMPT_BATON,
-                     APR_HASH_KEY_STRING);
-
-      char *keyring_password;
-
-      if (unlock_prompt_func && check_keyring_is_locked(default_keyring))
-        {
-          SVN_ERR((*unlock_prompt_func)(&keyring_password,
-                                        default_keyring,
-                                        unlock_prompt_baton,
-                                        pool));
-
-          /* If keyring is locked give up and try the next provider. */
-          if (! unlock_gnome_keyring(default_keyring, keyring_password, pool))
-            return SVN_NO_ERROR;
-         }
-    }
-  else
-    {
-      if (check_keyring_is_locked(default_keyring))
-        {
-          return svn_error_create(SVN_ERR_AUTHN_CREDS_NOT_SAVED, NULL,
-                                  _("GNOME Keyring is locked and "
-                                    "we are non-interactive"));
-        }
-    }
-  return svn_auth__ssl_client_cert_pw_file_save_creds_helper
-           (saved, credentials,
-            provider_baton, parameters,
-            realmstring,
-            password_set_gnome_keyring,
-            SVN_AUTH__GNOME_KEYRING_PASSWORD_TYPE,
-            pool);
-=======
   return svn_auth__ssl_client_cert_pw_cache_set(
              saved, credentials, provider_baton, parameters, realmstring,
              password_set_gnome_keyring, SVN_AUTH__GNOME_KEYRING_PASSWORD_TYPE,
              pool);
->>>>>>> 4cf18c3e
 }
 
 static const svn_auth_provider_t gnome_keyring_ssl_client_cert_pw_provider = {
