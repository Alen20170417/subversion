/*
 * propdel-cmd.c -- Remove property from files/dirs
 *
 * ====================================================================
 *    Licensed to the Subversion Corporation (SVN Corp.) under one
 *    or more contributor license agreements.  See the NOTICE file
 *    distributed with this work for additional information
 *    regarding copyright ownership.  The SVN Corp. licenses this file
 *    to you under the Apache License, Version 2.0 (the
 *    "License"); you may not use this file except in compliance
 *    with the License.  You may obtain a copy of the License at
 *
 *      http://www.apache.org/licenses/LICENSE-2.0
 *
 *    Unless required by applicable law or agreed to in writing,
 *    software distributed under the License is distributed on an
 *    "AS IS" BASIS, WITHOUT WARRANTIES OR CONDITIONS OF ANY
 *    KIND, either express or implied.  See the License for the
 *    specific language governing permissions and limitations
 *    under the License.
 * ====================================================================
 */

/* ==================================================================== */



/*** Includes. ***/

#include "svn_cmdline.h"
#include "svn_pools.h"
#include "svn_client.h"
#include "svn_error_codes.h"
#include "svn_error.h"
#include "svn_utf.h"
#include "svn_path.h"
#include "cl.h"

#include "svn_private_config.h"


/*** Code. ***/

struct notify_wrapper_baton
{
  void *real_baton;
  svn_wc_notify_func2_t real_func;
  svn_boolean_t found_deleted_nonexistent;
};

/* This checks for deleted_nonexistent before calling the notification function.
   This implements `svn_wc_notify_func2_t'. */
static void
notify_wrapper(void *baton, const svn_wc_notify_t *n, apr_pool_t *pool)
{
  struct notify_wrapper_baton *nwb = baton;

  nwb->found_deleted_nonexistent |=
                (n->action == svn_wc_notify_property_deleted_nonexistent);
  nwb->real_func(nwb->real_baton, n, pool);
}

/* This implements the `svn_opt_subcommand_t' interface. */
svn_error_t *
svn_cl__propdel(apr_getopt_t *os,
                void *baton,
                apr_pool_t *pool)
{
  svn_cl__opt_state_t *opt_state = ((svn_cl__cmd_baton_t *) baton)->opt_state;
  svn_client_ctx_t *ctx = ((svn_cl__cmd_baton_t *) baton)->ctx;
  const char *pname, *pname_utf8;
  apr_array_header_t *args, *targets;
  struct notify_wrapper_baton nwb = { 0 };
  int i;

  /* Get the property's name (and a UTF-8 version of that name). */
  SVN_ERR(svn_opt_parse_num_args(&args, os, 1, pool));
  pname = APR_ARRAY_IDX(args, 0, const char *);
  SVN_ERR(svn_utf_cstring_to_utf8(&pname_utf8, pname, pool));
  /* No need to check svn_prop_name_is_valid for *deleting*
     properties, and it may even be useful to allow, in case invalid
     properties sneaked through somehow. */

<<<<<<< HEAD
  /* Before allowing svn_opt_args_to_target_array2() to canonicalize
     all the targets, we need to build a list of targets made of both
     ones the user typed, as well as any specified by --changelist.  */
  if (opt_state->changelist)
    {
      SVN_ERR(svn_client_get_changelist(&changelist_targets,
                                        opt_state->changelist,
                                        "",
                                        ctx,
                                        pool));
      if (apr_is_empty_array(changelist_targets))
        return svn_error_createf(SVN_ERR_UNKNOWN_CHANGELIST, NULL,
                                 _("Unknown changelist '%s'"),
                                 opt_state->changelist);
    }

  if (opt_state->targets && changelist_targets)
    combined_targets = apr_array_append(pool, opt_state->targets,
                                        changelist_targets);
  else if (opt_state->targets)
    combined_targets = opt_state->targets;
  else if (changelist_targets)
    combined_targets = changelist_targets;
=======
  SVN_ERR(svn_cl__args_to_target_array_print_reserved(&targets, os,
                                                      opt_state->targets,
                                                      ctx, pool));
>>>>>>> 6215c21a


  /* Add "." if user passed 0 file arguments */
  svn_opt_push_implicit_dot_target(targets, pool);

  if (! opt_state->quiet)
    {
      SVN_ERR(svn_cl__get_notifier(&nwb.real_func, &nwb.real_baton, FALSE,
                                   FALSE, FALSE, pool));
      ctx->notify_func2 = notify_wrapper;
      ctx->notify_baton2 = &nwb;
    }

  SVN_ERR(svn_opt_eat_peg_revisions(&targets, targets, pool));

  if (opt_state->revprop)  /* operate on a revprop */
    {
      svn_revnum_t rev;
      const char *URL;

      SVN_ERR(svn_cl__revprop_prepare(&opt_state->start_revision, targets,
                                      &URL, ctx, pool));

      /* Let libsvn_client do the real work. */
      SVN_ERR(svn_client_revprop_set2(pname_utf8, NULL, NULL,
                                      URL, &(opt_state->start_revision),
                                      &rev, FALSE, ctx, pool));
    }
  else if (opt_state->start_revision.kind != svn_opt_revision_unspecified)
    {
      return svn_error_createf(SVN_ERR_CLIENT_PROPERTY_NAME, NULL,
               _("Cannot specify revision for deleting versioned property '%s'"),
               pname);
    }
  else  /* operate on a normal, versioned property (not a revprop) */
    {
      apr_pool_t *subpool = svn_pool_create(pool);

      if (opt_state->depth == svn_depth_unknown)
        opt_state->depth = svn_depth_empty;

      /* For each target, remove the property PNAME. */
      for (i = 0; i < targets->nelts; i++)
        {
          const char *target = APR_ARRAY_IDX(targets, i, const char *);
          svn_commit_info_t *commit_info;

          svn_pool_clear(subpool);
          SVN_ERR(svn_cl__check_cancel(ctx->cancel_baton));

          /* Pass FALSE for 'skip_checks' because it doesn't matter here,
             and opt_state->force doesn't apply to this command anyway. */
          SVN_ERR(svn_cl__try(svn_client_propset3
                              (&commit_info, pname_utf8,
                               NULL, target,
                               opt_state->depth,
                               FALSE, SVN_INVALID_REVNUM,
                               opt_state->changelists, NULL,
                               ctx, subpool),
                              NULL, opt_state->quiet,
                              SVN_ERR_UNVERSIONED_RESOURCE,
                              SVN_ERR_ENTRY_NOT_FOUND,
                              SVN_NO_ERROR));
<<<<<<< HEAD

          if (success && (! opt_state->quiet))
            {
              SVN_ERR(svn_cmdline_printf
                      (subpool,
                       SVN_DEPTH_IS_RECURSIVE(opt_state->depth)
                       ? _("property '%s' deleted (recursively) from '%s'.\n")
                       : _("property '%s' deleted from '%s'.\n"),
                       pname_utf8, svn_path_local_style(target, subpool)));
            }
=======
          if (nwb.found_deleted_nonexistent)
            return svn_error_createf(SVN_ERR_CLIENT_PROPERTY_NAME, NULL,
                             _("Attempting to delete nonexistent property '%s'"),
                             pname);
>>>>>>> 6215c21a
        }
      svn_pool_destroy(subpool);
    }

  return SVN_NO_ERROR;
}<|MERGE_RESOLUTION|>--- conflicted
+++ resolved
@@ -83,35 +83,9 @@
      properties, and it may even be useful to allow, in case invalid
      properties sneaked through somehow. */
 
-<<<<<<< HEAD
-  /* Before allowing svn_opt_args_to_target_array2() to canonicalize
-     all the targets, we need to build a list of targets made of both
-     ones the user typed, as well as any specified by --changelist.  */
-  if (opt_state->changelist)
-    {
-      SVN_ERR(svn_client_get_changelist(&changelist_targets,
-                                        opt_state->changelist,
-                                        "",
-                                        ctx,
-                                        pool));
-      if (apr_is_empty_array(changelist_targets))
-        return svn_error_createf(SVN_ERR_UNKNOWN_CHANGELIST, NULL,
-                                 _("Unknown changelist '%s'"),
-                                 opt_state->changelist);
-    }
-
-  if (opt_state->targets && changelist_targets)
-    combined_targets = apr_array_append(pool, opt_state->targets,
-                                        changelist_targets);
-  else if (opt_state->targets)
-    combined_targets = opt_state->targets;
-  else if (changelist_targets)
-    combined_targets = changelist_targets;
-=======
   SVN_ERR(svn_cl__args_to_target_array_print_reserved(&targets, os,
                                                       opt_state->targets,
                                                       ctx, pool));
->>>>>>> 6215c21a
 
 
   /* Add "." if user passed 0 file arguments */
@@ -175,23 +149,10 @@
                               SVN_ERR_UNVERSIONED_RESOURCE,
                               SVN_ERR_ENTRY_NOT_FOUND,
                               SVN_NO_ERROR));
-<<<<<<< HEAD
-
-          if (success && (! opt_state->quiet))
-            {
-              SVN_ERR(svn_cmdline_printf
-                      (subpool,
-                       SVN_DEPTH_IS_RECURSIVE(opt_state->depth)
-                       ? _("property '%s' deleted (recursively) from '%s'.\n")
-                       : _("property '%s' deleted from '%s'.\n"),
-                       pname_utf8, svn_path_local_style(target, subpool)));
-            }
-=======
           if (nwb.found_deleted_nonexistent)
             return svn_error_createf(SVN_ERR_CLIENT_PROPERTY_NAME, NULL,
                              _("Attempting to delete nonexistent property '%s'"),
                              pname);
->>>>>>> 6215c21a
         }
       svn_pool_destroy(subpool);
     }
