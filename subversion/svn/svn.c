/*
 * svn.c:  Subversion command line client main file.
 *
 * ====================================================================
 *    Licensed to the Apache Software Foundation (ASF) under one
 *    or more contributor license agreements.  See the NOTICE file
 *    distributed with this work for additional information
 *    regarding copyright ownership.  The ASF licenses this file
 *    to you under the Apache License, Version 2.0 (the
 *    "License"); you may not use this file except in compliance
 *    with the License.  You may obtain a copy of the License at
 *
 *      http://www.apache.org/licenses/LICENSE-2.0
 *
 *    Unless required by applicable law or agreed to in writing,
 *    software distributed under the License is distributed on an
 *    "AS IS" BASIS, WITHOUT WARRANTIES OR CONDITIONS OF ANY
 *    KIND, either express or implied.  See the License for the
 *    specific language governing permissions and limitations
 *    under the License.
 * ====================================================================
 */

/* ==================================================================== */



/*** Includes. ***/

#include <string.h>
#include <assert.h>

#include <apr_strings.h>
#include <apr_tables.h>
#include <apr_general.h>

#include "svn_cmdline.h"
#include "svn_pools.h"
#include "svn_wc.h"
#include "svn_client.h"
#include "svn_config.h"
#include "svn_string.h"
#include "svn_dirent_uri.h"
#include "svn_path.h"
#include "svn_delta.h"
#include "svn_diff.h"
#include "svn_error.h"
#include "svn_io.h"
#include "svn_opt.h"
#include "svn_utf.h"
#include "svn_auth.h"
#include "svn_hash.h"
#include "svn_version.h"
#include "cl.h"

#include "private/svn_opt_private.h"
#include "private/svn_cmdline_private.h"
#include "private/svn_subr_private.h"
#include "private/svn_utf_private.h"

#include "svn_private_config.h"


/*** Option Processing ***/

/* Add an identifier here for long options that don't have a short
   option. Options that have both long and short options should just
   use the short option letter as identifier.  */
typedef enum svn_cl__longopt_t {
  opt_auth_password = SVN_OPT_FIRST_LONGOPT_ID,
  opt_auth_username,
  opt_autoprops,
  opt_changelist,
  opt_config_dir,
  opt_config_options,
  /* diff options */
  opt_diff_cmd,
  opt_internal_diff,
  opt_no_diff_added,
  opt_no_diff_deleted,
  opt_show_copies_as_adds,
  opt_notice_ancestry,
  opt_summarize,
  opt_use_git_diff_format,
  opt_ignore_properties,
  opt_properties_only,
  opt_patch_compatible,
  /* end of diff options */
  opt_dry_run,
  opt_editor_cmd,
  opt_encoding,
  opt_force_log,
  opt_force,
  opt_keep_changelists,
  opt_ignore_ancestry,
  opt_ignore_externals,
  opt_incremental,
  opt_merge_cmd,
  opt_native_eol,
  opt_new_cmd,
  opt_no_auth_cache,
  opt_no_autoprops,
  opt_no_ignore,
  opt_no_unlock,
  opt_non_interactive,
  opt_force_interactive,
  opt_old_cmd,
  opt_record_only,
  opt_relocate,
  opt_remove,
  opt_revprop,
  opt_stop_on_copy,
  opt_strict,                   /* ### DEPRECATED */
  opt_targets,
  opt_depth,
  opt_set_depth,
  opt_version,
  opt_xml,
  opt_keep_local,
  opt_with_revprop,
  opt_with_all_revprops,
  opt_with_no_revprops,
  opt_parents,
  opt_accept,
  opt_show_revs,
  opt_reintegrate,
  opt_trust_server_cert,
  opt_trust_server_cert_failures,
  opt_strip,
  opt_ignore_keywords,
  opt_reverse_diff,
  opt_ignore_whitespace,
  opt_diff,
  opt_allow_mixed_revisions,
  opt_include_externals,
  opt_show_inherited_props,
  opt_search,
  opt_search_and,
  opt_mergeinfo_log,
  opt_remove_unversioned,
  opt_remove_ignored,
  opt_no_newline,
  opt_show_passwords,
  opt_pin_externals,
  opt_show_item,
  opt_adds_as_modification,
<<<<<<< HEAD
  opt_delete,
  opt_keep_shelved,
  opt_list
=======
  opt_vacuum_pristines,
>>>>>>> c40b3c41
} svn_cl__longopt_t;


/* Option codes and descriptions for the command line client.
 *
 * The entire list must be terminated with an entry of nulls.
 */
const apr_getopt_option_t svn_cl__options[] =
{
  {"force",         opt_force, 0, N_("force operation to run")},
  {"force-log",     opt_force_log, 0,
                    N_("force validity of log message source")},
  {"help",          'h', 0, N_("show help on a subcommand")},
  {NULL,            '?', 0, N_("show help on a subcommand")},
  {"message",       'm', 1, N_("specify log message ARG")},
  {"quiet",         'q', 0, N_("print nothing, or only summary information")},
  {"recursive",     'R', 0, N_("descend recursively, same as --depth=infinity")},
  {"non-recursive", 'N', 0, N_("obsolete; try --depth=files or --depth=immediates")},
  {"change",        'c', 1,
                    N_("the change made by revision ARG (like -r ARG-1:ARG)\n"
                       "                             "
                       "If ARG is negative this is like -r ARG:ARG-1\n"
                       "                             "
                       "If ARG is of the form ARG1-ARG2 then this is like\n"
                       "                             "
                       "ARG1:ARG2, where ARG1 is inclusive")},
  {"revision",      'r', 1,
                    N_("ARG (some commands also take ARG1:ARG2 range)\n"
                       "                             "
                       "A revision argument can be one of:\n"
                       "                             "
                       "   NUMBER       revision number\n"
                       "                             "
                       "   '{' DATE '}' revision at start of the date\n"
                       "                             "
                       "   'HEAD'       latest in repository\n"
                       "                             "
                       "   'BASE'       base rev of item's working copy\n"
                       "                             "
                       "   'COMMITTED'  last commit at or before BASE\n"
                       "                             "
                       "   'PREV'       revision just before COMMITTED")},
  {"file",          'F', 1, N_("read log message from file ARG")},
  {"incremental",   opt_incremental, 0,
                    N_("give output suitable for concatenation")},
  {"encoding",      opt_encoding, 1,
                    N_("treat value as being in charset encoding ARG")},
  {"version",       opt_version, 0, N_("show program version information")},
  {"verbose",       'v', 0, N_("print extra information")},
  {"show-updates",  'u', 0, N_("display update information")},
  {"username",      opt_auth_username, 1, N_("specify a username ARG")},
  {"password",      opt_auth_password, 1,
                    N_("specify a password ARG (caution: on many operating\n"
                       "                             "
                       "systems, other users will be able to see this)")},
  {"extensions",    'x', 1,
                    N_("Specify differencing options for external diff or\n"
                       "                             "
                       "internal diff or blame. Default: '-u'. Options are\n"
                       "                             "
                       "separated by spaces. Internal diff and blame take:\n"
                       "                             "
                       "  -u, --unified: Show 3 lines of unified context\n"
                       "                             "
                       "  -b, --ignore-space-change: Ignore changes in\n"
                       "                             "
                       "    amount of white space\n"
                       "                             "
                       "  -w, --ignore-all-space: Ignore all white space\n"
                       "                             "
                       "  --ignore-eol-style: Ignore changes in EOL style\n"
                       "                             "
                       "  -U ARG, --context ARG: Show ARG lines of context\n"
                       "                             "
                       "  -p, --show-c-function: Show C function name")},
  {"targets",       opt_targets, 1,
                    N_("pass contents of file ARG as additional args")},
  {"depth",         opt_depth, 1,
                    N_("limit operation by depth ARG ('empty', 'files',\n"
                       "                             "
                       "'immediates', or 'infinity')")},
  {"set-depth",     opt_set_depth, 1,
                    N_("set new working copy depth to ARG ('exclude',\n"
                       "                             "
                       "'empty', 'files', 'immediates', or 'infinity')")},
  {"xml",           opt_xml, 0, N_("output in XML")},
  {"strict",        opt_strict, 0, N_("DEPRECATED")},
  {"stop-on-copy",  opt_stop_on_copy, 0,
                    N_("do not cross copies while traversing history")},
  {"no-ignore",     opt_no_ignore, 0,
                    N_("disregard default and svn:ignore and\n"
                       "                             "
                       "svn:global-ignores property ignores")},
  {"no-auth-cache", opt_no_auth_cache, 0,
                    N_("do not cache authentication tokens")},
  {"trust-server-cert", opt_trust_server_cert, 0,
                    N_("deprecated; same as\n"
                       "                             "
                       "--trust-server-cert-failures=unknown-ca")},
  {"trust-server-cert-failures", opt_trust_server_cert_failures, 1,
                    N_("with --non-interactive, accept SSL server\n"
                       "                             "
                       "certificates with failures; ARG is comma-separated\n"
                       "                             "
                       "list of 'unknown-ca' (Unknown Authority),\n"
                       "                             "
                       "'cn-mismatch' (Hostname mismatch), 'expired'\n"
                       "                             "
                       "(Expired certificate), 'not-yet-valid' (Not yet\n"
                       "                             "
                       "valid certificate) and 'other' (all other not\n"
                       "                             "
                       "separately classified certificate errors).")},
  {"non-interactive", opt_non_interactive, 0,
                    N_("do no interactive prompting (default is to prompt\n"
                       "                             "
                       "only if standard input is a terminal device)")},
  {"force-interactive", opt_force_interactive, 0,
                    N_("do interactive prompting even if standard input\n"
                       "                             "
                       "is not a terminal device")},
  {"dry-run",       opt_dry_run, 0,
                    N_("try operation but make no changes")},
  {"ignore-ancestry", opt_ignore_ancestry, 0,
                    N_("disable merge tracking; diff nodes as if related")},
  {"ignore-externals", opt_ignore_externals, 0,
                    N_("ignore externals definitions")},
  {"diff3-cmd",     opt_merge_cmd, 1, N_("use ARG as merge command")},
  {"editor-cmd",    opt_editor_cmd, 1, N_("use ARG as external editor")},
  {"record-only",   opt_record_only, 0,
                    N_("merge only mergeinfo differences")},
  {"old",           opt_old_cmd, 1, N_("use ARG as the older target")},
  {"new",           opt_new_cmd, 1, N_("use ARG as the newer target")},
  {"revprop",       opt_revprop, 0,
                    N_("operate on a revision property (use with -r)")},
  {"relocate",      opt_relocate, 0, N_("relocate via URL-rewriting")},
  {"config-dir",    opt_config_dir, 1,
                    N_("read user configuration files from directory ARG")},
  {"config-option", opt_config_options, 1,
                    N_("set user configuration option in the format:\n"
                       "                             "
                       "    FILE:SECTION:OPTION=[VALUE]\n"
                       "                             "
                       "For example:\n"
                       "                             "
                       "    servers:global:http-library=serf")},
  {"auto-props",    opt_autoprops, 0, N_("enable automatic properties")},
  {"no-auto-props", opt_no_autoprops, 0, N_("disable automatic properties")},
  {"native-eol",    opt_native_eol, 1,
                    N_("use a different EOL marker than the standard\n"
                       "                             "
                       "system marker for files with the svn:eol-style\n"
                       "                             "
                       "property set to 'native'.\n"
                       "                             "
                       "ARG may be one of 'LF', 'CR', 'CRLF'")},
  {"limit",         'l', 1, N_("maximum number of log entries")},
  {"no-unlock",     opt_no_unlock, 0, N_("don't unlock the targets")},
  {"remove",         opt_remove, 0, N_("remove changelist association")},
  {"changelist",    opt_changelist, 1,
                    N_("operate only on members of changelist ARG")},
  {"keep-changelists", opt_keep_changelists, 0,
                    N_("don't delete changelists after commit")},
  {"keep-local",    opt_keep_local, 0, N_("keep path in working copy")},
  {"with-all-revprops",  opt_with_all_revprops, 0,
                    N_("retrieve all revision properties")},
  {"with-no-revprops",  opt_with_no_revprops, 0,
                    N_("retrieve no revision properties")},
  {"with-revprop",  opt_with_revprop, 1,
                    N_("set revision property ARG in new revision\n"
                       "                             "
                       "using the name[=value] format")},
  {"parents",       opt_parents, 0, N_("make intermediate directories")},
  {"use-merge-history", 'g', 0,
                    N_("use/display additional information from merge\n"
                       "                             "
                       "history")},
  {"accept",        opt_accept, 1,
                    N_("specify automatic conflict resolution action\n"
                       "                             "
                       "('postpone', 'working', 'base', 'mine-conflict',\n"
                       "                             "
                       "'theirs-conflict', 'mine-full', 'theirs-full',\n"
                       "                             "
                       "'edit', 'launch', 'recommended') (shorthand:\n"
                       "                             "
                       "'p', 'mc', 'tc', 'mf', 'tf', 'e', 'l', 'r')"
                       )},
  {"show-revs",     opt_show_revs, 1,
                    N_("specify which collection of revisions to display\n"
                       "                             "
                       "('merged', 'eligible')")},
  {"reintegrate",   opt_reintegrate, 0,
                    N_("deprecated")},
  {"strip",         opt_strip, 1,
                    N_("number of leading path components to strip from\n"
                       "                             "
                       "paths parsed from the patch file. --strip 0\n"
                       "                             "
                       "is the default and leaves paths unmodified.\n"
                       "                             "
                       "--strip 1 would change the path\n"
                       "                             "
                       "'doc/fudge/crunchy.html' to 'fudge/crunchy.html'.\n"
                       "                             "
                       "--strip 2 would leave just 'crunchy.html'\n"
                       "                             "
                       "The expected component separator is '/' on all\n"
                       "                             "
                       "platforms. A leading '/' counts as one component.")},
  {"ignore-keywords", opt_ignore_keywords, 0,
                    N_("don't expand keywords")},
  {"reverse-diff", opt_reverse_diff, 0,
                    N_("apply the unidiff in reverse")},
  {"ignore-whitespace", opt_ignore_whitespace, 0,
                       N_("ignore whitespace during pattern matching")},
  {"diff", opt_diff, 0, N_("produce diff output")}, /* maps to show_diff */
  /* diff options */
  {"diff-cmd",      opt_diff_cmd, 1, N_("use ARG as diff command")},
  {"internal-diff", opt_internal_diff, 0,
                       N_("override diff-cmd specified in config file")},
  {"no-diff-added", opt_no_diff_added, 0,
                    N_("do not print differences for added files")},
  {"no-diff-deleted", opt_no_diff_deleted, 0,
                    N_("do not print differences for deleted files")},
  {"show-copies-as-adds", opt_show_copies_as_adds, 0,
                    N_("don't diff copied or moved files with their source")},
  {"notice-ancestry", opt_notice_ancestry, 0,
                    N_("diff unrelated nodes as delete and add")},
  {"summarize",     opt_summarize, 0, N_("show a summary of the results")},
  {"git", opt_use_git_diff_format, 0,
                       N_("use git's extended diff format")},
  {"ignore-properties", opt_ignore_properties, 0,
                    N_("ignore properties during the operation")},
  {"properties-only", opt_properties_only, 0,
                       N_("show only properties during the operation")},
  {"patch-compatible", opt_patch_compatible, 0,
                       N_("generate diff suitable for generic third-party\n"
                       "                             "
                       "patch tools; currently the same as\n"
                       "                             "
                       "--show-copies-as-adds --ignore-properties"
                       )},
  /* end of diff options */
  {"allow-mixed-revisions", opt_allow_mixed_revisions, 0,
                       N_("Allow operation on mixed-revision working copy.\n"
                       "                             "
                       "Use of this option is not recommended!\n"
                       "                             "
                       "Please run 'svn update' instead.")},
  {"include-externals", opt_include_externals, 0,
                       N_("also operate on externals defined by\n"
                       "                             "
                       "svn:externals properties")},
  {"show-inherited-props", opt_show_inherited_props, 0,
                       N_("retrieve properties set on parents of the target")},
  {"search", opt_search, 1,
                       N_("use ARG as search pattern (glob syntax)")},
  {"search-and", opt_search_and, 1,
                       N_("combine ARG with the previous search pattern")},
  {"log", opt_mergeinfo_log, 0,
                       N_("show revision log message, author and date")},
  {"remove-unversioned", opt_remove_unversioned, 0,
                       N_("remove unversioned items")},
  {"remove-ignored", opt_remove_ignored, 0, N_("remove ignored items")},
  {"no-newline", opt_no_newline, 0, N_("do not output the trailing newline")},
  {"show-passwords", opt_show_passwords, 0, N_("show cached passwords")},
  {"pin-externals", opt_pin_externals, 0,
                       N_("pin externals with no explicit revision to their\n"
                          "                             "
                          "current revision (recommended when tagging)")},
  {"show-item", opt_show_item, 1,
                       N_("print only the item identified by ARG:\n"
                          "                             "
                          "   'kind'       node kind of TARGET\n"
                          "                             "
                          "   'url'        URL of TARGET in the repository\n"
                          "                             "
                          "   'relative-url'\n"
                          "                             "
                          "                repository-relative URL of TARGET\n"
                          "                             "
                          "   'repos-root-url'\n"
                          "                             "
                          "                root URL of repository\n"
                          "                             "
                          "   'repos-uuid' UUID of repository\n"
                          "                             "
                          "   'revision'   specified or implied revision\n"
                          "                             "
                          "   'last-changed-revision'\n"
                          "                             "
                          "                last change of TARGET at or before\n"
                          "                             "
                          "                'revision'\n"
                          "                             "
                          "   'last-changed-date'\n"
                          "                             "
                          "                date of 'last-changed-revision'\n"
                          "                             "
                          "   'last-changed-author'\n"
                          "                             "
                          "                author of 'last-changed-revision'\n"
                          "                             "
                          "   'wc-root'    root of TARGET's working copy")},

  {"adds-as-modification", opt_adds_as_modification, 0,
                       N_("Local additions are merged with incoming additions "
                       "                             "
                       "instead of causing a tree conflict. Use of this\n"
                       "                             "
                       "option is not recommended! Use 'svn resolve' to\n"
                       "                             "
                       "resolve tree conflicts instead.")},

<<<<<<< HEAD
  {"list", opt_list, 0, N_("list shelved patches")},
  {"keep-shelved", opt_keep_shelved, 0, N_("do not delete the shelved patch")},
  {"delete", opt_delete, 0, N_("delete the shelved patch")},
=======
  {"vacuum-pristines", opt_vacuum_pristines, 0,
                       N_("remove unreferenced pristines from .svn directory")},
>>>>>>> c40b3c41

  /* Long-opt Aliases
   *
   * These have NULL desriptions, but an option code that matches some
   * other option (whose description should probably mention its aliases).
  */

  {"cl",            opt_changelist, 1, NULL},

  {0,               0, 0, 0},
};



/*** Command dispatch. ***/

/* Our array of available subcommands.
 *
 * The entire list must be terminated with an entry of nulls.
 *
 * In most of the help text "PATH" is used where a working copy path is
 * required, "URL" where a repository URL is required and "TARGET" when
 * either a path or a url can be used.  Hmm, should this be part of the
 * help text?
 */

/* Options that apply to all commands.  (While not every command may
   currently require authentication or be interactive, allowing every
   command to take these arguments allows scripts to just pass them
   willy-nilly to every invocation of 'svn') . */
const int svn_cl__global_options[] =
{ opt_auth_username, opt_auth_password, opt_no_auth_cache, opt_non_interactive,
  opt_force_interactive, opt_trust_server_cert,
  opt_trust_server_cert_failures,
  opt_config_dir, opt_config_options, 0
};

/* Options for giving a log message.  (Some of these also have other uses.)
 */
#define SVN_CL__LOG_MSG_OPTIONS 'm', 'F', \
                                opt_force_log, \
                                opt_editor_cmd, \
                                opt_encoding, \
                                opt_with_revprop

const svn_opt_subcommand_desc2_t svn_cl__cmd_table[] =
{
  { "add", svn_cl__add, {0}, N_
    ("Put files and directories under version control, scheduling\n"
     "them for addition to repository.  They will be added in next commit.\n"
     "usage: add PATH...\n"),
    {opt_targets, 'N', opt_depth, 'q', opt_force, opt_no_ignore, opt_autoprops,
     opt_no_autoprops, opt_parents },
     {{opt_parents, N_("add intermediate parents")}} },

  { "auth", svn_cl__auth, {0}, N_
   ("Manage cached authentication credentials.\n"
    "usage: 1. svn auth [PATTERN ...]\n"
    "usage: 2. svn auth --remove PATTERN [PATTERN ...]\n"
    "\n"
    "  With no arguments, list all cached authentication credentials.\n"
    "  Authentication credentials include usernames, passwords,\n"
    "  SSL certificates, and SSL client-certificate passphrases.\n"
    "  If PATTERN is specified, only list credentials with attributes matching one\n"
    "  or more patterns. With the --remove option, remove cached authentication\n"
    "  credentials matching one or more patterns.\n"
    "\n"
    "  If more than one pattern is specified credentials are considered only if they\n"
    "  match all specified patterns. Patterns are matched case-sensitively and may\n"
    "  contain glob wildcards:\n"
    "    ?      matches any single character\n"
    "    *      matches a sequence of arbitrary characters\n"
    "    [abc]  matches any of the characters listed inside the brackets\n"
    "  Note that wildcards will usually need to be quoted or escaped on the\n"
    "  command line because many command shells will interfere by trying to\n"
    "  expand them.\n"),
    { opt_remove, opt_show_passwords },
    { {opt_remove, N_("remove matching authentication credentials")} }

    },

  { "blame", svn_cl__blame, {"praise", "annotate", "ann"}, N_
    ("Show when each line of a file was last (or\n"
     "next) changed.\n"
     "usage: blame [-rM:N] TARGET[@REV]...\n"
     "\n"
     "  Annotate each line of a file with the revision number and author of the\n"
     "  last change (or optionally the next change) to that line.\n"
     "\n"
     "  With no revision range (same as -r0:REV), or with '-r M:N' where M < N,\n"
     "  annotate each line that is present in revision N of the file, with\n"
     "  the last revision at or before rN that changed or added the line,\n"
     "  looking back no further than rM.\n"
     "\n"
     "  With a reverse revision range '-r M:N' where M > N,\n"
     "  annotate each line that is present in revision N of the file, with\n"
     "  the next revision after rN that changed or deleted the line,\n"
     "  looking forward no further than rM.\n"
     "\n"
     "  If specified, REV determines in which revision the target is first\n"
     "  looked up.\n"
     "\n"
     "  Write the annotated result to standard output.\n"),
    {'r', 'v', 'g', opt_incremental, opt_xml, 'x', opt_force} },

  { "cat", svn_cl__cat, {0}, N_
    ("Output the content of specified files or URLs.\n"
     "usage: cat TARGET[@REV]...\n"
     "\n"
     "  If specified, REV determines in which revision the target is first\n"
     "  looked up.\n"),
    {'r', opt_ignore_keywords} },

  { "changelist", svn_cl__changelist, {"cl"}, N_
    ("Associate (or dissociate) changelist CLNAME with the named files.\n"
     "usage: 1. changelist CLNAME PATH...\n"
     "       2. changelist --remove PATH...\n"),
    { 'q', 'R', opt_depth, opt_remove, opt_targets, opt_changelist} },

  { "checkout", svn_cl__checkout, {"co"}, N_
    ("Check out a working copy from a repository.\n"
     "usage: checkout URL[@REV]... [PATH]\n"
     "\n"
     "  If specified, REV determines in which revision the URL is first\n"
     "  looked up.\n"
     "\n"
     "  If PATH is omitted, the basename of the URL will be used as\n"
     "  the destination. If multiple URLs are given each will be checked\n"
     "  out into a sub-directory of PATH, with the name of the sub-directory\n"
     "  being the basename of the URL.\n"
     "\n"
     "  If --force is used, unversioned obstructing paths in the working\n"
     "  copy destination do not automatically cause the check out to fail.\n"
     "  If the obstructing path is the same type (file or directory) as the\n"
     "  corresponding path in the repository it becomes versioned but its\n"
     "  contents are left 'as-is' in the working copy.  This means that an\n"
     "  obstructing directory's unversioned children may also obstruct and\n"
     "  become versioned.  For files, any content differences between the\n"
     "  obstruction and the repository are treated like a local modification\n"
     "  to the working copy.  All properties from the repository are applied\n"
     "  to the obstructing path.\n"
     "\n"
     "  See also 'svn help update' for a list of possible characters\n"
     "  reporting the action taken.\n"),
    {'r', 'q', 'N', opt_depth, opt_force, opt_ignore_externals} },

  { "cleanup", svn_cl__cleanup, {0}, N_
    ("Either recover from an interrupted operation that left the working copy locked,\n"
     "or remove unwanted files.\n"
     "usage: 1. cleanup [WCPATH...]\n"
     "       2. cleanup --remove-unversioned [WCPATH...]\n"
     "          cleanup --remove-ignored [WCPATH...]\n"
     "       3. cleanup --vacuum-pristines [WCPATH...]\n"
     "\n"
     "  1. When none of the options --remove-unversioned, --remove-ignored, and\n"
     "    --vacuum-pristines is specified, remove all write locks (shown as 'L' by\n"
     "    the 'svn status' command) from the working copy.  Usually, this is only\n"
     "    necessary if a Subversion client has crashed while using the working copy,\n"
     "    leaving it in an unusable state.\n"
     "\n"
     "    WARNING: There is no mechanism that will protect write locks still\n"
     "             being used by other Subversion clients. Running this command\n"
     "             without any options while another client is using the working\n"
     "             copy can corrupt the working copy beyond repair!\n"
     "\n"
     "  2. If the --remove-unversioned option or the --remove-ignored option\n"
     "    is given, remove any unversioned or ignored items within WCPATH.\n"
     "    Note that the 'svn status' command shows unversioned items as '?',\n"
     "    and ignored items as 'I' if the --no-ignore option is given to it.\n"
     "\n"
     "  3. If the --vacuum-pristines option is given, remove pristine copies of\n"
     "    files which are stored inside the .svn directory and which are no longer\n"
     "    referenced by any file in the working copy.\n"),
    { opt_remove_unversioned, opt_remove_ignored, opt_vacuum_pristines,
      opt_include_externals, 'q', opt_merge_cmd }, 
    { { opt_merge_cmd, N_("deprecated and ignored") } } },
      
  { "commit", svn_cl__commit, {"ci"},
    N_("Send changes from your working copy to the repository.\n"
       "usage: commit [PATH...]\n"
       "\n"
       "  A log message must be provided, but it can be empty.  If it is not\n"
       "  given by a --message or --file option, an editor will be started.\n"
       "\n"
       "  If any targets are (or contain) locked items, those will be\n"
       "  unlocked after a successful commit, unless --no-unlock is given.\n"
       "\n"
       "  If --include-externals is given, also commit file and directory\n"
       "  externals reached by recursion. Do not commit externals with a\n"
       "  fixed revision.\n"),
    {'q', 'N', opt_depth, opt_targets, opt_no_unlock, SVN_CL__LOG_MSG_OPTIONS,
     opt_changelist, opt_keep_changelists, opt_include_externals} },

  { "copy", svn_cl__copy, {"cp"}, N_
    ("Copy files and directories in a working copy or repository.\n"
     "usage: copy SRC[@REV]... DST\n"
     "\n"
     "  SRC and DST can each be either a working copy (WC) path or URL:\n"
     "    WC  -> WC:   copy and schedule for addition (with history)\n"
     "    WC  -> URL:  immediately commit a copy of WC to URL\n"
     "    URL -> WC:   check out URL into WC, schedule for addition\n"
     "    URL -> URL:  complete server-side copy;  used to branch and tag\n"
     "  All the SRCs must be of the same type. If DST is an existing directory,\n"
     "  the sources will be added as children of DST. When copying multiple\n"
     "  sources, DST must be an existing directory.\n"
     "\n"
     "  WARNING: For compatibility with previous versions of Subversion,\n"
     "  copies performed using two working copy paths (WC -> WC) will not\n"
     "  contact the repository.  As such, they may not, by default, be able\n"
     "  to propagate merge tracking information from the source of the copy\n"
     "  to the destination.\n"),
    {'r', 'q', opt_ignore_externals, opt_parents, SVN_CL__LOG_MSG_OPTIONS,
     opt_pin_externals} },

  { "delete", svn_cl__delete, {"del", "remove", "rm"}, N_
    ("Remove files and directories from version control.\n"
     "usage: 1. delete PATH...\n"
     "       2. delete URL...\n"
     "\n"
     "  1. Each item specified by a PATH is scheduled for deletion upon\n"
     "    the next commit.  Files, and directories that have not been\n"
     "    committed, are immediately removed from the working copy\n"
     "    unless the --keep-local option is given.\n"
     "    PATHs that are, or contain, unversioned or modified items will\n"
     "    not be removed unless the --force or --keep-local option is given.\n"
     "\n"
     "  2. Each item specified by a URL is deleted from the repository\n"
     "    via an immediate commit.\n"),
    {opt_force, 'q', opt_targets, SVN_CL__LOG_MSG_OPTIONS, opt_keep_local} },

  { "diff", svn_cl__diff, {"di"}, N_
    ("Display local changes or differences between two revisions or paths.\n"
     "usage: 1. diff\n"
     "       2. diff [-c M | -r N[:M]] [TARGET[@REV]...]\n"
     "       3. diff [-r N[:M]] --old=OLD-TGT[@OLDREV] [--new=NEW-TGT[@NEWREV]] \\\n"
     "               [PATH...]\n"
     "       4. diff OLD-URL[@OLDREV] NEW-URL[@NEWREV]\n"
     "       5. diff OLD-URL[@OLDREV] NEW-PATH[@NEWREV]\n"
     "       6. diff OLD-PATH[@OLDREV] NEW-URL[@NEWREV]\n"
     "\n"
     "  1. Use just 'svn diff' to display local modifications in a working copy.\n"
     "\n"
     "  2. Display the changes made to TARGETs as they are seen in REV between\n"
     "     two revisions.  TARGETs may be all working copy paths or all URLs.\n"
     "     If TARGETs are working copy paths, N defaults to BASE and M to the\n"
     "     working copy; if URLs, N must be specified and M defaults to HEAD.\n"
     "     The '-c M' option is equivalent to '-r N:M' where N = M-1.\n"
     "     Using '-c -M' does the reverse: '-r M:N' where N = M-1.\n"
     "\n"
     "  3. Display the differences between OLD-TGT as it was seen in OLDREV and\n"
     "     NEW-TGT as it was seen in NEWREV.  PATHs, if given, are relative to\n"
     "     OLD-TGT and NEW-TGT and restrict the output to differences for those\n"
     "     paths.  OLD-TGT and NEW-TGT may be working copy paths or URL[@REV].\n"
     "     NEW-TGT defaults to OLD-TGT if not specified.  -r N makes OLDREV default\n"
     "     to N, -r N:M makes OLDREV default to N and NEWREV default to M.\n"
     "     If OLDREV or NEWREV are not specified, they default to WORKING for\n"
     "     working copy targets and to HEAD for URL targets.\n"
     "\n"
     "     Either or both OLD-TGT and NEW-TGT may also be paths to unversioned\n"
     "     targets. Revisions cannot be specified for unversioned targets.\n"
     "     Both targets must be of the same node kind (file or directory).\n"
     "     Diffing unversioned targets against URL targets is not supported.\n"
     "\n"
     "  4. Shorthand for 'svn diff --old=OLD-URL[@OLDREV] --new=NEW-URL[@NEWREV]'\n"
     "  5. Shorthand for 'svn diff --old=OLD-URL[@OLDREV] --new=NEW-PATH[@NEWREV]'\n"
     "  6. Shorthand for 'svn diff --old=OLD-PATH[@OLDREV] --new=NEW-URL[@NEWREV]'\n"),
    {'r', 'c', opt_old_cmd, opt_new_cmd, 'N', opt_depth, opt_diff_cmd,
     opt_internal_diff, 'x', opt_no_diff_added, opt_no_diff_deleted,
     opt_ignore_properties, opt_properties_only,
     opt_show_copies_as_adds, opt_notice_ancestry, opt_summarize, opt_changelist,
     opt_force, opt_xml, opt_use_git_diff_format, opt_patch_compatible} },
  { "export", svn_cl__export, {0}, N_
    ("Create an unversioned copy of a tree.\n"
     "usage: 1. export [-r REV] URL[@PEGREV] [PATH]\n"
     "       2. export [-r REV] PATH1[@PEGREV] [PATH2]\n"
     "\n"
     "  1. Exports a clean directory tree from the repository specified by\n"
     "     URL, at revision REV if it is given, otherwise at HEAD, into\n"
     "     PATH. If PATH is omitted, the last component of the URL is used\n"
     "     for the local directory name.\n"
     "\n"
     "  2. Exports a clean directory tree from the working copy specified by\n"
     "     PATH1, at revision REV if it is given, otherwise at WORKING, into\n"
     "     PATH2.  If PATH2 is omitted, the last component of the PATH1 is used\n"
     "     for the local directory name. If REV is not specified, all local\n"
     "     changes will be preserved.  Files not under version control will\n"
     "     not be copied.\n"
     "\n"
     "  If specified, PEGREV determines in which revision the target is first\n"
     "  looked up.\n"),
    {'r', 'q', 'N', opt_depth, opt_force, opt_native_eol, opt_ignore_externals,
     opt_ignore_keywords} },

  { "help", svn_cl__help, {"?", "h"}, N_
    ("Describe the usage of this program or its subcommands.\n"
     "usage: help [SUBCOMMAND...]\n"),
    {0} },
  /* This command is also invoked if we see option "--help", "-h" or "-?". */

  { "import", svn_cl__import, {0}, N_
    ("Commit an unversioned file or tree into the repository.\n"
     "usage: import [PATH] URL\n"
     "\n"
     "  Recursively commit a copy of PATH to URL.\n"
     "  If PATH is omitted '.' is assumed.\n"
     "  Parent directories are created as necessary in the repository.\n"
     "  If PATH is a directory, the contents of the directory are added\n"
     "  directly under URL.\n"
     "  Unversionable items such as device files and pipes are ignored\n"
     "  if --force is specified.\n"),
    {'q', 'N', opt_depth, opt_autoprops, opt_force, opt_no_autoprops,
     SVN_CL__LOG_MSG_OPTIONS, opt_no_ignore} },

  { "info", svn_cl__info, {0}, N_
    ("Display information about a local or remote item.\n"
     "usage: info [TARGET[@REV]...]\n"
     "\n"
     "  Print information about each TARGET (default: '.').\n"
     "  TARGET may be either a working-copy path or a URL.  If specified, REV\n"
     "  determines in which revision the target is first looked up; the default\n"
     "  is HEAD for a URL or BASE for a WC path.\n"
     "\n"
     "  With --show-item, print only the value of one item of information\n"
     "  about TARGET.\n"),
    {'r', 'R', opt_depth, opt_targets, opt_incremental, opt_xml,
     opt_changelist, opt_include_externals, opt_show_item, opt_no_newline}
  },

  { "list", svn_cl__list, {"ls"}, N_
    ("List directory entries in the repository.\n"
     "usage: list [TARGET[@REV]...]\n"
     "\n"
     "  List each TARGET file and the contents of each TARGET directory as\n"
     "  they exist in the repository.  If TARGET is a working copy path, the\n"
     "  corresponding repository URL will be used. If specified, REV determines\n"
     "  in which revision the target is first looked up.\n"
     "\n"
     "  The default TARGET is '.', meaning the repository URL of the current\n"
     "  working directory.\n"
     "\n"
     "  With --verbose, the following fields will be shown for each item:\n"
     "\n"
     "    Revision number of the last commit\n"
     "    Author of the last commit\n"
     "    If locked, the letter 'O'.  (Use 'svn info URL' to see details)\n"
     "    Size (in bytes)\n"
     "    Date and time of the last commit\n"),
    {'r', 'v', 'R', opt_depth, opt_incremental, opt_xml,
     opt_include_externals, opt_search}, },

  { "lock", svn_cl__lock, {0}, N_
    ("Lock working copy paths or URLs in the repository, so that\n"
     "no other user can commit changes to them.\n"
     "usage: lock TARGET...\n"
     "\n"
     "  Use --force to steal a lock from another user or working copy.\n"),
    { opt_targets, 'm', 'F', opt_force_log, opt_encoding, opt_force, 'q' },
    {{'F', N_("read lock comment from file ARG")},
     {'m', N_("specify lock comment ARG")},
     {opt_force_log, N_("force validity of lock comment source")},
     {opt_force, N_("steal locks")}} },

  { "log", svn_cl__log, {0}, N_
    ("Show the log messages for a set of revision(s) and/or path(s).\n"
     "usage: 1. log [PATH][@REV]\n"
     "       2. log URL[@REV] [PATH...]\n"
     "\n"
     "  1. Print the log messages for the URL corresponding to PATH\n"
     "     (default: '.'). If specified, REV is the revision in which the\n"
     "     URL is first looked up, and the default revision range is REV:1.\n"
     "     If REV is not specified, the default revision range is BASE:1,\n"
     "     since the URL might not exist in the HEAD revision.\n"
     "\n"
     "  2. Print the log messages for the PATHs (default: '.') under URL.\n"
     "     If specified, REV is the revision in which the URL is first\n"
     "     looked up, and the default revision range is REV:1; otherwise,\n"
     "     the URL is looked up in HEAD, and the default revision range is\n"
     "     HEAD:1.\n"
     "\n"
     "  Multiple '-c' or '-r' options may be specified (but not a\n"
     "  combination of '-c' and '-r' options), and mixing of forward and\n"
     "  reverse ranges is allowed.\n"
     "\n"
     "  With -v, also print all affected paths with each log message.\n"
     "  Each changed path is preceded with a symbol describing the change:\n"
     "    A: The path was added or copied.\n"
     "    D: The path was deleted.\n"
     "    R: The path was replaced (deleted and re-added in the same revision).\n"
     "    M: The path's file and/or property content was modified.\n"
     "  If an added or replaced path was copied from somewhere else, the copy\n"
     "  source path and revision are shown in parentheses.\n"
     "  If a file or directory was moved from one path to another with 'svn move'\n"
     "  the old path will be listed as deleted and the new path will be listed\n"
     "  as copied from the old path at a prior revision.\n"
     "\n"
     "  With -q, don't print the log message body itself (note that this is\n"
     "  compatible with -v).\n"
     "\n"
     "  Each log message is printed just once, even if more than one of the\n"
     "  affected paths for that revision were explicitly requested.  Logs\n"
     "  follow copy history by default.  Use --stop-on-copy to disable this\n"
     "  behavior, which can be useful for determining branchpoints.\n"
     "\n"
     "  The --depth option is only valid in combination with the --diff option\n"
     "  and limits the scope of the displayed diff to the specified depth.\n"
     "\n"
     "  If the --search option is used, log messages are displayed only if the\n"
     "  provided search pattern matches any of the author, date, log message\n"
     "  text (unless --quiet is used), or, if the --verbose option is also\n"
     "  provided, a changed path.\n"
     "  The search pattern may include \"glob syntax\" wildcards:\n"
     "      ?      matches any single character\n"
     "      *      matches a sequence of arbitrary characters\n"
     "      [abc]  matches any of the characters listed inside the brackets\n"
     "  If multiple --search options are provided, a log message is shown if\n"
     "  it matches any of the provided search patterns. If the --search-and\n"
     "  option is used, that option's argument is combined with the pattern\n"
     "  from the previous --search or --search-and option, and a log message\n"
     "  is shown only if it matches the combined search pattern.\n"
     "  If --limit is used in combination with --search, --limit restricts the\n"
     "  number of log messages searched, rather than restricting the output\n"
     "  to a particular number of matching log messages.\n"
     "\n"
     "  Examples:\n"
     "\n"
     "    Show the latest 5 log messages for the current working copy\n"
     "    directory and display paths changed in each commit:\n"
     "      svn log -l 5 -v\n"
     "\n"
     "    Show the log for bar.c as of revision 42:\n"
     "      svn log bar.c@42\n"
     "\n"
     "    Show log messages and diffs for each commit to foo.c:\n"
     "      svn log --diff http://www.example.com/repo/project/foo.c\n"
     "    (Because the above command uses a full URL it does not require\n"
     "     a working copy.)\n"
     "\n"
     "    Show log messages for the children foo.c and bar.c of the directory\n"
     "    '/trunk' as it appeared in revision 50, using the ^/ URL shortcut:\n"
     "      svn log ^/trunk@50 foo.c bar.c\n"
     "\n"
     "    Show the log messages for any incoming changes to foo.c during the\n"
     "    next 'svn update':\n"
     "      svn log -r BASE:HEAD foo.c\n"
     "\n"
     "    Show the log message for the revision in which /branches/foo\n"
     "    was created:\n"
     "      svn log --stop-on-copy --limit 1 -r0:HEAD ^/branches/foo\n"
     "\n"
     "    If ^/trunk/foo.c was moved to ^/trunk/bar.c' in revision 22, 'svn log -v'\n"
     "    shows a deletion and a copy in its changed paths list, such as:\n"
     "       D /trunk/foo.c\n"
     "       A /trunk/bar.c (from /trunk/foo.c:21)\n"),
    {'r', 'c', 'q', 'v', 'g', opt_targets, opt_stop_on_copy, opt_incremental,
     opt_xml, 'l', opt_with_all_revprops, opt_with_no_revprops,
     opt_with_revprop, opt_depth, opt_diff, opt_diff_cmd,
     opt_internal_diff, 'x', opt_search, opt_search_and },
    {{opt_with_revprop, N_("retrieve revision property ARG")},
     {'c', N_("the change made in revision ARG")},
     {'v', N_("also print all affected paths")},
     {'q', N_("do not print the log message")}} },

  { "merge", svn_cl__merge, {0}, N_
    ( /* For this large section, let's keep it unindented for easier
       * viewing/editing. It has been vim-treated with a textwidth=75 and 'gw'
       * (with quotes and newlines removed). */
"Merge changes into a working copy.\n"
"usage: 1. merge SOURCE[@REV] [TARGET_WCPATH]\n"
"          (the 'complete' merge)\n"
"       2. merge [-c M[,N...] | -r N:M ...] SOURCE[@REV] [TARGET_WCPATH]\n"
"          (the 'cherry-pick' merge)\n"
"       3. merge SOURCE1[@REV1] SOURCE2[@REV2] [TARGET_WCPATH]\n"
"          (the '2-URL' merge)\n"
"\n"
"  1. This form, with one source path and no revision range, is called\n"
"     a 'complete' merge:\n"
"\n"
"       svn merge SOURCE[@REV] [TARGET_WCPATH]\n"
"\n"
"     The complete merge is used for the 'sync' and 'reintegrate' merges\n"
"     in the 'feature branch' pattern described below. It finds all the\n"
"     changes on the source branch that have not already been merged to the\n"
"     target branch, and merges them into the working copy. Merge tracking\n"
"     is used to know which changes have already been merged.\n"
"\n"
"     SOURCE specifies the branch from where the changes will be pulled, and\n"
"     TARGET_WCPATH specifies a working copy of the target branch to which\n"
"     the changes will be applied. Normally SOURCE and TARGET_WCPATH should\n"
"     each correspond to the root of a branch. (If you want to merge only a\n"
"     subtree, then the subtree path must be included in both SOURCE and\n"
"     TARGET_WCPATH; this is discouraged, to avoid subtree mergeinfo.)\n"
"\n"
"     SOURCE is usually a URL. The optional '@REV' specifies both the peg\n"
"     revision of the URL and the latest revision that will be considered\n"
"     for merging; if REV is not specified, the HEAD revision is assumed. If\n"
"     SOURCE is a working copy path, the corresponding URL of the path is\n"
"     used, and the default value of 'REV' is the base revision (usually the\n"
"     revision last updated to).\n"
"\n"
"     TARGET_WCPATH is a working copy path; if omitted, '.' is generally\n"
"     assumed. There are some special cases:\n"
"\n"
"       - If SOURCE is a URL:\n"
"\n"
"           - If the basename of the URL and the basename of '.' are the\n"
"             same, then the differences are applied to '.'. Otherwise,\n"
"             if a file with the same basename as that of the URL is found\n"
"             within '.', then the differences are applied to that file.\n"
"             In all other cases, the target defaults to '.'.\n"
"\n"
"       - If SOURCE is a working copy path:\n"
"\n"
"           - If the source is a file, then differences are applied to that\n"
"             file (useful for reverse-merging earlier changes). Otherwise,\n"
"             if the source is a directory, then the target defaults to '.'.\n"
"\n"
"     In normal usage the working copy should be up to date, at a single\n"
"     revision, with no local modifications and no switched subtrees.\n"
"\n"
"       - The 'Feature Branch' Merging Pattern -\n"
"\n"
"     In this commonly used work flow, known also as the 'development\n"
"     branch' pattern, a developer creates a branch and commits a series of\n"
"     changes that implement a new feature. The developer periodically\n"
"     merges all the latest changes from the parent branch so as to keep the\n"
"     development branch up to date with those changes. When the feature is\n"
"     complete, the developer performs a merge from the feature branch to\n"
"     the parent branch to re-integrate the changes.\n"
"\n"
"         parent --+----------o------o-o-------------o--\n"
"                   \\            \\           \\      /\n"
"                    \\          merge      merge  merge\n"
"                     \\            \\           \\  /\n"
"         feature      +--o-o-------o----o-o----o-------\n"
"\n"
"     A merge from the parent branch to the feature branch is called a\n"
"     'sync' or 'catch-up' merge, and a merge from the feature branch to the\n"
"     parent branch is called a 'reintegrate' merge.\n"
"\n"
"       - Sync Merge Example -\n"
"                                 ............\n"
"                                .            .\n"
"         trunk  --+------------L--------------R------\n"
"                   \\                           \\\n"
"                    \\                          |\n"
"                     \\                         v\n"
"         feature      +------------------------o-----\n"
"                             r100            r200\n"
"\n"
"     Subversion will locate all the changes on 'trunk' that have not yet\n"
"     been merged into the 'feature' branch. In this case that is a single\n"
"     range, r100:200. In the diagram above, L marks the left side (trunk@100)\n"
"     and R marks the right side (trunk@200) of the merge source. The\n"
"     difference between L and R will be applied to the target working copy\n"
"     path. In this case, the working copy is a clean checkout of the entire\n"
"     'feature' branch.\n"
"\n"
"     To perform this sync merge, have a clean working copy of the feature\n"
"     branch and run the following command in its top-level directory:\n"
"\n"
"         svn merge ^/trunk\n"
"\n"
"     Note that the merge is now only in your local working copy and still\n"
"     needs to be committed to the repository so that it can be seen by\n"
"     others. You can review the changes and you may have to resolve\n"
"     conflicts before you commit the merge.\n"
"\n"
"       - Reintegrate Merge Example -\n"
"\n"
"     The feature branch was last synced with trunk up to revision X. So the\n"
"     difference between trunk@X and feature@HEAD contains the complete set\n"
"     of changes that implement the feature, and no other changes. These\n"
"     changes are applied to trunk.\n"
"\n"
"                    rW                   rX\n"
"         trunk ------+--------------------L------------------o\n"
"                      \\                    .                 ^\n"
"                       \\                    .............   /\n"
"                        \\                                . /\n"
"         feature         +--------------------------------R\n"
"\n"
"     In the diagram above, L marks the left side (trunk@X) and R marks the\n"
"     right side (feature@HEAD) of the merge. The difference between the\n"
"     left and right side is merged into trunk, the target.\n"
"\n"
"     To perform the merge, have a clean working copy of trunk and run the\n"
"     following command in its top-level directory:\n"
"\n"
"         svn merge ^/feature\n"
"\n"
"     To prevent unnecessary merge conflicts, a reintegrate merge requires\n"
"     that TARGET_WCPATH is not a mixed-revision working copy, has no local\n"
"     modifications, and has no switched subtrees.\n"
"\n"
"     A reintegrate merge also requires that the source branch is coherently\n"
"     synced with the target -- in the above example, this means that all\n"
"     revisions between the branch point W and the last merged revision X\n"
"     are merged to the feature branch, so that there are no unmerged\n"
"     revisions in-between.\n"
"\n"
"\n"
"  2. This form is called a 'cherry-pick' merge:\n"
"\n"
"       svn merge [-c M[,N...] | -r N:M ...] SOURCE[@REV] [TARGET_WCPATH]\n"
"\n"
"     A cherry-pick merge is used to merge specific revisions (or revision\n"
"     ranges) from one branch to another. By default, this uses merge\n"
"     tracking to automatically skip any revisions that have already been\n"
"     merged to the target; you can use the --ignore-ancestry option to\n"
"     disable such skipping.\n"
"\n"
"     SOURCE is usually a URL. The optional '@REV' specifies only the peg\n"
"     revision of the URL and does not affect the merge range; if REV is not\n"
"     specified, the HEAD revision is assumed. If SOURCE is a working copy\n"
"     path, the corresponding URL of the path is used, and the default value\n"
"     of 'REV' is the base revision (usually the revision last updated to).\n"
"\n"
"     TARGET_WCPATH is a working copy path; if omitted, '.' is generally\n"
"     assumed. The special cases noted above in the 'complete' merge form\n"
"     also apply here.\n"
"\n"
"     The revision ranges to be merged are specified by the '-r' and/or '-c'\n"
"     options. '-r N:M' refers to the difference in the history of the\n"
"     source branch between revisions N and M. You can use '-c M' to merge\n"
"     single revisions: '-c M' is equivalent to '-r <M-1>:M'. Each such\n"
"     difference is applied to TARGET_WCPATH.\n"
"\n"
"     If the mergeinfo in TARGET_WCPATH indicates that revisions within the\n"
"     range were already merged, changes made in those revisions are not\n"
"     merged again. If needed, the range is broken into multiple sub-ranges,\n"
"     and each sub-range is merged separately.\n"
"\n"
"     A 'reverse range' can be used to undo changes. For example, when\n"
"     source and target refer to the same branch, a previously committed\n"
"     revision can be 'undone'. In a reverse range, N is greater than M in\n"
"     '-r N:M', or the '-c' option is used with a negative number: '-c -M'\n"
"     is equivalent to '-r M:<M-1>'. Undoing changes like this is also known\n"
"     as performing a 'reverse merge'.\n"
"\n"
"     Multiple '-c' and/or '-r' options may be specified and mixing of\n"
"     forward and reverse ranges is allowed.\n"
"\n"
"       - Cherry-pick Merge Example -\n"
"\n"
"     A bug has been fixed on trunk in revision 50. This fix needs to\n"
"     be merged from trunk onto the release branch.\n"
"\n"
"            1.x-release  +-----------------------o-----\n"
"                        /                        ^\n"
"                       /                         |\n"
"                      /                          |\n"
"         trunk ------+--------------------------LR-----\n"
"                                                r50\n"
"\n"
"     In the above diagram, L marks the left side (trunk@49) and R marks the\n"
"     right side (trunk@50) of the merge. The difference between the left\n"
"     and right side is applied to the target working copy path.\n"
"\n"
"     Note that the difference between revision 49 and 50 is exactly those\n"
"     changes that were committed in revision 50, not including changes\n"
"     committed in revision 49.\n"
"\n"
"     To perform the merge, have a clean working copy of the release branch\n"
"     and run the following command in its top-level directory; remember\n"
"     that the default target is '.':\n"
"\n"
"         svn merge -c50 ^/trunk\n"
"\n"
"     You can also cherry-pick several revisions and/or revision ranges:\n"
"\n"
"         svn merge -c50,54,60 -r65:68 ^/trunk\n"
"\n"
"\n"
"  3. This form is called a '2-URL merge':\n"
"\n"
"       svn merge SOURCE1[@REV1] SOURCE2[@REV2] [TARGET_WCPATH]\n"
"\n"
"     You should use this merge variant only if the other variants do not\n"
"     apply to your situation, as this variant can be quite complex to\n"
"     master.\n"
"\n"
"     Two source URLs are specified, identifying two trees on the same\n"
"     branch or on different branches. The trees are compared and the\n"
"     difference from SOURCE1@REV1 to SOURCE2@REV2 is applied to the\n"
"     working copy of the target branch at TARGET_WCPATH. The target\n"
"     branch may be the same as one or both sources, or different again.\n"
"     The three branches involved can be completely unrelated.\n"
"\n"
"     TARGET_WCPATH is a working copy path; if omitted, '.' is generally\n"
"     assumed. The special cases noted above in the 'complete' merge form\n"
"     also apply here.\n"
"\n"
"     SOURCE1 and/or SOURCE2 can also be specified as a working copy path,\n"
"     in which case the merge source URL is derived from the working copy.\n"
"\n"
"       - 2-URL Merge Example -\n"
"\n"
"     Two features have been developed on separate branches called 'foo' and\n"
"     'bar'. It has since become clear that 'bar' should be combined with\n"
"     the 'foo' branch for further development before reintegration.\n"
"\n"
"     Although both feature branches originate from trunk, they are not\n"
"     directly related -- one is not a direct copy of the other. A 2-URL\n"
"     merge is necessary.\n"
"\n"
"     The 'bar' branch has been synced with trunk up to revision 500.\n"
"     (If this revision number is not known, it can be located using the\n"
"     'svn log' and/or 'svn mergeinfo' commands.)\n"
"     The difference between trunk@500 and bar@HEAD contains the complete\n"
"     set of changes related to feature 'bar', and no other changes. These\n"
"     changes are applied to the 'foo' branch.\n"
"\n"
"                           foo  +-----------------------------------o\n"
"                               /                                    ^\n"
"                              /                                    /\n"
"                             /              r500                  /\n"
"         trunk ------+------+-----------------L--------->        /\n"
"                      \\                        .                /\n"
"                       \\                        ............   /\n"
"                        \\                                   . /\n"
"                    bar  +-----------------------------------R\n"
"\n"
"     In the diagram above, L marks the left side (trunk@500) and R marks\n"
"     the right side (bar@HEAD) of the merge. The difference between the\n"
"     left and right side is applied to the target working copy path, in\n"
"     this case a working copy of the 'foo' branch.\n"
"\n"
"     To perform the merge, have a clean working copy of the 'foo' branch\n"
"     and run the following command in its top-level directory:\n"
"\n"
"         svn merge ^/trunk@500 ^/bar\n"
"\n"
"     The exact changes applied by a 2-URL merge can be previewed with svn's\n"
"     diff command, which is a good idea to verify if you do not have the\n"
"     luxury of a clean working copy to merge to. In this case:\n"
"\n"
"         svn diff ^/trunk@500 ^/bar@HEAD\n"
"\n"
"\n"
"  The following applies to all types of merges:\n"
"\n"
"  To prevent unnecessary merge conflicts, svn merge requires that\n"
"  TARGET_WCPATH is not a mixed-revision working copy. Running 'svn update'\n"
"  before starting a merge ensures that all items in the working copy are\n"
"  based on the same revision.\n"
"\n"
"  If possible, you should have no local modifications in the merge's target\n"
"  working copy prior to the merge, to keep things simpler. It will be\n"
"  easier to revert the merge and to understand the branch's history.\n"
"\n"
"  Switched sub-paths should also be avoided during merging, as they may\n"
"  cause incomplete merges and create subtree mergeinfo.\n"
"\n"
"  For each merged item a line will be printed with characters reporting the\n"
"  action taken. These characters have the following meaning:\n"
"\n"
"    A  Added\n"
"    D  Deleted\n"
"    U  Updated\n"
"    C  Conflict\n"
"    G  Merged\n"
"    E  Existed\n"
"    R  Replaced\n"
"\n"
"  Characters in the first column report about the item itself.\n"
"  Characters in the second column report about properties of the item.\n"
"  A 'C' in the third column indicates a tree conflict, while a 'C' in\n"
"  the first and second columns indicate textual conflicts in files\n"
"  and in property values, respectively.\n"
"\n"
"    - Merge Tracking -\n"
"\n"
"  Subversion uses the svn:mergeinfo property to track merge history. This\n"
"  property is considered at the start of a merge to determine what to merge\n"
"  and it is updated at the conclusion of the merge to describe the merge\n"
"  that took place. Mergeinfo is used only if the two sources are on the\n"
"  same line of history -- if the first source is an ancestor of the second,\n"
"  or vice-versa (i.e. if one has originally been created by copying the\n"
"  other). This is verified and enforced when using sync merges and\n"
"  reintegrate merges.\n"
"\n"
"  The --ignore-ancestry option prevents merge tracking and thus ignores\n"
"  mergeinfo, neither considering it nor recording it.\n"
"\n"
"    - Merging from foreign repositories -\n"
"\n"
"  Subversion does support merging from foreign repositories.\n"
"  While all merge source URLs must point to the same repository, the merge\n"
"  target working copy may come from a different repository than the source.\n"
"  However, there are some caveats. Most notably, copies made in the\n"
"  merge source will be transformed into plain additions in the merge\n"
"  target. Also, merge-tracking is not supported for merges from foreign\n"
"  repositories.\n"),
    {'r', 'c', 'N', opt_depth, 'q', opt_force, opt_dry_run, opt_merge_cmd,
     opt_record_only, 'x', opt_ignore_ancestry, opt_accept, opt_reintegrate,
     opt_allow_mixed_revisions, 'v'},
    { { opt_force, N_("force deletions even if deleted contents don't match") } }
  },

  { "mergeinfo", svn_cl__mergeinfo, {0}, N_
    ("Display merge-related information.\n"
     "usage: 1. mergeinfo SOURCE[@REV] [TARGET[@REV]]\n"
     "       2. mergeinfo --show-revs=WHICH SOURCE[@REV] [TARGET[@REV]]\n"
     "\n"
     "  1. Summarize the history of merging between SOURCE and TARGET. The graph\n"
     "     shows, from left to right:\n"
     "       the youngest common ancestor of the branches;\n"
     "       the latest full merge in either direction, and thus the common base\n"
     "         that will be used for the next complete merge;\n"
     "       the repository path and revision number of the tip of each branch.\n"
     "\n"
     "  2. Print the revision numbers on SOURCE that have been merged to TARGET\n"
     "     (with --show-revs=merged), or that have not been merged to TARGET\n"
     "     (with --show-revs=eligible). Print only revisions in which there was\n"
     "     at least one change in SOURCE.\n"
     "\n"
     "     If --revision (-r) is provided, filter the displayed information to\n"
     "     show only that which is associated with the revisions within the\n"
     "     specified range.  Revision numbers, dates, and the 'HEAD' keyword are\n"
     "     valid range values.\n"
     "\n"
     "  SOURCE and TARGET are the source and target branch URLs, respectively.\n"
     "  (If a WC path is given, the corresponding base URL is used.) The default\n"
     "  TARGET is the current working directory ('.'). REV specifies the revision\n"
     "  to be considered the tip of the branch; the default for SOURCE is HEAD,\n"
     "  and the default for TARGET is HEAD for a URL or BASE for a WC path.\n"
     "\n"
     "  The depth can be 'empty' or 'infinity'; the default is 'empty'.\n"),
    {'r', 'R', 'q', 'v', opt_depth, opt_show_revs, opt_mergeinfo_log,
      opt_incremental } },

  { "mkdir", svn_cl__mkdir, {0}, N_
    ("Create a new directory under version control.\n"
     "usage: 1. mkdir PATH...\n"
     "       2. mkdir URL...\n"
     "\n"
     "  Create version controlled directories.\n"
     "\n"
     "  1. Each directory specified by a working copy PATH is created locally\n"
     "    and scheduled for addition upon the next commit.\n"
     "\n"
     "  2. Each directory specified by a URL is created in the repository via\n"
     "    an immediate commit.\n"
     "\n"
     "  In both cases, all the intermediate directories must already exist,\n"
     "  unless the --parents option is given.\n"),
    {'q', opt_parents, SVN_CL__LOG_MSG_OPTIONS} },

  { "move", svn_cl__move, {"mv", "rename", "ren"}, N_
    ("Move (rename) an item in a working copy or repository.\n"
     "usage: move SRC... DST\n"
     "\n"
     "  SRC and DST can both be working copy (WC) paths or URLs:\n"
     "    WC  -> WC:  move an item in a working copy, as a local change to\n"
     "                be committed later (with or without further changes)\n"
     "    URL -> URL: move an item in the repository directly, immediately\n"
     "                creating a new revision in the repository\n"
     "  All the SRCs must be of the same type. If DST is an existing directory,\n"
     "  the sources will be added as children of DST. When moving multiple\n"
     "  sources, DST must be an existing directory.\n"
     "\n"
     "  SRC and DST of WC -> WC moves must be committed in the same revision.\n"
     "  Furthermore, WC -> WC moves will refuse to move a mixed-revision subtree.\n"
     "  To avoid unnecessary conflicts, it is recommended to run 'svn update'\n"
     "  to update the subtree to a single revision before moving it.\n"
     "  The --allow-mixed-revisions option is provided for backward compatibility.\n"),
    {'q', opt_force, opt_parents, opt_allow_mixed_revisions,
     SVN_CL__LOG_MSG_OPTIONS, 'r'},
    {{'r', "deprecated and ignored"}} },

  { "patch", svn_cl__patch, {0}, N_
    ("Apply a patch to a working copy.\n"
     "usage: patch PATCHFILE [WCPATH]\n"
     "\n"
     "  Apply a unidiff patch in PATCHFILE to the working copy WCPATH.\n"
     "  If WCPATH is omitted, '.' is assumed.\n"
     "\n"
     "  A unidiff patch suitable for application to a working copy can be\n"
     "  produced with the 'svn diff' command or third-party diffing tools.\n"
     "  Any non-unidiff content of PATCHFILE is ignored, except for Subversion\n"
     "  property diffs as produced by 'svn diff'.\n"
     "\n"
     "  Changes listed in the patch will either be applied or rejected.\n"
     "  If a change does not match at its exact line offset, it may be applied\n"
     "  earlier or later in the file if a match is found elsewhere for the\n"
     "  surrounding lines of context provided by the patch.\n"
     "  A change may also be applied with fuzz, which means that one\n"
     "  or more lines of context are ignored when matching the change.\n"
     "  If no matching context can be found for a change, the change conflicts\n"
     "  and will be written to a reject file with the extension .svnpatch.rej.\n"
     "\n"
     "  For each patched file a line will be printed with characters reporting\n"
     "  the action taken. These characters have the following meaning:\n"
     "\n"
     "    A  Added\n"
     "    D  Deleted\n"
     "    U  Updated\n"
     "    C  Conflict\n"
     "    G  Merged (with local uncommitted changes)\n"
     "\n"
     "  Changes applied with an offset or fuzz are reported on lines starting\n"
     "  with the '>' symbol. You should review such changes carefully.\n"
     "\n"
     "  If the patch removes all content from a file, that file is scheduled\n"
     "  for deletion. If the patch creates a new file, that file is scheduled\n"
     "  for addition. Use 'svn revert' to undo deletions and additions you\n"
     "  do not agree with.\n"
     "\n"
     "  Hint: If the patch file was created with Subversion, it will contain\n"
     "        the number of a revision N the patch will cleanly apply to\n"
     "        (look for lines like '--- foo/bar.txt        (revision N)').\n"
     "        To avoid rejects, first update to the revision N using\n"
     "        'svn update -r N', apply the patch, and then update back to the\n"
     "        HEAD revision. This way, conflicts can be resolved interactively.\n"
     ),
    {'q', opt_dry_run, opt_strip, opt_reverse_diff,
     opt_ignore_whitespace} },

  { "propdel", svn_cl__propdel, {"pdel", "pd"}, N_
    ("Remove a property from files, dirs, or revisions.\n"
     "usage: 1. propdel PROPNAME [PATH...]\n"
     "       2. propdel PROPNAME --revprop -r REV [TARGET]\n"
     "\n"
     "  1. Removes versioned props in working copy.\n"
     "  2. Removes unversioned remote prop on repos revision.\n"
     "     TARGET only determines which repository to access.\n"
     "\n"
     "  See 'svn help propset' for descriptions of the svn:* special properties.\n"),
    {'q', 'R', opt_depth, 'r', opt_revprop, opt_changelist} },

  { "propedit", svn_cl__propedit, {"pedit", "pe"}, N_
    ("Edit a property with an external editor.\n"
     "usage: 1. propedit PROPNAME TARGET...\n"
     "       2. propedit PROPNAME --revprop -r REV [TARGET]\n"
     "\n"
     "  1. Edits versioned prop in working copy or repository.\n"
     "  2. Edits unversioned remote prop on repos revision.\n"
     "     TARGET only determines which repository to access.\n"
     "\n"
     "  See 'svn help propset' for descriptions of the svn:* special properties.\n"),
    {'r', opt_revprop, SVN_CL__LOG_MSG_OPTIONS, opt_force} },

  { "propget", svn_cl__propget, {"pget", "pg"}, N_
    ("Print the value of a property on files, dirs, or revisions.\n"
     "usage: 1. propget PROPNAME [TARGET[@REV]...]\n"
     "       2. propget PROPNAME --revprop -r REV [TARGET]\n"
     "\n"
     "  1. Prints versioned props. If specified, REV determines in which\n"
     "     revision the target is first looked up.\n"
     "  2. Prints unversioned remote prop on repos revision.\n"
     "     TARGET only determines which repository to access.\n"
     "\n"
     "  With --verbose, the target path and the property name are printed on\n"
     "  separate lines before each value, like 'svn proplist --verbose'.\n"
     "  Otherwise, if there is more than one TARGET or a depth other than\n"
     "  'empty', the target path is printed on the same line before each value.\n"
     "\n"
     "  By default, an extra newline is printed after the property value so that\n"
     "  the output looks pretty.  With a single TARGET, depth 'empty' and without\n"
     "  --show-inherited-props, you can use the --no-newline option to disable this\n"
     "  (useful when redirecting a binary property value to a file, for example).\n"
     "\n"
     "  See 'svn help propset' for descriptions of the svn:* special properties.\n"),
    {'v', 'R', opt_depth, 'r', opt_revprop, opt_strict, opt_no_newline, opt_xml,
     opt_changelist, opt_show_inherited_props },
    {{'v', N_("print path, name and value on separate lines")},
     {opt_strict, N_("(deprecated; use --no-newline)")}} },

  { "proplist", svn_cl__proplist, {"plist", "pl"}, N_
    ("List all properties on files, dirs, or revisions.\n"
     "usage: 1. proplist [TARGET[@REV]...]\n"
     "       2. proplist --revprop -r REV [TARGET]\n"
     "\n"
     "  1. Lists versioned props. If specified, REV determines in which\n"
     "     revision the target is first looked up.\n"
     "  2. Lists unversioned remote props on repos revision.\n"
     "     TARGET only determines which repository to access.\n"
     "\n"
     "  With --verbose, the property values are printed as well, like 'svn propget\n"
     "  --verbose'.  With --quiet, the paths are not printed.\n"
     "\n"
     "  See 'svn help propset' for descriptions of the svn:* special properties.\n"),
    {'v', 'R', opt_depth, 'r', 'q', opt_revprop, opt_xml, opt_changelist,
     opt_show_inherited_props },
    {{'v', N_("print path, name and value on separate lines")},
     {'q', N_("don't print the path")}} },

  { "propset", svn_cl__propset, {"pset", "ps"}, N_
    ("Set the value of a property on files, dirs, or revisions.\n"
     "usage: 1. propset PROPNAME PROPVAL PATH...\n"
     "       2. propset PROPNAME --revprop -r REV PROPVAL [TARGET]\n"
     "\n"
     "  1. Changes a versioned file or directory property in a working copy.\n"
     "  2. Changes an unversioned property on a repository revision.\n"
     "     (TARGET only determines which repository to access.)\n"
     "\n"
     "  The value may be provided with the --file option instead of PROPVAL.\n"
     "\n"
     "  Property names starting with 'svn:' are reserved.  Subversion recognizes\n"
     "  the following special versioned properties on a file:\n"
     "    svn:keywords   - Keywords to be expanded.  Valid keywords are:\n"
     "      URL, HeadURL             - The URL for the head version of the file.\n"
     "      Author, LastChangedBy    - The last person to modify the file.\n"
     "      Date, LastChangedDate    - The date/time the file was last modified.\n"
     "      Rev, Revision,           - The last revision the file changed.\n"
     "        LastChangedRevision\n"
     "      Id                       - A compressed summary of the previous four.\n"
     "      Header                   - Similar to Id but includes the full URL.\n"
     "\n"
     "      Custom keywords can be defined with a format string separated from\n"
     "      the keyword name with '='. Valid format substitutions are:\n"
     "        %a   - The author of the revision given by %r.\n"
     "        %b   - The basename of the URL of the file.\n"
     "        %d   - Short format of the date of the revision given by %r.\n"
     "        %D   - Long format of the date of the revision given by %r.\n"
     "        %P   - The file's path, relative to the repository root.\n"
     "        %r   - The number of the revision which last changed the file.\n"
     "        %R   - The URL to the root of the repository.\n"
     "        %u   - The URL of the file.\n"
     "        %_   - A space (keyword definitions cannot contain a literal space).\n"
     "        %%   - A literal '%'.\n"
     "        %H   - Equivalent to %P%_%r%_%d%_%a.\n"
     "        %I   - Equivalent to %b%_%r%_%d%_%a.\n"
     "      Example custom keyword definition: MyKeyword=%r%_%a%_%P\n"
     "      Once a custom keyword has been defined for a file, it can be used\n"
     "      within the file like any other keyword: $MyKeyword$\n"
     "\n"
     "    svn:executable - If present, make the file executable.  Use\n"
     "      'svn propdel svn:executable PATH...' to clear.\n"
     "    svn:eol-style  - One of 'native', 'LF', 'CR', 'CRLF'.\n"
     "    svn:mime-type  - The mimetype of the file.  Used to determine\n"
     "      whether to merge the file, and how to serve it from Apache.\n"
     "      A mimetype beginning with 'text/' (or an absent mimetype) is\n"
     "      treated as text.  Anything else is treated as binary.\n"
     "    svn:needs-lock - If present, indicates that the file should be locked\n"
     "      before it is modified.  Makes the working copy file read-only\n"
     "      when it is not locked.  Use 'svn propdel svn:needs-lock PATH...'\n"
     "      to clear.\n"
     "\n"
     "  Subversion recognizes the following special versioned properties on a\n"
     "  directory:\n"
     "    svn:ignore         - A list of file glob patterns to ignore, one per line.\n"
     "    svn:global-ignores - Like svn:ignore, but inheritable.\n"
     "    svn:auto-props     - Automatically set properties on files when they are\n"
     "      added or imported. Contains key-value pairs, one per line, in the format:\n"
     "        PATTERN = PROPNAME=VALUE[;PROPNAME=VALUE ...]\n"
     "      Example (where a literal ';' is escaped by adding another ';'):\n"
     "        *.html = svn:eol-style=native;svn:mime-type=text/html;; charset=UTF8\n"
     "      Applies recursively to all files added or imported under the directory\n"
     "      it is set on.  See also [auto-props] in the client configuration file.\n"
     "    svn:externals      - A list of module specifiers, one per line, in the\n"
     "      following format similar to the syntax of 'svn checkout':\n"
     "        [-r REV] URL[@PEG] LOCALPATH\n"
     "      Example:\n"
     "        http://example.com/repos/zig foo/bar\n"
     "      The LOCALPATH is relative to the directory having this property.\n"
     "      To pin the external to a known revision, specify the optional REV:\n"
     "        -r25 http://example.com/repos/zig foo/bar\n"
     "      To unambiguously identify an element at a path which may have been\n"
     "      subsequently deleted or renamed, specify the optional PEG revision:\n"
     "        -r25 http://example.com/repos/zig@42 foo/bar\n"
     "      The URL may be a full URL or a relative URL starting with one of:\n"
     "        ../  to the parent directory of the extracted external\n"
     "        ^/   to the repository root\n"
     "        /    to the server root\n"
     "        //   to the URL scheme\n"
     "      ^/../  to a sibling repository beneath the same SVNParentPath location\n"
     "      Use of the following format is discouraged but is supported for\n"
     "      interoperability with Subversion 1.4 and earlier clients:\n"
     "        LOCALPATH [-r PEG] URL\n"
     "      The ambiguous format 'relative_path relative_path' is taken as\n"
     "      'relative_url relative_path' with peg revision support.\n"
     "      Lines starting with a '#' character are ignored.\n"),
    {'F', opt_encoding, 'q', 'r', opt_targets, 'R', opt_depth, opt_revprop,
     opt_force, opt_changelist },
    {{'F', N_("read property value from file ARG")}} },

  { "relocate", svn_cl__relocate, {0}, N_
    ("Relocate the working copy to point to a different repository root URL.\n"
     "usage: 1. relocate FROM-PREFIX TO-PREFIX [PATH...]\n"
     "       2. relocate TO-URL [PATH]\n"
     "\n"
     "  Rewrite working copy URL metadata to reflect a syntactic change only.\n"
     "  This is used when a repository's root URL changes (such as a scheme\n"
     "  or hostname change) but your working copy still reflects the same\n"
     "  directory within the same repository.\n"
     "\n"
     "  1. FROM-PREFIX and TO-PREFIX are initial substrings of the working\n"
     "     copy's current and new URLs, respectively.  (You may specify the\n"
     "     complete old and new URLs if you wish.)  Use 'svn info' to determine\n"
     "     the current working copy URL.\n"
     "\n"
     "  2. TO-URL is the (complete) new repository URL to use for PATH.\n"
     "\n"
     "  Examples:\n"
     "    svn relocate http:// svn:// project1 project2\n"
     "    svn relocate http://www.example.com/repo/project \\\n"
     "                 svn://svn.example.com/repo/project\n"),
    {opt_ignore_externals} },

  { "resolve", svn_cl__resolve, {0}, N_
    ("Resolve conflicts on working copy files or directories.\n"
     "usage: resolve [PATH...]\n"
     "\n"
     "  By default, perform interactive conflict resolution on PATH.\n"
     "  In this mode, the command is recursive by default (depth 'infinity').\n"
     "\n"
     "  The --accept=ARG option prevents interactive prompting and forces\n"
     "  conflicts on PATH to be resolved in the manner specified by ARG.\n"
     "  In this mode, the command is not recursive by default (depth 'empty').\n"
     "\n"
     "  A conflicted path cannot be committed with 'svn commit' until it\n"
     "  has been marked as resolved with 'svn resolve'.\n"
     "\n"
     "  Subversion knows three types of conflicts:\n"
     "  Text conflicts, Property conflicts, and Tree conflicts.\n"
     "\n"
     "  Text conflicts occur when overlapping changes to file contents were\n"
     "  made. Text conflicts are usually resolved by editing the conflicted\n"
     "  file or by using a merge tool (which may be an external program).\n"
     "  'svn resolve' provides options which can be used to automatically\n"
     "  edit files (such as 'mine-full' or 'theirs-conflict'), but these are\n"
     "  only useful in situations where it is acceptable to discard local or\n"
     "  incoming changes altogether.\n"
     "\n"
     "  Property conflicts are usually resolved by editing the value of the\n"
     "  conflicted property (either from the interactive prompt, or with\n"
     "  'svn propedit'). As with text conflicts, options exist to edit a\n"
     "  property automatically, discarding some changes in favour of others.\n"
     "\n"
     "  Tree conflicts occur when a change to the directory structure was\n"
     "  made, and when this change cannot be applied to the working copy\n"
     "  without affecting other changes (text changes, property changes,\n"
     "  or other changes to the directory structure). Brief information about\n"
     "  tree conflicts is shown by the 'svn status' and 'svn info' commands.\n"
     "  In interactive mode, 'svn resolve' will attempt to describe tree conflicts\n"
     "  in detail, and may offer options to resolve the conflict automatically.\n"
     "  It is recommended to use these automatic options whenever possible,\n"
     "  rather than attempting manual tree conflict resolution.\n"
     "\n"
     "  If a tree conflict cannot be resolved automatically, it is recommended\n"
     "  to figure out why the conflict occurred before attempting to resolve it.\n"
     "  The 'svn log -v' command can be used to inspect structural changes\n"
     "  made in past revisions, and perhaps even on other branches.\n"
     "  'svn help log' describes how these structural changes are presented.\n"
     "  Once the conflicting \"incoming\" change has been identified with 'svn log'\n"
     "  the current \"local\" working copy state should be examined and adjusted\n"
     "  in a way such that the conflict is resolved. This may involve editing\n"
     "  files manually or with 'svn merge'. It may be necessary to discard some\n"
     "  local changes with 'svn revert'. Files or directories might have to be\n"
     "  copied, deleted, or moved.\n"),
    {opt_targets, 'R', opt_depth, 'q', opt_accept},
    {{opt_accept, N_("specify automatic conflict resolution source\n"
                     "                             "
                     "('base', 'working', 'mine-conflict',\n"
                     "                             "
                     "'theirs-conflict', 'mine-full', 'theirs-full')")}} },

  { "resolved", svn_cl__resolved, {0}, N_
    ("Remove 'conflicted' state on working copy files or directories.\n"
     "usage: resolved PATH...\n"
     "\n"
     "  Note:  this subcommand does not semantically resolve conflicts or\n"
     "  remove conflict markers; it merely removes the conflict-related\n"
     "  artifact files and allows PATH to be committed again.  It has been\n"
     "  deprecated in favor of running 'svn resolve --accept working'.\n"),
    {opt_targets, 'R', opt_depth, 'q'} },

  { "revert", svn_cl__revert, {0}, N_
    ("Restore pristine working copy state (undo local changes).\n"
     "usage: revert PATH...\n"
     "\n"
     "  Revert changes in the working copy at or within PATH, and remove\n"
     "  conflict markers as well, if any.\n"
     "\n"
     "  This subcommand does not revert already committed changes.\n"
     "  For information about undoing already committed changes, search\n"
     "  the output of 'svn help merge' for 'undo'.\n"),
    {opt_targets, 'R', opt_depth, 'q', opt_changelist} },

  { "shelve", svn_cl__shelve, {0}, N_
    ("Shelve changes.\n"
     "usage: 1. shelve NAME PATH...\n"
     "       2. shelve --delete NAME\n"
     "       3. shelve --list\n"
     "\n"
     "  1. Shelve as NAME the local changes in the given PATHs.\n"
     "  2. Delete the shelved patch NAME.\n"
     "  3. List shelved patches.\n"),
    {opt_delete, opt_list, 'q', opt_dry_run,
     'N', opt_depth, opt_targets, opt_changelist,
     SVN_CL__LOG_MSG_OPTIONS} },

  { "unshelve", svn_cl__unshelve, {0}, N_
    ("Unshelve changes.\n"
     "usage: 1. unshelve [--keep-shelved] NAME\n"
     "       2. unshelve --list\n"
     "\n"
     "  1. Apply the shelved patch NAME to the working copy.\n"
     "     Delete the patch unless the '--keep-shelved' option is given.\n"
     "  2. List shelved patches.\n"),
    {opt_keep_shelved, opt_list, 'q', opt_dry_run} },

  { "shelves", svn_cl__shelves, {0}, N_
    ("List shelved patches.\n"
     "usage: shelves\n"),
    {} },

  { "status", svn_cl__status, {"stat", "st"}, N_
    ("Print the status of working copy files and directories.\n"
     "usage: status [PATH...]\n"
     "\n"
     "  With no args, print only locally modified items (no network access).\n"
     "  With -q, print only summary information about locally modified items.\n"
     "  With -u, add working revision and server out-of-date information.\n"
     "  With -v, print full revision information on every item.\n"
     "\n"
     "  The first seven columns in the output are each one character wide:\n"
     "    First column: Says if item was added, deleted, or otherwise changed\n"
     "      ' ' no modifications\n"
     "      'A' Added\n"
     "      'C' Conflicted\n"
     "      'D' Deleted\n"
     "      'I' Ignored\n"
     "      'M' Modified\n"
     "      'R' Replaced\n"
     "      'X' an unversioned directory created by an externals definition\n"
     "      '?' item is not under version control\n"
     "      '!' item is missing (removed by non-svn command) or incomplete\n"
     "      '~' versioned item obstructed by some item of a different kind\n"
     "    Second column: Modifications of a file's or directory's properties\n"
     "      ' ' no modifications\n"
     "      'C' Conflicted\n"
     "      'M' Modified\n"
     "    Third column: Whether the working copy is locked for writing by\n"
     "                  another Subversion client modifying the working copy\n"
     "      ' ' not locked for writing\n"
     "      'L' locked for writing\n"
     "    Fourth column: Scheduled commit will create a copy (addition-with-history)\n"
     "      ' ' no history scheduled with commit (item was newly added)\n"
     "      '+' history scheduled with commit (item was copied)\n"
     "    Fifth column: Whether the item is switched or a file external\n"
     "      ' ' normal\n"
     "      'S' the item has a Switched URL relative to the parent\n"
     "      'X' a versioned file created by an eXternals definition\n"
     "    Sixth column: Whether the item is locked in repository for exclusive commit\n"
     "      (without -u)\n"
     "      ' ' not locked by this working copy\n"
     "      'K' locked by this working copy, but lock might be stolen or broken\n"
     "      (with -u)\n"
     "      ' ' not locked in repository, not locked by this working copy\n"
     "      'K' locked in repository, lock owned by this working copy\n"
     "      'O' locked in repository, lock owned by another working copy\n"
     "      'T' locked in repository, lock owned by this working copy was stolen\n"
     "      'B' not locked in repository, lock owned by this working copy is broken\n"
     "    Seventh column: Whether the item is the victim of a tree conflict\n"
     "      ' ' normal\n"
     "      'C' tree-Conflicted\n"
     "    If the item is a tree conflict victim, an additional line is printed\n"
     "    after the item's status line, explaining the nature of the conflict.\n"
     "\n"
     "  The out-of-date information appears in the ninth column (with -u):\n"
     "      '*' a newer revision exists on the server\n"
     "      ' ' the working copy is up to date\n"
     "\n"
     "  Remaining fields are variable width and delimited by spaces:\n"
     "    The working revision (with -u or -v; '-' if the item is copied)\n"
     "    The last committed revision and last committed author (with -v)\n"
     "    The working copy path is always the final field, so it can\n"
     "      include spaces.\n"
     "\n"
     "  The presence of a question mark ('?') where a working revision, last\n"
     "  committed revision, or last committed author was expected indicates\n"
     "  that the information is unknown or irrelevant given the state of the\n"
     "  item (for example, when the item is the result of a copy operation).\n"
     "  The question mark serves as a visual placeholder to facilitate parsing.\n"
     "\n"
     "  Example output:\n"
     "    svn status wc\n"
     "     M      wc/bar.c\n"
     "    A  +    wc/qax.c\n"
     "\n"
     "    svn status -u wc\n"
     "     M             965   wc/bar.c\n"
     "            *      965   wc/foo.c\n"
     "    A  +             -   wc/qax.c\n"
     "    Status against revision:   981\n"
     "\n"
     "    svn status --show-updates --verbose wc\n"
     "     M             965      938 kfogel       wc/bar.c\n"
     "            *      965      922 sussman      wc/foo.c\n"
     "    A  +             -      687 joe          wc/qax.c\n"
     "                   965      687 joe          wc/zig.c\n"
     "    Status against revision:   981\n"
     "\n"
     "    svn status\n"
     "     M      wc/bar.c\n"
     "    !     C wc/qaz.c\n"
     "          >   local missing, incoming edit upon update\n"
     "    D       wc/qax.c\n"),
    { 'u', 'v', 'N', opt_depth, 'r', 'q', opt_no_ignore, opt_incremental,
      opt_xml, opt_ignore_externals, opt_changelist},
    {{'q', N_("don't print unversioned items")}} },

  { "switch", svn_cl__switch, {"sw"}, N_
    ("Update the working copy to a different URL within the same repository.\n"
     "usage: 1. switch URL[@PEGREV] [PATH]\n"
     "       2. switch --relocate FROM-PREFIX TO-PREFIX [PATH...]\n"
     "\n"
     "  1. Update the working copy to mirror a new URL within the repository.\n"
     "     This behavior is similar to 'svn update', and is the way to\n"
     "     move a working copy to a branch or tag within the same repository.\n"
     "     If specified, PEGREV determines in which revision the target is first\n"
     "     looked up.\n"
     "\n"
     "     If --force is used, unversioned obstructing paths in the working\n"
     "     copy do not automatically cause a failure if the switch attempts to\n"
     "     add the same path.  If the obstructing path is the same type (file\n"
     "     or directory) as the corresponding path in the repository it becomes\n"
     "     versioned but its contents are left 'as-is' in the working copy.\n"
     "     This means that an obstructing directory's unversioned children may\n"
     "     also obstruct and become versioned.  For files, any content differences\n"
     "     between the obstruction and the repository are treated like a local\n"
     "     modification to the working copy.  All properties from the repository\n"
     "     are applied to the obstructing path.\n"
     "\n"
     "     Use the --set-depth option to set a new working copy depth on the\n"
     "     targets of this operation.\n"
     "\n"
     "     By default, Subversion will refuse to switch a working copy path to\n"
     "     a new URL with which it shares no common version control ancestry.\n"
     "     Use the '--ignore-ancestry' option to override this sanity check.\n"
     "\n"
     "  2. The '--relocate' option is deprecated. This syntax is equivalent to\n"
     "     'svn relocate FROM-PREFIX TO-PREFIX [PATH]'.\n"
     "\n"
     "  See also 'svn help update' for a list of possible characters\n"
     "  reporting the action taken.\n"
     "\n"
     "  Examples:\n"
     "    svn switch ^/branches/1.x-release\n"
     "    svn switch --relocate http:// svn://\n"
     "    svn switch --relocate http://www.example.com/repo/project \\\n"
     "                          svn://svn.example.com/repo/project\n"),
    { 'r', 'N', opt_depth, opt_set_depth, 'q', opt_merge_cmd,
      opt_ignore_externals, opt_ignore_ancestry, opt_force, opt_accept,
      opt_relocate },
    {{opt_ignore_ancestry,
     N_("allow switching to a node with no common ancestor")},
     {opt_force,
      N_("handle unversioned obstructions as changes")},
     {opt_relocate,N_("deprecated; use 'svn relocate'")}}
  },

  { "unlock", svn_cl__unlock, {0}, N_
    ("Unlock working copy paths or URLs.\n"
     "usage: unlock TARGET...\n"
     "\n"
     "  Use --force to break a lock held by another user or working copy.\n"),
    { opt_targets, opt_force, 'q' },
    {{opt_force, N_("break locks")}} },

  { "update", svn_cl__update, {"up"},  N_
    ("Bring changes from the repository into the working copy.\n"
     "usage: update [PATH...]\n"
     "\n"
     "  If no revision is given, bring working copy up-to-date with HEAD rev.\n"
     "  Else synchronize working copy to revision given by -r.\n"
     "\n"
     "  For each updated item a line will be printed with characters reporting\n"
     "  the action taken. These characters have the following meaning:\n"
     "\n"
     "    A  Added\n"
     "    D  Deleted\n"
     "    U  Updated\n"
     "    C  Conflict\n"
     "    G  Merged\n"
     "    E  Existed\n"
     "    R  Replaced\n"
     "\n"
     "  Characters in the first column report about the item itself.\n"
     "  Characters in the second column report about properties of the item.\n"
     "  A 'B' in the third column signifies that the lock for the file has\n"
     "  been broken or stolen.\n"
     "  A 'C' in the fourth column indicates a tree conflict, while a 'C' in\n"
     "  the first and second columns indicate textual conflicts in files\n"
     "  and in property values, respectively.\n"
     "\n"
     "  If --force is used, unversioned obstructing paths in the working\n"
     "  copy do not automatically cause a failure if the update attempts to\n"
     "  add the same path.  If the obstructing path is the same type (file\n"
     "  or directory) as the corresponding path in the repository it becomes\n"
     "  versioned but its contents are left 'as-is' in the working copy.\n"
     "  This means that an obstructing directory's unversioned children may\n"
     "  also obstruct and become versioned.  For files, any content differences\n"
     "  between the obstruction and the repository are treated like a local\n"
     "  modification to the working copy.  All properties from the repository\n"
     "  are applied to the obstructing path.  Obstructing paths are reported\n"
     "  in the first column with code 'E'.\n"
     "\n"
     "  If the specified update target is missing from the working copy but its\n"
     "  immediate parent directory is present, checkout the target into its\n"
     "  parent directory at the specified depth.  If --parents is specified,\n"
     "  create any missing parent directories of the target by checking them\n"
     "  out, too, at depth=empty.\n"
     "\n"
     "  Use the --set-depth option to set a new working copy depth on the\n"
     "  targets of this operation.\n"),
    {'r', 'N', opt_depth, opt_set_depth, 'q', opt_merge_cmd, opt_force,
     opt_ignore_externals, opt_changelist, opt_editor_cmd, opt_accept,
     opt_parents, opt_adds_as_modification},
    { {opt_force,
       N_("handle unversioned obstructions as changes")} } },

  { "upgrade", svn_cl__upgrade, {0}, N_
    ("Upgrade the metadata storage format for a working copy.\n"
     "usage: upgrade [WCPATH...]\n"
     "\n"
     "  Local modifications are preserved.\n"),
    { 'q' } },

  { NULL, NULL, {0}, NULL, {0} }
};


/* Version compatibility check */
static svn_error_t *
check_lib_versions(void)
{
  static const svn_version_checklist_t checklist[] =
    {
      { "svn_subr",   svn_subr_version },
      { "svn_client", svn_client_version },
      { "svn_wc",     svn_wc_version },
      { "svn_ra",     svn_ra_version },
      { "svn_delta",  svn_delta_version },
      { "svn_diff",   svn_diff_version },
      { NULL, NULL }
    };
  SVN_VERSION_DEFINE(my_version);

  return svn_ver_check_list2(&my_version, checklist, svn_ver_equal);
}

/* The cancelation handler setup by the cmdline library. */
svn_cancel_func_t svn_cl__check_cancel = NULL;

/* Add a --search argument to OPT_STATE.
 * These options start a new search pattern group. */
static void
add_search_pattern_group(svn_cl__opt_state_t *opt_state,
                         const char *pattern,
                         apr_pool_t *result_pool)
{
  apr_array_header_t *group = NULL;

  if (opt_state->search_patterns == NULL)
    opt_state->search_patterns = apr_array_make(result_pool, 1,
                                                sizeof(apr_array_header_t *));

  group = apr_array_make(result_pool, 1, sizeof(const char *));
  APR_ARRAY_PUSH(group, const char *) = pattern;
  APR_ARRAY_PUSH(opt_state->search_patterns, apr_array_header_t *) = group;
}

/* Add a --search-and argument to OPT_STATE.
 * These patterns are added to an existing pattern group, if any. */
static void
add_search_pattern_to_latest_group(svn_cl__opt_state_t *opt_state,
                                   const char *pattern,
                                   apr_pool_t *result_pool)
{
  apr_array_header_t *group;

  if (opt_state->search_patterns == NULL)
    {
      add_search_pattern_group(opt_state, pattern, result_pool);
      return;
    }

  group = APR_ARRAY_IDX(opt_state->search_patterns,
                        opt_state->search_patterns->nelts - 1,
                        apr_array_header_t *);
  APR_ARRAY_PUSH(group, const char *) = pattern;
}


/*** Main. ***/

/*
 * On success, leave *EXIT_CODE untouched and return SVN_NO_ERROR. On error,
 * either return an error to be displayed, or set *EXIT_CODE to non-zero and
 * return SVN_NO_ERROR.
 */
static svn_error_t *
sub_main(int *exit_code, int argc, const char *argv[], apr_pool_t *pool)
{
  svn_error_t *err;
  int opt_id;
  apr_getopt_t *os;
  svn_cl__opt_state_t opt_state = { 0, { 0 } };
  svn_client_ctx_t *ctx;
  apr_array_header_t *received_opts;
  int i;
  const svn_opt_subcommand_desc2_t *subcommand = NULL;
  const char *dash_F_arg = NULL;
  svn_cl__cmd_baton_t command_baton;
  svn_auth_baton_t *ab;
  svn_config_t *cfg_config;
  svn_boolean_t descend = TRUE;
  svn_boolean_t interactive_conflicts = FALSE;
  svn_boolean_t force_interactive = FALSE;
  svn_cl__conflict_stats_t *conflict_stats
    = svn_cl__conflict_stats_create(pool);
  svn_boolean_t use_notifier = TRUE;
  svn_boolean_t reading_file_from_stdin = FALSE;
  apr_hash_t *changelists;
  apr_hash_t *cfg_hash;
  svn_membuf_t buf;

  received_opts = apr_array_make(pool, SVN_OPT_MAX_OPTIONS, sizeof(int));

  /* Check library versions */
  SVN_ERR(check_lib_versions());

#if defined(WIN32) || defined(__CYGWIN__)
  /* Set the working copy administrative directory name. */
  if (getenv("SVN_ASP_DOT_NET_HACK"))
    {
      SVN_ERR(svn_wc_set_adm_dir("_svn", pool));
    }
#endif

  /* Initialize the RA library. */
  SVN_ERR(svn_ra_initialize(pool));

  /* Init our changelists hash. */
  changelists = apr_hash_make(pool);

  /* Init the temporary buffer. */
  svn_membuf__create(&buf, 0, pool);

  /* Begin processing arguments. */
  opt_state.start_revision.kind = svn_opt_revision_unspecified;
  opt_state.end_revision.kind = svn_opt_revision_unspecified;
  opt_state.revision_ranges =
    apr_array_make(pool, 0, sizeof(svn_opt_revision_range_t *));
  opt_state.depth = svn_depth_unknown;
  opt_state.set_depth = svn_depth_unknown;
  opt_state.accept_which = svn_cl__accept_unspecified;
  opt_state.show_revs = svn_cl__show_revs_invalid;

  /* No args?  Show usage. */
  if (argc <= 1)
    {
      SVN_ERR(svn_cl__help(NULL, NULL, pool));
      *exit_code = EXIT_FAILURE;
      return SVN_NO_ERROR;
    }

  /* Else, parse options. */
  SVN_ERR(svn_cmdline__getopt_init(&os, argc, argv, pool));

  os->interleave = 1;
  while (1)
    {
      const char *opt_arg;
      const char *utf8_opt_arg;

      /* Parse the next option. */
      apr_status_t apr_err = apr_getopt_long(os, svn_cl__options, &opt_id,
                                             &opt_arg);
      if (APR_STATUS_IS_EOF(apr_err))
        break;
      else if (apr_err)
        {
          SVN_ERR(svn_cl__help(NULL, NULL, pool));
          *exit_code = EXIT_FAILURE;
          return SVN_NO_ERROR;
        }

      /* Stash the option code in an array before parsing it. */
      APR_ARRAY_PUSH(received_opts, int) = opt_id;

      switch (opt_id) {
      case 'l':
        {
          SVN_ERR(svn_utf_cstring_to_utf8(&utf8_opt_arg, opt_arg, pool));
          err = svn_cstring_atoi(&opt_state.limit, utf8_opt_arg);
          if (err)
            {
              return svn_error_create(SVN_ERR_CL_ARG_PARSING_ERROR, err,
                                      _("Non-numeric limit argument given"));
            }
          if (opt_state.limit <= 0)
            {
              return svn_error_create(SVN_ERR_INCORRECT_PARAMS, NULL,
                                      _("Argument to --limit must be positive"));
            }
        }
        break;
      case 'm':
        /* We store the raw message here.  We will convert it to UTF-8
         * later, according to the value of the '--encoding' option. */
        opt_state.message = apr_pstrdup(pool, opt_arg);
        break;
      case 'c':
        {
          apr_array_header_t *change_revs;

          SVN_ERR(svn_utf_cstring_to_utf8(&utf8_opt_arg, opt_arg, pool));
          change_revs = svn_cstring_split(utf8_opt_arg, ", \n\r\t\v", TRUE,
                                          pool);

          if (opt_state.old_target)
            {
              return svn_error_create(SVN_ERR_CL_ARG_PARSING_ERROR, NULL,
                                      _("Can't specify -c with --old"));
            }

          for (i = 0; i < change_revs->nelts; i++)
            {
              char *end;
              svn_revnum_t changeno, changeno_end;
              const char *change_str =
                APR_ARRAY_IDX(change_revs, i, const char *);
              const char *s = change_str;
              svn_boolean_t is_negative;

              /* Check for a leading minus to allow "-c -r42".
               * The is_negative flag is used to handle "-c -42" and "-c -r42".
               * The "-c r-42" case is handled by strtol() returning a
               * negative number. */
              is_negative = (*s == '-');
              if (is_negative)
                s++;

              /* Allow any number of 'r's to prefix a revision number. */
              while (*s == 'r')
                s++;
              changeno = changeno_end = strtol(s, &end, 10);
              if (end != s && *end == '-')
                {
                  if (changeno < 0 || is_negative)
                    {
                      return svn_error_createf(SVN_ERR_CL_ARG_PARSING_ERROR,
                                               NULL,
                                               _("Negative number in range (%s)"
                                                 " not supported with -c"),
                                               change_str);
                    }
                  s = end + 1;
                  while (*s == 'r')
                    s++;
                  changeno_end = strtol(s, &end, 10);
                }
              if (end == change_str || *end != '\0')
                {
                  return svn_error_createf(SVN_ERR_CL_ARG_PARSING_ERROR, NULL,
                                           _("Non-numeric change argument (%s) "
                                             "given to -c"), change_str);
                }

              if (changeno == 0)
                {
                  return svn_error_create(SVN_ERR_CL_ARG_PARSING_ERROR, NULL,
                                          _("There is no change 0"));
                }

              if (is_negative)
                changeno = -changeno;

              /* Figure out the range:
                    -c N  -> -r N-1:N
                    -c -N -> -r N:N-1
                    -c M-N -> -r M-1:N for M < N
                    -c M-N -> -r M:N-1 for M > N
                    -c -M-N -> error (too confusing/no valid use case)
              */
              if (changeno > 0)
                {
                  if (changeno <= changeno_end)
                    changeno--;
                  else
                    changeno_end--;
                }
              else
                {
                  changeno = -changeno;
                  changeno_end = changeno - 1;
                }

              opt_state.used_change_arg = TRUE;
              APR_ARRAY_PUSH(opt_state.revision_ranges,
                             svn_opt_revision_range_t *)
                = svn_opt__revision_range_from_revnums(changeno, changeno_end,
                                                       pool);
            }
        }
        break;
      case 'r':
        opt_state.used_revision_arg = TRUE;
        SVN_ERR(svn_utf_cstring_to_utf8(&utf8_opt_arg, opt_arg, pool));
        if (svn_opt_parse_revision_to_range(opt_state.revision_ranges,
                                            utf8_opt_arg, pool) != 0)
          {
            return svn_error_createf(SVN_ERR_CL_ARG_PARSING_ERROR, NULL,
                 _("Syntax error in revision argument '%s'"),
                 utf8_opt_arg);
          }
        break;
      case 'v':
        opt_state.verbose = TRUE;
        break;
      case 'u':
        opt_state.update = TRUE;
        break;
      case 'h':
      case '?':
        opt_state.help = TRUE;
        break;
      case 'q':
        opt_state.quiet = TRUE;
        break;
      case opt_incremental:
        opt_state.incremental = TRUE;
        break;
      case 'F':
        /* We read the raw file content here.  We will convert it to UTF-8
         * later (if it's a log/lock message or an svn:* prop value),
         * according to the value of the '--encoding' option. */
        SVN_ERR(svn_utf_cstring_to_utf8(&utf8_opt_arg, opt_arg, pool));
        SVN_ERR(svn_stringbuf_from_file2(&(opt_state.filedata),
                                         utf8_opt_arg, pool));
        reading_file_from_stdin = (strcmp(utf8_opt_arg, "-") == 0);
        dash_F_arg = utf8_opt_arg;
        break;
      case opt_targets:
        {
          svn_stringbuf_t *buffer, *buffer_utf8;

          SVN_ERR(svn_utf_cstring_to_utf8(&utf8_opt_arg, opt_arg, pool));
          SVN_ERR(svn_stringbuf_from_file2(&buffer, utf8_opt_arg, pool));
          SVN_ERR(svn_utf_stringbuf_to_utf8(&buffer_utf8, buffer, pool));
          opt_state.targets = svn_cstring_split(buffer_utf8->data, "\n\r",
                                                TRUE, pool);
        }
        break;
      case opt_force:
        opt_state.force = TRUE;
        break;
      case opt_force_log:
        opt_state.force_log = TRUE;
        break;
      case opt_dry_run:
        opt_state.dry_run = TRUE;
        break;
      case opt_list:
        opt_state.list = TRUE;
        break;
      case opt_revprop:
        opt_state.revprop = TRUE;
        break;
      case 'R':
        opt_state.depth = svn_depth_infinity;
        break;
      case 'N':
        descend = FALSE;
        break;
      case opt_depth:
        err = svn_utf_cstring_to_utf8(&utf8_opt_arg, opt_arg, pool);
        if (err)
          return svn_error_createf(SVN_ERR_CL_ARG_PARSING_ERROR, err,
                                   _("Error converting depth "
                                     "from locale to UTF-8"));
        opt_state.depth = svn_depth_from_word(utf8_opt_arg);
        if (opt_state.depth == svn_depth_unknown
            || opt_state.depth == svn_depth_exclude)
          {
            return svn_error_createf(SVN_ERR_CL_ARG_PARSING_ERROR, NULL,
                                     _("'%s' is not a valid depth; try "
                                       "'empty', 'files', 'immediates', "
                                       "or 'infinity'"),
                                     utf8_opt_arg);
          }
        break;
      case opt_set_depth:
        err = svn_utf_cstring_to_utf8(&utf8_opt_arg, opt_arg, pool);
        if (err)
          return svn_error_createf(SVN_ERR_CL_ARG_PARSING_ERROR, err,
                                   _("Error converting depth "
                                     "from locale to UTF-8"));
        opt_state.set_depth = svn_depth_from_word(utf8_opt_arg);
        /* svn_depth_exclude is okay for --set-depth. */
        if (opt_state.set_depth == svn_depth_unknown)
          {
            return svn_error_createf(SVN_ERR_CL_ARG_PARSING_ERROR, NULL,
                                     _("'%s' is not a valid depth; try "
                                       "'exclude', 'empty', 'files', "
                                       "'immediates', or 'infinity'"),
                                     utf8_opt_arg);
          }
        break;
      case opt_version:
        opt_state.version = TRUE;
        break;
      case opt_auth_username:
        SVN_ERR(svn_utf_cstring_to_utf8(&opt_state.auth_username,
                                        opt_arg, pool));
        break;
      case opt_auth_password:
        SVN_ERR(svn_utf_cstring_to_utf8(&opt_state.auth_password,
                                        opt_arg, pool));
        break;
      case opt_encoding:
        opt_state.encoding = apr_pstrdup(pool, opt_arg);
        break;
      case opt_xml:
        opt_state.xml = TRUE;
        break;
      case opt_stop_on_copy:
        opt_state.stop_on_copy = TRUE;
        break;
      case opt_no_ignore:
        opt_state.no_ignore = TRUE;
        break;
      case opt_no_auth_cache:
        opt_state.no_auth_cache = TRUE;
        break;
      case opt_non_interactive:
        opt_state.non_interactive = TRUE;
        break;
      case opt_force_interactive:
        force_interactive = TRUE;
        break;
      case opt_trust_server_cert: /* backwards compat to 1.8 */
        opt_state.trust_server_cert_unknown_ca = TRUE;
        break;
      case opt_trust_server_cert_failures:
        SVN_ERR(svn_utf_cstring_to_utf8(&utf8_opt_arg, opt_arg, pool));
        SVN_ERR(svn_cmdline__parse_trust_options(
                      &opt_state.trust_server_cert_unknown_ca,
                      &opt_state.trust_server_cert_cn_mismatch,
                      &opt_state.trust_server_cert_expired,
                      &opt_state.trust_server_cert_not_yet_valid,
                      &opt_state.trust_server_cert_other_failure,
                      utf8_opt_arg, pool));
        break;
      case opt_no_diff_added:
        opt_state.diff.no_diff_added = TRUE;
        break;
      case opt_no_diff_deleted:
        opt_state.diff.no_diff_deleted = TRUE;
        break;
      case opt_ignore_properties:
        opt_state.diff.ignore_properties = TRUE;
        break;
      case opt_show_copies_as_adds:
        opt_state.diff.show_copies_as_adds = TRUE;
        break;
      case opt_notice_ancestry:
        opt_state.diff.notice_ancestry = TRUE;
        break;
      case opt_ignore_ancestry:
        opt_state.ignore_ancestry = TRUE;
        break;
      case opt_ignore_externals:
        opt_state.ignore_externals = TRUE;
        break;
      case opt_relocate:
        opt_state.relocate = TRUE;
        break;
      case 'x':
        SVN_ERR(svn_utf_cstring_to_utf8(&opt_state.extensions,
                                        opt_arg, pool));
        break;
      case opt_diff_cmd:
        opt_state.diff.diff_cmd = apr_pstrdup(pool, opt_arg);
        break;
      case opt_merge_cmd:
        opt_state.merge_cmd = apr_pstrdup(pool, opt_arg);
        break;
      case opt_record_only:
        opt_state.record_only = TRUE;
        break;
      case opt_editor_cmd:
        opt_state.editor_cmd = apr_pstrdup(pool, opt_arg);
        break;
      case opt_old_cmd:
        if (opt_state.used_change_arg)
          {
            return svn_error_create(SVN_ERR_CL_ARG_PARSING_ERROR, NULL,
                                    _("Can't specify -c with --old"));
          }
        SVN_ERR(svn_utf_cstring_to_utf8(&utf8_opt_arg, opt_arg, pool));
        opt_state.old_target = apr_pstrdup(pool, utf8_opt_arg);
        break;
      case opt_new_cmd:
        SVN_ERR(svn_utf_cstring_to_utf8(&utf8_opt_arg, opt_arg, pool));
        opt_state.new_target = apr_pstrdup(pool, utf8_opt_arg);
        break;
      case opt_config_dir:
        SVN_ERR(svn_utf_cstring_to_utf8(&utf8_opt_arg, opt_arg, pool));
        opt_state.config_dir = svn_dirent_internal_style(utf8_opt_arg, pool);
        break;
      case opt_config_options:
        if (!opt_state.config_options)
          opt_state.config_options =
                   apr_array_make(pool, 1,
                                  sizeof(svn_cmdline__config_argument_t*));

        SVN_ERR(svn_utf_cstring_to_utf8(&utf8_opt_arg, opt_arg, pool));
        SVN_ERR(svn_cmdline__parse_config_option(opt_state.config_options,
                                                 utf8_opt_arg, "svn: ", pool));
        break;
      case opt_autoprops:
        opt_state.autoprops = TRUE;
        break;
      case opt_no_autoprops:
        opt_state.no_autoprops = TRUE;
        break;
      case opt_native_eol:
        SVN_ERR(svn_utf_cstring_to_utf8(&utf8_opt_arg, opt_arg, pool));
        if ( !strcmp("LF", utf8_opt_arg) || !strcmp("CR", utf8_opt_arg) ||
             !strcmp("CRLF", utf8_opt_arg))
          opt_state.native_eol = utf8_opt_arg;
        else
          {
            return svn_error_createf(SVN_ERR_CL_ARG_PARSING_ERROR, NULL,
                 _("Syntax error in native-eol argument '%s'"),
                 utf8_opt_arg);
          }
        break;
      case opt_no_unlock:
        opt_state.no_unlock = TRUE;
        break;
      case opt_summarize:
        opt_state.diff.summarize = TRUE;
        break;
      case opt_remove:
      case opt_delete:
        opt_state.remove = TRUE;
        break;
      case opt_changelist:
        SVN_ERR(svn_utf_cstring_to_utf8(&utf8_opt_arg, opt_arg, pool));
        if (utf8_opt_arg[0] == '\0')
          {
            return svn_error_create(SVN_ERR_CL_ARG_PARSING_ERROR, NULL,
                                    _("Changelist names must not be empty"));
          }
        svn_hash_sets(changelists, utf8_opt_arg, (void *)1);
        break;
      case opt_keep_changelists:
        opt_state.keep_changelists = TRUE;
        break;
      case opt_keep_local:
      case opt_keep_shelved:
        opt_state.keep_local = TRUE;
        break;
      case opt_with_all_revprops:
        /* If --with-all-revprops is specified along with one or more
         * --with-revprops options, --with-all-revprops takes precedence. */
        opt_state.all_revprops = TRUE;
        break;
      case opt_with_no_revprops:
        opt_state.no_revprops = TRUE;
        break;
      case opt_with_revprop:
        SVN_ERR(svn_opt_parse_revprop(&opt_state.revprop_table,
                                      opt_arg, pool));
        break;
      case opt_parents:
        opt_state.parents = TRUE;
        break;
      case 'g':
        opt_state.use_merge_history = TRUE;
        break;
      case opt_accept:
        SVN_ERR(svn_utf_cstring_to_utf8(&utf8_opt_arg, opt_arg, pool));
        opt_state.accept_which = svn_cl__accept_from_word(utf8_opt_arg);
        if (opt_state.accept_which == svn_cl__accept_invalid)
          return svn_error_createf(SVN_ERR_CL_ARG_PARSING_ERROR, NULL,
                                   _("'%s' is not a valid --accept value"),
                                   utf8_opt_arg);
        break;
      case opt_show_revs:
        SVN_ERR(svn_utf_cstring_to_utf8(&utf8_opt_arg, opt_arg, pool));
        opt_state.show_revs = svn_cl__show_revs_from_word(utf8_opt_arg);
        if (opt_state.show_revs == svn_cl__show_revs_invalid)
          return svn_error_createf(SVN_ERR_CL_ARG_PARSING_ERROR, NULL,
                                   _("'%s' is not a valid --show-revs value"),
                                   utf8_opt_arg);
        break;
      case opt_mergeinfo_log:
        opt_state.mergeinfo_log = TRUE;
        break;
      case opt_reintegrate:
        opt_state.reintegrate = TRUE;
        break;
      case opt_strip:
        {
          SVN_ERR(svn_utf_cstring_to_utf8(&utf8_opt_arg, opt_arg, pool));
          err = svn_cstring_atoi(&opt_state.strip, utf8_opt_arg);
          if (err)
            {
              return svn_error_createf(SVN_ERR_CL_ARG_PARSING_ERROR, err,
                                       _("Invalid strip count '%s'"),
                                       utf8_opt_arg);
            }
          if (opt_state.strip < 0)
            {
              return svn_error_create(SVN_ERR_INCORRECT_PARAMS, NULL,
                                      _("Argument to --strip must be positive"));
            }
        }
        break;
      case opt_ignore_keywords:
        opt_state.ignore_keywords = TRUE;
        break;
      case opt_reverse_diff:
        opt_state.reverse_diff = TRUE;
        break;
      case opt_ignore_whitespace:
          opt_state.ignore_whitespace = TRUE;
          break;
      case opt_diff:
          opt_state.show_diff = TRUE;
          break;
      case opt_internal_diff:
        opt_state.diff.internal_diff = TRUE;
        break;
      case opt_patch_compatible:
        opt_state.diff.patch_compatible = TRUE;
        break;
      case opt_use_git_diff_format:
        opt_state.diff.use_git_diff_format = TRUE;
        break;
      case opt_allow_mixed_revisions:
        opt_state.allow_mixed_rev = TRUE;
        break;
      case opt_include_externals:
        opt_state.include_externals = TRUE;
        break;
      case opt_show_inherited_props:
        opt_state.show_inherited_props = TRUE;
        break;
      case opt_properties_only:
        opt_state.diff.properties_only = TRUE;
        break;
      case opt_search:
        SVN_ERR(svn_utf_cstring_to_utf8(&utf8_opt_arg, opt_arg, pool));
        SVN_ERR(svn_utf__xfrm(&utf8_opt_arg, utf8_opt_arg,
                              strlen(utf8_opt_arg), TRUE, TRUE, &buf));
        add_search_pattern_group(&opt_state,
                                 apr_pstrdup(pool, utf8_opt_arg),
                                 pool);
        break;
      case opt_search_and:
        SVN_ERR(svn_utf_cstring_to_utf8(&utf8_opt_arg, opt_arg, pool));
        SVN_ERR(svn_utf__xfrm(&utf8_opt_arg, utf8_opt_arg,
                              strlen(utf8_opt_arg), TRUE, TRUE, &buf));
        add_search_pattern_to_latest_group(&opt_state,
                                           apr_pstrdup(pool, utf8_opt_arg),
                                           pool);
        break;
      case opt_remove_unversioned:
        opt_state.remove_unversioned = TRUE;
        break;
      case opt_remove_ignored:
        opt_state.remove_ignored = TRUE;
        break;
      case opt_no_newline:
      case opt_strict:          /* ### DEPRECATED */
        opt_state.no_newline = TRUE;
        break;
      case opt_show_passwords:
        opt_state.show_passwords = TRUE;
        break;
      case opt_pin_externals:
        opt_state.pin_externals = TRUE;
        break;
      case opt_show_item:
        SVN_ERR(svn_utf_cstring_to_utf8(&utf8_opt_arg, opt_arg, pool));
        opt_state.show_item = utf8_opt_arg;
        break;
      case opt_adds_as_modification:
        opt_state.adds_as_modification = TRUE;
        break;
      case opt_vacuum_pristines:
        opt_state.vacuum_pristines = TRUE;
        break;
      default:
        /* Hmmm. Perhaps this would be a good place to squirrel away
           opts that commands like svn diff might need. Hmmm indeed. */
        break;
      }
    }

  /* The --non-interactive and --force-interactive options are mutually
   * exclusive. */
  if (opt_state.non_interactive && force_interactive)
    {
      return svn_error_create(SVN_ERR_CL_ARG_PARSING_ERROR, NULL,
                              _("--non-interactive and --force-interactive "
                                "are mutually exclusive"));
    }
  else
    opt_state.non_interactive = !svn_cmdline__be_interactive(
                                  opt_state.non_interactive,
                                  force_interactive);

  /* Turn our hash of changelists into an array of unique ones. */
  SVN_ERR(svn_hash_keys(&(opt_state.changelists), changelists, pool));

  /* ### This really belongs in libsvn_client.  The trouble is,
     there's no one place there to run it from, no
     svn_client_init().  We'd have to add it to all the public
     functions that a client might call.  It's unmaintainable to do
     initialization from within libsvn_client itself, but it seems
     burdensome to demand that all clients call svn_client_init()
     before calling any other libsvn_client function... On the other
     hand, the alternative is effectively to demand that they call
     svn_config_ensure() instead, so maybe we should have a generic
     init function anyway.  Thoughts?  */
  SVN_ERR(svn_config_ensure(opt_state.config_dir, pool));

  /* If the user asked for help, then the rest of the arguments are
     the names of subcommands to get help on (if any), or else they're
     just typos/mistakes.  Whatever the case, the subcommand to
     actually run is svn_cl__help(). */
  if (opt_state.help)
    subcommand = svn_opt_get_canonical_subcommand2(svn_cl__cmd_table, "help");

  /* If we're not running the `help' subcommand, then look for a
     subcommand in the first argument. */
  if (subcommand == NULL)
    {
      if (os->ind >= os->argc)
        {
          if (opt_state.version)
            {
              /* Use the "help" subcommand to handle the "--version" option. */
              static const svn_opt_subcommand_desc2_t pseudo_cmd =
                { "--version", svn_cl__help, {0}, "",
                  {opt_version,    /* must accept its own option */
                   'q',            /* brief output */
                   'v',            /* verbose output */
                   opt_config_dir  /* all commands accept this */
                  } };

              subcommand = &pseudo_cmd;
            }
          else
            {
              svn_error_clear
                (svn_cmdline_fprintf(stderr, pool,
                                     _("Subcommand argument required\n")));
              svn_error_clear(svn_cl__help(NULL, NULL, pool));
              *exit_code = EXIT_FAILURE;
              return SVN_NO_ERROR;
            }
        }
      else
        {
          const char *first_arg;

          SVN_ERR(svn_utf_cstring_to_utf8(&first_arg, os->argv[os->ind++],
                                          pool));
          subcommand = svn_opt_get_canonical_subcommand2(svn_cl__cmd_table,
                                                         first_arg);
          if (subcommand == NULL)
            {
              svn_error_clear
                (svn_cmdline_fprintf(stderr, pool,
                                     _("Unknown subcommand: '%s'\n"),
                                     first_arg));
              svn_error_clear(svn_cl__help(NULL, NULL, pool));

              /* Be kind to people who try 'svn undo'. */
              if (strcmp(first_arg, "undo") == 0)
                {
                  svn_error_clear
                    (svn_cmdline_fprintf(stderr, pool,
                                         _("Undo is done using either the "
                                           "'svn revert' or the 'svn merge' "
                                           "command.\n")));
                }

              *exit_code = EXIT_FAILURE;
              return SVN_NO_ERROR;
            }
        }
    }

  /* Check that the subcommand wasn't passed any inappropriate options. */
  for (i = 0; i < received_opts->nelts; i++)
    {
      opt_id = APR_ARRAY_IDX(received_opts, i, int);

      /* All commands implicitly accept --help, so just skip over this
         when we see it. Note that we don't want to include this option
         in their "accepted options" list because it would be awfully
         redundant to display it in every commands' help text. */
      if (opt_id == 'h' || opt_id == '?')
        continue;

      if (! svn_opt_subcommand_takes_option3(subcommand, opt_id,
                                             svn_cl__global_options))
        {
          const char *optstr;
          const apr_getopt_option_t *badopt =
            svn_opt_get_option_from_code2(opt_id, svn_cl__options,
                                          subcommand, pool);
          svn_opt_format_option(&optstr, badopt, FALSE, pool);
          if (subcommand->name[0] == '-')
            svn_error_clear(svn_cl__help(NULL, NULL, pool));
          else
            svn_error_clear
              (svn_cmdline_fprintf
               (stderr, pool, _("Subcommand '%s' doesn't accept option '%s'\n"
                                "Type 'svn help %s' for usage.\n"),
                subcommand->name, optstr, subcommand->name));
          *exit_code = EXIT_FAILURE;
          return SVN_NO_ERROR;
        }
    }

  /* Only merge and log support multiple revisions/revision ranges. */
  if (subcommand->cmd_func != svn_cl__merge
      && subcommand->cmd_func != svn_cl__log)
    {
      if (opt_state.revision_ranges->nelts > 1)
        {
          return svn_error_create(SVN_ERR_CL_ARG_PARSING_ERROR, NULL,
                                  _("Multiple revision arguments "
                                    "encountered; can't specify -c twice, "
                                    "or both -c and -r"));
        }
    }

  /* Disallow simultaneous use of both --depth and --set-depth. */
  if ((opt_state.depth != svn_depth_unknown)
      && (opt_state.set_depth != svn_depth_unknown))
    {
      return svn_error_create(SVN_ERR_CL_ARG_PARSING_ERROR, NULL,
                              _("--depth and --set-depth are mutually "
                                "exclusive"));
    }

  /* Disallow simultaneous use of both --with-all-revprops and
     --with-no-revprops.  */
  if (opt_state.all_revprops && opt_state.no_revprops)
    {
      return svn_error_create(SVN_ERR_CL_ARG_PARSING_ERROR, NULL,
                              _("--with-all-revprops and --with-no-revprops "
                                "are mutually exclusive"));
    }

  /* Disallow simultaneous use of both --with-revprop and
     --with-no-revprops.  */
  if (opt_state.revprop_table && opt_state.no_revprops)
    {
      return svn_error_create(SVN_ERR_CL_ARG_PARSING_ERROR, NULL,
                              _("--with-revprop and --with-no-revprops "
                                "are mutually exclusive"));
    }

#ifdef SVN_CL__OPTION_WITH_REVPROP_CAN_SET_PROPERTIES_IN_SVN_NAMESPACE
  /* XXX This is incomplete, since we do not yet check for --force, nor
     do all the commands that accept --with-revprop also accept --force. */

  /* Check the spelling of the revision properties given by --with-revprop. */
  if (opt_state.revprop_table)
    {
      apr_hash_index_t *hi;
      for (hi = apr_hash_first(pool, opt_state.revprop_table);
           hi; hi = apr_hash_next(hi))
        {
          SVN_ERR(svn_cl__check_svn_prop_name(apr_hash_this_key(hi),
                                              TRUE, svn_cl__prop_use_use,
                                              pool));
        }
    }
#endif /* SVN_CL__OPTION_WITH_REVPROP_CAN_SET_PROPERTIES_IN_SVN_NAMESPACE */

  /* Disallow simultaneous use of both -m and -F, when they are
     both used to pass a commit message or lock comment.  ('propset'
     takes the property value, not a commit message, from -F.)
   */
  if (opt_state.filedata && opt_state.message
      && subcommand->cmd_func != svn_cl__propset)
    {
      return svn_error_create(SVN_ERR_CL_ARG_PARSING_ERROR, NULL,
                              _("--message (-m) and --file (-F) "
                                "are mutually exclusive"));
    }

  /* --trust-* options can only be used with --non-interactive */
  if (!opt_state.non_interactive)
    {
      if (opt_state.trust_server_cert_unknown_ca
          || opt_state.trust_server_cert_cn_mismatch
          || opt_state.trust_server_cert_expired
          || opt_state.trust_server_cert_not_yet_valid
          || opt_state.trust_server_cert_other_failure)
        return svn_error_create(SVN_ERR_CL_ARG_PARSING_ERROR, NULL,
                                _("--trust-server-cert-failures requires "
                                  "--non-interactive"));
    }

  /* Disallow simultaneous use of both --diff-cmd and
     --internal-diff.  */
  if (opt_state.diff.diff_cmd && opt_state.diff.internal_diff)
    {
      return svn_error_create(SVN_ERR_CL_ARG_PARSING_ERROR, NULL,
                              _("--diff-cmd and --internal-diff "
                                "are mutually exclusive"));
    }

  /* Ensure that 'revision_ranges' has at least one item, and make
     'start_revision' and 'end_revision' match that item. */
  if (opt_state.revision_ranges->nelts == 0)
    {
      svn_opt_revision_range_t *range = apr_palloc(pool, sizeof(*range));
      range->start.kind = svn_opt_revision_unspecified;
      range->end.kind = svn_opt_revision_unspecified;
      APR_ARRAY_PUSH(opt_state.revision_ranges,
                     svn_opt_revision_range_t *) = range;
    }
  opt_state.start_revision = APR_ARRAY_IDX(opt_state.revision_ranges, 0,
                                           svn_opt_revision_range_t *)->start;
  opt_state.end_revision = APR_ARRAY_IDX(opt_state.revision_ranges, 0,
                                         svn_opt_revision_range_t *)->end;

  err = svn_config_get_config(&cfg_hash, opt_state.config_dir, pool);
  if (err)
    {
      /* Fallback to default config if the config directory isn't readable
         or is not a directory. */
      if (APR_STATUS_IS_EACCES(err->apr_err)
          || SVN__APR_STATUS_IS_ENOTDIR(err->apr_err))
        {
          svn_handle_warning2(stderr, err, "svn: ");
          svn_error_clear(err);

          SVN_ERR(svn_config__get_default_config(&cfg_hash, pool));
        }
      else
        return err;
    }

  /* Relocation is infinite-depth only. */
  if (opt_state.relocate)
    {
      if (opt_state.depth != svn_depth_unknown)
        {
          return svn_error_create(SVN_ERR_CL_MUTUALLY_EXCLUSIVE_ARGS, NULL,
                                  _("--relocate and --depth are mutually "
                                    "exclusive"));
        }
      if (! descend)
        {
          return svn_error_create(
                    SVN_ERR_CL_MUTUALLY_EXCLUSIVE_ARGS, NULL,
                    _("--relocate and --non-recursive (-N) are mutually "
                      "exclusive"));
        }
    }

  /* Only a few commands can accept a revision range; the rest can take at
     most one revision number. */
  if (subcommand->cmd_func != svn_cl__blame
      && subcommand->cmd_func != svn_cl__diff
      && subcommand->cmd_func != svn_cl__log
      && subcommand->cmd_func != svn_cl__mergeinfo
      && subcommand->cmd_func != svn_cl__merge)
    {
      if (opt_state.end_revision.kind != svn_opt_revision_unspecified)
        {
          return svn_error_create(SVN_ERR_CLIENT_REVISION_RANGE, NULL, NULL);
        }
    }

  /* -N has a different meaning depending on the command */
  if (!descend)
    {
      if (subcommand->cmd_func == svn_cl__status)
        {
          opt_state.depth = svn_depth_immediates;
        }
      else if (subcommand->cmd_func == svn_cl__revert
               || subcommand->cmd_func == svn_cl__add
               || subcommand->cmd_func == svn_cl__commit)
        {
          /* In pre-1.5 Subversion, some commands treated -N like
             --depth=empty, so force that mapping here.  Anyway, with
             revert it makes sense to be especially conservative,
             since revert can lose data. */
          opt_state.depth = svn_depth_empty;
        }
      else
        {
          opt_state.depth = svn_depth_files;
        }
    }

  /* Update the options in the config */
  if (opt_state.config_options)
    {
      svn_error_clear(
          svn_cmdline__apply_config_options(cfg_hash,
                                            opt_state.config_options,
                                            "svn: ", "--config-option"));
    }

  cfg_config = svn_hash_gets(cfg_hash, SVN_CONFIG_CATEGORY_CONFIG);
#if !defined(SVN_CL_NO_EXCLUSIVE_LOCK)
  {
    const char *exclusive_clients_option;
    apr_array_header_t *exclusive_clients;

    svn_config_get(cfg_config, &exclusive_clients_option,
                   SVN_CONFIG_SECTION_WORKING_COPY,
                   SVN_CONFIG_OPTION_SQLITE_EXCLUSIVE_CLIENTS,
                   NULL);
    exclusive_clients = svn_cstring_split(exclusive_clients_option,
                                          " ,", TRUE, pool);
    for (i = 0; i < exclusive_clients->nelts; ++i)
      {
        const char *exclusive_client = APR_ARRAY_IDX(exclusive_clients, i,
                                                     const char *);

        /* This blocks other clients from accessing the wc.db so it must
           be explicitly enabled.*/
        if (!strcmp(exclusive_client, "svn"))
          svn_config_set(cfg_config,
                         SVN_CONFIG_SECTION_WORKING_COPY,
                         SVN_CONFIG_OPTION_SQLITE_EXCLUSIVE,
                         "true");
      }
  }
#endif

  /* Create a client context object. */
  command_baton.opt_state = &opt_state;
  command_baton.conflict_stats = conflict_stats;
  SVN_ERR(svn_client_create_context2(&ctx, cfg_hash, pool));
  command_baton.ctx = ctx;

  /* If we're running a command that could result in a commit, verify
     that any log message we were given on the command line makes
     sense (unless we've also been instructed not to care).  This may
     access the working copy so do it after setting the locking mode. */
  if ((! opt_state.force_log)
      && (subcommand->cmd_func == svn_cl__commit
          || subcommand->cmd_func == svn_cl__copy
          || subcommand->cmd_func == svn_cl__delete
          || subcommand->cmd_func == svn_cl__import
          || subcommand->cmd_func == svn_cl__mkdir
          || subcommand->cmd_func == svn_cl__move
          || subcommand->cmd_func == svn_cl__lock
          || subcommand->cmd_func == svn_cl__propedit
          || subcommand->cmd_func == svn_cl__shelve))
    {
      /* If the -F argument is a file that's under revision control,
         that's probably not what the user intended. */
      if (dash_F_arg)
        {
          svn_node_kind_t kind;
          const char *local_abspath;
          const char *fname = svn_dirent_internal_style(dash_F_arg, pool);

          err = svn_dirent_get_absolute(&local_abspath, fname, pool);

          if (!err)
            {
              err = svn_wc_read_kind2(&kind, ctx->wc_ctx, local_abspath, TRUE,
                                      FALSE, pool);

              if (!err && kind != svn_node_none && kind != svn_node_unknown)
                {
                  if (subcommand->cmd_func != svn_cl__lock)
                    {
                      return svn_error_create(
                         SVN_ERR_CL_LOG_MESSAGE_IS_VERSIONED_FILE, NULL,
                         _("Log message file is a versioned file; "
                           "use '--force-log' to override"));
                    }
                  else
                    {
                      return svn_error_create(
                         SVN_ERR_CL_LOG_MESSAGE_IS_VERSIONED_FILE, NULL,
                         _("Lock comment file is a versioned file; "
                           "use '--force-log' to override"));
                    }
                }
            }
          svn_error_clear(err);
        }

      /* If the -m argument is a file at all, that's probably not what
         the user intended. */
      if (opt_state.message)
        {
          apr_finfo_t finfo;
          if (apr_stat(&finfo, opt_state.message /* not converted to UTF-8 */,
                       APR_FINFO_MIN, pool) == APR_SUCCESS)
            {
              if (subcommand->cmd_func != svn_cl__lock)
                {
                  return svn_error_create
                    (SVN_ERR_CL_LOG_MESSAGE_IS_PATHNAME, NULL,
                     _("The log message is a pathname "
                       "(was -F intended?); use '--force-log' to override"));
                }
              else
                {
                  return svn_error_create
                    (SVN_ERR_CL_LOG_MESSAGE_IS_PATHNAME, NULL,
                     _("The lock comment is a pathname "
                       "(was -F intended?); use '--force-log' to override"));
                }
            }
        }
    }

  /* XXX: Only diff_cmd for now, overlay rest later and stop passing
     opt_state altogether? */
  if (opt_state.diff.diff_cmd)
    svn_config_set(cfg_config, SVN_CONFIG_SECTION_HELPERS,
                   SVN_CONFIG_OPTION_DIFF_CMD, opt_state.diff.diff_cmd);
  if (opt_state.merge_cmd)
    svn_config_set(cfg_config, SVN_CONFIG_SECTION_HELPERS,
                   SVN_CONFIG_OPTION_DIFF3_CMD, opt_state.merge_cmd);
  if (opt_state.diff.internal_diff)
    svn_config_set(cfg_config, SVN_CONFIG_SECTION_HELPERS,
                   SVN_CONFIG_OPTION_DIFF_CMD, NULL);

  /* Check for mutually exclusive args --auto-props and --no-auto-props */
  if (opt_state.autoprops && opt_state.no_autoprops)
    {
      return svn_error_create(SVN_ERR_CL_MUTUALLY_EXCLUSIVE_ARGS, NULL,
                              _("--auto-props and --no-auto-props are "
                                "mutually exclusive"));
    }

  /* Update auto-props-enable option, and populate the MIME types map,
     for add/import commands */
  if (subcommand->cmd_func == svn_cl__add
      || subcommand->cmd_func == svn_cl__import)
    {
      const char *mimetypes_file;
      svn_config_get(cfg_config, &mimetypes_file,
                     SVN_CONFIG_SECTION_MISCELLANY,
                     SVN_CONFIG_OPTION_MIMETYPES_FILE, FALSE);
      if (mimetypes_file && *mimetypes_file)
        {
          SVN_ERR(svn_io_parse_mimetypes_file(&(ctx->mimetypes_map),
                                              mimetypes_file, pool));
        }

      if (opt_state.autoprops)
        {
          svn_config_set_bool(cfg_config, SVN_CONFIG_SECTION_MISCELLANY,
                              SVN_CONFIG_OPTION_ENABLE_AUTO_PROPS, TRUE);
        }
      if (opt_state.no_autoprops)
        {
          svn_config_set_bool(cfg_config, SVN_CONFIG_SECTION_MISCELLANY,
                              SVN_CONFIG_OPTION_ENABLE_AUTO_PROPS, FALSE);
        }
    }

  /* Update the 'keep-locks' runtime option */
  if (opt_state.no_unlock)
    svn_config_set_bool(cfg_config, SVN_CONFIG_SECTION_MISCELLANY,
                        SVN_CONFIG_OPTION_NO_UNLOCK, TRUE);

  /* Set the log message callback function.  Note that individual
     subcommands will populate the ctx->log_msg_baton3. */
  ctx->log_msg_func3 = svn_cl__get_log_message;

  /* Set up the notifier.

     In general, we use it any time we aren't in --quiet mode.  'svn
     status' is unique, though, in that we don't want it in --quiet mode
     unless we're also in --verbose mode.  When in --xml mode,
     though, we never want it.  */
  if (opt_state.quiet)
    use_notifier = FALSE;
  if ((subcommand->cmd_func == svn_cl__status) && opt_state.verbose)
    use_notifier = TRUE;
  if (opt_state.xml)
    use_notifier = FALSE;
  if (use_notifier)
    {
      SVN_ERR(svn_cl__get_notifier(&ctx->notify_func2, &ctx->notify_baton2,
                                   conflict_stats, pool));
    }

  /* Set up our cancellation support. */
  svn_cl__check_cancel = svn_cmdline__setup_cancellation_handler();
  ctx->cancel_func = svn_cl__check_cancel;

  /* Set up Authentication stuff. */
  SVN_ERR(svn_cmdline_create_auth_baton2(
            &ab,
            opt_state.non_interactive,
            opt_state.auth_username,
            opt_state.auth_password,
            opt_state.config_dir,
            opt_state.no_auth_cache,
            opt_state.trust_server_cert_unknown_ca,
            opt_state.trust_server_cert_cn_mismatch,
            opt_state.trust_server_cert_expired,
            opt_state.trust_server_cert_not_yet_valid,
            opt_state.trust_server_cert_other_failure,
            cfg_config,
            ctx->cancel_func,
            ctx->cancel_baton,
            pool));

  ctx->auth_baton = ab;

  if (opt_state.non_interactive)
    {
      if (opt_state.accept_which == svn_cl__accept_edit)
        {
          return svn_error_createf(SVN_ERR_CL_ARG_PARSING_ERROR, NULL,
                                   _("--accept=%s incompatible with"
                                     " --non-interactive"),
                                   SVN_CL__ACCEPT_EDIT);
        }
      if (opt_state.accept_which == svn_cl__accept_launch)
        {
          return svn_error_createf(SVN_ERR_CL_ARG_PARSING_ERROR, NULL,
                                   _("--accept=%s incompatible with"
                                     " --non-interactive"),
                                   SVN_CL__ACCEPT_LAUNCH);
        }

      /* The default action when we're non-interactive is to use the
       * recommended conflict resolution (this will postpone conflicts
       * for which no recommended resolution is available). */
      if (opt_state.accept_which == svn_cl__accept_unspecified)
        opt_state.accept_which = svn_cl__accept_recommended;
    }

  /* Check whether interactive conflict resolution is disabled by
   * the configuration file. If no --accept option was specified
   * we postpone all conflicts in this case. */
  SVN_ERR(svn_config_get_bool(cfg_config, &interactive_conflicts,
                              SVN_CONFIG_SECTION_MISCELLANY,
                              SVN_CONFIG_OPTION_INTERACTIVE_CONFLICTS,
                              TRUE));
  if (!interactive_conflicts)
    {
      /* Make 'svn resolve' non-interactive. */
      if (subcommand->cmd_func == svn_cl__resolve)
        opt_state.non_interactive = TRUE;

      /* We're not resolving conflicts interactively. If no --accept option
       * was provided the default behaviour is to postpone all conflicts. */
      if (opt_state.accept_which == svn_cl__accept_unspecified)
        opt_state.accept_which = svn_cl__accept_postpone;
    }

  /* We don't use legacy libsvn_wc conflict handlers by default. */
  {
    ctx->conflict_func = NULL;
    ctx->conflict_baton = NULL;
    ctx->conflict_func2 = NULL;
    ctx->conflict_baton2 = NULL;
  }

  /* And now we finally run the subcommand. */
  err = (*subcommand->cmd_func)(os, &command_baton, pool);
  if (err)
    {
      /* For argument-related problems, suggest using the 'help'
         subcommand. */
      if (err->apr_err == SVN_ERR_CL_INSUFFICIENT_ARGS
          || err->apr_err == SVN_ERR_CL_ARG_PARSING_ERROR)
        {
          err = svn_error_quick_wrapf(
                  err, _("Try 'svn help %s' for more information"),
                  subcommand->name);
        }
      if (err->apr_err == SVN_ERR_WC_UPGRADE_REQUIRED)
        {
          err = svn_error_quick_wrap(err,
                                     _("Please see the 'svn upgrade' command"));
        }

      if (err->apr_err == SVN_ERR_AUTHN_FAILED && opt_state.non_interactive)
        {
          err = svn_error_quick_wrap(err,
                                     _("Authentication failed and interactive"
                                       " prompting is disabled; see the"
                                       " --force-interactive option"));
          if (reading_file_from_stdin)
            err = svn_error_quick_wrap(err,
                                       _("Reading file from standard input "
                                         "because of -F option; this can "
                                         "interfere with interactive "
                                         "prompting"));
        }

      /* Tell the user about 'svn cleanup' if any error on the stack
         was about locked working copies. */
      if (svn_error_find_cause(err, SVN_ERR_WC_LOCKED))
        {
          err = svn_error_quick_wrap(
                  err, _("Run 'svn cleanup' to remove locks "
                         "(type 'svn help cleanup' for details)"));
        }

      if (err->apr_err == SVN_ERR_SQLITE_BUSY)
        {
          err = svn_error_quick_wrap(err,
                                     _("Another process is blocking the "
                                       "working copy database, or the "
                                       "underlying filesystem does not "
                                       "support file locking; if the working "
                                       "copy is on a network filesystem, make "
                                       "sure file locking has been enabled "
                                       "on the file server"));
        }

      if (svn_error_find_cause(err, SVN_ERR_RA_CANNOT_CREATE_TUNNEL) &&
          (opt_state.auth_username || opt_state.auth_password))
        {
          err = svn_error_quick_wrap(
                  err, _("When using svn+ssh:// URLs, keep in mind that the "
                         "--username and --password options are ignored "
                         "because authentication is performed by SSH, not "
                         "Subversion"));
        }

      return err;
    }

  return SVN_NO_ERROR;
}

int
main(int argc, const char *argv[])
{
  apr_pool_t *pool;
  int exit_code = EXIT_SUCCESS;
  svn_error_t *err;

  /* Initialize the app. */
  if (svn_cmdline_init("svn", stderr) != EXIT_SUCCESS)
    return EXIT_FAILURE;

  /* Create our top-level pool.  Use a separate mutexless allocator,
   * given this application is single threaded.
   */
  pool = apr_allocator_owner_get(svn_pool_create_allocator(FALSE));

  err = sub_main(&exit_code, argc, argv, pool);

  /* Flush stdout and report if it fails. It would be flushed on exit anyway
     but this makes sure that output is not silently lost if it fails. */
  err = svn_error_compose_create(err, svn_cmdline_fflush(stdout));

  if (err)
    {
      exit_code = EXIT_FAILURE;
      svn_cmdline_handle_exit_error(err, NULL, "svn: ");
    }

  svn_pool_destroy(pool);

  svn_cmdline__cancellation_exit();

  return exit_code;
}<|MERGE_RESOLUTION|>--- conflicted
+++ resolved
@@ -146,13 +146,10 @@
   opt_pin_externals,
   opt_show_item,
   opt_adds_as_modification,
-<<<<<<< HEAD
+  opt_vacuum_pristines,
   opt_delete,
   opt_keep_shelved,
   opt_list
-=======
-  opt_vacuum_pristines,
->>>>>>> c40b3c41
 } svn_cl__longopt_t;
 
 
@@ -468,14 +465,12 @@
                        "                             "
                        "resolve tree conflicts instead.")},
 
-<<<<<<< HEAD
+  {"vacuum-pristines", opt_vacuum_pristines, 0,
+                       N_("remove unreferenced pristines from .svn directory")},
+
   {"list", opt_list, 0, N_("list shelved patches")},
   {"keep-shelved", opt_keep_shelved, 0, N_("do not delete the shelved patch")},
   {"delete", opt_delete, 0, N_("delete the shelved patch")},
-=======
-  {"vacuum-pristines", opt_vacuum_pristines, 0,
-                       N_("remove unreferenced pristines from .svn directory")},
->>>>>>> c40b3c41
 
   /* Long-opt Aliases
    *
