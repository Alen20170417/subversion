--- conflicted
+++ resolved
@@ -53,18 +53,11 @@
 
   SVN_ERR(svn_cl__args_to_target_array_print_reserved(&targets, os,
                                                       opt_state->targets,
-<<<<<<< HEAD
                                                       ctx, scratch_pool));
-=======
-                                                      ctx, pool));
->>>>>>> 0213fdc3
 
   /* We don't support unlock on directories, so "." is not relevant. */
   if (! targets->nelts)
     return svn_error_create(SVN_ERR_CL_INSUFFICIENT_ARGS, 0, NULL);
-
-  SVN_ERR(svn_cl__get_notifier(&ctx->notify_func2, &ctx->notify_baton2, FALSE,
-                               FALSE, FALSE, scratch_pool));
 
   SVN_ERR(svn_cl__eat_peg_revisions(&targets, targets, scratch_pool));
 
