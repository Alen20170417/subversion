/*
 * switch-cmd.c -- Bring work tree in sync with a different URL
 *
 * ====================================================================
 * Copyright (c) 2000-2004 CollabNet.  All rights reserved.
 *
 * This software is licensed as described in the file COPYING, which
 * you should have received as part of this distribution.  The terms
 * are also available at http://subversion.tigris.org/license-1.html.
 * If newer versions of this license are posted there, you may use a
 * newer version instead, at your option.
 *
 * This software consists of voluntary contributions made by many
 * individuals.  For exact contribution history, see the revision
 * history and logs, available at http://subversion.tigris.org/.
 * ====================================================================
 */

/* ==================================================================== */



/*** Includes. ***/

#include "svn_wc.h"
#include "svn_client.h"
#include "svn_path.h"
#include "svn_error.h"
#include "svn_pools.h"
#include "cl.h"

#include "svn_private_config.h"

/*** Code. ***/

static svn_error_t *
rewrite_urls(apr_array_header_t *targets,
             svn_boolean_t recurse,
             svn_client_ctx_t *ctx,
             apr_pool_t *pool)
{
  apr_pool_t *subpool;
  const char *from;
  const char *to;
  int i;

  if (targets->nelts < 2)
    return svn_error_create(SVN_ERR_CL_INSUFFICIENT_ARGS, 0, NULL);

  from = APR_ARRAY_IDX(targets, 0, const char *);
  to = APR_ARRAY_IDX(targets, 1, const char *);

  /* "--relocate http https" and "--relocate http://foo svn://bar" are OK,
     but things like "--relocate http://foo svn" are not */
  if (svn_path_is_url(from) != svn_path_is_url(to))
    return svn_error_createf
      (SVN_ERR_INCORRECT_PARAMS, NULL,
       _("'%s' to '%s' is not a valid relocation"), from, to);

  subpool = svn_pool_create(pool);

  if (targets->nelts == 2)
    {
      SVN_ERR(svn_client_relocate("", from, to, recurse, ctx, pool));
    }
  else
    {
      for (i = 2; i < targets->nelts; i++)
        {
          const char *target = APR_ARRAY_IDX(targets, i, const char *);
          svn_pool_clear(subpool);
          SVN_ERR(svn_client_relocate(target, from, to, recurse,
                                      ctx, subpool));
        }
    }

  svn_pool_destroy(subpool);
  return SVN_NO_ERROR;
}


/* This implements the `svn_opt_subcommand_t' interface. */
svn_error_t *
svn_cl__switch(apr_getopt_t *os,
               void *baton,
               apr_pool_t *pool)
{
  svn_cl__opt_state_t *opt_state = ((svn_cl__cmd_baton_t *) baton)->opt_state;
  svn_client_ctx_t *ctx = ((svn_cl__cmd_baton_t *) baton)->ctx;
  apr_array_header_t *targets;
  const char *target = NULL, *switch_url = NULL;
  svn_wc_adm_access_t *adm_access;
  const svn_wc_entry_t *entry;
  const char *parent_dir, *base_tgt, *true_path;
  svn_opt_revision_t peg_revision;
  svn_depth_t depth;
  svn_boolean_t depth_is_sticky;

  /* This command should discover (or derive) exactly two cmdline
     arguments: a local path to update ("target"), and a new url to
     switch to ("switch_url"). */
<<<<<<< HEAD
  SVN_ERR(svn_opt_args_to_target_array2(&targets, os, 
                                        opt_state->targets, pool));
=======
  SVN_ERR(svn_cl__args_to_target_array_print_reserved(&targets, os,
                                                      opt_state->targets, 
                                                      pool));
>>>>>>> 8595db6c

  /* handle only-rewrite case specially */
  if (opt_state->relocate)
    return rewrite_urls(targets,
                        SVN_DEPTH_IS_RECURSIVE(opt_state->depth),
                        ctx, pool);

  if (targets->nelts < 1)
    return svn_error_create(SVN_ERR_CL_INSUFFICIENT_ARGS, 0, NULL);
  if (targets->nelts > 2)
    return svn_error_create(SVN_ERR_CL_ARG_PARSING_ERROR, 0, NULL);

  /* Get the required SWITCH_URL and the optional TARGET arguments. */
  if (targets->nelts == 1)
    {
      switch_url = APR_ARRAY_IDX(targets, 0, const char *);
      target = "";
    }
  else
    {
      switch_url = APR_ARRAY_IDX(targets, 0, const char *);
      target = APR_ARRAY_IDX(targets, 1, const char *);
    }

  /* Strip peg revision if targets contains an URI. */
  SVN_ERR(svn_opt_parse_path(&peg_revision, &true_path, switch_url, pool));
  APR_ARRAY_IDX(targets, 0, const char *) = true_path;
  switch_url = true_path;

  /* Validate the switch_url */
  if (! svn_path_is_url(switch_url))
    return svn_error_createf
      (SVN_ERR_BAD_URL, NULL,
       _("'%s' does not appear to be a URL"), switch_url);

  /* Canonicalize the URL. */
  switch_url = svn_path_canonicalize(switch_url, pool);

  /* Validate the target */
  SVN_ERR(svn_wc_adm_probe_open3(&adm_access, NULL, target, FALSE, 0,
                                 ctx->cancel_func, ctx->cancel_baton,
                                 pool));
  SVN_ERR(svn_wc_entry(&entry, target, adm_access, FALSE, pool));
  if (! entry)
    return svn_error_createf
      (SVN_ERR_ENTRY_NOT_FOUND, NULL,
       _("'%s' does not appear to be a working copy path"), target);

  /* We want the switch to print the same letters as a regular update. */
  if (entry->kind == svn_node_file)
    SVN_ERR(svn_wc_get_actual_target(target, &parent_dir, &base_tgt, pool));
  else if (entry->kind == svn_node_dir)
    parent_dir = target;

  if (! opt_state->quiet)
    svn_cl__get_notifier(&ctx->notify_func2, &ctx->notify_baton2, FALSE,
                         FALSE, FALSE, pool);

  /* Deal with depthstuffs. */
  if (opt_state->set_depth != svn_depth_unknown)
    {
      depth = opt_state->set_depth;
      depth_is_sticky = TRUE;
    }
  else
    {
      depth = opt_state->depth;
      depth_is_sticky = FALSE;
    }

  /* Do the 'switch' update. */
<<<<<<< HEAD
  SVN_ERR(svn_client_switch2(NULL, target, switch_url,
                             &(opt_state->start_revision),
                             opt_state->depth, opt_state->ignore_externals,
=======
  SVN_ERR(svn_client_switch2(NULL, target, switch_url, &peg_revision,
                             &(opt_state->start_revision), depth, 
                             depth_is_sticky, opt_state->ignore_externals,
>>>>>>> 8595db6c
                             opt_state->force, ctx, pool));

  return SVN_NO_ERROR;
}<|MERGE_RESOLUTION|>--- conflicted
+++ resolved
@@ -2,17 +2,22 @@
  * switch-cmd.c -- Bring work tree in sync with a different URL
  *
  * ====================================================================
- * Copyright (c) 2000-2004 CollabNet.  All rights reserved.
+ *    Licensed to the Apache Software Foundation (ASF) under one
+ *    or more contributor license agreements.  See the NOTICE file
+ *    distributed with this work for additional information
+ *    regarding copyright ownership.  The ASF licenses this file
+ *    to you under the Apache License, Version 2.0 (the
+ *    "License"); you may not use this file except in compliance
+ *    with the License.  You may obtain a copy of the License at
  *
- * This software is licensed as described in the file COPYING, which
- * you should have received as part of this distribution.  The terms
- * are also available at http://subversion.tigris.org/license-1.html.
- * If newer versions of this license are posted there, you may use a
- * newer version instead, at your option.
+ *      http://www.apache.org/licenses/LICENSE-2.0
  *
- * This software consists of voluntary contributions made by many
- * individuals.  For exact contribution history, see the revision
- * history and logs, available at http://subversion.tigris.org/.
+ *    Unless required by applicable law or agreed to in writing,
+ *    software distributed under the License is distributed on an
+ *    "AS IS" BASIS, WITHOUT WARRANTIES OR CONDITIONS OF ANY
+ *    KIND, either express or implied.  See the License for the
+ *    specific language governing permissions and limitations
+ *    under the License.
  * ====================================================================
  */
 
@@ -25,6 +30,7 @@
 
 #include "svn_wc.h"
 #include "svn_client.h"
+#include "svn_dirent_uri.h"
 #include "svn_path.h"
 #include "svn_error.h"
 #include "svn_pools.h"
@@ -36,15 +42,14 @@
 /*** Code. ***/
 
 static svn_error_t *
-rewrite_urls(apr_array_header_t *targets,
-             svn_boolean_t recurse,
+rewrite_urls(const apr_array_header_t *targets,
+             svn_boolean_t ignore_externals,
              svn_client_ctx_t *ctx,
              apr_pool_t *pool)
 {
   apr_pool_t *subpool;
   const char *from;
   const char *to;
-  int i;
 
   if (targets->nelts < 2)
     return svn_error_create(SVN_ERR_CL_INSUFFICIENT_ARGS, 0, NULL);
@@ -63,16 +68,19 @@
 
   if (targets->nelts == 2)
     {
-      SVN_ERR(svn_client_relocate("", from, to, recurse, ctx, pool));
+      SVN_ERR(svn_client_relocate2("", from, to, ignore_externals,
+                                   ctx, pool));
     }
   else
     {
+      int i;
+
       for (i = 2; i < targets->nelts; i++)
         {
           const char *target = APR_ARRAY_IDX(targets, i, const char *);
           svn_pool_clear(subpool);
-          SVN_ERR(svn_client_relocate(target, from, to, recurse,
-                                      ctx, subpool));
+          SVN_ERR(svn_client_relocate2(target, from, to,
+                                       ignore_externals, ctx, subpool));
         }
     }
 
@@ -85,87 +93,53 @@
 svn_error_t *
 svn_cl__switch(apr_getopt_t *os,
                void *baton,
-               apr_pool_t *pool)
+               apr_pool_t *scratch_pool)
 {
+  svn_error_t *err = SVN_NO_ERROR;
+  svn_error_t *externals_err = SVN_NO_ERROR;
   svn_cl__opt_state_t *opt_state = ((svn_cl__cmd_baton_t *) baton)->opt_state;
   svn_client_ctx_t *ctx = ((svn_cl__cmd_baton_t *) baton)->ctx;
   apr_array_header_t *targets;
-  const char *target = NULL, *switch_url = NULL;
-  svn_wc_adm_access_t *adm_access;
-  const svn_wc_entry_t *entry;
-  const char *parent_dir, *base_tgt, *true_path;
+  const char *target, *switch_url;
   svn_opt_revision_t peg_revision;
   svn_depth_t depth;
   svn_boolean_t depth_is_sticky;
+  struct svn_cl__check_externals_failed_notify_baton nwb;
 
   /* This command should discover (or derive) exactly two cmdline
      arguments: a local path to update ("target"), and a new url to
      switch to ("switch_url"). */
-<<<<<<< HEAD
-  SVN_ERR(svn_opt_args_to_target_array2(&targets, os, 
-                                        opt_state->targets, pool));
-=======
   SVN_ERR(svn_cl__args_to_target_array_print_reserved(&targets, os,
-                                                      opt_state->targets, 
-                                                      pool));
->>>>>>> 8595db6c
+                                                      opt_state->targets,
+                                                      ctx, FALSE,
+                                                      scratch_pool));
 
   /* handle only-rewrite case specially */
   if (opt_state->relocate)
-    return rewrite_urls(targets,
-                        SVN_DEPTH_IS_RECURSIVE(opt_state->depth),
-                        ctx, pool);
+    return rewrite_urls(targets, opt_state->ignore_externals,
+                        ctx, scratch_pool);
 
   if (targets->nelts < 1)
     return svn_error_create(SVN_ERR_CL_INSUFFICIENT_ARGS, 0, NULL);
   if (targets->nelts > 2)
     return svn_error_create(SVN_ERR_CL_ARG_PARSING_ERROR, 0, NULL);
 
-  /* Get the required SWITCH_URL and the optional TARGET arguments. */
+  /* Get the required SWITCH_URL and its optional PEG_REVISION, and the
+   * optional TARGET argument. */
+  SVN_ERR(svn_opt_parse_path(&peg_revision, &switch_url,
+                             APR_ARRAY_IDX(targets, 0, const char *),
+                             scratch_pool));
   if (targets->nelts == 1)
-    {
-      switch_url = APR_ARRAY_IDX(targets, 0, const char *);
-      target = "";
-    }
+    target = "";
   else
-    {
-      switch_url = APR_ARRAY_IDX(targets, 0, const char *);
-      target = APR_ARRAY_IDX(targets, 1, const char *);
-    }
-
-  /* Strip peg revision if targets contains an URI. */
-  SVN_ERR(svn_opt_parse_path(&peg_revision, &true_path, switch_url, pool));
-  APR_ARRAY_IDX(targets, 0, const char *) = true_path;
-  switch_url = true_path;
+    target = APR_ARRAY_IDX(targets, 1, const char *);
 
   /* Validate the switch_url */
   if (! svn_path_is_url(switch_url))
-    return svn_error_createf
-      (SVN_ERR_BAD_URL, NULL,
-       _("'%s' does not appear to be a URL"), switch_url);
-
-  /* Canonicalize the URL. */
-  switch_url = svn_path_canonicalize(switch_url, pool);
-
-  /* Validate the target */
-  SVN_ERR(svn_wc_adm_probe_open3(&adm_access, NULL, target, FALSE, 0,
-                                 ctx->cancel_func, ctx->cancel_baton,
-                                 pool));
-  SVN_ERR(svn_wc_entry(&entry, target, adm_access, FALSE, pool));
-  if (! entry)
-    return svn_error_createf
-      (SVN_ERR_ENTRY_NOT_FOUND, NULL,
-       _("'%s' does not appear to be a working copy path"), target);
-
-  /* We want the switch to print the same letters as a regular update. */
-  if (entry->kind == svn_node_file)
-    SVN_ERR(svn_wc_get_actual_target(target, &parent_dir, &base_tgt, pool));
-  else if (entry->kind == svn_node_dir)
-    parent_dir = target;
-
-  if (! opt_state->quiet)
-    svn_cl__get_notifier(&ctx->notify_func2, &ctx->notify_baton2, FALSE,
-                         FALSE, FALSE, pool);
+    return svn_error_createf(SVN_ERR_BAD_URL, NULL,
+                             _("'%s' does not appear to be a URL"), switch_url);
+
+  SVN_ERR(svn_cl__check_target_is_local_path(target));
 
   /* Deal with depthstuffs. */
   if (opt_state->set_depth != svn_depth_unknown)
@@ -179,17 +153,49 @@
       depth_is_sticky = FALSE;
     }
 
+  nwb.wrapped_func = ctx->notify_func2;
+  nwb.wrapped_baton = ctx->notify_baton2;
+  nwb.had_externals_error = FALSE;
+  ctx->notify_func2 = svn_cl__check_externals_failed_notify_wrapper;
+  ctx->notify_baton2 = &nwb;
+
   /* Do the 'switch' update. */
-<<<<<<< HEAD
-  SVN_ERR(svn_client_switch2(NULL, target, switch_url,
-                             &(opt_state->start_revision),
-                             opt_state->depth, opt_state->ignore_externals,
-=======
-  SVN_ERR(svn_client_switch2(NULL, target, switch_url, &peg_revision,
-                             &(opt_state->start_revision), depth, 
-                             depth_is_sticky, opt_state->ignore_externals,
->>>>>>> 8595db6c
-                             opt_state->force, ctx, pool));
-
-  return SVN_NO_ERROR;
+  err = svn_client_switch3(NULL, target, switch_url, &peg_revision,
+                           &(opt_state->start_revision), depth,
+                           depth_is_sticky, opt_state->ignore_externals,
+                           opt_state->force, opt_state->ignore_ancestry,
+                           ctx, scratch_pool);
+  if (err)
+    {
+      if (err->apr_err == SVN_ERR_CLIENT_UNRELATED_RESOURCES)
+        return svn_error_createf(SVN_ERR_CLIENT_UNRELATED_RESOURCES, err,
+                                 _("Path '%s' does not share common version "
+                                   "control ancestry with the requested switch "
+                                   "location.  Use --ignore-ancestry to "
+                                   "disable this check."),
+                                   svn_dirent_local_style(target,
+                                                          scratch_pool));
+      if (err->apr_err == SVN_ERR_RA_UUID_MISMATCH
+          || err->apr_err == SVN_ERR_WC_INVALID_SWITCH)
+        return svn_error_quick_wrap(
+                 err,
+                 _("'svn switch' does not support switching a working copy to "
+                   "a different repository"));
+      return err;
+    }
+
+  if (nwb.had_externals_error)
+    externals_err = svn_error_create(SVN_ERR_CL_ERROR_PROCESSING_EXTERNALS,
+                                     NULL,
+                                     _("Failure occurred processing one or "
+                                       "more externals definitions"));
+
+  if (! opt_state->quiet)
+    {
+      err = svn_cl__notifier_print_conflict_stats(nwb.wrapped_baton, scratch_pool);
+      if (err)
+        return svn_error_compose_create(externals_err, err);
+    }
+
+  return svn_error_compose_create(externals_err, err);
 }