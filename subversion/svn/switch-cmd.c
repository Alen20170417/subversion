--- conflicted
+++ resolved
@@ -110,21 +110,12 @@
      switch to ("switch_url"). */
   SVN_ERR(svn_cl__args_to_target_array_print_reserved(&targets, os,
                                                       opt_state->targets,
-<<<<<<< HEAD
-                                                      ctx, scratch_pool));
-
-  /* handle only-rewrite case specially */
-  if (opt_state->relocate)
-    return rewrite_urls(targets,
-                        SVN_DEPTH_IS_RECURSIVE(opt_state->depth),
-=======
                                                       ctx, FALSE,
                                                       scratch_pool));
 
   /* handle only-rewrite case specially */
   if (opt_state->relocate)
     return rewrite_urls(targets, opt_state->ignore_externals,
->>>>>>> 4cf18c3e
                         ctx, scratch_pool);
 
   if (targets->nelts < 1)
@@ -140,36 +131,14 @@
   if (targets->nelts == 1)
     target = "";
   else
-<<<<<<< HEAD
-    {
-      switch_url = APR_ARRAY_IDX(targets, 0, const char *);
-      target = APR_ARRAY_IDX(targets, 1, const char *);
-    }
-
-  /* Strip peg revision if targets contains an URI. */
-  SVN_ERR(svn_opt_parse_path(&peg_revision, &true_path, switch_url,
-                             scratch_pool));
-  APR_ARRAY_IDX(targets, 0, const char *) = true_path;
-  switch_url = true_path;
-=======
     target = APR_ARRAY_IDX(targets, 1, const char *);
->>>>>>> 4cf18c3e
 
   /* Validate the switch_url */
   if (! svn_path_is_url(switch_url))
     return svn_error_createf(SVN_ERR_BAD_URL, NULL,
                              _("'%s' does not appear to be a URL"), switch_url);
 
-<<<<<<< HEAD
-  /* Canonicalize the URL. */
-  switch_url = svn_uri_canonicalize(switch_url, scratch_pool);
-
-  if (! opt_state->quiet)
-    SVN_ERR(svn_cl__get_notifier(&ctx->notify_func2, &ctx->notify_baton2,
-                                 FALSE, FALSE, FALSE, scratch_pool));
-=======
   SVN_ERR(svn_cl__check_target_is_local_path(target));
->>>>>>> 4cf18c3e
 
   /* Deal with depthstuffs. */
   if (opt_state->set_depth != svn_depth_unknown)
@@ -190,15 +159,6 @@
   ctx->notify_baton2 = &nwb;
 
   /* Do the 'switch' update. */
-<<<<<<< HEAD
-  SVN_ERR(svn_client_switch2(NULL, target, switch_url, &peg_revision,
-                             &(opt_state->start_revision), depth,
-                             depth_is_sticky, opt_state->ignore_externals,
-                             opt_state->force, ctx, scratch_pool));
-
-  if (! opt_state->quiet)
-    SVN_ERR(svn_cl__print_conflict_stats(ctx->notify_baton2, scratch_pool));
-=======
   err = svn_client_switch3(NULL, target, switch_url, &peg_revision,
                            &(opt_state->start_revision), depth,
                            depth_is_sticky, opt_state->ignore_externals,
@@ -224,7 +184,6 @@
     return svn_error_create(SVN_ERR_CL_ERROR_PROCESSING_EXTERNALS, NULL,
                             _("Failure occurred processing one or more "
                               "externals definitions"));
->>>>>>> 4cf18c3e
 
   return SVN_NO_ERROR;
 }