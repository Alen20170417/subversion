/*
 * mergeinfo-cmd.c -- Query merge-relative info.
 *
 * ====================================================================
 *    Licensed to the Apache Software Foundation (ASF) under one
 *    or more contributor license agreements.  See the NOTICE file
 *    distributed with this work for additional information
 *    regarding copyright ownership.  The ASF licenses this file
 *    to you under the Apache License, Version 2.0 (the
 *    "License"); you may not use this file except in compliance
 *    with the License.  You may obtain a copy of the License at
 *
 *      http://www.apache.org/licenses/LICENSE-2.0
 *
 *    Unless required by applicable law or agreed to in writing,
 *    software distributed under the License is distributed on an
 *    "AS IS" BASIS, WITHOUT WARRANTIES OR CONDITIONS OF ANY
 *    KIND, either express or implied.  See the License for the
 *    specific language governing permissions and limitations
 *    under the License.
 * ====================================================================
 */

/* ==================================================================== */



/*** Includes. ***/

#include "svn_pools.h"
#include "svn_client.h"
#include "svn_cmdline.h"
#include "svn_path.h"
#include "svn_error.h"
#include "svn_error_codes.h"
#include "svn_types.h"
#include "svn_sorts.h"
#include "cl.h"

#include "private/svn_client_private.h"
#include "private/svn_opt_private.h"
#include "svn_private_config.h"


/*** Code. ***/

struct print_log_rev_baton_t
{
  int count;
};

/* Implements the svn_log_entry_receiver_t interface. */
static svn_error_t *
print_log_rev(void *baton,
              svn_log_entry_t *log_entry,
              apr_pool_t *pool)
{
  if (log_entry->non_inheritable)
    SVN_ERR(svn_cmdline_printf(pool, "r%ld*\n", log_entry->revision));
  else
    SVN_ERR(svn_cmdline_printf(pool, "r%ld\n", log_entry->revision));

  return SVN_NO_ERROR;
}

/* Implements the svn_mergeinfo_receiver_t interface. */
static svn_error_t *
print_merged_rev(const svn_client_merged_rev_t *info,
                 void *baton,
                 apr_pool_t *pool)
{
  struct print_log_rev_baton_t *b = baton;
  const char *kind;

  /* Don't print many entries unless the user wants a verbose listing */
  /* ### For efficiency we should of course use the 'limit' option or
   * implement the ability for this callback to signal a 'break'. */
  if (b->count == 0)
    printf("  warning: The 'no-op', 'merge' and 'change' classifications are currently fake.\n");
  if (++b->count >= 5)
    {
      if (b->count == 5)
        SVN_ERR(svn_cmdline_printf(pool, "  ...\n"));
      return SVN_NO_ERROR;
    }

  /* Identify this source-rev as "original change" or "no-op" or "a merge" */
  if (info->is_merge)
    {
      kind = (info->content_modified ? "merge" : "no-op merge");
    }
  else if (info->content_modified)
    {
      kind = "change (at least on some paths)";
    }
  else
    {
      /* ### No-op revs aren't currently sent to this callback function at
       * all, but later we may use this function on such revs. */
      kind = "no-op";
    }
  SVN_ERR(svn_cmdline_printf(pool, "  r%ld -- %s %s\n", info->revnum,
                             kind, info->misc));
  return SVN_NO_ERROR;
}

/* Return TRUE iff SOURCE and TARGET refer to the same repository branch. */
static svn_boolean_t
targets_are_same_branch(svn_client_target_t *source,
                        svn_client_target_t *target,
                        apr_pool_t *pool)
{
  return (strcmp(source->repos_relpath, target->repos_relpath) == 0);
}

/* Return the path, relative to the source branch root, where SRC_FSPATH
 * existed (or could have existed) over the revision ranges SRC_RANGES.
 * SRC_ROOT_SEGMENTS is the location history of the source branch root.
 *
 * ### Assume this line of mergeinfo (SRC_PATH:SRC_RANGES) all occurs
 * within a single history segment, which is almost certain in practice
 * but not necessarily true.
 */
static const char *
path_relative_to_branch(const char *src_fspath,
                        const apr_array_header_t *src_ranges,
                        const apr_array_header_t *src_root_segments,
                        apr_pool_t *scratch_pool)
{
  const svn_merge_range_t *first_range
    = APR_ARRAY_IDX(src_ranges, 0, svn_merge_range_t *);
  const char *src_relpath = NULL;
  int i;

  SVN_ERR_ASSERT_NO_RETURN(src_fspath[0] == '/');

  for (i = 0; i < src_root_segments->nelts; i++)
    {
      const svn_location_segment_t *seg
        = APR_ARRAY_IDX(src_root_segments, i, svn_location_segment_t *);
      if (first_range->start + 1 >= seg->range_start
          && first_range->start + 1 <= seg->range_end)
        {
          if (seg->path)
            {
              src_relpath = svn_relpath_skip_ancestor(seg->path, src_fspath + 1);
            }
          else
            {
              printf("    warning: mergeinfo '%s:%ld-...' refers to a gap in the source branch's history\n",
                     src_fspath, first_range->start + 1);
              src_relpath = src_fspath;
            }
          break;
        }
    }
  if (src_relpath == NULL)
    {
      printf("    warning: mergeinfo '%s:%ld-...' is not in the source branch's history\n",
             src_fspath, first_range->start + 1);
      src_relpath = src_fspath;
    }
  return src_relpath;
}

/* Pretty-print the mergeinfo recorded on TARGET that pertains to merges
 * from SOURCE. */
static svn_error_t *
print_recorded_ranges2(svn_client_target_t *target,
                       svn_mergeinfo_catalog_t mergeinfo_cat,
                       apr_array_header_t *source_segments,
                       svn_client_ctx_t *ctx,
                       apr_pool_t *scratch_pool)
{
  apr_array_header_t *mergeinfo_cat_sorted;
  int i;

  mergeinfo_cat_sorted = svn_sort__hash(mergeinfo_cat,
                                        svn_sort_compare_items_as_paths,
                                        scratch_pool);
  for (i = 0; i < mergeinfo_cat_sorted->nelts; i++)
    {
      svn_sort__item_t *item = &APR_ARRAY_IDX(mergeinfo_cat_sorted, i,
                                              svn_sort__item_t);
      const char *tgt_path = item->key;
      svn_mergeinfo_t mergeinfo = item->value;
      const char *tgt_relpath
        = svn_relpath_skip_ancestor(target->repos_relpath, tgt_path);
      
      if (apr_hash_count(mergeinfo))
        {
          apr_hash_index_t *hi;

          for (hi = apr_hash_first(scratch_pool, mergeinfo);
               hi; hi = apr_hash_next(hi))
            {
              const char *src_path = svn__apr_hash_index_key(hi);
              apr_array_header_t *ranges = svn__apr_hash_index_val(hi);
              const char *ranges_string;
              const char *src_relpath;

              SVN_ERR(svn_cl__rangelist_to_string_abbreviated(
                        &ranges_string, ranges, 4, scratch_pool, scratch_pool));

              /* ### Is it possible (however unlikely) that a single src_path
               * maps to more than one src_relpath because of the source
               * branch root having moved during this range and yet the source
               * node continuing to have the same path? */
              src_relpath = path_relative_to_branch(src_path, ranges,
                                                    source_segments,
                                                    scratch_pool);
              if (strcmp(src_relpath, tgt_relpath) != 0)
                printf("  '%s' ->\n",
                       src_relpath[0] ? src_relpath : ".");
              printf("  '%s'\n",
                     tgt_relpath[0] ? tgt_relpath : ".");

              printf("    %s", ranges_string);
              if (ranges->nelts >= 4)
                printf(" (%d ranges)", ranges->nelts);
              printf("\n");
            }
        }
    }
  return SVN_NO_ERROR;
}

/* Pretty-print the mergeinfo recorded on TARGET that pertains to merges
 * from SOURCE. */
static svn_error_t *
print_recorded_ranges(svn_client_target_t *target,
                      svn_client_target_t *source,
                      svn_client_ctx_t *ctx,
                      apr_pool_t *scratch_pool)
{
  apr_array_header_t *source_segments;
  svn_mergeinfo_catalog_t mergeinfo_cat;

  /* Find the source location-segments. */
  /* ### This needs to stop where it meets 'target' at their common
   * ancestor, as we don't want to report mergeinfo that refers to a
   * period before the branch was branched. Perhaps such mergeinfo
   * should never exist, but in practice it sometimes does. */
  SVN_ERR(svn_client__get_location_segments(&source_segments, source->peg,
                                            &source->peg->peg_revision, NULL,
                                            ctx, scratch_pool, scratch_pool));

  SVN_ERR(svn_client__get_branch_to_branch_mergeinfo(
            &mergeinfo_cat, target->peg, source_segments,
            ctx, scratch_pool, scratch_pool));

  SVN_ERR(print_recorded_ranges2(target, mergeinfo_cat, source_segments,
                                 ctx, scratch_pool));
  return SVN_NO_ERROR;
}

/* */
static svn_error_t *
mergeinfo_summary(
                  svn_client_target_t *source,
                  svn_client_target_t *target,
                  svn_client_ctx_t *ctx,
                  apr_pool_t *pool)
{
  const char *marker;
  struct print_log_rev_baton_t log_rev_baton;

  SVN_ERR(svn_client__check_branch_root_marker(&marker,
                                               source->peg, target->peg,
                                               ctx, pool));
  if (marker == NULL)
    {
      printf("warning: Source and target are not marked as branches.\n");
    }
  else
    {
      printf("Branch marker: '%s' (found on both source and target)\n",
             marker);
    }

  printf("Source branch: %s\n", svn_cl__target_for_display(source, pool));
  printf("Target branch: %s\n", svn_cl__target_for_display(target, pool));
  printf("\n");

  printf(_("Extent of source branch under consideration:\n"));
  printf(  "  %s-%ld\n", "?" /* ### source_oldest_rev */, source->repos_revnum);
  printf("\n");

  printf(_("Revision range(s) recorded as merged:\n"));
  SVN_ERR(print_recorded_ranges(target, source, ctx, pool));
  printf("\n");

  printf(_("Merged revisions:\n"));
  log_rev_baton.count = 0;
  SVN_ERR(svn_client_mergeinfo_log2(TRUE /* finding_merged */,
                                    target->peg, source->peg,
                                    print_merged_rev, &log_rev_baton,
                                    NULL, ctx, pool));

  printf(_("Eligible revisions:\n"));
  log_rev_baton.count = 0;
  SVN_ERR(svn_client_mergeinfo_log2(FALSE /* finding_merged */,
                                    target->peg, source->peg,
                                    print_merged_rev, &log_rev_baton,
                                    NULL, ctx, pool));
  return SVN_NO_ERROR;
}

/* This implements the `svn_opt_subcommand_t' interface. */
svn_error_t *
svn_cl__mergeinfo(apr_getopt_t *os,
                  void *baton,
                  apr_pool_t *pool)
{
  svn_cl__opt_state_t *opt_state = ((svn_cl__cmd_baton_t *) baton)->opt_state;
  svn_client_ctx_t *ctx = ((svn_cl__cmd_baton_t *) baton)->ctx;
  apr_array_header_t *targets;
  svn_client_target_t *source;
  svn_client_target_t *target;
  svn_client_peg_t *source_peg;
  svn_client_peg_t *target_peg;

  SVN_ERR(svn_cl__args_to_target_array_print_reserved(&targets, os,
                                                      opt_state->targets,
                                                      ctx, FALSE, pool));

  if (targets->nelts > 2)
    return svn_error_create(SVN_ERR_CL_ARG_PARSING_ERROR, NULL,
                            _("Too many arguments given"));

  /* Locate the target branch: the second argument or this dir. */
  if (targets->nelts == 2)
    {
      SVN_ERR(svn_client__peg_parse(&target_peg,
                                    APR_ARRAY_IDX(targets, 1, const char *),
                                    pool));
    }
  else
    {
      SVN_ERR(svn_client__peg_parse(&target_peg, "", pool));
    }

  /* If no peg-rev was attached to a URL target, then assume HEAD; if
     no peg-rev was attached to a non-URL target, then assume BASE. */
  if (target_peg->peg_revision.kind == svn_opt_revision_unspecified)
    {
      if (svn_path_is_url(target_peg->path_or_url))
        target_peg->peg_revision.kind = svn_opt_revision_head;
      else
        target_peg->peg_revision.kind = svn_opt_revision_base;
    }

<<<<<<< HEAD
  SVN_ERR(svn_client__peg_resolve(&target, NULL, target_peg,
                                  ctx, pool, pool));

  /* Locate the source branch: the first argument or automatic.
   *
   * ### Better, perhaps, to always discover the "default" source branch,
   * and then print a warning if a different default branch was specified.
   *
   * ### Better, perhaps, not to support automatically selecting a
   * default source branch, because a more interesting and expected use
   * for not specifying a source branch would be to show info about
   * all merges that are currently sitting in the target (if it's a
   * working copy).
   */
  if (targets->nelts >= 1)
=======
  SVN_ERR_W(svn_cl__check_related_source_and_target(source, &src_peg_revision,
                                                    target, &tgt_peg_revision,
                                                    ctx, pool),
            _("Source and target must be different but related branches"));

  /* Do the real work, depending on the requested data flavor. */
  if (opt_state->show_revs == svn_cl__show_revs_merged)
>>>>>>> dc10931e
    {
      SVN_ERR(svn_client__peg_parse(&source_peg,
                                    APR_ARRAY_IDX(targets, 0, const char *),
                                    pool));
      /* If no peg-rev was attached to the source URL, assume HEAD. */
      if (source_peg->peg_revision.kind == svn_opt_revision_unspecified)
        source_peg->peg_revision.kind = svn_opt_revision_head;
    }
  else
    {
      printf("Assuming source branch is copy-source of target branch.\n");
      SVN_ERR(svn_cl__find_merge_source_branch(&source_peg, target_peg, ctx, pool));
    }
  
  SVN_ERR(svn_client__peg_resolve(&source, NULL, source_peg,
                                  ctx, pool, pool));

  if (targets_are_same_branch(source, target, pool))
    {
      return svn_error_create(SVN_ERR_CLIENT_NOT_READY_TO_MERGE, NULL,
                              _("Source and target are the same branch"));
    }

  if (opt_state->show_revs == svn_cl__show_revs_merged
      || opt_state->show_revs == svn_cl__show_revs_eligible)
    {
      /* Print a simple list of revision numbers. This mode is backward-
       * compatible with 1.5 and 1.6. */

      /* Default to depth empty. */
      svn_depth_t depth = (opt_state->depth == svn_depth_unknown)
                          ? svn_depth_infinity : opt_state->depth;

      SVN_ERR(svn_client_mergeinfo_log(
                opt_state->show_revs == svn_cl__show_revs_merged,
                target_peg->path_or_url, &target_peg->peg_revision,
                source_peg->path_or_url, &source_peg->peg_revision,
                print_log_rev, NULL /* baton */,
                TRUE, depth, NULL, ctx, pool));
    }
  else
    {
      /* Summary mode */
      SVN_ERR(mergeinfo_summary(source, target, ctx, pool));
    }

  return SVN_NO_ERROR;
}<|MERGE_RESOLUTION|>--- conflicted
+++ resolved
@@ -352,9 +352,13 @@
         target_peg->peg_revision.kind = svn_opt_revision_base;
     }
 
-<<<<<<< HEAD
   SVN_ERR(svn_client__peg_resolve(&target, NULL, target_peg,
                                   ctx, pool, pool));
+
+  SVN_ERR_W(svn_cl__check_related_source_and_target(source_peg->path_or_url, &source_peg->peg_revision,
+                                                    target_peg->path_or_url, &target_peg->peg_revision,
+                                                    ctx, pool),
+            _("Source and target must be different but related branches"));
 
   /* Locate the source branch: the first argument or automatic.
    *
@@ -368,15 +372,6 @@
    * working copy).
    */
   if (targets->nelts >= 1)
-=======
-  SVN_ERR_W(svn_cl__check_related_source_and_target(source, &src_peg_revision,
-                                                    target, &tgt_peg_revision,
-                                                    ctx, pool),
-            _("Source and target must be different but related branches"));
-
-  /* Do the real work, depending on the requested data flavor. */
-  if (opt_state->show_revs == svn_cl__show_revs_merged)
->>>>>>> dc10931e
     {
       SVN_ERR(svn_client__peg_parse(&source_peg,
                                     APR_ARRAY_IDX(targets, 0, const char *),
