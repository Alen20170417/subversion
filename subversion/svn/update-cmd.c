--- conflicted
+++ resolved
@@ -55,11 +55,7 @@
 
   SVN_ERR(svn_cl__args_to_target_array_print_reserved(&targets, os,
                                                       opt_state->targets,
-<<<<<<< HEAD
                                                       ctx, scratch_pool));
-=======
-                                                      ctx, pool));
->>>>>>> 0213fdc3
 
   /* Add "." if user passed 0 arguments */
   svn_opt_push_implicit_dot_target(targets, scratch_pool);
@@ -78,10 +74,6 @@
                                        cl_depth, ctx, scratch_pool,
                                        scratch_pool));
     }
-
-  if (! opt_state->quiet)
-    SVN_ERR(svn_cl__get_notifier(&ctx->notify_func2, &ctx->notify_baton2,
-                                 FALSE, FALSE, FALSE, scratch_pool));
 
   /* Deal with depthstuffs. */
   if (opt_state->set_depth != svn_depth_unknown)
