/*
 * status-cmd.c -- Display status information in current directory
 *
 * ====================================================================
 * Copyright (c) 2000-2007 CollabNet.  All rights reserved.
 *
 * This software is licensed as described in the file COPYING, which
 * you should have received as part of this distribution.  The terms
 * are also available at http://subversion.tigris.org/license-1.html.
 * If newer versions of this license are posted there, you may use a
 * newer version instead, at your option.
 *
 * This software consists of voluntary contributions made by many
 * individuals.  For exact contribution history, see the revision
 * history and logs, available at http://subversion.tigris.org/.
 * ====================================================================
 */

/* ==================================================================== */



/*** Includes. ***/

#include "svn_string.h"
#include "svn_wc.h"
#include "svn_client.h"
#include "svn_error_codes.h"
#include "svn_error.h"
#include "svn_pools.h"
#include "svn_xml.h"
#include "svn_path.h"
#include "svn_cmdline.h"
#include "cl.h"

#include "svn_private_config.h"



/*** Code. ***/

struct status_baton
{
  /* These fields all correspond to the ones in the
     svn_cl__print_status() interface. */
  svn_boolean_t detailed;
  svn_boolean_t show_last_committed;
  svn_boolean_t skip_unrecognized;
  svn_boolean_t repos_locks;
  apr_pool_t *pool;

  apr_hash_t *cached_changelists;
  apr_pool_t *cl_pool;          /* where cached changelists are allocated */

  svn_boolean_t had_print_error;  /* To avoid printing lots of errors if we get
                                     errors while printing to stdout */
  svn_boolean_t xml_mode;
};


struct status_cache
{
  const char *path;
  svn_wc_status2_t *status;
};


/* Prints XML target element with path attribute TARGET, using POOL for
   temporary allocations. */
static svn_error_t *
print_start_target_xml(const char *target, apr_pool_t *pool)
{
  svn_stringbuf_t *sb = svn_stringbuf_create("", pool);

  svn_xml_make_open_tag(&sb, pool, svn_xml_normal, "target",
                        "path", target, NULL);

  return svn_cl__error_checked_fputs(sb->data, stdout);
}


/* Finish a target element by optionally printing an against element if
 * REPOS_REV is a valid revision number, and then printing an target end tag.
 * Use POOL for temporary allocations. */
static svn_error_t *
print_finish_target_xml(svn_revnum_t repos_rev,
                        apr_pool_t *pool)
{
  svn_stringbuf_t *sb = svn_stringbuf_create("", pool);

  if (SVN_IS_VALID_REVNUM(repos_rev))
    {
      const char *repos_rev_str;
      repos_rev_str = apr_psprintf(pool, "%ld", repos_rev);
      svn_xml_make_open_tag(&sb, pool, svn_xml_self_closing, "against",
                            "revision", repos_rev_str, NULL);
    }

  svn_xml_make_close_tag(&sb, pool, "target");

  return svn_cl__error_checked_fputs(sb->data, stdout);
}


/* Function which *actually* causes a status structure to be output to
   the user.  Called by both print_status() and svn_cl__status(). */
static void
print_status_normal_or_xml(void *baton,
                           const char *path,
                           svn_wc_status2_t *status)
{
  struct status_baton *sb = baton;
  svn_error_t *err;

  if (sb->xml_mode)
    err = svn_cl__print_status_xml(path, status, sb->pool);
  else
    err = svn_cl__print_status(path, status, sb->detailed,
                               sb->show_last_committed,
                               sb->skip_unrecognized,
                               sb->repos_locks,
                               sb->pool);

  if (err)
    {
      /* Print if it is the first error. */
      if (!sb->had_print_error)
        {
          sb->had_print_error = TRUE;
          svn_handle_error2(err, stderr, FALSE, "svn: ");
        }
      svn_error_clear(err);
    }
}


/* A status callback function for printing STATUS for PATH. */
static void
print_status(void *baton,
             const char *path,
             svn_wc_status2_t *status)
{
  struct status_baton *sb = baton;

  /* If there's a changelist attached to the entry, then we don't print
     the item, but instead dup & cache the status structure for later. */
  if (status->entry && status->entry->changelist)
    {
      /* The hash maps a changelist name to an array of status_cache
         structures. */
      apr_array_header_t *path_array;
      const char *cl_key = apr_pstrdup(sb->cl_pool, status->entry->changelist);
      struct status_cache *scache = apr_pcalloc(sb->cl_pool, sizeof(*scache));
      scache->path = apr_pstrdup(sb->cl_pool, path);
      scache->status = svn_wc_dup_status2(status, sb->cl_pool);

      path_array = (apr_array_header_t *)
        apr_hash_get(sb->cached_changelists, cl_key, APR_HASH_KEY_STRING);
      if (path_array == NULL)
        {
          path_array = apr_array_make(sb->cl_pool, 1,
                                      sizeof(struct status_cache *));
          apr_hash_set(sb->cached_changelists, cl_key,
                       APR_HASH_KEY_STRING, path_array);
        }

      APR_ARRAY_PUSH(path_array, struct status_cache *) = scache;
      return;
    }

  print_status_normal_or_xml(baton, path, status);
}

/* Simpler helper to allow use of svn_cl__try. */
static svn_error_t *
do_status(svn_cl__opt_state_t *opt_state,
          const char *target,
          const svn_opt_revision_t *rev,
          void *status_baton,
          svn_client_ctx_t *ctx,
          apr_pool_t *pool)
{
  svn_revnum_t repos_rev = SVN_INVALID_REVNUM;

  if (opt_state->xml)
    SVN_ERR(print_start_target_xml(svn_path_local_style(target, pool), pool));

  SVN_ERR(svn_client_status3(&repos_rev, target, rev,
                             print_status, status_baton,
                             opt_state->depth,
                             opt_state->verbose,
                             opt_state->update,
                             opt_state->no_ignore,
                             opt_state->ignore_externals,
                             opt_state->changelists,
                             ctx, pool));

  if (opt_state->xml)
    SVN_ERR(print_finish_target_xml(repos_rev, pool));

  return SVN_NO_ERROR;
}

/* This implements the `svn_opt_subcommand_t' interface. */
svn_error_t *
svn_cl__status(apr_getopt_t *os,
               void *baton,
               apr_pool_t *pool)
{
  svn_cl__opt_state_t *opt_state = ((svn_cl__cmd_baton_t *) baton)->opt_state;
  svn_client_ctx_t *ctx = ((svn_cl__cmd_baton_t *) baton)->ctx;
  apr_array_header_t *targets;
  apr_pool_t *subpool;
  apr_hash_t *master_cl_hash = apr_hash_make(pool);
  int i;
  svn_opt_revision_t rev;
  struct status_baton sb;

  SVN_ERR(svn_cl__args_to_target_array_print_reserved(&targets, os,
                                                      opt_state->targets, 
                                                      pool));

  /* Add "." if user passed 0 arguments */
  svn_opt_push_implicit_dot_target(targets, pool);

  /* We want our -u statuses to be against HEAD. */
  rev.kind = svn_opt_revision_head;

  /* The notification callback, leave the notifier as NULL in XML mode */
  if (! opt_state->xml)
    svn_cl__get_notifier(&ctx->notify_func2, &ctx->notify_baton2, FALSE,
                         FALSE, FALSE, pool);

  subpool = svn_pool_create(pool);

  sb.had_print_error = FALSE;

  if (opt_state->xml)
    {
      /* If output is not incremental, output the XML header and wrap
         everything in a top-level element. This makes the output in
         its entirety a well-formed XML document. */
      if (! opt_state->incremental)
        SVN_ERR(svn_cl__xml_print_header("status", pool));
    }
  else
    {
      if (opt_state->incremental)
        return svn_error_create(SVN_ERR_CL_ARG_PARSING_ERROR, NULL,
                                _("'incremental' option only valid in XML "
                                  "mode"));
    }

  sb.detailed = (opt_state->verbose || opt_state->update);
  sb.show_last_committed = opt_state->verbose;
  sb.skip_unrecognized = opt_state->quiet;
  sb.repos_locks = opt_state->update;
  sb.xml_mode = opt_state->xml;
  sb.pool = subpool;
  sb.cached_changelists = master_cl_hash;
  sb.cl_pool = pool;

  for (i = 0; i < targets->nelts; i++)
    {
      const char *target = APR_ARRAY_IDX(targets, i, const char *);

      svn_pool_clear(subpool);

      SVN_ERR(svn_cl__check_cancel(ctx->cancel_baton));

      /* Retrieve a hash of status structures with the information
         requested by the user. */
      SVN_ERR(svn_cl__try(do_status(opt_state, target, &rev, &sb, ctx,
                                    subpool),
                          NULL, opt_state->quiet,
                          SVN_ERR_WC_NOT_DIRECTORY, /* not versioned */
                          SVN_NO_ERROR));
    }

  /* If any paths were cached because they were associatied with
     changelists, we can now display them as grouped changelists. */
  if (apr_hash_count(master_cl_hash) > 0)
    {
      apr_hash_index_t *hi;
      svn_stringbuf_t *buf;

      if (opt_state->xml)
        buf = svn_stringbuf_create("", pool);

      for (hi = apr_hash_first(pool, master_cl_hash); hi;
           hi = apr_hash_next(hi))
        {
          const char *changelist_name;
          apr_array_header_t *path_array;
          const void *key;
          void *val;
          int j;

          apr_hash_this(hi, &key, NULL, &val);
          changelist_name = key;
          path_array = val;

<<<<<<< HEAD
          /* ### TODO(sussman): should this be able to output XML too? */
          /* ### TODO: We shouldn't print the leading \n on the first 
             ### changelist if there were no non-changelist entries. */
          SVN_ERR(svn_cmdline_printf(pool, _("\n--- Changelist '%s':\n"),
                                     changelist_name));
=======
          /* ### TODO: For non-XML output, we shouldn't print the
             ### leading \n on the first changelist if there were no
             ### non-changelist entries. */
          if (opt_state->xml)
            {
              svn_stringbuf_set(buf, "");
              svn_xml_make_open_tag(&buf, pool, svn_xml_normal, "changelist",
                                    "name", changelist_name, NULL);
              SVN_ERR(svn_cl__error_checked_fputs(buf->data, stdout));
            }
          else
            SVN_ERR(svn_cmdline_printf(pool, _("\n--- Changelist '%s':\n"),
                                       changelist_name));
>>>>>>> 8595db6c

          for (j = 0; j < path_array->nelts; j++)
            {
              struct status_cache *scache =
                APR_ARRAY_IDX(path_array, j, struct status_cache *);
              print_status_normal_or_xml(&sb, scache->path, scache->status);
            }

          if (opt_state->xml)
            {
              svn_stringbuf_set(buf, "");
              svn_xml_make_close_tag(&buf, pool, "changelist");
              SVN_ERR(svn_cl__error_checked_fputs(buf->data, stdout));
            }
        }
    }

  svn_pool_destroy(subpool);
  if (opt_state->xml && (! opt_state->incremental))
    SVN_ERR(svn_cl__xml_print_footer("status", pool));

  return SVN_NO_ERROR;
}<|MERGE_RESOLUTION|>--- conflicted
+++ resolved
@@ -2,17 +2,22 @@
  * status-cmd.c -- Display status information in current directory
  *
  * ====================================================================
- * Copyright (c) 2000-2007 CollabNet.  All rights reserved.
+ *    Licensed to the Apache Software Foundation (ASF) under one
+ *    or more contributor license agreements.  See the NOTICE file
+ *    distributed with this work for additional information
+ *    regarding copyright ownership.  The ASF licenses this file
+ *    to you under the Apache License, Version 2.0 (the
+ *    "License"); you may not use this file except in compliance
+ *    with the License.  You may obtain a copy of the License at
  *
- * This software is licensed as described in the file COPYING, which
- * you should have received as part of this distribution.  The terms
- * are also available at http://subversion.tigris.org/license-1.html.
- * If newer versions of this license are posted there, you may use a
- * newer version instead, at your option.
+ *      http://www.apache.org/licenses/LICENSE-2.0
  *
- * This software consists of voluntary contributions made by many
- * individuals.  For exact contribution history, see the revision
- * history and logs, available at http://subversion.tigris.org/.
+ *    Unless required by applicable law or agreed to in writing,
+ *    software distributed under the License is distributed on an
+ *    "AS IS" BASIS, WITHOUT WARRANTIES OR CONDITIONS OF ANY
+ *    KIND, either express or implied.  See the License for the
+ *    specific language governing permissions and limitations
+ *    under the License.
  * ====================================================================
  */
 
@@ -23,6 +28,7 @@
 
 /*** Includes. ***/
 
+#include "svn_hash.h"
 #include "svn_string.h"
 #include "svn_wc.h"
 #include "svn_client.h"
@@ -30,11 +36,13 @@
 #include "svn_error.h"
 #include "svn_pools.h"
 #include "svn_xml.h"
+#include "svn_dirent_uri.h"
 #include "svn_path.h"
 #include "svn_cmdline.h"
 #include "cl.h"
 
 #include "svn_private_config.h"
+#include "private/svn_wc_private.h"
 
 
 @@ -45,11 +53,13 @@
 {
   /* These fields all correspond to the ones in the
      svn_cl__print_status() interface. */
+  const char *target_abspath;
+  const char *target_path;
+  svn_boolean_t suppress_externals_placeholders;
   svn_boolean_t detailed;
   svn_boolean_t show_last_committed;
   svn_boolean_t skip_unrecognized;
   svn_boolean_t repos_locks;
-  apr_pool_t *pool;
 
   apr_hash_t *cached_changelists;
   apr_pool_t *cl_pool;          /* where cached changelists are allocated */
@@ -57,25 +67,57 @@
   svn_boolean_t had_print_error;  /* To avoid printing lots of errors if we get
                                      errors while printing to stdout */
   svn_boolean_t xml_mode;
+
+  /* Conflict stats. */
+  unsigned int text_conflicts;
+  unsigned int prop_conflicts;
+  unsigned int tree_conflicts;
+
+  svn_client_ctx_t *ctx;
 };
 
 
 struct status_cache
 {
   const char *path;
-  svn_wc_status2_t *status;
+  const char *target_abspath;
+  const char *target_path;
+  svn_client_status_t *status;
 };
 
+/* Print conflict stats accumulated in status baton SB.
+ * Do temporary allocations in POOL. */
+static svn_error_t *
+print_conflict_stats(struct status_baton *sb, apr_pool_t *pool)
+{
+  if (sb->text_conflicts > 0 || sb->prop_conflicts > 0 ||
+      sb->tree_conflicts > 0)
+      SVN_ERR(svn_cmdline_printf(pool, "%s", _("Summary of conflicts:\n")));
+
+  if (sb->text_conflicts > 0)
+    SVN_ERR(svn_cmdline_printf
+      (pool, _("  Text conflicts: %u\n"), sb->text_conflicts));
+
+  if (sb->prop_conflicts > 0)
+    SVN_ERR(svn_cmdline_printf
+      (pool, _("  Property conflicts: %u\n"), sb->prop_conflicts));
+
+  if (sb->tree_conflicts > 0)
+    SVN_ERR(svn_cmdline_printf
+      (pool, _("  Tree conflicts: %u\n"), sb->tree_conflicts));
+
+  return SVN_NO_ERROR;
+}
 
 /* Prints XML target element with path attribute TARGET, using POOL for
    temporary allocations. */
 static svn_error_t *
 print_start_target_xml(const char *target, apr_pool_t *pool)
 {
-  svn_stringbuf_t *sb = svn_stringbuf_create("", pool);
+  svn_stringbuf_t *sb = svn_stringbuf_create_empty(pool);
 
   svn_xml_make_open_tag(&sb, pool, svn_xml_normal, "target",
-                        "path", target, NULL);
+                        "path", target, SVN_VA_NULL);
 
   return svn_cl__error_checked_fputs(sb->data, stdout);
 }
@@ -88,14 +130,14 @@
 print_finish_target_xml(svn_revnum_t repos_rev,
                         apr_pool_t *pool)
 {
-  svn_stringbuf_t *sb = svn_stringbuf_create("", pool);
+  svn_stringbuf_t *sb = svn_stringbuf_create_empty(pool);
 
   if (SVN_IS_VALID_REVNUM(repos_rev))
     {
       const char *repos_rev_str;
       repos_rev_str = apr_psprintf(pool, "%ld", repos_rev);
       svn_xml_make_open_tag(&sb, pool, svn_xml_self_closing, "against",
-                            "revision", repos_rev_str, NULL);
+                            "revision", repos_rev_str, SVN_VA_NULL);
     }
 
   svn_xml_make_close_tag(&sb, pool, "target");
@@ -106,134 +148,157 @@
 
 /* Function which *actually* causes a status structure to be output to
    the user.  Called by both print_status() and svn_cl__status(). */
-static void
+static svn_error_t *
 print_status_normal_or_xml(void *baton,
                            const char *path,
-                           svn_wc_status2_t *status)
+                           const svn_client_status_t *status,
+                           apr_pool_t *pool)
 {
   struct status_baton *sb = baton;
-  svn_error_t *err;
 
   if (sb->xml_mode)
-    err = svn_cl__print_status_xml(path, status, sb->pool);
+    return svn_cl__print_status_xml(sb->target_abspath, sb->target_path,
+                                    path, status, sb->ctx, pool);
   else
-    err = svn_cl__print_status(path, status, sb->detailed,
-                               sb->show_last_committed,
-                               sb->skip_unrecognized,
-                               sb->repos_locks,
-                               sb->pool);
-
-  if (err)
-    {
-      /* Print if it is the first error. */
-      if (!sb->had_print_error)
-        {
-          sb->had_print_error = TRUE;
-          svn_handle_error2(err, stderr, FALSE, "svn: ");
-        }
-      svn_error_clear(err);
-    }
+    return svn_cl__print_status(sb->target_abspath, sb->target_path,
+                                path, status,
+                                sb->suppress_externals_placeholders,
+                                sb->detailed,
+                                sb->show_last_committed,
+                                sb->skip_unrecognized,
+                                sb->repos_locks,
+                                &sb->text_conflicts,
+                                &sb->prop_conflicts,
+                                &sb->tree_conflicts,
+                                sb->ctx,
+                                pool);
 }
 
 
 /* A status callback function for printing STATUS for PATH. */
-static void
+static svn_error_t *
 print_status(void *baton,
              const char *path,
-             svn_wc_status2_t *status)
+             const svn_client_status_t *status,
+             apr_pool_t *pool)
 {
   struct status_baton *sb = baton;
-
-  /* If there's a changelist attached to the entry, then we don't print
+  const char *local_abspath = status->local_abspath;
+
+  /* ### The revision information with associates are based on what
+   * ### _read_info() returns. The svn_wc_status_func4_t callback is
+   * ### suppposed to handle the gathering of additional information from the
+   * ### WORKING nodes on its own. Until we've agreed on how the CLI should
+   * ### handle the revision information, we use this approach to stay compat
+   * ### with our testsuite. */
+  if (status->versioned
+      && !SVN_IS_VALID_REVNUM(status->revision)
+      && !status->copied
+      && (status->node_status == svn_wc_status_deleted
+          || status->node_status == svn_wc_status_replaced))
+    {
+      svn_client_status_t *twks = svn_client_status_dup(status, sb->cl_pool);
+
+      /* Copied is FALSE, so either we have a local addition, or we have
+         a delete that directly shadows a BASE node */
+
+      switch(status->node_status)
+        {
+          case svn_wc_status_replaced:
+            /* Just retrieve the revision below the replacement.
+               The other fields are filled by a copy.
+               (With ! copied, we know we have a BASE node)
+
+               ### Is this really what we want to provide? */
+            SVN_ERR(svn_wc__node_get_pre_ng_status_data(&twks->revision,
+                                                        NULL, NULL, NULL,
+                                                        sb->ctx->wc_ctx,
+                                                        local_abspath,
+                                                        sb->cl_pool, pool));
+            break;
+          case svn_wc_status_deleted:
+            /* Retrieve some data from the original version below the delete */
+            SVN_ERR(svn_wc__node_get_pre_ng_status_data(&twks->revision,
+                                                        &twks->changed_rev,
+                                                        &twks->changed_date,
+                                                        &twks->changed_author,
+                                                        sb->ctx->wc_ctx,
+                                                        local_abspath,
+                                                        sb->cl_pool, pool));
+            break;
+
+          default:
+            /* This space intentionally left blank. */
+            break;
+        }
+
+      status = twks;
+    }
+
+  /* If the path is part of a changelist, then we don't print
      the item, but instead dup & cache the status structure for later. */
-  if (status->entry && status->entry->changelist)
+  if (status->changelist)
     {
       /* The hash maps a changelist name to an array of status_cache
          structures. */
       apr_array_header_t *path_array;
-      const char *cl_key = apr_pstrdup(sb->cl_pool, status->entry->changelist);
+      const char *cl_key = apr_pstrdup(sb->cl_pool, status->changelist);
       struct status_cache *scache = apr_pcalloc(sb->cl_pool, sizeof(*scache));
       scache->path = apr_pstrdup(sb->cl_pool, path);
-      scache->status = svn_wc_dup_status2(status, sb->cl_pool);
-
-      path_array = (apr_array_header_t *)
-        apr_hash_get(sb->cached_changelists, cl_key, APR_HASH_KEY_STRING);
+      scache->target_abspath = apr_pstrdup(sb->cl_pool, sb->target_abspath);
+      scache->target_path = apr_pstrdup(sb->cl_pool, sb->target_path);
+      scache->status = svn_client_status_dup(status, sb->cl_pool);
+
+      path_array =
+        svn_hash_gets(sb->cached_changelists, cl_key);
       if (path_array == NULL)
         {
           path_array = apr_array_make(sb->cl_pool, 1,
                                       sizeof(struct status_cache *));
-          apr_hash_set(sb->cached_changelists, cl_key,
-                       APR_HASH_KEY_STRING, path_array);
+          svn_hash_sets(sb->cached_changelists, cl_key, path_array);
         }
 
       APR_ARRAY_PUSH(path_array, struct status_cache *) = scache;
-      return;
-    }
-
-  print_status_normal_or_xml(baton, path, status);
-}
-
-/* Simpler helper to allow use of svn_cl__try. */
-static svn_error_t *
-do_status(svn_cl__opt_state_t *opt_state,
-          const char *target,
-          const svn_opt_revision_t *rev,
-          void *status_baton,
-          svn_client_ctx_t *ctx,
-          apr_pool_t *pool)
-{
-  svn_revnum_t repos_rev = SVN_INVALID_REVNUM;
-
-  if (opt_state->xml)
-    SVN_ERR(print_start_target_xml(svn_path_local_style(target, pool), pool));
-
-  SVN_ERR(svn_client_status3(&repos_rev, target, rev,
-                             print_status, status_baton,
-                             opt_state->depth,
-                             opt_state->verbose,
-                             opt_state->update,
-                             opt_state->no_ignore,
-                             opt_state->ignore_externals,
-                             opt_state->changelists,
-                             ctx, pool));
-
-  if (opt_state->xml)
-    SVN_ERR(print_finish_target_xml(repos_rev, pool));
-
-  return SVN_NO_ERROR;
+      return SVN_NO_ERROR;
+    }
+
+  return print_status_normal_or_xml(baton, path, status, pool);
 }
 
 /* This implements the `svn_opt_subcommand_t' interface. */
 svn_error_t *
 svn_cl__status(apr_getopt_t *os,
                void *baton,
-               apr_pool_t *pool)
+               apr_pool_t *scratch_pool)
 {
   svn_cl__opt_state_t *opt_state = ((svn_cl__cmd_baton_t *) baton)->opt_state;
   svn_client_ctx_t *ctx = ((svn_cl__cmd_baton_t *) baton)->ctx;
   apr_array_header_t *targets;
-  apr_pool_t *subpool;
-  apr_hash_t *master_cl_hash = apr_hash_make(pool);
+  apr_pool_t *iterpool;
+  apr_hash_t *master_cl_hash = apr_hash_make(scratch_pool);
   int i;
   svn_opt_revision_t rev;
   struct status_baton sb;
 
   SVN_ERR(svn_cl__args_to_target_array_print_reserved(&targets, os,
-                                                      opt_state->targets, 
-                                                      pool));
+                                                      opt_state->targets,
+                                                      ctx, FALSE,
+                                                      scratch_pool));
 
   /* Add "." if user passed 0 arguments */
-  svn_opt_push_implicit_dot_target(targets, pool);
-
-  /* We want our -u statuses to be against HEAD. */
-  rev.kind = svn_opt_revision_head;
-
-  /* The notification callback, leave the notifier as NULL in XML mode */
-  if (! opt_state->xml)
-    svn_cl__get_notifier(&ctx->notify_func2, &ctx->notify_baton2, FALSE,
-                         FALSE, FALSE, pool);
-
-  subpool = svn_pool_create(pool);
+  svn_opt_push_implicit_dot_target(targets, scratch_pool);
+
+  SVN_ERR(svn_cl__check_targets_are_local_paths(targets));
+
+  /* We want our -u statuses to be against HEAD by default. */
+  if (opt_state->start_revision.kind == svn_opt_revision_unspecified)
+    rev.kind = svn_opt_revision_head;
+  else if (! opt_state->update)
+    return svn_error_create(SVN_ERR_CL_ARG_PARSING_ERROR, NULL,
+                        _("--revision (-r) option valid only with "
+                          "--show-updates (-u) option"));
+  else
+    rev = opt_state->start_revision;
 
   sb.had_print_error = FALSE;
 
@@ -243,7 +308,7 @@
          everything in a top-level element. This makes the output in
          its entirety a well-formed XML document. */
       if (! opt_state->incremental)
-        SVN_ERR(svn_cl__xml_print_header("status", pool));
+        SVN_ERR(svn_cl__xml_print_header("status", scratch_pool));
     }
   else
     {
@@ -253,33 +318,64 @@
                                   "mode"));
     }
 
+  sb.suppress_externals_placeholders = (opt_state->quiet
+                                        && (! opt_state->verbose));
   sb.detailed = (opt_state->verbose || opt_state->update);
   sb.show_last_committed = opt_state->verbose;
   sb.skip_unrecognized = opt_state->quiet;
   sb.repos_locks = opt_state->update;
   sb.xml_mode = opt_state->xml;
-  sb.pool = subpool;
   sb.cached_changelists = master_cl_hash;
-  sb.cl_pool = pool;
-
+  sb.cl_pool = scratch_pool;
+  sb.text_conflicts = 0;
+  sb.prop_conflicts = 0;
+  sb.tree_conflicts = 0;
+  sb.ctx = ctx;
+
+  SVN_ERR(svn_cl__eat_peg_revisions(&targets, targets, scratch_pool));
+
+  iterpool = svn_pool_create(scratch_pool);
   for (i = 0; i < targets->nelts; i++)
     {
       const char *target = APR_ARRAY_IDX(targets, i, const char *);
-
-      svn_pool_clear(subpool);
+      svn_revnum_t repos_rev = SVN_INVALID_REVNUM;
+
+      svn_pool_clear(iterpool);
+
+      SVN_ERR(svn_dirent_get_absolute(&(sb.target_abspath), target,
+                                      scratch_pool));
+      sb.target_path = target;
 
       SVN_ERR(svn_cl__check_cancel(ctx->cancel_baton));
+
+      if (opt_state->xml)
+        SVN_ERR(print_start_target_xml(svn_dirent_local_style(target, iterpool),
+                                       iterpool));
 
       /* Retrieve a hash of status structures with the information
          requested by the user. */
-      SVN_ERR(svn_cl__try(do_status(opt_state, target, &rev, &sb, ctx,
-                                    subpool),
+      SVN_ERR(svn_cl__try(svn_client_status6(&repos_rev, ctx, target, &rev,
+                                             opt_state->depth,
+                                             opt_state->verbose,
+                                             opt_state->update,
+                                             TRUE /* check_working_copy */,
+                                             opt_state->no_ignore,
+                                             opt_state->ignore_externals,
+                                             FALSE /* depth_as_sticky */,
+                                             opt_state->changelists,
+                                             print_status, &sb,
+                                             iterpool),
                           NULL, opt_state->quiet,
-                          SVN_ERR_WC_NOT_DIRECTORY, /* not versioned */
-                          SVN_NO_ERROR));
-    }
-
-  /* If any paths were cached because they were associatied with
+                          /* not versioned: */
+                          SVN_ERR_WC_NOT_WORKING_COPY,
+                          SVN_ERR_WC_PATH_NOT_FOUND,
+                          0));
+
+      if (opt_state->xml)
+        SVN_ERR(print_finish_target_xml(repos_rev, iterpool));
+    }
+
+  /* If any paths were cached because they were associated with
      changelists, we can now display them as grouped changelists. */
   if (apr_hash_count(master_cl_hash) > 0)
     {
@@ -287,62 +383,56 @@
       svn_stringbuf_t *buf;
 
       if (opt_state->xml)
-        buf = svn_stringbuf_create("", pool);
-
-      for (hi = apr_hash_first(pool, master_cl_hash); hi;
+        buf = svn_stringbuf_create_empty(scratch_pool);
+
+      for (hi = apr_hash_first(scratch_pool, master_cl_hash); hi;
            hi = apr_hash_next(hi))
         {
-          const char *changelist_name;
-          apr_array_header_t *path_array;
-          const void *key;
-          void *val;
+          const char *changelist_name = apr_hash_this_key(hi);
+          apr_array_header_t *path_array = apr_hash_this_val(hi);
           int j;
 
-          apr_hash_this(hi, &key, NULL, &val);
-          changelist_name = key;
-          path_array = val;
-
-<<<<<<< HEAD
-          /* ### TODO(sussman): should this be able to output XML too? */
-          /* ### TODO: We shouldn't print the leading \n on the first 
-             ### changelist if there were no non-changelist entries. */
-          SVN_ERR(svn_cmdline_printf(pool, _("\n--- Changelist '%s':\n"),
-                                     changelist_name));
-=======
           /* ### TODO: For non-XML output, we shouldn't print the
              ### leading \n on the first changelist if there were no
              ### non-changelist entries. */
           if (opt_state->xml)
             {
-              svn_stringbuf_set(buf, "");
-              svn_xml_make_open_tag(&buf, pool, svn_xml_normal, "changelist",
-                                    "name", changelist_name, NULL);
+              svn_stringbuf_setempty(buf);
+              svn_xml_make_open_tag(&buf, scratch_pool, svn_xml_normal,
+                                    "changelist", "name", changelist_name,
+                                    SVN_VA_NULL);
               SVN_ERR(svn_cl__error_checked_fputs(buf->data, stdout));
             }
           else
-            SVN_ERR(svn_cmdline_printf(pool, _("\n--- Changelist '%s':\n"),
+            SVN_ERR(svn_cmdline_printf(scratch_pool,
+                                       _("\n--- Changelist '%s':\n"),
                                        changelist_name));
->>>>>>> 8595db6c
 
           for (j = 0; j < path_array->nelts; j++)
             {
               struct status_cache *scache =
                 APR_ARRAY_IDX(path_array, j, struct status_cache *);
-              print_status_normal_or_xml(&sb, scache->path, scache->status);
+              sb.target_abspath = scache->target_abspath;
+              sb.target_path = scache->target_path;
+              SVN_ERR(print_status_normal_or_xml(&sb, scache->path,
+                                                 scache->status, scratch_pool));
             }
 
           if (opt_state->xml)
             {
-              svn_stringbuf_set(buf, "");
-              svn_xml_make_close_tag(&buf, pool, "changelist");
+              svn_stringbuf_setempty(buf);
+              svn_xml_make_close_tag(&buf, scratch_pool, "changelist");
               SVN_ERR(svn_cl__error_checked_fputs(buf->data, stdout));
             }
         }
     }
-
-  svn_pool_destroy(subpool);
+  svn_pool_destroy(iterpool);
+
   if (opt_state->xml && (! opt_state->incremental))
-    SVN_ERR(svn_cl__xml_print_footer("status", pool));
+    SVN_ERR(svn_cl__xml_print_footer("status", scratch_pool));
+
+  if (! opt_state->quiet && ! opt_state->xml)
+      SVN_ERR(print_conflict_stats(&sb, scratch_pool));
 
   return SVN_NO_ERROR;
 }