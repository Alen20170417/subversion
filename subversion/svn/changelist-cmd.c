--- conflicted
+++ resolved
@@ -70,16 +70,9 @@
   if (! targets->nelts)
     return svn_error_create(SVN_ERR_CL_INSUFFICIENT_ARGS, 0, NULL);
 
-<<<<<<< HEAD
-  if (! opt_state->quiet)
-    SVN_ERR(svn_cl__get_notifier(&ctx->notify_func2, &ctx->notify_baton2,
-                                 FALSE, FALSE, FALSE, pool));
-  else
-=======
   SVN_ERR(svn_cl__check_targets_are_local_paths(targets));
 
   if (opt_state->quiet)
->>>>>>> 4cf18c3e
     /* FIXME: This is required because svn_client_create_context()
        always initializes ctx->notify_func2 to a wrapper function
        which calls ctx->notify_func() if it isn't NULL.  In other
