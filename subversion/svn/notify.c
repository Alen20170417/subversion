/*
 * notify.c:  feedback handlers for cmdline client.
 *
 * ====================================================================
 *    Licensed to the Apache Software Foundation (ASF) under one
 *    or more contributor license agreements.  See the NOTICE file
 *    distributed with this work for additional information
 *    regarding copyright ownership.  The ASF licenses this file
 *    to you under the Apache License, Version 2.0 (the
 *    "License"); you may not use this file except in compliance
 *    with the License.  You may obtain a copy of the License at
 *
 *      http://www.apache.org/licenses/LICENSE-2.0
 *
 *    Unless required by applicable law or agreed to in writing,
 *    software distributed under the License is distributed on an
 *    "AS IS" BASIS, WITHOUT WARRANTIES OR CONDITIONS OF ANY
 *    KIND, either express or implied.  See the License for the
 *    specific language governing permissions and limitations
 *    under the License.
 * ====================================================================
 */

/* ==================================================================== */



/*** Includes. ***/

#define APR_WANT_STDIO
#define APR_WANT_STRFUNC
#include <apr_want.h>

#include "svn_cmdline.h"
#include "svn_pools.h"
#include "svn_dirent_uri.h"
#include "svn_path.h"
#include "cl.h"

#include "svn_private_config.h"


/* Baton for notify and friends. */
struct notify_baton
{
  svn_boolean_t received_some_change;
  svn_boolean_t is_checkout;
  svn_boolean_t is_export;
  svn_boolean_t is_wc_to_repos_copy;
  svn_boolean_t sent_first_txdelta;
  svn_boolean_t in_external;
  svn_boolean_t had_print_error; /* Used to not keep printing error messages
                                    when we've already had one print error. */

  /* Conflict stats for update and merge. */
  unsigned int text_conflicts;
  unsigned int prop_conflicts;
  unsigned int tree_conflicts;
  unsigned int skipped_paths;

  /* The cwd, for use in decomposing absolute paths. */
  const char *path_prefix;
};


svn_error_t *
svn_cl__print_conflict_stats(void *notify_baton, apr_pool_t *pool)
{
  struct notify_baton *nb = notify_baton;
  unsigned int text_conflicts;
  unsigned int prop_conflicts;
  unsigned int tree_conflicts;
  unsigned int skipped_paths;

  text_conflicts = nb->text_conflicts;
  prop_conflicts = nb->prop_conflicts;
  tree_conflicts = nb->tree_conflicts;
  skipped_paths = nb->skipped_paths;

  if (text_conflicts > 0 || prop_conflicts > 0
    || tree_conflicts > 0 || skipped_paths > 0)
      SVN_ERR(svn_cmdline_printf(pool, "%s", _("Summary of conflicts:\n")));

  if (text_conflicts > 0)
    SVN_ERR(svn_cmdline_printf
      (pool, _("  Text conflicts: %u\n"), text_conflicts));

  if (prop_conflicts > 0)
    SVN_ERR(svn_cmdline_printf
      (pool, _("  Property conflicts: %u\n"), prop_conflicts));

  if (tree_conflicts > 0)
    SVN_ERR(svn_cmdline_printf
      (pool, _("  Tree conflicts: %u\n"), tree_conflicts));

  if (skipped_paths > 0)
    SVN_ERR(svn_cmdline_printf
      (pool, _("  Skipped paths: %u\n"), skipped_paths));

  return SVN_NO_ERROR;
}

/* This implements `svn_wc_notify_func2_t'.
 * NOTE: This function can't fail, so we just ignore any print errors. */
static void
notify(void *baton, const svn_wc_notify_t *n, apr_pool_t *pool)
{
  struct notify_baton *nb = baton;
  char statchar_buf[5] = "    ";
  const char *path_local;
  svn_error_t *err;

  if (n->url)
    path_local = n->url;
  else
    {
      if (n->path_prefix)
        path_local = svn_cl__local_style_skip_ancestor(n->path_prefix, n->path,
                                                       pool);
      else /* skip nb->path_prefix, if it's non-null */
        path_local = svn_cl__local_style_skip_ancestor(nb->path_prefix, n->path,
                                                       pool);
    }

  switch (n->action)
    {
    case svn_wc_notify_skip:
      nb->skipped_paths++;
      if (n->content_state == svn_wc_notify_state_missing)
        {
          if ((err = svn_cmdline_printf
               (pool, _("Skipped missing target: '%s'\n"),
                path_local)))
            goto print_error;
        }
      else if (n->content_state == svn_wc_notify_state_source_missing)
        {
          if ((err = svn_cmdline_printf
               (pool, _("Skipped target: '%s' -- copy-source is missing\n"),
                path_local)))
            goto print_error;
        }
      else
        {
          if ((err = svn_cmdline_printf
               (pool, _("Skipped '%s'\n"), path_local)))
            goto print_error;
        }
      break;
<<<<<<< HEAD

    case svn_wc_notify_update_add_deleted:
    case svn_wc_notify_update_update_deleted:
      /* ### Before 1.7.0 these notifications where suppressed in the wc
         ### library.. how should we notify these?

         ### Fall through in deleted notification. */

=======
    case svn_wc_notify_update_skip_obstruction:
      nb->skipped_paths++;
      if ((err = svn_cmdline_printf(
            pool, _("Skipped '%s' -- An obstructing working copy was found\n"),
            path_local)))
        goto print_error;
      break;
    case svn_wc_notify_update_skip_working_only:
      nb->skipped_paths++;
      if ((err = svn_cmdline_printf(
            pool, _("Skipped '%s' -- Has no versioned parent\n"),
            path_local)))
        goto print_error;
      break;
    case svn_wc_notify_update_skip_access_denied:
      nb->skipped_paths++;
      if ((err = svn_cmdline_printf(
            pool, _("Skipped '%s' -- Access denied\n"),
            path_local)))
        goto print_error;
      break;
    case svn_wc_notify_skip_conflicted:
      nb->skipped_paths++;
      if ((err = svn_cmdline_printf(
            pool, _("Skipped '%s' -- Node remains in conflict\n"),
            path_local)))
        goto print_error;
      break;
>>>>>>> 4cf18c3e
    case svn_wc_notify_update_delete:
    case svn_wc_notify_exclude:
      nb->received_some_change = TRUE;
      if ((err = svn_cmdline_printf(pool, "D    %s\n", path_local)))
        goto print_error;
      break;
    case svn_wc_notify_update_broken_lock:
      if ((err = svn_cmdline_printf(pool, "B    %s\n", path_local)))
        goto print_error;
      break;

    case svn_wc_notify_update_external_removed:
      nb->received_some_change = TRUE;
      if (n->err && n->err->message)
        {
          if ((err = svn_cmdline_printf(pool, "Removed external '%s': %s\n",
              path_local, n->err->message)))
            goto print_error;
        }
      else
        {
          if ((err = svn_cmdline_printf(pool, "Removed external '%s'\n",
                                        path_local)))
            goto print_error;
        }
      break;

    case svn_wc_notify_update_replace:
      nb->received_some_change = TRUE;
      if ((err = svn_cmdline_printf(pool, "R    %s\n", path_local)))
        goto print_error;
      break;

    case svn_wc_notify_update_add:
      nb->received_some_change = TRUE;
      if (n->content_state == svn_wc_notify_state_conflicted)
        {
          nb->text_conflicts++;
          if ((err = svn_cmdline_printf(pool, "C    %s\n", path_local)))
            goto print_error;
        }
      else
        {
          if ((err = svn_cmdline_printf(pool, "A    %s\n", path_local)))
            goto print_error;
        }
      break;

    case svn_wc_notify_exists:
      nb->received_some_change = TRUE;
      if (n->content_state == svn_wc_notify_state_conflicted)
        {
          nb->text_conflicts++;
          statchar_buf[0] = 'C';
        }
      else
        statchar_buf[0] = 'E';

      if (n->prop_state == svn_wc_notify_state_conflicted)
        {
          nb->prop_conflicts++;
          statchar_buf[1] = 'C';
        }
      else if (n->prop_state == svn_wc_notify_state_merged)
        statchar_buf[1] = 'G';

      if ((err = svn_cmdline_printf(pool, "%s %s\n", statchar_buf, path_local)))
        goto print_error;
      break;

    case svn_wc_notify_restore:
      if ((err = svn_cmdline_printf(pool, _("Restored '%s'\n"),
                                    path_local)))
        goto print_error;
      break;

    case svn_wc_notify_revert:
      if ((err = svn_cmdline_printf(pool, _("Reverted '%s'\n"),
                                    path_local)))
        goto print_error;
      break;

    case svn_wc_notify_failed_revert:
      if (( err = svn_cmdline_printf(pool, _("Failed to revert '%s' -- "
                                             "try updating instead.\n"),
                                     path_local)))
        goto print_error;
      break;

    case svn_wc_notify_resolved:
      if ((err = svn_cmdline_printf(pool,
                                    _("Resolved conflicted state of '%s'\n"),
                                    path_local)))
        goto print_error;
      break;

    case svn_wc_notify_add:
      /* We *should* only get the MIME_TYPE if PATH is a file.  If we
         do get it, and the mime-type is not textual, note that this
         is a binary addition. */
      if (n->mime_type && (svn_mime_type_is_binary(n->mime_type)))
        {
          if ((err = svn_cmdline_printf(pool, "A  (bin)  %s\n",
                                        path_local)))
            goto print_error;
        }
      else
        {
          if ((err = svn_cmdline_printf(pool, "A         %s\n",
                                        path_local)))
            goto print_error;
        }
      break;

    case svn_wc_notify_delete:
      nb->received_some_change = TRUE;
      if ((err = svn_cmdline_printf(pool, "D         %s\n",
                                    path_local)))
        goto print_error;
      break;

    case svn_wc_notify_patch:
      {
        nb->received_some_change = TRUE;
        if (n->content_state == svn_wc_notify_state_conflicted)
          {
            nb->text_conflicts++;
            statchar_buf[0] = 'C';
          }
        else if (n->kind == svn_node_file)
          {
            if (n->content_state == svn_wc_notify_state_merged)
              statchar_buf[0] = 'G';
            else if (n->content_state == svn_wc_notify_state_changed)
              statchar_buf[0] = 'U';
          }

        if (n->prop_state == svn_wc_notify_state_conflicted)
          {
            nb->prop_conflicts++;
            statchar_buf[1] = 'C';
          }
        else if (n->prop_state == svn_wc_notify_state_changed)
              statchar_buf[1] = 'U';

        if (statchar_buf[0] != ' ' || statchar_buf[1] != ' ')
          {
            if ((err = svn_cmdline_printf(pool, "%s      %s\n",
                                          statchar_buf, path_local)))
              goto print_error;
          }
      }
      break;

    case svn_wc_notify_patch_applied_hunk:
      nb->received_some_change = TRUE;
      if (n->hunk_original_start != n->hunk_matched_line)
        {
          apr_uint64_t off;
          const char *s;
          const char *minus;

          if (n->hunk_matched_line > n->hunk_original_start)
            {
              off = n->hunk_matched_line - n->hunk_original_start;
              minus = "";
            }
          else
            {
              off = n->hunk_original_start - n->hunk_matched_line;
              minus = "-";
            }

          /* ### We're creating the localized strings without
           * ### APR_INT64_T_FMT since it isn't translator-friendly */
          if (n->hunk_fuzz)
            {

              if (n->prop_name)
                {
                  s = _(">         applied hunk ## -%lu,%lu +%lu,%lu ## "
                        "with offset %s");

                  err = svn_cmdline_printf(pool,
                                           apr_pstrcat(pool, s,
                                                       "%"APR_UINT64_T_FMT
                                                       " and fuzz %lu (%s)\n",
                                                       (char *)NULL),
                                           n->hunk_original_start,
                                           n->hunk_original_length,
                                           n->hunk_modified_start,
                                           n->hunk_modified_length,
                                           minus, off, n->hunk_fuzz,
                                           n->prop_name);
                }
              else
                {
                  s = _(">         applied hunk @@ -%lu,%lu +%lu,%lu @@ "
                        "with offset %s");

                  err = svn_cmdline_printf(pool,
                                           apr_pstrcat(pool, s,
                                                       "%"APR_UINT64_T_FMT
                                                       " and fuzz %lu\n",
                                                       (char *)NULL),
                                           n->hunk_original_start,
                                           n->hunk_original_length,
                                           n->hunk_modified_start,
                                           n->hunk_modified_length,
                                           minus, off, n->hunk_fuzz);
                }

              if (err)
                goto print_error;
            }
          else
            {

              if (n->prop_name)
                {
                  s = _(">         applied hunk ## -%lu,%lu +%lu,%lu ## "
                        "with offset %s");
                  err = svn_cmdline_printf(pool,
                                            apr_pstrcat(pool, s,
                                                        "%"APR_UINT64_T_FMT" (%s)\n",
                                                        (char *)NULL),
                                            n->hunk_original_start,
                                            n->hunk_original_length,
                                            n->hunk_modified_start,
                                            n->hunk_modified_length,
                                            minus, off, n->prop_name);
                }
              else
                {
                  s = _(">         applied hunk @@ -%lu,%lu +%lu,%lu @@ "
                        "with offset %s");
                  err = svn_cmdline_printf(pool,
                                           apr_pstrcat(pool, s,
                                                       "%"APR_UINT64_T_FMT"\n",
                                                       (char *)NULL),
                                           n->hunk_original_start,
                                           n->hunk_original_length,
                                           n->hunk_modified_start,
                                           n->hunk_modified_length,
                                           minus, off);
                }

              if (err)
                goto print_error;
            }
        }
      else if (n->hunk_fuzz)
        {
          if (n->prop_name)
            err = svn_cmdline_printf(pool,
                          _(">         applied hunk ## -%lu,%lu +%lu,%lu ## "
                                        "with fuzz %lu (%s)\n"),
                                        n->hunk_original_start,
                                        n->hunk_original_length,
                                        n->hunk_modified_start,
                                        n->hunk_modified_length,
                                        n->hunk_fuzz,
                                        n->prop_name);
          else
            err = svn_cmdline_printf(pool,
                          _(">         applied hunk @@ -%lu,%lu +%lu,%lu @@ "
                                        "with fuzz %lu\n"),
                                        n->hunk_original_start,
                                        n->hunk_original_length,
                                        n->hunk_modified_start,
                                        n->hunk_modified_length,
                                        n->hunk_fuzz);
          if (err)
            goto print_error;

        }
      break;

    case svn_wc_notify_patch_rejected_hunk:
      nb->received_some_change = TRUE;

      if (n->prop_name)
        err = svn_cmdline_printf(pool,
                                 _(">         rejected hunk "
                                   "## -%lu,%lu +%lu,%lu ## (%s)\n"),
                                 n->hunk_original_start,
                                 n->hunk_original_length,
                                 n->hunk_modified_start,
                                 n->hunk_modified_length,
                                 n->prop_name);
      else
        err = svn_cmdline_printf(pool,
                                 _(">         rejected hunk "
                                   "@@ -%lu,%lu +%lu,%lu @@\n"),
                                 n->hunk_original_start,
                                 n->hunk_original_length,
                                 n->hunk_modified_start,
                                 n->hunk_modified_length);
      if (err)
        goto print_error;
      break;

    case svn_wc_notify_patch_hunk_already_applied:
      nb->received_some_change = TRUE;
      if (n->prop_name)
        err = svn_cmdline_printf(pool,
                                 _(">         hunk "
                                   "## -%lu,%lu +%lu,%lu ## "
                                   "already applied (%s)\n"),
                                 n->hunk_original_start,
                                 n->hunk_original_length,
                                 n->hunk_modified_start,
                                 n->hunk_modified_length,
                                 n->prop_name);
      else
        err = svn_cmdline_printf(pool,
                                 _(">         hunk "
                                   "@@ -%lu,%lu +%lu,%lu @@ "
                                   "already applied\n"),
                                 n->hunk_original_start,
                                 n->hunk_original_length,
                                 n->hunk_modified_start,
                                 n->hunk_modified_length);
      if (err)
        goto print_error;
      break;

    case svn_wc_notify_update_update:
    case svn_wc_notify_merge_record_info:
      {
        if (n->content_state == svn_wc_notify_state_conflicted)
          {
            nb->text_conflicts++;
            statchar_buf[0] = 'C';
          }
        else if (n->kind == svn_node_file)
          {
            if (n->content_state == svn_wc_notify_state_merged)
              statchar_buf[0] = 'G';
            else if (n->content_state == svn_wc_notify_state_changed)
              statchar_buf[0] = 'U';
          }

        if (n->prop_state == svn_wc_notify_state_conflicted)
          {
            nb->prop_conflicts++;
            statchar_buf[1] = 'C';
          }
        else if (n->prop_state == svn_wc_notify_state_merged)
          statchar_buf[1] = 'G';
        else if (n->prop_state == svn_wc_notify_state_changed)
          statchar_buf[1] = 'U';

        if (n->lock_state == svn_wc_notify_lock_state_unlocked)
          statchar_buf[2] = 'B';

        if (statchar_buf[0] != ' ' || statchar_buf[1] != ' ')
          nb->received_some_change = TRUE;

        if (statchar_buf[0] != ' ' || statchar_buf[1] != ' '
            || statchar_buf[2] != ' ')
          {
            if ((err = svn_cmdline_printf(pool, "%s %s\n",
                                          statchar_buf, path_local)))
              goto print_error;
          }
      }
      break;

    case svn_wc_notify_update_external:
      /* Remember that we're now "inside" an externals definition. */
      nb->in_external = TRUE;

      /* Currently this is used for checkouts and switches too.  If we
         want different output, we'll have to add new actions. */
      if ((err = svn_cmdline_printf(pool,
                                    _("\nFetching external item into '%s':\n"),
                                    path_local)))
        goto print_error;
      break;

    case svn_wc_notify_failed_external:
      /* If we are currently inside the handling of an externals
         definition, then we can simply present n->err as a warning
         and feel confident that after this, we aren't handling that
         externals definition any longer. */
      if (nb->in_external)
        {
          svn_handle_warning2(stderr, n->err, "svn: ");
          nb->in_external = FALSE;
          if ((err = svn_cmdline_printf(pool, "\n")))
            goto print_error;
        }
      /* Otherwise, we'll just print two warnings.  Why?  Because
         svn_handle_warning2() only shows the single "best message",
         but we have two pretty important ones: that the external at
         '/some/path' didn't pan out, and then the more specific
         reason why (from n->err). */
      else
        {
          svn_error_t *warn_err =
            svn_error_createf(SVN_ERR_BASE, NULL,
                              _("Error handling externals definition for '%s':"),
                              path_local);
          svn_handle_warning2(stderr, warn_err, "svn: ");
          svn_error_clear(warn_err);
          svn_handle_warning2(stderr, n->err, "svn: ");
        }
      break;

    case svn_wc_notify_update_started:
      if (! (nb->in_external ||
             nb->is_checkout ||
             nb->is_export))
        {
          if ((err = svn_cmdline_printf(pool, _("Updating '%s':\n"),
                                        path_local)))
            goto print_error;
        }
      break;

    case svn_wc_notify_update_completed:
      {
        if (SVN_IS_VALID_REVNUM(n->revision))
          {
            if (nb->is_export)
              {
                if ((err = svn_cmdline_printf
                     (pool, nb->in_external
                      ? _("Exported external at revision %ld.\n")
                      : _("Exported revision %ld.\n"),
                      n->revision)))
                  goto print_error;
              }
            else if (nb->is_checkout)
              {
                if ((err = svn_cmdline_printf
                     (pool, nb->in_external
                      ? _("Checked out external at revision %ld.\n")
                      : _("Checked out revision %ld.\n"),
                      n->revision)))
                  goto print_error;
              }
            else
              {
                if (nb->received_some_change)
                  {
                    nb->received_some_change = FALSE;
                    if ((err = svn_cmdline_printf
                         (pool, nb->in_external
                          ? _("Updated external to revision %ld.\n")
                          : _("Updated to revision %ld.\n"),
                          n->revision)))
                      goto print_error;
                  }
                else
                  {
                    if ((err = svn_cmdline_printf
                         (pool, nb->in_external
                          ? _("External at revision %ld.\n")
                          : _("At revision %ld.\n"),
                          n->revision)))
                      goto print_error;
                  }
              }
          }
        else  /* no revision */
          {
            if (nb->is_export)
              {
                if ((err = svn_cmdline_printf
                     (pool, nb->in_external
                      ? _("External export complete.\n")
                      : _("Export complete.\n"))))
                  goto print_error;
              }
            else if (nb->is_checkout)
              {
                if ((err = svn_cmdline_printf
                     (pool, nb->in_external
                      ? _("External checkout complete.\n")
                      : _("Checkout complete.\n"))))
                  goto print_error;
              }
            else
              {
                if ((err = svn_cmdline_printf
                     (pool, nb->in_external
                      ? _("External update complete.\n")
                      : _("Update complete.\n"))))
                  goto print_error;
              }
          }
      }

      if (nb->in_external)
        {
          nb->in_external = FALSE;
          if ((err = svn_cmdline_printf(pool, "\n")))
            goto print_error;
        }
      break;

    case svn_wc_notify_status_external:
      if ((err = svn_cmdline_printf
           (pool, _("\nPerforming status on external item at '%s':\n"),
            path_local)))
        goto print_error;
      break;

    case svn_wc_notify_status_completed:
      if (SVN_IS_VALID_REVNUM(n->revision))
        if ((err = svn_cmdline_printf(pool,
                                      _("Status against revision: %6ld\n"),
                                      n->revision)))
          goto print_error;
      break;

    case svn_wc_notify_commit_modified:
      /* xgettext: Align the %s's on this and the following 4 messages */
      if ((err = svn_cmdline_printf(pool,
                                    nb->is_wc_to_repos_copy
                                      ? _("Sending copy of       %s\n")
                                      : _("Sending        %s\n"),
                                    path_local)))
        goto print_error;
      break;

    case svn_wc_notify_commit_added:
    case svn_wc_notify_commit_copied:
      if (n->mime_type && svn_mime_type_is_binary(n->mime_type))
        {
          if ((err = svn_cmdline_printf(pool,
                                        nb->is_wc_to_repos_copy
                                          ? _("Adding copy of (bin)  %s\n")
                                          : _("Adding  (bin)  %s\n"),
                                        path_local)))
          goto print_error;
        }
      else
        {
          if ((err = svn_cmdline_printf(pool,
                                        nb->is_wc_to_repos_copy
                                          ? _("Adding copy of        %s\n")
                                          : _("Adding         %s\n"),
                                        path_local)))
            goto print_error;
        }
      break;

    case svn_wc_notify_commit_deleted:
      if ((err = svn_cmdline_printf(pool,
                                    nb->is_wc_to_repos_copy
                                      ? _("Deleting copy of      %s\n")
                                      : _("Deleting       %s\n"),
                                    path_local)))
        goto print_error;
      break;

    case svn_wc_notify_commit_replaced:
    case svn_wc_notify_commit_copied_replaced:
      if ((err = svn_cmdline_printf(pool,
                                    nb->is_wc_to_repos_copy
                                      ? _("Replacing copy of     %s\n")
                                      : _("Replacing      %s\n"),
                                    path_local)))
        goto print_error;
      break;

    case svn_wc_notify_commit_postfix_txdelta:
      if (! nb->sent_first_txdelta)
        {
          nb->sent_first_txdelta = TRUE;
          if ((err = svn_cmdline_printf(pool,
                                        _("Transmitting file data "))))
            goto print_error;
        }

      if ((err = svn_cmdline_printf(pool, ".")))
        goto print_error;
      break;

    case svn_wc_notify_locked:
      if ((err = svn_cmdline_printf(pool, _("'%s' locked by user '%s'.\n"),
                                    path_local, n->lock->owner)))
        goto print_error;
      break;

    case svn_wc_notify_unlocked:
      if ((err = svn_cmdline_printf(pool, _("'%s' unlocked.\n"),
                                    path_local)))
        goto print_error;
      break;

    case svn_wc_notify_failed_lock:
    case svn_wc_notify_failed_unlock:
      svn_handle_warning2(stderr, n->err, "svn: ");
      break;

    case svn_wc_notify_changelist_set:
      if ((err = svn_cmdline_printf(pool, "A [%s] %s\n",
                                    n->changelist_name, path_local)))
        goto print_error;
      break;

    case svn_wc_notify_changelist_clear:
    case svn_wc_notify_changelist_moved:
      if ((err = svn_cmdline_printf(pool,
                                    "D [%s] %s\n",
                                    n->changelist_name, path_local)))
        goto print_error;
      break;

    case svn_wc_notify_merge_begin:
      if (n->merge_range == NULL)
        err = svn_cmdline_printf(pool,
                                 _("--- Merging differences between "
                                   "repository URLs into '%s':\n"),
                                 path_local);
      else if (n->merge_range->start == n->merge_range->end - 1
          || n->merge_range->start == n->merge_range->end)
        err = svn_cmdline_printf(pool, _("--- Merging r%ld into '%s':\n"),
                                 n->merge_range->end, path_local);
      else if (n->merge_range->start - 1 == n->merge_range->end)
        err = svn_cmdline_printf(pool,
                                 _("--- Reverse-merging r%ld into '%s':\n"),
                                 n->merge_range->start, path_local);
      else if (n->merge_range->start < n->merge_range->end)
        err = svn_cmdline_printf(pool,
                                 _("--- Merging r%ld through r%ld into "
                                   "'%s':\n"),
                                 n->merge_range->start + 1,
                                 n->merge_range->end, path_local);
      else /* n->merge_range->start > n->merge_range->end - 1 */
        err = svn_cmdline_printf(pool,
                                 _("--- Reverse-merging r%ld through r%ld "
                                   "into '%s':\n"),
                                 n->merge_range->start,
                                 n->merge_range->end + 1, path_local);
      if (err)
        goto print_error;
      break;

    case svn_wc_notify_merge_record_info_begin:
      if (!n->merge_range)
        {
          err = svn_cmdline_printf(pool,
                                   _("--- Recording mergeinfo for merge "
                                     "between repository URLs into '%s':\n"),
                                   path_local);
        }
      else
        {
          if (n->merge_range->start == n->merge_range->end - 1
              || n->merge_range->start == n->merge_range->end)
            err = svn_cmdline_printf(
              pool,
              _("--- Recording mergeinfo for merge of r%ld into '%s':\n"),
              n->merge_range->end, path_local);
          else if (n->merge_range->start - 1 == n->merge_range->end)
            err = svn_cmdline_printf(
              pool,
              _("--- Recording mergeinfo for reverse merge of r%ld into '%s':\n"),
              n->merge_range->start, path_local);
           else if (n->merge_range->start < n->merge_range->end)
             err = svn_cmdline_printf(
               pool,
               _("--- Recording mergeinfo for merge of r%ld through r%ld into '%s':\n"),
               n->merge_range->start + 1, n->merge_range->end, path_local);
           else /* n->merge_range->start > n->merge_range->end - 1 */
             err = svn_cmdline_printf(
               pool,
               _("--- Recording mergeinfo for reverse merge of r%ld through r%ld into '%s':\n"),
               n->merge_range->start, n->merge_range->end + 1, path_local);
        }

      if (err)
        goto print_error;
      break;

    case svn_wc_notify_merge_elide_info:
      if ((err = svn_cmdline_printf(pool,
                                    _("--- Eliding mergeinfo from '%s':\n"),
                                    path_local)))
        goto print_error;
      break;

    case svn_wc_notify_foreign_merge_begin:
      if (n->merge_range == NULL)
        err = svn_cmdline_printf(pool,
                                 _("--- Merging differences between "
                                   "foreign repository URLs into '%s':\n"),
                                 path_local);
      else if (n->merge_range->start == n->merge_range->end - 1
          || n->merge_range->start == n->merge_range->end)
        err = svn_cmdline_printf(pool,
                                 _("--- Merging (from foreign repository) "
                                   "r%ld into '%s':\n"),
                                 n->merge_range->end, path_local);
      else if (n->merge_range->start - 1 == n->merge_range->end)
        err = svn_cmdline_printf(pool,
                                 _("--- Reverse-merging (from foreign "
                                   "repository) r%ld into '%s':\n"),
                                 n->merge_range->start, path_local);
      else if (n->merge_range->start < n->merge_range->end)
        err = svn_cmdline_printf(pool,
                                 _("--- Merging (from foreign repository) "
                                   "r%ld through r%ld into '%s':\n"),
                                 n->merge_range->start + 1,
                                 n->merge_range->end, path_local);
      else /* n->merge_range->start > n->merge_range->end - 1 */
        err = svn_cmdline_printf(pool,
                                 _("--- Reverse-merging (from foreign "
                                   "repository) r%ld through r%ld into "
                                   "'%s':\n"),
                                 n->merge_range->start,
                                 n->merge_range->end + 1, path_local);
      if (err)
        goto print_error;
      break;

    case svn_wc_notify_tree_conflict:
      nb->tree_conflicts++;
      if ((err = svn_cmdline_printf(pool, "   C %s\n", path_local)))
        goto print_error;
      break;

    case svn_wc_notify_update_shadowed_add:
      nb->received_some_change = TRUE;
      if ((err = svn_cmdline_printf(pool, "   A %s\n", path_local)))
        goto print_error;
      break;

    case svn_wc_notify_update_shadowed_update:
      nb->received_some_change = TRUE;
      if ((err = svn_cmdline_printf(pool, "   U %s\n", path_local)))
        goto print_error;
      break;

    case svn_wc_notify_update_shadowed_delete:
      nb->received_some_change = TRUE;
      if ((err = svn_cmdline_printf(pool, "   D %s\n", path_local)))
        goto print_error;
      break;

    case svn_wc_notify_property_modified:
    case svn_wc_notify_property_added:
        err = svn_cmdline_printf(pool,
                                 _("property '%s' set on '%s'\n"),
                                 n->prop_name, path_local);
        if (err)
          goto print_error;
      break;

    case svn_wc_notify_property_deleted:
        err = svn_cmdline_printf(pool,
                                 _("property '%s' deleted from '%s'.\n"),
                                 n->prop_name, path_local);
        if (err)
          goto print_error;
      break;

    case svn_wc_notify_property_deleted_nonexistent:
        err = svn_cmdline_printf(pool,
                                 _("Attempting to delete nonexistent "
                                   "property '%s' on '%s'\n"), n->prop_name,
                                   path_local);
        if (err)
          goto print_error;
      break;

    case svn_wc_notify_revprop_set:
        err = svn_cmdline_printf(pool,
                          _("property '%s' set on repository revision %ld\n"),
                          n->prop_name, n->revision);
        if (err)
          goto print_error;
      break;

    case svn_wc_notify_revprop_deleted:
        err = svn_cmdline_printf(pool,
                     _("property '%s' deleted from repository revision %ld\n"),
                     n->prop_name, n->revision);
        if (err)
          goto print_error;
      break;

    case svn_wc_notify_upgraded_path:
<<<<<<< HEAD
        err = svn_cmdline_printf(pool, _("Upgraded '%s'.\n"), path_local);
=======
        err = svn_cmdline_printf(pool, _("Upgraded '%s'\n"), path_local);
>>>>>>> 4cf18c3e
        if (err)
          goto print_error;
      break;

<<<<<<< HEAD
=======
    case svn_wc_notify_url_redirect:
      err = svn_cmdline_printf(pool, _("Redirecting to URL '%s':\n"),
                               n->url);
      if (err)
        goto print_error;
      break;

    case svn_wc_notify_path_nonexistent:
      err = svn_cmdline_printf(pool, _("'%s' is not under version control"),
                               path_local);
      if (err)
        goto print_error;
      break;

    case svn_wc_notify_conflict_resolver_starting:
      /* Once all operations invoke the interactive conflict resolution after
       * they've completed, we can run svn_cl__print_conflict_stats() here. */
      break;

    case svn_wc_notify_conflict_resolver_done:
      break;

>>>>>>> 4cf18c3e
    default:
      break;
    }

  if ((err = svn_cmdline_fflush(stdout)))
    goto print_error;

  return;

 print_error:
  /* If we had no errors before, print this error to stderr. Else, don't print
     anything.  The user already knows there were some output errors,
     so there is no point in flooding her with an error per notification. */
  if (!nb->had_print_error)
    {
      nb->had_print_error = TRUE;
      /* Issue #3014:
       * Don't print anything on broken pipes. The pipe was likely
       * closed by the process at the other end. We expect that
       * process to perform error reporting as necessary.
       *
       * ### This assumes that there is only one error in a chain for
       * ### SVN_ERR_IO_PIPE_WRITE_ERROR. See svn_cmdline_fputs(). */
      if (err->apr_err != SVN_ERR_IO_PIPE_WRITE_ERROR)
        svn_handle_error2(err, stderr, FALSE, "svn: ");
    }
  svn_error_clear(err);
}


svn_error_t *
svn_cl__get_notifier(svn_wc_notify_func2_t *notify_func_p,
                     void **notify_baton_p,
                     apr_pool_t *pool)
{
  struct notify_baton *nb = apr_pcalloc(pool, sizeof(*nb));

  nb->received_some_change = FALSE;
  nb->sent_first_txdelta = FALSE;
  nb->is_checkout = FALSE;
  nb->is_export = FALSE;
  nb->is_wc_to_repos_copy = FALSE;
  nb->in_external = FALSE;
  nb->had_print_error = FALSE;
  nb->text_conflicts = 0;
  nb->prop_conflicts = 0;
  nb->tree_conflicts = 0;
  nb->skipped_paths = 0;
<<<<<<< HEAD
  nb->ext_text_conflicts = 0;
  nb->ext_prop_conflicts = 0;
  nb->ext_tree_conflicts = 0;
  nb->ext_skipped_paths = 0;
=======
>>>>>>> 4cf18c3e
  SVN_ERR(svn_dirent_get_absolute(&nb->path_prefix, "", pool));

  *notify_func_p = notify;
  *notify_baton_p = nb;
  return SVN_NO_ERROR;
<<<<<<< HEAD
}
=======
}

svn_error_t *
svn_cl__notifier_mark_checkout(void *baton)
{
  struct notify_baton *nb = baton;

  nb->is_checkout = TRUE;
  return SVN_NO_ERROR;
}

svn_error_t *
svn_cl__notifier_mark_export(void *baton)
{
  struct notify_baton *nb = baton;

  nb->is_export = TRUE;
  return SVN_NO_ERROR;
}

svn_error_t *
svn_cl__notifier_mark_wc_to_repos_copy(void *baton)
{
  struct notify_baton *nb = baton;

  nb->is_wc_to_repos_copy = TRUE;
  return SVN_NO_ERROR;
}

void
svn_cl__check_externals_failed_notify_wrapper(void *baton,
                                              const svn_wc_notify_t *n,
                                              apr_pool_t *pool)
{
  struct svn_cl__check_externals_failed_notify_baton *nwb = baton;

  if (n->action == svn_wc_notify_failed_external)
    nwb->had_externals_error = TRUE;

  if (nwb->wrapped_func)
    nwb->wrapped_func(nwb->wrapped_baton, n, pool);
}
>>>>>>> 4cf18c3e
<|MERGE_RESOLUTION|>--- conflicted
+++ resolved
@@ -149,16 +149,6 @@
             goto print_error;
         }
       break;
-<<<<<<< HEAD
-
-    case svn_wc_notify_update_add_deleted:
-    case svn_wc_notify_update_update_deleted:
-      /* ### Before 1.7.0 these notifications where suppressed in the wc
-         ### library.. how should we notify these?
-
-         ### Fall through in deleted notification. */
-
-=======
     case svn_wc_notify_update_skip_obstruction:
       nb->skipped_paths++;
       if ((err = svn_cmdline_printf(
@@ -187,7 +177,6 @@
             path_local)))
         goto print_error;
       break;
->>>>>>> 4cf18c3e
     case svn_wc_notify_update_delete:
     case svn_wc_notify_exclude:
       nb->received_some_change = TRUE;
@@ -976,17 +965,11 @@
       break;
 
     case svn_wc_notify_upgraded_path:
-<<<<<<< HEAD
-        err = svn_cmdline_printf(pool, _("Upgraded '%s'.\n"), path_local);
-=======
         err = svn_cmdline_printf(pool, _("Upgraded '%s'\n"), path_local);
->>>>>>> 4cf18c3e
         if (err)
           goto print_error;
       break;
 
-<<<<<<< HEAD
-=======
     case svn_wc_notify_url_redirect:
       err = svn_cmdline_printf(pool, _("Redirecting to URL '%s':\n"),
                                n->url);
@@ -1009,7 +992,6 @@
     case svn_wc_notify_conflict_resolver_done:
       break;
 
->>>>>>> 4cf18c3e
     default:
       break;
     }
@@ -1058,21 +1040,11 @@
   nb->prop_conflicts = 0;
   nb->tree_conflicts = 0;
   nb->skipped_paths = 0;
-<<<<<<< HEAD
-  nb->ext_text_conflicts = 0;
-  nb->ext_prop_conflicts = 0;
-  nb->ext_tree_conflicts = 0;
-  nb->ext_skipped_paths = 0;
-=======
->>>>>>> 4cf18c3e
   SVN_ERR(svn_dirent_get_absolute(&nb->path_prefix, "", pool));
 
   *notify_func_p = notify;
   *notify_baton_p = nb;
   return SVN_NO_ERROR;
-<<<<<<< HEAD
-}
-=======
 }
 
 svn_error_t *
@@ -1115,4 +1087,3 @@
   if (nwb->wrapped_func)
     nwb->wrapped_func(nwb->wrapped_baton, n, pool);
 }
->>>>>>> 4cf18c3e
