/*
 * notify.c:  feedback handlers for cmdline client.
 *
 * ====================================================================
 * Copyright (c) 2000-2007 CollabNet.  All rights reserved.
 *
 * This software is licensed as described in the file COPYING, which
 * you should have received as part of this distribution.  The terms
 * are also available at http://subversion.tigris.org/license-1.html.
 * If newer versions of this license are posted there, you may use a
 * newer version instead, at your option.
 *
 * This software consists of voluntary contributions made by many
 * individuals.  For exact contribution history, see the revision
 * history and logs, available at http://subversion.tigris.org/.
 * ====================================================================
 */

/* ==================================================================== */



/*** Includes. ***/

#define APR_WANT_STDIO
#define APR_WANT_STRFUNC
#include <apr_want.h>

#include "svn_cmdline.h"
#include "svn_pools.h"
#include "svn_path.h"
#include "cl.h"

#include "svn_private_config.h"


/* Baton for notify and friends. */
struct notify_baton
{
  svn_boolean_t received_some_change;
  svn_boolean_t is_checkout;
  svn_boolean_t is_export;
  svn_boolean_t suppress_final_line;
  svn_boolean_t sent_first_txdelta;
  svn_boolean_t in_external;
  svn_boolean_t had_print_error; /* Used to not keep printing error messages
                                    when we've already had one print error. */
};


/* This implements `svn_wc_notify_func2_t'.
 * NOTE: This function can't fail, so we just ignore any print errors. */
static void
notify(void *baton, const svn_wc_notify_t *n, apr_pool_t *pool)
{
  struct notify_baton *nb = baton;
  char statchar_buf[5] = "    ";
  const char *path_local;
  svn_error_t *err;

  if (svn_path_is_url(n->path))
    path_local = n->path;
  else
    path_local = svn_path_local_style(n->path, pool);

  switch (n->action)
    {
    case svn_wc_notify_skip:
      if (n->content_state == svn_wc_notify_state_missing)
        {
          if ((err = svn_cmdline_printf
               (pool, _("Skipped missing target: '%s'\n"),
                path_local)))
            goto print_error;
        }
      else
        {
          if ((err = svn_cmdline_printf
               (pool, _("Skipped '%s'\n"), path_local)))
            goto print_error;
        }
      break;

    case svn_wc_notify_update_delete:
      nb->received_some_change = TRUE;
      if ((err = svn_cmdline_printf(pool, "D    %s\n", path_local)))
        goto print_error;
      break;

    case svn_wc_notify_update_replace:
      nb->received_some_change = TRUE;
      if ((err = svn_cmdline_printf(pool, "R    %s\n", path_local)))
        goto print_error;
      break;

    case svn_wc_notify_update_add:
      nb->received_some_change = TRUE;
      if (n->content_state == svn_wc_notify_state_conflicted)
        {
          if ((err = svn_cmdline_printf(pool, "C    %s\n", path_local)))
            goto print_error;
        }
      else
        {
          if ((err = svn_cmdline_printf(pool, "A    %s\n", path_local)))
            goto print_error;
        }
      break;

    case svn_wc_notify_exists:
      nb->received_some_change = TRUE;
      if (n->content_state == svn_wc_notify_state_conflicted)
        statchar_buf[0] = 'C';
      else
        statchar_buf[0] = 'E';

      if (n->prop_state == svn_wc_notify_state_conflicted)
        statchar_buf[1] = 'C';
      else if (n->prop_state == svn_wc_notify_state_merged)
        statchar_buf[1] = 'G';

      if ((err = svn_cmdline_printf(pool, "%s %s\n", statchar_buf, path_local)))
        goto print_error;
      break;

    case svn_wc_notify_restore:
      if ((err = svn_cmdline_printf(pool, _("Restored '%s'\n"),
                                    path_local)))
        goto print_error;
      break;

    case svn_wc_notify_revert:
      if ((err = svn_cmdline_printf(pool, _("Reverted '%s'\n"),
                                    path_local)))
        goto print_error;
      break;

    case svn_wc_notify_failed_revert:
      if (( err = svn_cmdline_printf(pool, _("Failed to revert '%s' -- "
                                             "try updating instead.\n"),
                                     path_local)))
        goto print_error;
      break;

    case svn_wc_notify_resolved:
      if ((err = svn_cmdline_printf(pool,
                                    _("Resolved conflicted state of '%s'\n"),
                                    path_local)))
        goto print_error;
      break;

    case svn_wc_notify_add:
      /* We *should* only get the MIME_TYPE if PATH is a file.  If we
         do get it, and the mime-type is not textual, note that this
         is a binary addition. */
      if (n->mime_type && (svn_mime_type_is_binary(n->mime_type)))
        {
          if ((err = svn_cmdline_printf(pool, "A  (bin)  %s\n",
                                        path_local)))
            goto print_error;
        }
      else
        {
          if ((err = svn_cmdline_printf(pool, "A         %s\n",
                                        path_local)))
            goto print_error;
        }
      break;

    case svn_wc_notify_delete:
      nb->received_some_change = TRUE;
      if ((err = svn_cmdline_printf(pool, "D         %s\n",
                                    path_local)))
        goto print_error;
      break;

    case svn_wc_notify_update_update:
      {
        /* If this is an inoperative dir change, do no notification.
           An inoperative dir change is when a directory gets closed
           without any props having been changed. */
        if (! ((n->kind == svn_node_dir)
               && ((n->prop_state == svn_wc_notify_state_inapplicable)
                   || (n->prop_state == svn_wc_notify_state_unknown)
                   || (n->prop_state == svn_wc_notify_state_unchanged))))
          {
            if (n->kind == svn_node_file)
              {
                if (n->content_state == svn_wc_notify_state_conflicted)
                  statchar_buf[0] = 'C';
                else if (n->content_state == svn_wc_notify_state_merged)
                  statchar_buf[0] = 'G';
                else if (n->content_state == svn_wc_notify_state_changed)
                  statchar_buf[0] = 'U';
              }

            if (n->prop_state == svn_wc_notify_state_conflicted)
              statchar_buf[1] = 'C';
            else if (n->prop_state == svn_wc_notify_state_merged)
              statchar_buf[1] = 'G';
            else if (n->prop_state == svn_wc_notify_state_changed)
              statchar_buf[1] = 'U';

            if (n->lock_state == svn_wc_notify_lock_state_unlocked)
              statchar_buf[2] = 'B';

            if (statchar_buf[0] != ' ' || statchar_buf[1] != ' ')
              nb->received_some_change = TRUE;

            if (statchar_buf[0] != ' ' || statchar_buf[1] != ' '
                || statchar_buf[2] != ' ')
              {
                if ((err = svn_cmdline_printf(pool, "%s %s\n",
                                              statchar_buf, path_local)))
                  goto print_error;
              }
          }
      }
      break;

    case svn_wc_notify_update_external:
      /* Remember that we're now "inside" an externals definition. */
      nb->in_external = TRUE;

      /* Currently this is used for checkouts and switches too.  If we
         want different output, we'll have to add new actions. */
      if ((err = svn_cmdline_printf(pool,
                                    _("\nFetching external item into '%s'\n"),
                                    path_local)))
        goto print_error;
      break;

    case svn_wc_notify_update_completed:
      {
        if (! nb->suppress_final_line)
          {
            if (SVN_IS_VALID_REVNUM(n->revision))
              {
                if (nb->is_export)
                  {
                    if ((err = svn_cmdline_printf
                         (pool, nb->in_external
                          ? _("Exported external at revision %ld.\n")
                          : _("Exported revision %ld.\n"),
                          n->revision)))
                      goto print_error;
                  }
                else if (nb->is_checkout)
                  {
                    if ((err = svn_cmdline_printf
                         (pool, nb->in_external
                          ? _("Checked out external at revision %ld.\n")
                          : _("Checked out revision %ld.\n"),
                          n->revision)))
                      goto print_error;
                  }
                else
                  {
                    if (nb->received_some_change)
                      {
                        if ((err = svn_cmdline_printf
                             (pool, nb->in_external
                              ? _("Updated external to revision %ld.\n")
                              : _("Updated to revision %ld.\n"),
                              n->revision)))
                          goto print_error;
                      }
                    else
                      {
                        if ((err = svn_cmdline_printf
                             (pool, nb->in_external
                              ? _("External at revision %ld.\n")
                              : _("At revision %ld.\n"),
                              n->revision)))
                          goto print_error;
                      }
                  }
              }
            else  /* no revision */
              {
                if (nb->is_export)
                  {
                    if ((err = svn_cmdline_printf
                         (pool, nb->in_external
                          ? _("External export complete.\n")
                          : _("Export complete.\n"))))
                      goto print_error;
                  }
                else if (nb->is_checkout)
                  {
                    if ((err = svn_cmdline_printf
                         (pool, nb->in_external
                          ? _("External checkout complete.\n")
                          : _("Checkout complete.\n"))))
                      goto print_error;
                  }
                else
                  {
                    if ((err = svn_cmdline_printf
                         (pool, nb->in_external
                          ? _("External update complete.\n")
                          : _("Update complete.\n"))))
                      goto print_error;
                  }
              }
          }
      }
      if (nb->in_external)
        {
          nb->in_external = FALSE;
          if ((err = svn_cmdline_printf(pool, "\n")))
            goto print_error;
        }
      break;

    case svn_wc_notify_status_external:
      if ((err = svn_cmdline_printf
           (pool, _("\nPerforming status on external item at '%s'\n"),
            path_local)))
        goto print_error;
      break;

    case svn_wc_notify_status_completed:
      if (SVN_IS_VALID_REVNUM(n->revision))
        if ((err = svn_cmdline_printf(pool,
                                      _("Status against revision: %6ld\n"),
                                      n->revision)))
          goto print_error;
      break;

    case svn_wc_notify_commit_modified:
      /* xgettext: Align the %s's on this and the following 4 messages */
      if ((err = svn_cmdline_printf(pool,
                                    _("Sending        %s\n"),
                                    path_local)))
        goto print_error;
      break;

    case svn_wc_notify_commit_added:
      if (n->mime_type && svn_mime_type_is_binary(n->mime_type))
        {
          if ((err = svn_cmdline_printf(pool,
                                        _("Adding  (bin)  %s\n"),
                                        path_local)))
          goto print_error;
        }
      else
        {
          if ((err = svn_cmdline_printf(pool,
                                        _("Adding         %s\n"),
                                        path_local)))
            goto print_error;
        }
      break;

    case svn_wc_notify_commit_deleted:
      if ((err = svn_cmdline_printf(pool, _("Deleting       %s\n"),
                                    path_local)))
        goto print_error;
      break;

    case svn_wc_notify_commit_replaced:
      if ((err = svn_cmdline_printf(pool,
                                    _("Replacing      %s\n"),
                                    path_local)))
        goto print_error;
      break;

    case svn_wc_notify_commit_postfix_txdelta:
      if (! nb->sent_first_txdelta)
        {
          nb->sent_first_txdelta = TRUE;
          if ((err = svn_cmdline_printf(pool,
                                        _("Transmitting file data "))))
            goto print_error;
        }

      if ((err = svn_cmdline_printf(pool, ".")))
        goto print_error;
      break;

    case svn_wc_notify_locked:
      if ((err = svn_cmdline_printf(pool, _("'%s' locked by user '%s'.\n"),
                                    path_local, n->lock->owner)))
        goto print_error;
      break;

    case svn_wc_notify_unlocked:
      if ((err = svn_cmdline_printf(pool, _("'%s' unlocked.\n"),
                                    path_local)))
        goto print_error;
      break;

    case svn_wc_notify_failed_lock:
    case svn_wc_notify_failed_unlock:
      svn_handle_warning(stderr, n->err);
      break;

    case svn_wc_notify_changelist_set:
      if ((err = svn_cmdline_printf(pool, _("Path '%s' is now a member of "
                                            "changelist '%s'.\n"),
                                    path_local, n->changelist_name)))
        goto print_error;
      break;

    case svn_wc_notify_changelist_clear:
      if ((err = svn_cmdline_printf(pool,
                                    _("Path '%s' is no longer a member of "
                                      "a changelist.\n"),
                                    path_local)))
        goto print_error;
      break;

    case svn_wc_notify_changelist_moved:
      svn_handle_warning(stderr, n->err);
      break;

    case svn_wc_notify_merge_begin:
<<<<<<< HEAD
      if (n->merge_range->start == n->merge_range->end
          || n->merge_range->start == n->merge_range->end - 1)
        err = svn_cmdline_printf(pool, _("--- Merging r%ld:\n"),
                                 n->merge_range->end);
      else if (n->merge_range->start - 1 == n->merge_range->end)
        err = svn_cmdline_printf(pool, _("--- Undoing r%ld:\n"),
                                 n->merge_range->start);
      else if (n->merge_range->start < n->merge_range->end)
        err = svn_cmdline_printf(pool, _("--- Merging r%ld through r%ld:\n"),
                                 n->merge_range->start + 1,
                                 n->merge_range->end);
      else /* n->merge_range->start > n->merge_range->end - 1 */
        err = svn_cmdline_printf(pool, _("--- Undoing r%ld through r%ld:\n"),
                                 n->merge_range->start,
                                 n->merge_range->end + 1);
=======
      if (n->merge_range == NULL)
        err = svn_cmdline_printf(pool,
                                 _("--- Merging differences between "
                                   "repository URLs into '%s':\n"),
                                 path_local);
      else if (n->merge_range->start == n->merge_range->end - 1
          || n->merge_range->start == n->merge_range->end)
        err = svn_cmdline_printf(pool, _("--- Merging r%ld into '%s':\n"),
                                 n->merge_range->end, path_local);
      else if (n->merge_range->start - 1 == n->merge_range->end)
        err = svn_cmdline_printf(pool,
                                 _("--- Reverse-merging r%ld into '%s':\n"),
                                 n->merge_range->start, path_local);
      else if (n->merge_range->start < n->merge_range->end)
        err = svn_cmdline_printf(pool,
                                 _("--- Merging r%ld through r%ld into "
                                   "'%s':\n"),
                                 n->merge_range->start + 1,
                                 n->merge_range->end, path_local);
      else /* n->merge_range->start > n->merge_range->end - 1 */
        err = svn_cmdline_printf(pool,
                                 _("--- Reverse-merging r%ld through r%ld "
                                   "into '%s':\n"),
                                 n->merge_range->start,
                                 n->merge_range->end + 1, path_local);
      if (err)
        goto print_error;
      break;

    case svn_wc_notify_foreign_merge_begin:
      if (n->merge_range == NULL)
        err = svn_cmdline_printf(pool,
                                 _("--- Merging differences between "
                                   "foreign repository URLs into '%s':\n"),
                                 path_local);
      else if (n->merge_range->start == n->merge_range->end - 1
          || n->merge_range->start == n->merge_range->end)
        err = svn_cmdline_printf(pool, 
                                 _("--- Merging (from foreign repository) "
                                   "r%ld into '%s':\n"),
                                 n->merge_range->end, path_local);
      else if (n->merge_range->start - 1 == n->merge_range->end)
        err = svn_cmdline_printf(pool,
                                 _("--- Reverse-merging (from foreign "
                                   "repository) r%ld into '%s':\n"),
                                 n->merge_range->start, path_local);
      else if (n->merge_range->start < n->merge_range->end)
        err = svn_cmdline_printf(pool,
                                 _("--- Merging (from foreign repository) "
                                   "r%ld through r%ld into '%s':\n"),
                                 n->merge_range->start + 1,
                                 n->merge_range->end, path_local);
      else /* n->merge_range->start > n->merge_range->end - 1 */
        err = svn_cmdline_printf(pool,
                                 _("--- Reverse-merging (from foreign "
                                   "repository) r%ld through r%ld into "
                                   "'%s':\n"),
                                 n->merge_range->start,
                                 n->merge_range->end + 1, path_local);
>>>>>>> 8595db6c
      if (err)
        goto print_error;
      break;

    default:
      break;
    }

  if ((err = svn_cmdline_fflush(stdout)))
    goto print_error;

  return;

 print_error:
  /* If we had no errors before, print this error to stderr. Else, don't print
     anything.  The user already knows there were some output errors,
     so there is no point in flooding her with an error per notification. */
  if (!nb->had_print_error)
    {
      nb->had_print_error = TRUE;
      svn_handle_error2(err, stderr, FALSE, "svn: ");
    }
  svn_error_clear(err);
}


void
svn_cl__get_notifier(svn_wc_notify_func2_t *notify_func_p,
                     void **notify_baton_p,
                     svn_boolean_t is_checkout,
                     svn_boolean_t is_export,
                     svn_boolean_t suppress_final_line,
                     apr_pool_t *pool)
{
  struct notify_baton *nb = apr_palloc(pool, sizeof(*nb));

  nb->received_some_change = FALSE;
  nb->sent_first_txdelta = FALSE;
  nb->is_checkout = is_checkout;
  nb->is_export = is_export;
  nb->suppress_final_line = suppress_final_line;
  nb->in_external = FALSE;
  nb->had_print_error = FALSE;

  *notify_func_p = notify;
  *notify_baton_p = nb;
}<|MERGE_RESOLUTION|>--- conflicted
+++ resolved
@@ -2,17 +2,22 @@
  * notify.c:  feedback handlers for cmdline client.
  *
  * ====================================================================
- * Copyright (c) 2000-2007 CollabNet.  All rights reserved.
+ *    Licensed to the Apache Software Foundation (ASF) under one
+ *    or more contributor license agreements.  See the NOTICE file
+ *    distributed with this work for additional information
+ *    regarding copyright ownership.  The ASF licenses this file
+ *    to you under the Apache License, Version 2.0 (the
+ *    "License"); you may not use this file except in compliance
+ *    with the License.  You may obtain a copy of the License at
  *
- * This software is licensed as described in the file COPYING, which
- * you should have received as part of this distribution.  The terms
- * are also available at http://subversion.tigris.org/license-1.html.
- * If newer versions of this license are posted there, you may use a
- * newer version instead, at your option.
+ *      http://www.apache.org/licenses/LICENSE-2.0
  *
- * This software consists of voluntary contributions made by many
- * individuals.  For exact contribution history, see the revision
- * history and logs, available at http://subversion.tigris.org/.
+ *    Unless required by applicable law or agreed to in writing,
+ *    software distributed under the License is distributed on an
+ *    "AS IS" BASIS, WITHOUT WARRANTIES OR CONDITIONS OF ANY
+ *    KIND, either express or implied.  See the License for the
+ *    specific language governing permissions and limitations
+ *    under the License.
  * ====================================================================
  */
 
@@ -29,8 +34,13 @@
 
 #include "svn_cmdline.h"
 #include "svn_pools.h"
+#include "svn_dirent_uri.h"
 #include "svn_path.h"
+#include "svn_sorts.h"
+#include "svn_hash.h"
 #include "cl.h"
+#include "private/svn_subr_private.h"
+#include "private/svn_dep_compat.h"
 
 #include "svn_private_config.h"
 
@@ -42,113 +52,326 @@
   svn_boolean_t received_some_change;
   svn_boolean_t is_checkout;
   svn_boolean_t is_export;
-  svn_boolean_t suppress_final_line;
+  svn_boolean_t is_wc_to_repos_copy;
   svn_boolean_t sent_first_txdelta;
-  svn_boolean_t in_external;
+  int in_external;
   svn_boolean_t had_print_error; /* Used to not keep printing error messages
                                     when we've already had one print error. */
+
+  svn_cl__conflict_stats_t *conflict_stats;
+
+  /* The cwd, for use in decomposing absolute paths. */
+  const char *path_prefix;
 };
 
-
-/* This implements `svn_wc_notify_func2_t'.
- * NOTE: This function can't fail, so we just ignore any print errors. */
+/* Conflict stats for operations such as update and merge. */
+struct svn_cl__conflict_stats_t
+{
+  apr_pool_t *stats_pool;
+  apr_hash_t *text_conflicts, *prop_conflicts, *tree_conflicts;
+  int text_conflicts_resolved, prop_conflicts_resolved, tree_conflicts_resolved;
+  int skipped_paths;
+};
+
+svn_cl__conflict_stats_t *
+svn_cl__conflict_stats_create(apr_pool_t *pool)
+{
+  svn_cl__conflict_stats_t *conflict_stats
+    = apr_palloc(pool, sizeof(*conflict_stats));
+
+  conflict_stats->stats_pool = pool;
+  conflict_stats->text_conflicts = apr_hash_make(pool);
+  conflict_stats->prop_conflicts = apr_hash_make(pool);
+  conflict_stats->tree_conflicts = apr_hash_make(pool);
+  conflict_stats->text_conflicts_resolved = 0;
+  conflict_stats->prop_conflicts_resolved = 0;
+  conflict_stats->tree_conflicts_resolved = 0;
+  conflict_stats->skipped_paths = 0;
+  return conflict_stats;
+}
+
+/* Add the PATH (as a key, with a meaningless value) into the HASH in NB. */
 static void
-notify(void *baton, const svn_wc_notify_t *n, apr_pool_t *pool)
+store_path(struct notify_baton *nb, apr_hash_t *hash, const char *path)
+{
+  svn_hash_sets(hash, apr_pstrdup(nb->conflict_stats->stats_pool, path), "");
+}
+
+void
+svn_cl__conflict_stats_resolved(svn_cl__conflict_stats_t *conflict_stats,
+                                const char *path_local,
+                                svn_wc_conflict_kind_t conflict_kind)
+{
+  switch (conflict_kind)
+    {
+      case svn_wc_conflict_kind_text:
+        if (svn_hash_gets(conflict_stats->text_conflicts, path_local))
+          {
+            svn_hash_sets(conflict_stats->text_conflicts, path_local, NULL);
+            conflict_stats->text_conflicts_resolved++;
+          }
+        break;
+      case svn_wc_conflict_kind_property:
+        if (svn_hash_gets(conflict_stats->prop_conflicts, path_local))
+          {
+            svn_hash_sets(conflict_stats->prop_conflicts, path_local, NULL);
+            conflict_stats->prop_conflicts_resolved++;
+          }
+        break;
+      case svn_wc_conflict_kind_tree:
+        if (svn_hash_gets(conflict_stats->tree_conflicts, path_local))
+          {
+            svn_hash_sets(conflict_stats->tree_conflicts, path_local, NULL);
+            conflict_stats->tree_conflicts_resolved++;
+          }
+        break;
+    }
+}
+
+static const char *
+remaining_str(apr_pool_t *pool, int n_remaining)
+{
+  return apr_psprintf(pool, Q_("%d remaining",
+                               "%d remaining",
+                               n_remaining),
+                      n_remaining);
+}
+
+static const char *
+resolved_str(apr_pool_t *pool, int n_resolved)
+{
+  return apr_psprintf(pool, Q_("and %d already resolved",
+                               "and %d already resolved",
+                               n_resolved),
+                      n_resolved);
+}
+
+svn_error_t *
+svn_cl__print_conflict_stats(svn_cl__conflict_stats_t *conflict_stats,
+                             apr_pool_t *scratch_pool)
+{
+  int n_text = apr_hash_count(conflict_stats->text_conflicts);
+  int n_prop = apr_hash_count(conflict_stats->prop_conflicts);
+  int n_tree = apr_hash_count(conflict_stats->tree_conflicts);
+  int n_text_r = conflict_stats->text_conflicts_resolved;
+  int n_prop_r = conflict_stats->prop_conflicts_resolved;
+  int n_tree_r = conflict_stats->tree_conflicts_resolved;
+
+  if (n_text > 0 || n_text_r > 0
+      || n_prop > 0 || n_prop_r > 0
+      || n_tree > 0 || n_tree_r > 0
+      || conflict_stats->skipped_paths > 0)
+    SVN_ERR(svn_cmdline_printf(scratch_pool,
+                               _("Summary of conflicts:\n")));
+
+  if (n_text_r == 0 && n_prop_r == 0 && n_tree_r == 0)
+    {
+      if (n_text > 0)
+        SVN_ERR(svn_cmdline_printf(scratch_pool,
+          _("  Text conflicts: %d\n"),
+          n_text));
+      if (n_prop > 0)
+        SVN_ERR(svn_cmdline_printf(scratch_pool,
+          _("  Property conflicts: %d\n"),
+          n_prop));
+      if (n_tree > 0)
+        SVN_ERR(svn_cmdline_printf(scratch_pool,
+          _("  Tree conflicts: %d\n"),
+          n_tree));
+    }
+  else
+    {
+      if (n_text > 0 || n_text_r > 0)
+        SVN_ERR(svn_cmdline_printf(scratch_pool,
+                                   _("  Text conflicts: %s (%s)\n"),
+                                   remaining_str(scratch_pool, n_text),
+                                   resolved_str(scratch_pool, n_text_r)));
+      if (n_prop > 0 || n_prop_r > 0)
+        SVN_ERR(svn_cmdline_printf(scratch_pool,
+                                   _("  Property conflicts: %s (%s)\n"),
+                                   remaining_str(scratch_pool, n_prop),
+                                   resolved_str(scratch_pool, n_prop_r)));
+      if (n_tree > 0 || n_tree_r > 0)
+        SVN_ERR(svn_cmdline_printf(scratch_pool,
+                                   _("  Tree conflicts: %s (%s)\n"),
+                                   remaining_str(scratch_pool, n_tree),
+                                   resolved_str(scratch_pool, n_tree_r)));
+    }
+  if (conflict_stats->skipped_paths > 0)
+    SVN_ERR(svn_cmdline_printf(scratch_pool,
+                               _("  Skipped paths: %d\n"),
+                               conflict_stats->skipped_paths));
+
+  return SVN_NO_ERROR;
+}
+
+svn_error_t *
+svn_cl__notifier_print_conflict_stats(void *baton, apr_pool_t *scratch_pool)
 {
   struct notify_baton *nb = baton;
+
+  SVN_ERR(svn_cl__print_conflict_stats(nb->conflict_stats, scratch_pool));
+  return SVN_NO_ERROR;
+}
+
+/* The body for notify() function with standard error handling semantic.
+ * Handling of errors implemented at caller side. */
+static svn_error_t *
+notify_body(struct notify_baton *nb,
+            const svn_wc_notify_t *n,
+            apr_pool_t *pool)
+{
   char statchar_buf[5] = "    ";
   const char *path_local;
-  svn_error_t *err;
-
-  if (svn_path_is_url(n->path))
-    path_local = n->path;
+
+  if (n->url)
+    path_local = n->url;
   else
-    path_local = svn_path_local_style(n->path, pool);
+    {
+      /* Skip the path prefix in N, if supplied, or else the path prefix
+         in NB (which was set to the current working directory). */
+      if (n->path_prefix)
+        path_local = svn_cl__local_style_skip_ancestor(n->path_prefix, n->path,
+                                                       pool);
+      else
+        path_local = svn_cl__local_style_skip_ancestor(nb->path_prefix, n->path,
+                                                       pool);
+    }
 
   switch (n->action)
     {
     case svn_wc_notify_skip:
+      nb->conflict_stats->skipped_paths++;
       if (n->content_state == svn_wc_notify_state_missing)
         {
-          if ((err = svn_cmdline_printf
-               (pool, _("Skipped missing target: '%s'\n"),
-                path_local)))
-            goto print_error;
+          SVN_ERR(svn_cmdline_printf(pool,
+                                     _("Skipped missing target: '%s'\n"),
+                                     path_local));
+        }
+      else if (n->content_state == svn_wc_notify_state_source_missing)
+        {
+          SVN_ERR(svn_cmdline_printf(
+                    pool,
+                    _("Skipped target: '%s' -- copy-source is missing\n"),
+                    path_local));
         }
       else
         {
-          if ((err = svn_cmdline_printf
-               (pool, _("Skipped '%s'\n"), path_local)))
-            goto print_error;
-        }
-      break;
-
+          SVN_ERR(svn_cmdline_printf(pool, _("Skipped '%s'\n"), path_local));
+        }
+      break;
+    case svn_wc_notify_update_skip_obstruction:
+      nb->conflict_stats->skipped_paths++;
+      SVN_ERR(svn_cmdline_printf(
+                pool,
+                _("Skipped '%s' -- An obstructing working copy was found\n"),
+                path_local));
+      break;
+    case svn_wc_notify_update_skip_working_only:
+      nb->conflict_stats->skipped_paths++;
+      SVN_ERR(svn_cmdline_printf(
+                pool, _("Skipped '%s' -- Has no versioned parent\n"),
+                path_local));
+      break;
+    case svn_wc_notify_update_skip_access_denied:
+      nb->conflict_stats->skipped_paths++;
+      SVN_ERR(svn_cmdline_printf(
+                pool, _("Skipped '%s' -- Access denied\n"),
+                path_local));
+      break;
+    case svn_wc_notify_skip_conflicted:
+      nb->conflict_stats->skipped_paths++;
+      SVN_ERR(svn_cmdline_printf(
+                pool, _("Skipped '%s' -- Node remains in conflict\n"),
+                path_local));
+      break;
     case svn_wc_notify_update_delete:
+    case svn_wc_notify_exclude:
       nb->received_some_change = TRUE;
-      if ((err = svn_cmdline_printf(pool, "D    %s\n", path_local)))
-        goto print_error;
+      SVN_ERR(svn_cmdline_printf(pool, "D    %s\n", path_local));
+      break;
+    case svn_wc_notify_update_broken_lock:
+      SVN_ERR(svn_cmdline_printf(pool, "B    %s\n", path_local));
+      break;
+
+    case svn_wc_notify_update_external_removed:
+      nb->received_some_change = TRUE;
+      if (n->err && n->err->message)
+        {
+          SVN_ERR(svn_cmdline_printf(pool, _("Removed external '%s': %s\n"),
+                                     path_local, n->err->message));
+        }
+      else
+        {
+          SVN_ERR(svn_cmdline_printf(pool, _("Removed external '%s'\n"),
+                                     path_local));
+        }
+      break;
+
+    case svn_wc_notify_left_local_modifications:
+      SVN_ERR(svn_cmdline_printf(pool, _("Left local modifications as '%s'\n"),
+                                 path_local));
       break;
 
     case svn_wc_notify_update_replace:
       nb->received_some_change = TRUE;
-      if ((err = svn_cmdline_printf(pool, "R    %s\n", path_local)))
-        goto print_error;
+      SVN_ERR(svn_cmdline_printf(pool, "R    %s\n", path_local));
       break;
 
     case svn_wc_notify_update_add:
       nb->received_some_change = TRUE;
       if (n->content_state == svn_wc_notify_state_conflicted)
         {
-          if ((err = svn_cmdline_printf(pool, "C    %s\n", path_local)))
-            goto print_error;
+          store_path(nb, nb->conflict_stats->text_conflicts, path_local);
+          SVN_ERR(svn_cmdline_printf(pool, "C    %s\n", path_local));
         }
       else
         {
-          if ((err = svn_cmdline_printf(pool, "A    %s\n", path_local)))
-            goto print_error;
+          SVN_ERR(svn_cmdline_printf(pool, "A    %s\n", path_local));
         }
       break;
 
     case svn_wc_notify_exists:
       nb->received_some_change = TRUE;
       if (n->content_state == svn_wc_notify_state_conflicted)
-        statchar_buf[0] = 'C';
+        {
+          store_path(nb, nb->conflict_stats->text_conflicts, path_local);
+          statchar_buf[0] = 'C';
+        }
       else
         statchar_buf[0] = 'E';
 
       if (n->prop_state == svn_wc_notify_state_conflicted)
-        statchar_buf[1] = 'C';
+        {
+          store_path(nb, nb->conflict_stats->prop_conflicts, path_local);
+          statchar_buf[1] = 'C';
+        }
       else if (n->prop_state == svn_wc_notify_state_merged)
         statchar_buf[1] = 'G';
 
-      if ((err = svn_cmdline_printf(pool, "%s %s\n", statchar_buf, path_local)))
-        goto print_error;
+      SVN_ERR(svn_cmdline_printf(pool, "%s %s\n", statchar_buf, path_local));
       break;
 
     case svn_wc_notify_restore:
-      if ((err = svn_cmdline_printf(pool, _("Restored '%s'\n"),
-                                    path_local)))
-        goto print_error;
+      SVN_ERR(svn_cmdline_printf(pool, _("Restored '%s'\n"),
+                                 path_local));
       break;
 
     case svn_wc_notify_revert:
-      if ((err = svn_cmdline_printf(pool, _("Reverted '%s'\n"),
-                                    path_local)))
-        goto print_error;
+      SVN_ERR(svn_cmdline_printf(pool, _("Reverted '%s'\n"),
+                                 path_local));
       break;
 
     case svn_wc_notify_failed_revert:
-      if (( err = svn_cmdline_printf(pool, _("Failed to revert '%s' -- "
-                                             "try updating instead.\n"),
-                                     path_local)))
-        goto print_error;
+      SVN_ERR(svn_cmdline_printf(pool, _("Failed to revert '%s' -- "
+                                         "try updating instead.\n"),
+                                 path_local));
       break;
 
     case svn_wc_notify_resolved:
-      if ((err = svn_cmdline_printf(pool,
-                                    _("Resolved conflicted state of '%s'\n"),
-                                    path_local)))
-        goto print_error;
+      SVN_ERR(svn_cmdline_printf(pool,
+                                 _("Resolved conflicted state of '%s'\n"),
+                                 path_local));
       break;
 
     case svn_wc_notify_add:
@@ -157,388 +380,792 @@
          is a binary addition. */
       if (n->mime_type && (svn_mime_type_is_binary(n->mime_type)))
         {
-          if ((err = svn_cmdline_printf(pool, "A  (bin)  %s\n",
-                                        path_local)))
-            goto print_error;
+          SVN_ERR(svn_cmdline_printf(pool, "A  (bin)  %s\n",
+                                     path_local));
         }
       else
         {
-          if ((err = svn_cmdline_printf(pool, "A         %s\n",
-                                        path_local)))
-            goto print_error;
+          SVN_ERR(svn_cmdline_printf(pool, "A         %s\n",
+                                     path_local));
         }
       break;
 
     case svn_wc_notify_delete:
       nb->received_some_change = TRUE;
-      if ((err = svn_cmdline_printf(pool, "D         %s\n",
-                                    path_local)))
-        goto print_error;
+      SVN_ERR(svn_cmdline_printf(pool, "D         %s\n",
+                                 path_local));
+      break;
+
+    case svn_wc_notify_patch:
+      {
+        nb->received_some_change = TRUE;
+        if (n->content_state == svn_wc_notify_state_conflicted)
+          {
+            store_path(nb, nb->conflict_stats->text_conflicts, path_local);
+            statchar_buf[0] = 'C';
+          }
+        else if (n->kind == svn_node_file)
+          {
+            if (n->content_state == svn_wc_notify_state_merged)
+              statchar_buf[0] = 'G';
+            else if (n->content_state == svn_wc_notify_state_changed)
+              statchar_buf[0] = 'U';
+          }
+
+        if (n->prop_state == svn_wc_notify_state_conflicted)
+          {
+            store_path(nb, nb->conflict_stats->prop_conflicts, path_local);
+            statchar_buf[1] = 'C';
+          }
+        else if (n->prop_state == svn_wc_notify_state_changed)
+              statchar_buf[1] = 'U';
+
+        if (statchar_buf[0] != ' ' || statchar_buf[1] != ' ')
+          {
+            SVN_ERR(svn_cmdline_printf(pool, "%s      %s\n",
+                                       statchar_buf, path_local));
+          }
+      }
+      break;
+
+    case svn_wc_notify_patch_applied_hunk:
+      nb->received_some_change = TRUE;
+      if (n->hunk_original_start != n->hunk_matched_line)
+        {
+          apr_uint64_t off;
+          const char *s;
+          const char *minus;
+
+          if (n->hunk_matched_line > n->hunk_original_start)
+            {
+              /* If we are patching from the start of an empty file,
+                 it is nicer to show offset 0 */
+              if (n->hunk_original_start == 0 && n->hunk_matched_line == 1)
+                off = 0; /* No offset, just adding */
+              else
+                off = n->hunk_matched_line - n->hunk_original_start;
+
+              minus = "";
+            }
+          else
+            {
+              off = n->hunk_original_start - n->hunk_matched_line;
+              minus = "-";
+            }
+
+          /* ### We're creating the localized strings without
+           * ### APR_INT64_T_FMT since it isn't translator-friendly */
+          if (n->hunk_fuzz)
+            {
+
+              if (n->prop_name)
+                {
+                  s = _(">         applied hunk ## -%lu,%lu +%lu,%lu ## "
+                        "with offset %s");
+
+                  SVN_ERR(svn_cmdline_printf(pool,
+                                             apr_pstrcat(pool, s,
+                                                         "%"APR_UINT64_T_FMT
+                                                         " and fuzz %lu (%s)\n",
+                                                         SVN_VA_NULL),
+                                             n->hunk_original_start,
+                                             n->hunk_original_length,
+                                             n->hunk_modified_start,
+                                             n->hunk_modified_length,
+                                             minus, off, n->hunk_fuzz,
+                                             n->prop_name));
+                }
+              else
+                {
+                  s = _(">         applied hunk @@ -%lu,%lu +%lu,%lu @@ "
+                        "with offset %s");
+
+                  SVN_ERR(svn_cmdline_printf(pool,
+                                             apr_pstrcat(pool, s,
+                                                         "%"APR_UINT64_T_FMT
+                                                         " and fuzz %lu\n",
+                                                         SVN_VA_NULL),
+                                             n->hunk_original_start,
+                                             n->hunk_original_length,
+                                             n->hunk_modified_start,
+                                             n->hunk_modified_length,
+                                             minus, off, n->hunk_fuzz));
+                }
+            }
+          else
+            {
+
+              if (n->prop_name)
+                {
+                  s = _(">         applied hunk ## -%lu,%lu +%lu,%lu ## "
+                        "with offset %s");
+                  SVN_ERR(svn_cmdline_printf(pool,
+                                              apr_pstrcat(pool, s,
+                                                          "%"APR_UINT64_T_FMT" (%s)\n",
+                                                          SVN_VA_NULL),
+                                              n->hunk_original_start,
+                                              n->hunk_original_length,
+                                              n->hunk_modified_start,
+                                              n->hunk_modified_length,
+                                              minus, off, n->prop_name));
+                }
+              else
+                {
+                  s = _(">         applied hunk @@ -%lu,%lu +%lu,%lu @@ "
+                        "with offset %s");
+                  SVN_ERR(svn_cmdline_printf(pool,
+                                             apr_pstrcat(pool, s,
+                                                         "%"APR_UINT64_T_FMT"\n",
+                                                         SVN_VA_NULL),
+                                             n->hunk_original_start,
+                                             n->hunk_original_length,
+                                             n->hunk_modified_start,
+                                             n->hunk_modified_length,
+                                             minus, off));
+                }
+            }
+        }
+      else if (n->hunk_fuzz)
+        {
+          if (n->prop_name)
+            SVN_ERR(svn_cmdline_printf(pool,
+                          _(">         applied hunk ## -%lu,%lu +%lu,%lu ## "
+                                        "with fuzz %lu (%s)\n"),
+                                        n->hunk_original_start,
+                                        n->hunk_original_length,
+                                        n->hunk_modified_start,
+                                        n->hunk_modified_length,
+                                        n->hunk_fuzz,
+                                        n->prop_name));
+          else
+            SVN_ERR(svn_cmdline_printf(pool,
+                          _(">         applied hunk @@ -%lu,%lu +%lu,%lu @@ "
+                                        "with fuzz %lu\n"),
+                                        n->hunk_original_start,
+                                        n->hunk_original_length,
+                                        n->hunk_modified_start,
+                                        n->hunk_modified_length,
+                                        n->hunk_fuzz));
+
+        }
+      break;
+
+    case svn_wc_notify_patch_rejected_hunk:
+      nb->received_some_change = TRUE;
+
+      if (n->prop_name)
+        SVN_ERR(svn_cmdline_printf(pool,
+                                   _(">         rejected hunk "
+                                     "## -%lu,%lu +%lu,%lu ## (%s)\n"),
+                                   n->hunk_original_start,
+                                   n->hunk_original_length,
+                                   n->hunk_modified_start,
+                                   n->hunk_modified_length,
+                                   n->prop_name));
+      else
+        SVN_ERR(svn_cmdline_printf(pool,
+                                   _(">         rejected hunk "
+                                     "@@ -%lu,%lu +%lu,%lu @@\n"),
+                                   n->hunk_original_start,
+                                   n->hunk_original_length,
+                                   n->hunk_modified_start,
+                                   n->hunk_modified_length));
+      break;
+
+    case svn_wc_notify_patch_hunk_already_applied:
+      nb->received_some_change = TRUE;
+      if (n->prop_name)
+        SVN_ERR(svn_cmdline_printf(pool,
+                                   _(">         hunk "
+                                     "## -%lu,%lu +%lu,%lu ## "
+                                     "already applied (%s)\n"),
+                                   n->hunk_original_start,
+                                   n->hunk_original_length,
+                                   n->hunk_modified_start,
+                                   n->hunk_modified_length,
+                                   n->prop_name));
+      else
+        SVN_ERR(svn_cmdline_printf(pool,
+                                   _(">         hunk "
+                                     "@@ -%lu,%lu +%lu,%lu @@ "
+                                     "already applied\n"),
+                                   n->hunk_original_start,
+                                   n->hunk_original_length,
+                                   n->hunk_modified_start,
+                                   n->hunk_modified_length));
       break;
 
     case svn_wc_notify_update_update:
+    case svn_wc_notify_merge_record_info:
       {
-        /* If this is an inoperative dir change, do no notification.
-           An inoperative dir change is when a directory gets closed
-           without any props having been changed. */
-        if (! ((n->kind == svn_node_dir)
-               && ((n->prop_state == svn_wc_notify_state_inapplicable)
-                   || (n->prop_state == svn_wc_notify_state_unknown)
-                   || (n->prop_state == svn_wc_notify_state_unchanged))))
-          {
-            if (n->kind == svn_node_file)
-              {
-                if (n->content_state == svn_wc_notify_state_conflicted)
-                  statchar_buf[0] = 'C';
-                else if (n->content_state == svn_wc_notify_state_merged)
-                  statchar_buf[0] = 'G';
-                else if (n->content_state == svn_wc_notify_state_changed)
-                  statchar_buf[0] = 'U';
-              }
-
-            if (n->prop_state == svn_wc_notify_state_conflicted)
-              statchar_buf[1] = 'C';
-            else if (n->prop_state == svn_wc_notify_state_merged)
-              statchar_buf[1] = 'G';
-            else if (n->prop_state == svn_wc_notify_state_changed)
-              statchar_buf[1] = 'U';
-
-            if (n->lock_state == svn_wc_notify_lock_state_unlocked)
-              statchar_buf[2] = 'B';
-
-            if (statchar_buf[0] != ' ' || statchar_buf[1] != ' ')
-              nb->received_some_change = TRUE;
-
-            if (statchar_buf[0] != ' ' || statchar_buf[1] != ' '
-                || statchar_buf[2] != ' ')
-              {
-                if ((err = svn_cmdline_printf(pool, "%s %s\n",
-                                              statchar_buf, path_local)))
-                  goto print_error;
-              }
+        if (n->content_state == svn_wc_notify_state_conflicted)
+          {
+            store_path(nb, nb->conflict_stats->text_conflicts, path_local);
+            statchar_buf[0] = 'C';
+          }
+        else if (n->kind == svn_node_file)
+          {
+            if (n->content_state == svn_wc_notify_state_merged)
+              statchar_buf[0] = 'G';
+            else if (n->content_state == svn_wc_notify_state_changed)
+              statchar_buf[0] = 'U';
+          }
+
+        if (n->prop_state == svn_wc_notify_state_conflicted)
+          {
+            store_path(nb, nb->conflict_stats->prop_conflicts, path_local);
+            statchar_buf[1] = 'C';
+          }
+        else if (n->prop_state == svn_wc_notify_state_merged)
+          statchar_buf[1] = 'G';
+        else if (n->prop_state == svn_wc_notify_state_changed)
+          statchar_buf[1] = 'U';
+
+        if (n->lock_state == svn_wc_notify_lock_state_unlocked)
+          statchar_buf[2] = 'B';
+
+        if (statchar_buf[0] != ' ' || statchar_buf[1] != ' ')
+          nb->received_some_change = TRUE;
+
+        if (statchar_buf[0] != ' ' || statchar_buf[1] != ' '
+            || statchar_buf[2] != ' ')
+          {
+            SVN_ERR(svn_cmdline_printf(pool, "%s %s\n",
+                                       statchar_buf, path_local));
           }
       }
       break;
 
     case svn_wc_notify_update_external:
       /* Remember that we're now "inside" an externals definition. */
-      nb->in_external = TRUE;
+      ++nb->in_external;
 
       /* Currently this is used for checkouts and switches too.  If we
          want different output, we'll have to add new actions. */
-      if ((err = svn_cmdline_printf(pool,
-                                    _("\nFetching external item into '%s'\n"),
-                                    path_local)))
-        goto print_error;
+      SVN_ERR(svn_cmdline_printf(pool,
+                                 _("\nFetching external item into '%s':\n"),
+                                 path_local));
+      break;
+
+    case svn_wc_notify_failed_external:
+      /* If we are currently inside the handling of an externals
+         definition, then we can simply present n->err as a warning
+         and feel confident that after this, we aren't handling that
+         externals definition any longer. */
+      if (nb->in_external)
+        {
+          svn_handle_warning2(stderr, n->err, "svn: ");
+          --nb->in_external;
+          SVN_ERR(svn_cmdline_printf(pool, "\n"));
+        }
+      /* Otherwise, we'll just print two warnings.  Why?  Because
+         svn_handle_warning2() only shows the single "best message",
+         but we have two pretty important ones: that the external at
+         '/some/path' didn't pan out, and then the more specific
+         reason why (from n->err). */
+      else
+        {
+          svn_error_t *warn_err =
+            svn_error_createf(SVN_ERR_CL_ERROR_PROCESSING_EXTERNALS, NULL,
+                              _("Error handling externals definition for '%s':"),
+                              path_local);
+          svn_handle_warning2(stderr, warn_err, "svn: ");
+          svn_error_clear(warn_err);
+          svn_handle_warning2(stderr, n->err, "svn: ");
+        }
+      break;
+
+    case svn_wc_notify_update_started:
+      if (! (nb->in_external ||
+             nb->is_checkout ||
+             nb->is_export))
+        {
+          SVN_ERR(svn_cmdline_printf(pool, _("Updating '%s':\n"),
+                                     path_local));
+        }
       break;
 
     case svn_wc_notify_update_completed:
       {
-        if (! nb->suppress_final_line)
-          {
-            if (SVN_IS_VALID_REVNUM(n->revision))
+        if (SVN_IS_VALID_REVNUM(n->revision))
+          {
+            if (nb->is_export)
               {
-                if (nb->is_export)
+                SVN_ERR(svn_cmdline_printf(
+                          pool, nb->in_external
+                            ? _("Exported external at revision %ld.\n")
+                            : _("Exported revision %ld.\n"),
+                          n->revision));
+              }
+            else if (nb->is_checkout)
+              {
+                SVN_ERR(svn_cmdline_printf(
+                          pool, nb->in_external
+                            ? _("Checked out external at revision %ld.\n")
+                            : _("Checked out revision %ld.\n"),
+                          n->revision));
+              }
+            else
+              {
+                if (nb->received_some_change)
                   {
-                    if ((err = svn_cmdline_printf
-                         (pool, nb->in_external
-                          ? _("Exported external at revision %ld.\n")
-                          : _("Exported revision %ld.\n"),
-                          n->revision)))
-                      goto print_error;
-                  }
-                else if (nb->is_checkout)
-                  {
-                    if ((err = svn_cmdline_printf
-                         (pool, nb->in_external
-                          ? _("Checked out external at revision %ld.\n")
-                          : _("Checked out revision %ld.\n"),
-                          n->revision)))
-                      goto print_error;
+                    nb->received_some_change = FALSE;
+                    SVN_ERR(svn_cmdline_printf(
+                              pool, nb->in_external
+                                ? _("Updated external to revision %ld.\n")
+                                : _("Updated to revision %ld.\n"),
+                              n->revision));
                   }
                 else
                   {
-                    if (nb->received_some_change)
-                      {
-                        if ((err = svn_cmdline_printf
-                             (pool, nb->in_external
-                              ? _("Updated external to revision %ld.\n")
-                              : _("Updated to revision %ld.\n"),
-                              n->revision)))
-                          goto print_error;
-                      }
-                    else
-                      {
-                        if ((err = svn_cmdline_printf
-                             (pool, nb->in_external
-                              ? _("External at revision %ld.\n")
-                              : _("At revision %ld.\n"),
-                              n->revision)))
-                          goto print_error;
-                      }
+                    SVN_ERR(svn_cmdline_printf(
+                              pool, nb->in_external
+                                ? _("External at revision %ld.\n")
+                                : _("At revision %ld.\n"),
+                               n->revision));
                   }
               }
-            else  /* no revision */
+          }
+        else  /* no revision */
+          {
+            if (nb->is_export)
               {
-                if (nb->is_export)
-                  {
-                    if ((err = svn_cmdline_printf
-                         (pool, nb->in_external
-                          ? _("External export complete.\n")
-                          : _("Export complete.\n"))))
-                      goto print_error;
-                  }
-                else if (nb->is_checkout)
-                  {
-                    if ((err = svn_cmdline_printf
-                         (pool, nb->in_external
-                          ? _("External checkout complete.\n")
-                          : _("Checkout complete.\n"))))
-                      goto print_error;
-                  }
-                else
-                  {
-                    if ((err = svn_cmdline_printf
-                         (pool, nb->in_external
-                          ? _("External update complete.\n")
-                          : _("Update complete.\n"))))
-                      goto print_error;
-                  }
+                SVN_ERR(svn_cmdline_printf(
+                          pool, nb->in_external
+                            ? _("External export complete.\n")
+                            : _("Export complete.\n")));
               }
+            else if (nb->is_checkout)
+              {
+                SVN_ERR(svn_cmdline_printf(
+                          pool, nb->in_external
+                            ? _("External checkout complete.\n")
+                            : _("Checkout complete.\n")));
+              }
+            else
+              {
+                SVN_ERR(svn_cmdline_printf(
+                          pool, nb->in_external
+                            ? _("External update complete.\n")
+                            : _("Update complete.\n")));
+              }
           }
       }
+
       if (nb->in_external)
         {
-          nb->in_external = FALSE;
-          if ((err = svn_cmdline_printf(pool, "\n")))
-            goto print_error;
+          --nb->in_external;
+          SVN_ERR(svn_cmdline_printf(pool, "\n"));
         }
       break;
 
     case svn_wc_notify_status_external:
-      if ((err = svn_cmdline_printf
-           (pool, _("\nPerforming status on external item at '%s'\n"),
-            path_local)))
-        goto print_error;
+      SVN_ERR(svn_cmdline_printf(
+        pool, _("\nPerforming status on external item at '%s':\n"),
+        path_local));
+      break;
+
+    case svn_wc_notify_info_external:
+      SVN_ERR(svn_cmdline_printf(
+         pool, _("\nPerforming info on external item at '%s':\n"),
+         path_local));
       break;
 
     case svn_wc_notify_status_completed:
       if (SVN_IS_VALID_REVNUM(n->revision))
-        if ((err = svn_cmdline_printf(pool,
-                                      _("Status against revision: %6ld\n"),
-                                      n->revision)))
-          goto print_error;
+        SVN_ERR(svn_cmdline_printf(pool,
+                                   _("Status against revision: %6ld\n"),
+                                   n->revision));
       break;
 
     case svn_wc_notify_commit_modified:
       /* xgettext: Align the %s's on this and the following 4 messages */
-      if ((err = svn_cmdline_printf(pool,
-                                    _("Sending        %s\n"),
-                                    path_local)))
-        goto print_error;
+      SVN_ERR(svn_cmdline_printf(pool,
+                                 nb->is_wc_to_repos_copy
+                                   ? _("Sending copy of       %s\n")
+                                   : _("Sending        %s\n"),
+                                 path_local));
       break;
 
     case svn_wc_notify_commit_added:
+    case svn_wc_notify_commit_copied:
       if (n->mime_type && svn_mime_type_is_binary(n->mime_type))
         {
-          if ((err = svn_cmdline_printf(pool,
-                                        _("Adding  (bin)  %s\n"),
-                                        path_local)))
-          goto print_error;
+          SVN_ERR(svn_cmdline_printf(pool,
+                                     nb->is_wc_to_repos_copy
+                                       ? _("Adding copy of (bin)  %s\n")
+                                       : _("Adding  (bin)  %s\n"),
+                                     path_local));
         }
       else
         {
-          if ((err = svn_cmdline_printf(pool,
-                                        _("Adding         %s\n"),
-                                        path_local)))
-            goto print_error;
+          SVN_ERR(svn_cmdline_printf(pool,
+                                     nb->is_wc_to_repos_copy
+                                       ? _("Adding copy of        %s\n")
+                                       : _("Adding         %s\n"),
+                                     path_local));
         }
       break;
 
     case svn_wc_notify_commit_deleted:
-      if ((err = svn_cmdline_printf(pool, _("Deleting       %s\n"),
-                                    path_local)))
-        goto print_error;
+      SVN_ERR(svn_cmdline_printf(pool,
+                                 nb->is_wc_to_repos_copy
+                                   ? _("Deleting copy of      %s\n")
+                                   : _("Deleting       %s\n"),
+                                 path_local));
       break;
 
     case svn_wc_notify_commit_replaced:
-      if ((err = svn_cmdline_printf(pool,
-                                    _("Replacing      %s\n"),
-                                    path_local)))
-        goto print_error;
+    case svn_wc_notify_commit_copied_replaced:
+      SVN_ERR(svn_cmdline_printf(pool,
+                                 nb->is_wc_to_repos_copy
+                                   ? _("Replacing copy of     %s\n")
+                                   : _("Replacing      %s\n"),
+                                 path_local));
       break;
 
     case svn_wc_notify_commit_postfix_txdelta:
       if (! nb->sent_first_txdelta)
         {
           nb->sent_first_txdelta = TRUE;
-          if ((err = svn_cmdline_printf(pool,
-                                        _("Transmitting file data "))))
-            goto print_error;
-        }
-
-      if ((err = svn_cmdline_printf(pool, ".")))
-        goto print_error;
+          SVN_ERR(svn_cmdline_printf(pool,
+                                     _("Transmitting file data ")));
+        }
+
+      SVN_ERR(svn_cmdline_printf(pool, "."));
       break;
 
     case svn_wc_notify_locked:
-      if ((err = svn_cmdline_printf(pool, _("'%s' locked by user '%s'.\n"),
-                                    path_local, n->lock->owner)))
-        goto print_error;
+      SVN_ERR(svn_cmdline_printf(pool, _("'%s' locked by user '%s'.\n"),
+                                 path_local, n->lock->owner));
       break;
 
     case svn_wc_notify_unlocked:
-      if ((err = svn_cmdline_printf(pool, _("'%s' unlocked.\n"),
-                                    path_local)))
-        goto print_error;
+      SVN_ERR(svn_cmdline_printf(pool, _("'%s' unlocked.\n"),
+                                 path_local));
       break;
 
     case svn_wc_notify_failed_lock:
     case svn_wc_notify_failed_unlock:
-      svn_handle_warning(stderr, n->err);
+      svn_handle_warning2(stderr, n->err, "svn: ");
       break;
 
     case svn_wc_notify_changelist_set:
-      if ((err = svn_cmdline_printf(pool, _("Path '%s' is now a member of "
-                                            "changelist '%s'.\n"),
-                                    path_local, n->changelist_name)))
-        goto print_error;
+      SVN_ERR(svn_cmdline_printf(pool, "A [%s] %s\n",
+                                 n->changelist_name, path_local));
       break;
 
     case svn_wc_notify_changelist_clear:
-      if ((err = svn_cmdline_printf(pool,
-                                    _("Path '%s' is no longer a member of "
-                                      "a changelist.\n"),
-                                    path_local)))
-        goto print_error;
-      break;
-
     case svn_wc_notify_changelist_moved:
-      svn_handle_warning(stderr, n->err);
+      SVN_ERR(svn_cmdline_printf(pool,
+                                 "D [%s] %s\n",
+                                 n->changelist_name, path_local));
       break;
 
     case svn_wc_notify_merge_begin:
-<<<<<<< HEAD
-      if (n->merge_range->start == n->merge_range->end
-          || n->merge_range->start == n->merge_range->end - 1)
-        err = svn_cmdline_printf(pool, _("--- Merging r%ld:\n"),
-                                 n->merge_range->end);
-      else if (n->merge_range->start - 1 == n->merge_range->end)
-        err = svn_cmdline_printf(pool, _("--- Undoing r%ld:\n"),
-                                 n->merge_range->start);
-      else if (n->merge_range->start < n->merge_range->end)
-        err = svn_cmdline_printf(pool, _("--- Merging r%ld through r%ld:\n"),
-                                 n->merge_range->start + 1,
-                                 n->merge_range->end);
-      else /* n->merge_range->start > n->merge_range->end - 1 */
-        err = svn_cmdline_printf(pool, _("--- Undoing r%ld through r%ld:\n"),
-                                 n->merge_range->start,
-                                 n->merge_range->end + 1);
-=======
       if (n->merge_range == NULL)
-        err = svn_cmdline_printf(pool,
-                                 _("--- Merging differences between "
-                                   "repository URLs into '%s':\n"),
-                                 path_local);
+        SVN_ERR(svn_cmdline_printf(pool,
+                                   _("--- Merging differences between "
+                                     "repository URLs into '%s':\n"),
+                                   path_local));
       else if (n->merge_range->start == n->merge_range->end - 1
           || n->merge_range->start == n->merge_range->end)
-        err = svn_cmdline_printf(pool, _("--- Merging r%ld into '%s':\n"),
-                                 n->merge_range->end, path_local);
+        SVN_ERR(svn_cmdline_printf(pool, _("--- Merging r%ld into '%s':\n"),
+                                   n->merge_range->end, path_local));
       else if (n->merge_range->start - 1 == n->merge_range->end)
-        err = svn_cmdline_printf(pool,
-                                 _("--- Reverse-merging r%ld into '%s':\n"),
-                                 n->merge_range->start, path_local);
+        SVN_ERR(svn_cmdline_printf(pool,
+                                   _("--- Reverse-merging r%ld into '%s':\n"),
+                                   n->merge_range->start, path_local));
       else if (n->merge_range->start < n->merge_range->end)
-        err = svn_cmdline_printf(pool,
-                                 _("--- Merging r%ld through r%ld into "
-                                   "'%s':\n"),
-                                 n->merge_range->start + 1,
-                                 n->merge_range->end, path_local);
+        SVN_ERR(svn_cmdline_printf(pool,
+                                   _("--- Merging r%ld through r%ld into "
+                                     "'%s':\n"),
+                                   n->merge_range->start + 1,
+                                   n->merge_range->end, path_local));
       else /* n->merge_range->start > n->merge_range->end - 1 */
-        err = svn_cmdline_printf(pool,
-                                 _("--- Reverse-merging r%ld through r%ld "
-                                   "into '%s':\n"),
-                                 n->merge_range->start,
-                                 n->merge_range->end + 1, path_local);
-      if (err)
-        goto print_error;
+        SVN_ERR(svn_cmdline_printf(pool,
+                                   _("--- Reverse-merging r%ld through r%ld "
+                                     "into '%s':\n"),
+                                   n->merge_range->start,
+                                   n->merge_range->end + 1, path_local));
+      break;
+
+    case svn_wc_notify_merge_record_info_begin:
+      if (!n->merge_range)
+        {
+          SVN_ERR(svn_cmdline_printf(pool,
+                                     _("--- Recording mergeinfo for merge "
+                                       "between repository URLs into '%s':\n"),
+                                     path_local));
+        }
+      else
+        {
+          if (n->merge_range->start == n->merge_range->end - 1
+              || n->merge_range->start == n->merge_range->end)
+            SVN_ERR(svn_cmdline_printf(
+              pool,
+              _("--- Recording mergeinfo for merge of r%ld into '%s':\n"),
+              n->merge_range->end, path_local));
+          else if (n->merge_range->start - 1 == n->merge_range->end)
+            SVN_ERR(svn_cmdline_printf(
+              pool,
+              _("--- Recording mergeinfo for reverse merge of r%ld into '%s':\n"),
+              n->merge_range->start, path_local));
+           else if (n->merge_range->start < n->merge_range->end)
+             SVN_ERR(svn_cmdline_printf(
+               pool,
+               _("--- Recording mergeinfo for merge of r%ld through r%ld into '%s':\n"),
+               n->merge_range->start + 1, n->merge_range->end, path_local));
+           else /* n->merge_range->start > n->merge_range->end - 1 */
+             SVN_ERR(svn_cmdline_printf(
+               pool,
+               _("--- Recording mergeinfo for reverse merge of r%ld through r%ld into '%s':\n"),
+               n->merge_range->start, n->merge_range->end + 1, path_local));
+        }
+      break;
+
+    case svn_wc_notify_merge_elide_info:
+      SVN_ERR(svn_cmdline_printf(pool,
+                                 _("--- Eliding mergeinfo from '%s':\n"),
+                                 path_local));
       break;
 
     case svn_wc_notify_foreign_merge_begin:
       if (n->merge_range == NULL)
-        err = svn_cmdline_printf(pool,
-                                 _("--- Merging differences between "
-                                   "foreign repository URLs into '%s':\n"),
-                                 path_local);
+        SVN_ERR(svn_cmdline_printf(pool,
+                                   _("--- Merging differences between "
+                                     "foreign repository URLs into '%s':\n"),
+                                   path_local));
       else if (n->merge_range->start == n->merge_range->end - 1
           || n->merge_range->start == n->merge_range->end)
-        err = svn_cmdline_printf(pool, 
-                                 _("--- Merging (from foreign repository) "
-                                   "r%ld into '%s':\n"),
-                                 n->merge_range->end, path_local);
+        SVN_ERR(svn_cmdline_printf(pool,
+                                   _("--- Merging (from foreign repository) "
+                                     "r%ld into '%s':\n"),
+                                   n->merge_range->end, path_local));
       else if (n->merge_range->start - 1 == n->merge_range->end)
-        err = svn_cmdline_printf(pool,
-                                 _("--- Reverse-merging (from foreign "
-                                   "repository) r%ld into '%s':\n"),
-                                 n->merge_range->start, path_local);
+        SVN_ERR(svn_cmdline_printf(pool,
+                                   _("--- Reverse-merging (from foreign "
+                                     "repository) r%ld into '%s':\n"),
+                                   n->merge_range->start, path_local));
       else if (n->merge_range->start < n->merge_range->end)
-        err = svn_cmdline_printf(pool,
-                                 _("--- Merging (from foreign repository) "
-                                   "r%ld through r%ld into '%s':\n"),
-                                 n->merge_range->start + 1,
-                                 n->merge_range->end, path_local);
+        SVN_ERR(svn_cmdline_printf(pool,
+                                   _("--- Merging (from foreign repository) "
+                                     "r%ld through r%ld into '%s':\n"),
+                                   n->merge_range->start + 1,
+                                   n->merge_range->end, path_local));
       else /* n->merge_range->start > n->merge_range->end - 1 */
-        err = svn_cmdline_printf(pool,
-                                 _("--- Reverse-merging (from foreign "
-                                   "repository) r%ld through r%ld into "
-                                   "'%s':\n"),
-                                 n->merge_range->start,
-                                 n->merge_range->end + 1, path_local);
->>>>>>> 8595db6c
-      if (err)
-        goto print_error;
+        SVN_ERR(svn_cmdline_printf(pool,
+                                   _("--- Reverse-merging (from foreign "
+                                     "repository) r%ld through r%ld into "
+                                     "'%s':\n"),
+                                   n->merge_range->start,
+                                   n->merge_range->end + 1, path_local));
+      break;
+
+    case svn_wc_notify_tree_conflict:
+      store_path(nb, nb->conflict_stats->tree_conflicts, path_local);
+      SVN_ERR(svn_cmdline_printf(pool, "   C %s\n", path_local));
+      break;
+
+    case svn_wc_notify_update_shadowed_add:
+      nb->received_some_change = TRUE;
+      SVN_ERR(svn_cmdline_printf(pool, "   A %s\n", path_local));
+      break;
+
+    case svn_wc_notify_update_shadowed_update:
+      nb->received_some_change = TRUE;
+      SVN_ERR(svn_cmdline_printf(pool, "   U %s\n", path_local));
+      break;
+
+    case svn_wc_notify_update_shadowed_delete:
+      nb->received_some_change = TRUE;
+      SVN_ERR(svn_cmdline_printf(pool, "   D %s\n", path_local));
+      break;
+
+    case svn_wc_notify_property_modified:
+    case svn_wc_notify_property_added:
+      SVN_ERR(svn_cmdline_printf(pool,
+                                 _("property '%s' set on '%s'\n"),
+                                 n->prop_name, path_local));
+      break;
+
+    case svn_wc_notify_property_deleted:
+      SVN_ERR(svn_cmdline_printf(pool,
+                                 _("property '%s' deleted from '%s'.\n"),
+                                 n->prop_name, path_local));
+      break;
+
+    case svn_wc_notify_property_deleted_nonexistent:
+      SVN_ERR(svn_cmdline_printf(pool,
+                                 _("Attempting to delete nonexistent "
+                                   "property '%s' on '%s'\n"), n->prop_name,
+                                 path_local));
+      break;
+
+    case svn_wc_notify_revprop_set:
+      SVN_ERR(svn_cmdline_printf(pool,
+                           _("property '%s' set on repository revision %ld\n"),
+                           n->prop_name, n->revision));
+      break;
+
+    case svn_wc_notify_revprop_deleted:
+      SVN_ERR(svn_cmdline_printf(pool,
+                     _("property '%s' deleted from repository revision %ld\n"),
+                     n->prop_name, n->revision));
+      break;
+
+    case svn_wc_notify_upgraded_path:
+      SVN_ERR(svn_cmdline_printf(pool, _("Upgraded '%s'\n"), path_local));
+      break;
+
+    case svn_wc_notify_url_redirect:
+      SVN_ERR(svn_cmdline_printf(pool, _("Redirecting to URL '%s':\n"),
+                                 n->url));
+      break;
+
+    case svn_wc_notify_path_nonexistent:
+      SVN_ERR(svn_cmdline_printf(pool, "%s\n",
+                apr_psprintf(pool, _("'%s' is not under version control"),
+                             path_local)));
+      break;
+
+    case svn_wc_notify_conflict_resolver_starting:
+      /* Once all operations invoke the interactive conflict resolution after
+       * they've completed, we can run svn_cl__notifier_print_conflict_stats()
+       * here. */
+      break;
+
+    case svn_wc_notify_conflict_resolver_done:
+      break;
+
+    case svn_wc_notify_foreign_copy_begin:
+      if (n->merge_range == NULL)
+        {
+          SVN_ERR(svn_cmdline_printf(
+                           pool,
+                           _("--- Copying from foreign repository URL '%s':\n"),
+                           n->url));
+        }
+      break;
+
+    case svn_wc_notify_move_broken:
+      SVN_ERR(svn_cmdline_printf(pool,
+                                 _("Breaking move with source path '%s'\n"),
+                                 path_local));
+      break;
+
+    case svn_wc_notify_cleanup_external:
+      SVN_ERR(svn_cmdline_printf
+                (pool, _("Performing cleanup on external item at '%s'.\n"),
+                 path_local));
+      break;
+
+    case svn_wc_notify_commit_finalizing:
+      if (nb->sent_first_txdelta)
+        {
+          SVN_ERR(svn_cmdline_printf(pool, _("done\n")));
+        }
+      SVN_ERR(svn_cmdline_printf(pool, _("Committing transaction...\n")));
       break;
 
     default:
       break;
     }
 
-  if ((err = svn_cmdline_fflush(stdout)))
-    goto print_error;
-
-  return;
-
- print_error:
+  SVN_ERR(svn_cmdline_fflush(stdout));
+
+  return SVN_NO_ERROR;
+}
+
+/* This implements `svn_wc_notify_func2_t'.
+ * NOTE: This function can't fail, so we just ignore any print errors. */
+static void
+notify(void *baton, const svn_wc_notify_t *n, apr_pool_t *pool)
+{
+  struct notify_baton *nb = baton;
+  svn_error_t *err;
+
+  err = notify_body(nb, n, pool);
+
   /* If we had no errors before, print this error to stderr. Else, don't print
      anything.  The user already knows there were some output errors,
      so there is no point in flooding her with an error per notification. */
-  if (!nb->had_print_error)
+  if (err && !nb->had_print_error)
     {
       nb->had_print_error = TRUE;
-      svn_handle_error2(err, stderr, FALSE, "svn: ");
+      /* Issue #3014:
+       * Don't print anything on broken pipes. The pipe was likely
+       * closed by the process at the other end. We expect that
+       * process to perform error reporting as necessary.
+       *
+       * ### This assumes that there is only one error in a chain for
+       * ### SVN_ERR_IO_PIPE_WRITE_ERROR. See svn_cmdline_fputs(). */
+      if (err->apr_err != SVN_ERR_IO_PIPE_WRITE_ERROR)
+        svn_handle_error2(err, stderr, FALSE, "svn: ");
     }
   svn_error_clear(err);
 }
 
-
-void
+svn_error_t *
 svn_cl__get_notifier(svn_wc_notify_func2_t *notify_func_p,
                      void **notify_baton_p,
-                     svn_boolean_t is_checkout,
-                     svn_boolean_t is_export,
-                     svn_boolean_t suppress_final_line,
+                     svn_cl__conflict_stats_t *conflict_stats,
                      apr_pool_t *pool)
 {
-  struct notify_baton *nb = apr_palloc(pool, sizeof(*nb));
+  struct notify_baton *nb = apr_pcalloc(pool, sizeof(*nb));
 
   nb->received_some_change = FALSE;
   nb->sent_first_txdelta = FALSE;
-  nb->is_checkout = is_checkout;
-  nb->is_export = is_export;
-  nb->suppress_final_line = suppress_final_line;
-  nb->in_external = FALSE;
+  nb->is_checkout = FALSE;
+  nb->is_export = FALSE;
+  nb->is_wc_to_repos_copy = FALSE;
+  nb->in_external = 0;
   nb->had_print_error = FALSE;
+  nb->conflict_stats = conflict_stats;
+  SVN_ERR(svn_dirent_get_absolute(&nb->path_prefix, "", pool));
 
   *notify_func_p = notify;
   *notify_baton_p = nb;
+  return SVN_NO_ERROR;
+}
+
+svn_error_t *
+svn_cl__notifier_mark_checkout(void *baton)
+{
+  struct notify_baton *nb = baton;
+
+  nb->is_checkout = TRUE;
+  return SVN_NO_ERROR;
+}
+
+svn_error_t *
+svn_cl__notifier_mark_export(void *baton)
+{
+  struct notify_baton *nb = baton;
+
+  nb->is_export = TRUE;
+  return SVN_NO_ERROR;
+}
+
+svn_error_t *
+svn_cl__notifier_mark_wc_to_repos_copy(void *baton)
+{
+  struct notify_baton *nb = baton;
+
+  nb->is_wc_to_repos_copy = TRUE;
+  return SVN_NO_ERROR;
+}
+
+void
+svn_cl__check_externals_failed_notify_wrapper(void *baton,
+                                              const svn_wc_notify_t *n,
+                                              apr_pool_t *pool)
+{
+  struct svn_cl__check_externals_failed_notify_baton *nwb = baton;
+
+  if (n->action == svn_wc_notify_failed_external)
+    nwb->had_externals_error = TRUE;
+
+  if (nwb->wrapped_func)
+    nwb->wrapped_func(nwb->wrapped_baton, n, pool);
 }