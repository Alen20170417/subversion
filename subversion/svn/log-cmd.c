/*
 * log-cmd.c -- Display log messages
 *
 * ====================================================================
 *    Licensed to the Apache Software Foundation (ASF) under one
 *    or more contributor license agreements.  See the NOTICE file
 *    distributed with this work for additional information
 *    regarding copyright ownership.  The ASF licenses this file
 *    to you under the Apache License, Version 2.0 (the
 *    "License"); you may not use this file except in compliance
 *    with the License.  You may obtain a copy of the License at
 *
 *      http://www.apache.org/licenses/LICENSE-2.0
 *
 *    Unless required by applicable law or agreed to in writing,
 *    software distributed under the License is distributed on an
 *    "AS IS" BASIS, WITHOUT WARRANTIES OR CONDITIONS OF ANY
 *    KIND, either express or implied.  See the License for the
 *    specific language governing permissions and limitations
 *    under the License.
 * ====================================================================
 */

#define APR_WANT_STRFUNC
#define APR_WANT_STDIO
#include <apr_want.h>
#include <apr_fnmatch.h>

#include "svn_client.h"
#include "svn_compat.h"
#include "svn_dirent_uri.h"
#include "svn_string.h"
#include "svn_path.h"
#include "svn_error.h"
#include "svn_sorts.h"
#include "svn_xml.h"
#include "svn_time.h"
#include "svn_cmdline.h"
#include "svn_props.h"
#include "svn_pools.h"

#include "cl.h"

#include "svn_private_config.h"


/*** Code. ***/

/* Baton for log_entry_receiver() and log_entry_receiver_xml(). */
struct log_receiver_baton
{
  /* Client context. */
  svn_client_ctx_t *ctx;

  /* The target of the log operation. */
  const char *target_path_or_url;
  svn_opt_revision_t target_peg_revision;

  /* Don't print log message body nor its line count. */
  svn_boolean_t omit_log_message;

  /* Whether to show diffs in the log. (maps to --diff) */
  svn_boolean_t show_diff;

  /* Depth applied to diff output. */
  svn_depth_t depth;

  /* Diff arguments received from command line. */
  const char *diff_extensions;

  /* Stack which keeps track of merge revision nesting, using svn_revnum_t's */
  apr_array_header_t *merge_stack;

  /* Log message search pattern. Log entries will only be shown if the author,
   * the log message, or a changed path matches this pattern. */
  const char *search_pattern;
  svn_boolean_t case_insensitive_search;

  /* Pool for persistent allocations. */
  apr_pool_t *pool;
};


/* The separator between log messages. */
#define SEP_STRING \
  "------------------------------------------------------------------------\n"


/* Display a diff of the subtree TARGET_PATH_OR_URL@TARGET_PEG_REVISION as
 * it changed in the revision that LOG_ENTRY describes.
 *
 * Restrict the diff to depth DEPTH.  Pass DIFF_EXTENSIONS along to the diff
 * subroutine.
 *
 * Write the diff to OUTSTREAM and write any stderr output to ERRSTREAM.
 * ### How is exit code handled? 0 and 1 -> SVN_NO_ERROR, else an svn error?
 * ### Should we get rid of ERRSTREAM and use svn_error_t instead?
 */
static svn_error_t *
display_diff(const svn_log_entry_t *log_entry,
             const char *target_path_or_url,
             const svn_opt_revision_t *target_peg_revision,
             svn_depth_t depth,
             const char *diff_extensions,
             svn_stream_t *outstream,
             svn_stream_t *errstream,
             svn_client_ctx_t *ctx,
             apr_pool_t *pool)
{
  apr_array_header_t *diff_options;
  svn_opt_revision_t start_revision;
  svn_opt_revision_t end_revision;

  /* Fall back to "" to get options initialized either way. */
  if (diff_extensions)
    diff_options = svn_cstring_split(diff_extensions, " \t\n\r",
                                     TRUE, pool);
  else
    diff_options = NULL;

  start_revision.kind = svn_opt_revision_number;
  start_revision.value.number = log_entry->revision - 1;
  end_revision.kind = svn_opt_revision_number;
  end_revision.value.number = log_entry->revision;

  SVN_ERR(svn_stream_puts(outstream, _("\n")));
  SVN_ERR(svn_client_diff_peg6(diff_options,
                               target_path_or_url,
                               target_peg_revision,
                               &start_revision, &end_revision,
                               NULL,
                               depth,
                               FALSE, /* ignore ancestry */
                               TRUE, /* no diff deleted */
                               FALSE, /* show copies as adds */
                               FALSE, /* ignore content type */
                               FALSE, /* ignore prop diff */
                               FALSE, /* properties only */
                               FALSE, /* use git diff format */
                               svn_cmdline_output_encoding(pool),
                               outstream,
                               errstream,
                               NULL,
                               ctx, pool));
  SVN_ERR(svn_stream_puts(outstream, _("\n")));
  return SVN_NO_ERROR;
}


/* Return TRUE if SEARCH_PATTERN matches the AUTHOR, DATE, LOG_MESSAGE,
 * or a path in the set of keys of the CHANGED_PATHS hash. Else, return FALSE.
 * Any of AUTHOR, DATE, LOG_MESSAGE, and CHANGED_PATHS may be NULL. */
static svn_boolean_t
match_search_pattern(const char *search_pattern,
                     const char *author,
                     const char *date,
                     const char *log_message,
                     apr_hash_t *changed_paths,
                     svn_boolean_t case_insensitive_search,
                     apr_pool_t *pool)
{
  /* Match any substring containing the pattern, like UNIX 'grep' does. */
  const char *pattern = apr_psprintf(pool, "*%s*", search_pattern);
  int flags = (case_insensitive_search ? APR_FNM_CASE_BLIND : 0);

  /* Does the author match the search pattern? */
  if (author && apr_fnmatch(pattern, author, flags) == APR_SUCCESS)
    return TRUE;

  /* Does the date the search pattern? */
  if (date && apr_fnmatch(pattern, date, flags) == APR_SUCCESS)
    return TRUE;

  /* Does the log message the search pattern? */
  if (log_message && apr_fnmatch(pattern, log_message, flags) == APR_SUCCESS)
    return TRUE;

  if (changed_paths)
    {
      apr_hash_index_t *hi;

      /* Does a changed path match the search pattern? */
      for (hi = apr_hash_first(pool, changed_paths);
           hi;
           hi = apr_hash_next(hi))
        {
          const char *path = svn__apr_hash_index_key(hi);
          svn_log_changed_path2_t *log_item;

          if (apr_fnmatch(pattern, path, flags) == APR_SUCCESS)
            return TRUE;

          /* Match copy-from paths, too. */
          log_item = svn__apr_hash_index_val(hi);
          if (log_item->copyfrom_path
              && SVN_IS_VALID_REVNUM(log_item->copyfrom_rev)
              && apr_fnmatch(pattern,
                             log_item->copyfrom_path, flags) == APR_SUCCESS)
            return TRUE;
        }
    }

  return FALSE;
}


/* Implement `svn_log_entry_receiver_t', printing the logs in
 * a human-readable and machine-parseable format.
 *
 * BATON is of type `struct log_receiver_baton'.
 *
 * First, print a header line.  Then if CHANGED_PATHS is non-null,
 * print all affected paths in a list headed "Changed paths:\n",
 * immediately following the header line.  Then print a newline
 * followed by the message body, unless BATON->omit_log_message is true.
 *
 * Here are some examples of the output:
 *
 * $ svn log -r1847:1846
 * ------------------------------------------------------------------------
 * rev 1847:  cmpilato | Wed 1 May 2002 15:44:26 | 7 lines
 *
 * Fix for Issue #694.
 *
 * * subversion/libsvn_repos/delta.c
 *   (delta_files): Rework the logic in this function to only call
 * send_text_deltas if there are deltas to send, and within that case,
 * only use a real delta stream if the caller wants real text deltas.
 *
 * ------------------------------------------------------------------------
 * rev 1846:  whoever | Wed 1 May 2002 15:23:41 | 1 line
 *
 * imagine an example log message here
 * ------------------------------------------------------------------------
 *
 * Or:
 *
 * $ svn log -r1847:1846 -v
 * ------------------------------------------------------------------------
 * rev 1847:  cmpilato | Wed 1 May 2002 15:44:26 | 7 lines
 * Changed paths:
 *    M /trunk/subversion/libsvn_repos/delta.c
 *
 * Fix for Issue #694.
 *
 * * subversion/libsvn_repos/delta.c
 *   (delta_files): Rework the logic in this function to only call
 * send_text_deltas if there are deltas to send, and within that case,
 * only use a real delta stream if the caller wants real text deltas.
 *
 * ------------------------------------------------------------------------
 * rev 1846:  whoever | Wed 1 May 2002 15:23:41 | 1 line
 * Changed paths:
 *    M /trunk/notes/fs_dumprestore.txt
 *    M /trunk/subversion/libsvn_repos/dump.c
 *
 * imagine an example log message here
 * ------------------------------------------------------------------------
 *
 * Or:
 *
 * $ svn log -r1847:1846 -q
 * ------------------------------------------------------------------------
 * rev 1847:  cmpilato | Wed 1 May 2002 15:44:26
 * ------------------------------------------------------------------------
 * rev 1846:  whoever | Wed 1 May 2002 15:23:41
 * ------------------------------------------------------------------------
 *
 * Or:
 *
 * $ svn log -r1847:1846 -qv
 * ------------------------------------------------------------------------
 * rev 1847:  cmpilato | Wed 1 May 2002 15:44:26
 * Changed paths:
 *    M /trunk/subversion/libsvn_repos/delta.c
 * ------------------------------------------------------------------------
 * rev 1846:  whoever | Wed 1 May 2002 15:23:41
 * Changed paths:
 *    M /trunk/notes/fs_dumprestore.txt
 *    M /trunk/subversion/libsvn_repos/dump.c
 * ------------------------------------------------------------------------
 *
 */
static svn_error_t *
log_entry_receiver(void *baton,
                   svn_log_entry_t *log_entry,
                   apr_pool_t *pool)
{
  struct log_receiver_baton *lb = baton;
  const char *author;
  const char *date;
  const char *message;

  if (lb->ctx->cancel_func)
    SVN_ERR(lb->ctx->cancel_func(lb->ctx->cancel_baton));

  svn_compat_log_revprops_out(&author, &date, &message, log_entry->revprops);

  if (log_entry->revision == 0 && message == NULL)
    return SVN_NO_ERROR;

  if (! SVN_IS_VALID_REVNUM(log_entry->revision))
    {
      apr_array_pop(lb->merge_stack);
      return SVN_NO_ERROR;
    }

  /* ### See http://subversion.tigris.org/issues/show_bug.cgi?id=807
     for more on the fallback fuzzy conversions below. */

  if (author == NULL)
    author = _("(no author)");

  if (date && date[0])
    /* Convert date to a format for humans. */
    SVN_ERR(svn_cl__time_cstring_to_human_cstring(&date, date, pool));
  else
    date = _("(no date)");

  if (! lb->omit_log_message && message == NULL)
    message = "";

  if (lb->search_pattern &&
      ! match_search_pattern(lb->search_pattern, author, date, message,
                             log_entry->changed_paths2,
                             lb->case_insensitive_search, pool))
    {
      if (log_entry->has_children)
        APR_ARRAY_PUSH(lb->merge_stack, svn_revnum_t) = log_entry->revision;

      return SVN_NO_ERROR;
    }

  SVN_ERR(svn_cmdline_printf(pool,
                             SEP_STRING "r%ld | %s | %s",
                             log_entry->revision, author, date));

  if (message != NULL)
    {
      /* Number of lines in the msg. */
      int lines = svn_cstring_count_newlines(message) + 1;

      SVN_ERR(svn_cmdline_printf(pool,
                                 Q_(" | %d line", " | %d lines", lines),
                                 lines));
    }

  SVN_ERR(svn_cmdline_printf(pool, "\n"));

  if (log_entry->changed_paths2)
    {
      apr_array_header_t *sorted_paths;
      int i;

      /* Get an array of sorted hash keys. */
      sorted_paths = svn_sort__hash(log_entry->changed_paths2,
                                    svn_sort_compare_items_as_paths, pool);

      SVN_ERR(svn_cmdline_printf(pool,
                                 _("Changed paths:\n")));
      for (i = 0; i < sorted_paths->nelts; i++)
        {
          svn_sort__item_t *item = &(APR_ARRAY_IDX(sorted_paths, i,
                                                   svn_sort__item_t));
          const char *path = item->key;
          svn_log_changed_path2_t *log_item = item->value;
          const char *copy_data = "";

          if (lb->ctx->cancel_func)
            SVN_ERR(lb->ctx->cancel_func(lb->ctx->cancel_baton));

          if (log_item->copyfrom_path
              && SVN_IS_VALID_REVNUM(log_item->copyfrom_rev))
            {
              copy_data
                = apr_psprintf(pool,
                               _(" (from %s:%ld)"),
                               log_item->copyfrom_path,
                               log_item->copyfrom_rev);
            }
          SVN_ERR(svn_cmdline_printf(pool, "   %c %s%s\n",
                                     log_item->action, path,
                                     copy_data));
        }
    }

  if (lb->merge_stack->nelts > 0)
    {
      int i;

      /* Print the result of merge line */
      if (log_entry->subtractive_merge)
        SVN_ERR(svn_cmdline_printf(pool, _("Reverse merged via:")));
      else
        SVN_ERR(svn_cmdline_printf(pool, _("Merged via:")));
      for (i = 0; i < lb->merge_stack->nelts; i++)
        {
          svn_revnum_t rev = APR_ARRAY_IDX(lb->merge_stack, i, svn_revnum_t);

          SVN_ERR(svn_cmdline_printf(pool, " r%ld%c", rev,
                                     i == lb->merge_stack->nelts - 1 ?
                                                                  '\n' : ','));
        }
    }

  if (message != NULL)
    {
      /* A blank line always precedes the log message. */
      SVN_ERR(svn_cmdline_printf(pool, "\n%s\n", message));
    }

  SVN_ERR(svn_cmdline_fflush(stdout));
  SVN_ERR(svn_cmdline_fflush(stderr));

  /* Print a diff if requested. */
  if (lb->show_diff)
    {
      svn_stream_t *outstream;
      svn_stream_t *errstream;

      SVN_ERR(svn_stream_for_stdout(&outstream, pool));
      SVN_ERR(svn_stream_for_stderr(&errstream, pool));

      SVN_ERR(display_diff(log_entry,
                           lb->target_path_or_url, &lb->target_peg_revision,
                           lb->depth, lb->diff_extensions,
                           outstream, errstream,
                           lb->ctx, pool));

      SVN_ERR(svn_stream_close(outstream));
      SVN_ERR(svn_stream_close(errstream));
    }

  if (log_entry->has_children)
    APR_ARRAY_PUSH(lb->merge_stack, svn_revnum_t) = log_entry->revision;

  return SVN_NO_ERROR;
}


/* This implements `svn_log_entry_receiver_t', printing the logs in XML.
 *
 * BATON is of type `struct log_receiver_baton'.
 *
 * Here is an example of the output; note that the "<log>" and
 * "</log>" tags are not emitted by this function:
 *
 * $ svn log --xml -r 1648:1649
 * <log>
 * <logentry
 *    revision="1648">
 * <author>david</author>
 * <date>2002-04-06T16:34:51.428043Z</date>
 * <msg> * packages/rpm/subversion.spec : Now requires apache 2.0.36.
 * </msg>
 * </logentry>
 * <logentry
 *    revision="1649">
 * <author>cmpilato</author>
 * <date>2002-04-06T17:01:28.185136Z</date>
 * <msg>Fix error handling when the $EDITOR is needed but unavailable.  Ah
 * ... now that&apos;s *much* nicer.
 *
 * * subversion/clients/cmdline/util.c
 *   (svn_cl__edit_externally): Clean up the &quot;no external editor&quot;
 *   error message.
 *   (svn_cl__get_log_message): Wrap &quot;no external editor&quot;
 *   errors with helpful hints about the -m and -F options.
 *
 * * subversion/libsvn_client/commit.c
 *   (svn_client_commit): Actually capture and propagate &quot;no external
 *   editor&quot; errors.</msg>
 * </logentry>
 * </log>
 *
 */
static svn_error_t *
log_entry_receiver_xml(void *baton,
                       svn_log_entry_t *log_entry,
                       apr_pool_t *pool)
{
  struct log_receiver_baton *lb = baton;
  /* Collate whole log message into sb before printing. */
  svn_stringbuf_t *sb = svn_stringbuf_create_empty(pool);
  char *revstr;
  const char *author;
  const char *date;
  const char *message;

  if (lb->ctx->cancel_func)
    SVN_ERR(lb->ctx->cancel_func(lb->ctx->cancel_baton));

  svn_compat_log_revprops_out(&author, &date, &message, log_entry->revprops);

  if (log_entry->revision == 0 && message == NULL)
    return SVN_NO_ERROR;

  if (! SVN_IS_VALID_REVNUM(log_entry->revision))
    {
      svn_xml_make_close_tag(&sb, pool, "logentry");
      SVN_ERR(svn_cl__error_checked_fputs(sb->data, stdout));
      apr_array_pop(lb->merge_stack);

      return SVN_NO_ERROR;
    }

  /* Match search pattern before XML-escaping. */
  if (lb->search_pattern &&
      ! match_search_pattern(lb->search_pattern, author, date, message,
                             log_entry->changed_paths2,
                             lb->case_insensitive_search, pool))
    {
      if (log_entry->has_children)
        APR_ARRAY_PUSH(lb->merge_stack, svn_revnum_t) = log_entry->revision;

      return SVN_NO_ERROR;
    }

  if (author)
    author = svn_xml_fuzzy_escape(author, pool);
  if (date)
    date = svn_xml_fuzzy_escape(date, pool);
  if (message)
    message = svn_xml_fuzzy_escape(message, pool);

  revstr = apr_psprintf(pool, "%ld", log_entry->revision);
  /* <logentry revision="xxx"> */
  svn_xml_make_open_tag(&sb, pool, svn_xml_normal, "logentry",
                        "revision", revstr, NULL);

  /* <author>xxx</author> */
  svn_cl__xml_tagged_cdata(&sb, pool, "author", author);

  /* Print the full, uncut, date.  This is machine output. */
  /* According to the docs for svn_log_entry_receiver_t, either
     NULL or the empty string represents no date.  Avoid outputting an
     empty date element. */
  if (date && date[0] == '\0')
    date = NULL;
  /* <date>xxx</date> */
  svn_cl__xml_tagged_cdata(&sb, pool, "date", date);

  if (log_entry->changed_paths2)
    {
      apr_array_header_t *sorted_paths;
      int i;

      /* <paths> */
      svn_xml_make_open_tag(&sb, pool, svn_xml_normal, "paths",
                            NULL);

      /* Get an array of sorted hash keys. */
      sorted_paths = svn_sort__hash(log_entry->changed_paths2,
                                    svn_sort_compare_items_as_paths, pool);

      for (i = 0; i < sorted_paths->nelts; i++)
        {
          svn_sort__item_t *item = &(APR_ARRAY_IDX(sorted_paths, i,
                                                   svn_sort__item_t));
          const char *path = item->key;
          svn_log_changed_path2_t *log_item = item->value;
          char action[2];

          action[0] = log_item->action;
          action[1] = '\0';
          if (log_item->copyfrom_path
              && SVN_IS_VALID_REVNUM(log_item->copyfrom_rev))
            {
              /* <path action="X" copyfrom-path="xxx" copyfrom-rev="xxx"> */
              revstr = apr_psprintf(pool, "%ld",
                                    log_item->copyfrom_rev);
              svn_xml_make_open_tag(&sb, pool, svn_xml_protect_pcdata, "path",
                                    "action", action,
                                    "copyfrom-path", log_item->copyfrom_path,
                                    "copyfrom-rev", revstr,
                                    "kind", svn_cl__node_kind_str_xml(
                                                     log_item->node_kind),
                                    "text-mods", svn_tristate__to_word(
                                                     log_item->text_modified),
                                    "prop-mods", svn_tristate__to_word(
                                                     log_item->props_modified),
                                    NULL);
            }
          else
            {
              /* <path action="X"> */
              svn_xml_make_open_tag(&sb, pool, svn_xml_protect_pcdata, "path",
                                    "action", action,
                                    "kind", svn_cl__node_kind_str_xml(log_item->node_kind), NULL);
            }
          /* xxx</path> */
          svn_xml_escape_cdata_cstring(&sb, path, pool);
          svn_xml_make_close_tag(&sb, pool, "path");
        }

      /* </paths> */
      svn_xml_make_close_tag(&sb, pool, "paths");
    }

  if (message != NULL)
    {
      /* <msg>xxx</msg> */
      svn_cl__xml_tagged_cdata(&sb, pool, "msg", message);
    }

  svn_compat_log_revprops_clear(log_entry->revprops);
  if (log_entry->revprops && apr_hash_count(log_entry->revprops) > 0)
    {
      svn_xml_make_open_tag(&sb, pool, svn_xml_normal, "revprops", NULL);
      SVN_ERR(svn_cl__print_xml_prop_hash(&sb, log_entry->revprops,
                                          FALSE, /* name_only */
                                          pool));
      svn_xml_make_close_tag(&sb, pool, "revprops");
    }

  if (log_entry->has_children)
    APR_ARRAY_PUSH(lb->merge_stack, svn_revnum_t) = log_entry->revision;
  else
    svn_xml_make_close_tag(&sb, pool, "logentry");

  return svn_cl__error_checked_fputs(sb->data, stdout);
}


/* This implements the `svn_opt_subcommand_t' interface. */
svn_error_t *
svn_cl__log(apr_getopt_t *os,
            void *baton,
            apr_pool_t *pool)
{
  svn_cl__opt_state_t *opt_state = ((svn_cl__cmd_baton_t *) baton)->opt_state;
  svn_client_ctx_t *ctx = ((svn_cl__cmd_baton_t *) baton)->ctx;
  apr_array_header_t *targets;
  struct log_receiver_baton lb;
  const char *target;
  int i;
  apr_array_header_t *revprops;

  if (!opt_state->xml)
    {
      if (opt_state->all_revprops)
        return svn_error_create(SVN_ERR_CL_ARG_PARSING_ERROR, NULL,
                                _("'with-all-revprops' option only valid in"
                                  " XML mode"));
      if (opt_state->no_revprops)
        return svn_error_create(SVN_ERR_CL_ARG_PARSING_ERROR, NULL,
                                _("'with-no-revprops' option only valid in"
                                  " XML mode"));
      if (opt_state->revprop_table != NULL)
        return svn_error_create(SVN_ERR_CL_ARG_PARSING_ERROR, NULL,
                                _("'with-revprop' option only valid in"
                                  " XML mode"));
    }
  else
    {
      if (opt_state->show_diff)
        return svn_error_create(SVN_ERR_CL_ARG_PARSING_ERROR, NULL,
                                _("'diff' option is not supported in "
                                  "XML mode"));
    }

  if (opt_state->quiet && opt_state->show_diff)
    return svn_error_create(SVN_ERR_CL_ARG_PARSING_ERROR, NULL,
                            _("'quiet' and 'diff' options are "
                              "mutually exclusive"));
  if (opt_state->diff.diff_cmd && (! opt_state->show_diff))
    return svn_error_create(SVN_ERR_CL_ARG_PARSING_ERROR, NULL,
                            _("'diff-cmd' option requires 'diff' "
                              "option"));
  if (opt_state->diff.internal_diff && (! opt_state->show_diff))
    return svn_error_create(SVN_ERR_CL_ARG_PARSING_ERROR, NULL,
                            _("'internal-diff' option requires "
                              "'diff' option"));
  if (opt_state->extensions && (! opt_state->show_diff))
    return svn_error_create(SVN_ERR_CL_ARG_PARSING_ERROR, NULL,
                            _("'extensions' option requires 'diff' "
                              "option"));

  if (opt_state->depth != svn_depth_unknown && (! opt_state->show_diff))
    return svn_error_create(SVN_ERR_CL_ARG_PARSING_ERROR, NULL,
                            _("'depth' option requires 'diff' option"));

  SVN_ERR(svn_cl__args_to_target_array_print_reserved(&targets, os,
                                                      opt_state->targets,
                                                      ctx, FALSE, pool));

  /* Add "." if user passed 0 arguments */
  svn_opt_push_implicit_dot_target(targets, pool);

  /* Determine if they really want a two-revision range. */
  if (opt_state->used_change_arg)
    {
      if (opt_state->used_revision_arg && opt_state->revision_ranges->nelts > 1)
        {
          return svn_error_create
            (SVN_ERR_CLIENT_BAD_REVISION, NULL,
             _("-c and -r are mutually exclusive"));
        }
      for (i = 0; i < opt_state->revision_ranges->nelts; i++)
        {
          svn_opt_revision_range_t *range;
          range = APR_ARRAY_IDX(opt_state->revision_ranges, i,
                                svn_opt_revision_range_t *);
          if (range->start.value.number < range->end.value.number)
            range->start.value.number++;
          else
            range->end.value.number++;
        }
    }

  /* Parse the first target into path-or-url and peg revision. */
  target = APR_ARRAY_IDX(targets, 0, const char *);
  SVN_ERR(svn_opt_parse_path(&lb.target_peg_revision, &lb.target_path_or_url,
                             target, pool));
  if (lb.target_peg_revision.kind == svn_opt_revision_unspecified)
    lb.target_peg_revision.kind = (svn_path_is_url(target)
                                     ? svn_opt_revision_head
                                     : svn_opt_revision_working);
  APR_ARRAY_IDX(targets, 0, const char *) = lb.target_path_or_url;

  if (svn_path_is_url(target))
    {
      for (i = 1; i < targets->nelts; i++)
        {
          target = APR_ARRAY_IDX(targets, i, const char *);

          if (svn_path_is_url(target) || target[0] == '/')
            return svn_error_createf(SVN_ERR_CL_ARG_PARSING_ERROR, NULL,
                                     _("Only relative paths can be specified"
                                       " after a URL for 'svn log', "
                                       "but '%s' is not a relative path"),
                                     target);
        }
    }

  lb.ctx = ctx;
  lb.omit_log_message = opt_state->quiet;
  lb.show_diff = opt_state->show_diff;
  lb.depth = opt_state->depth == svn_depth_unknown ? svn_depth_infinity
                                                   : opt_state->depth;
  lb.diff_extensions = opt_state->extensions;
  lb.merge_stack = apr_array_make(pool, 0, sizeof(svn_revnum_t));
  lb.search_pattern = opt_state->search_pattern;
  lb.case_insensitive_search = opt_state->case_insensitive_search;
  lb.pool = pool;

<<<<<<< HEAD
  if (! opt_state->quiet)
    SVN_ERR(svn_cl__get_notifier(&ctx->notify_func2, &ctx->notify_baton2,
                                 FALSE, FALSE, FALSE, pool));

=======
>>>>>>> 4cf18c3e
  if (opt_state->xml)
    {
      /* If output is not incremental, output the XML header and wrap
         everything in a top-level element. This makes the output in
         its entirety a well-formed XML document. */
      if (! opt_state->incremental)
        SVN_ERR(svn_cl__xml_print_header("log", pool));

      if (opt_state->all_revprops)
        revprops = NULL;
      else if(opt_state->no_revprops)
        {
          revprops = apr_array_make(pool, 0, sizeof(char *));
        }
      else if (opt_state->revprop_table != NULL)
        {
          apr_hash_index_t *hi;
          revprops = apr_array_make(pool,
                                    apr_hash_count(opt_state->revprop_table),
                                    sizeof(char *));
          for (hi = apr_hash_first(pool, opt_state->revprop_table);
               hi != NULL;
               hi = apr_hash_next(hi))
            {
              const char *property = svn__apr_hash_index_key(hi);
              svn_string_t *value = svn__apr_hash_index_val(hi);

              if (value && value->data[0] != '\0')
                return svn_error_createf(SVN_ERR_CL_ARG_PARSING_ERROR, NULL,
                                         _("cannot assign with 'with-revprop'"
                                           " option (drop the '=')"));
              APR_ARRAY_PUSH(revprops, const char *) = property;
            }
        }
      else
        {
          revprops = apr_array_make(pool, 3, sizeof(char *));
          APR_ARRAY_PUSH(revprops, const char *) = SVN_PROP_REVISION_AUTHOR;
          APR_ARRAY_PUSH(revprops, const char *) = SVN_PROP_REVISION_DATE;
          if (!opt_state->quiet)
            APR_ARRAY_PUSH(revprops, const char *) = SVN_PROP_REVISION_LOG;
        }
      SVN_ERR(svn_client_log5(targets,
                              &lb.target_peg_revision,
                              opt_state->revision_ranges,
                              opt_state->limit,
                              opt_state->verbose,
                              opt_state->stop_on_copy,
                              opt_state->use_merge_history,
                              revprops,
                              log_entry_receiver_xml,
                              &lb,
                              ctx,
                              pool));

      if (! opt_state->incremental)
        SVN_ERR(svn_cl__xml_print_footer("log", pool));
    }
  else  /* default output format */
    {
      revprops = apr_array_make(pool, 3, sizeof(char *));
      APR_ARRAY_PUSH(revprops, const char *) = SVN_PROP_REVISION_AUTHOR;
      APR_ARRAY_PUSH(revprops, const char *) = SVN_PROP_REVISION_DATE;
      if (!opt_state->quiet)
        APR_ARRAY_PUSH(revprops, const char *) = SVN_PROP_REVISION_LOG;
      SVN_ERR(svn_client_log5(targets,
                              &lb.target_peg_revision,
                              opt_state->revision_ranges,
                              opt_state->limit,
                              opt_state->verbose,
                              opt_state->stop_on_copy,
                              opt_state->use_merge_history,
                              revprops,
                              log_entry_receiver,
                              &lb,
                              ctx,
                              pool));

      if (! opt_state->incremental)
        SVN_ERR(svn_cmdline_printf(pool, SEP_STRING));
    }

  return SVN_NO_ERROR;
}<|MERGE_RESOLUTION|>--- conflicted
+++ resolved
@@ -745,13 +745,6 @@
   lb.case_insensitive_search = opt_state->case_insensitive_search;
   lb.pool = pool;
 
-<<<<<<< HEAD
-  if (! opt_state->quiet)
-    SVN_ERR(svn_cl__get_notifier(&ctx->notify_func2, &ctx->notify_baton2,
-                                 FALSE, FALSE, FALSE, pool));
-
-=======
->>>>>>> 4cf18c3e
   if (opt_state->xml)
     {
       /* If output is not incremental, output the XML header and wrap
