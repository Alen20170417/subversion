/*
 * log-cmd.c -- Display log messages
 *
 * ====================================================================
 *    Licensed to the Subversion Corporation (SVN Corp.) under one
 *    or more contributor license agreements.  See the NOTICE file
 *    distributed with this work for additional information
 *    regarding copyright ownership.  The SVN Corp. licenses this file
 *    to you under the Apache License, Version 2.0 (the
 *    "License"); you may not use this file except in compliance
 *    with the License.  You may obtain a copy of the License at
 *
 *      http://www.apache.org/licenses/LICENSE-2.0
 *
 *    Unless required by applicable law or agreed to in writing,
 *    software distributed under the License is distributed on an
 *    "AS IS" BASIS, WITHOUT WARRANTIES OR CONDITIONS OF ANY
 *    KIND, either express or implied.  See the License for the
 *    specific language governing permissions and limitations
 *    under the License.
 * ====================================================================
 */

#define APR_WANT_STRFUNC
#define APR_WANT_STDIO
#include <apr_want.h>

#include "svn_client.h"
#include "svn_compat.h"
#include "svn_string.h"
#include "svn_path.h"
#include "svn_error.h"
#include "svn_sorts.h"
#include "svn_xml.h"
#include "svn_time.h"
#include "svn_cmdline.h"
#include "svn_props.h"

#include "cl.h"

#include "svn_private_config.h"


/*** Code. ***/

/* Baton for log_entry_receiver() and log_entry_receiver_xml(). */
struct log_receiver_baton
{
  /* Check for cancellation on each invocation of a log receiver. */
  svn_cancel_func_t cancel_func;
  void *cancel_baton;

  /* Don't print log message body nor its line count. */
  svn_boolean_t omit_log_message;

  /* Stack which keeps track of merge revision nesting, using svn_revnum_t's */
  apr_array_header_t *merge_stack;

  /* Pool for persistent allocations. */
  apr_pool_t *pool;
};


/* The separator between log messages. */
#define SEP_STRING \
  "------------------------------------------------------------------------\n"


/* Implement `svn_log_entry_receiver_t', printing the logs in
 * a human-readable and machine-parseable format.
 *
 * BATON is of type `struct log_receiver_baton'.
 *
 * First, print a header line.  Then if CHANGED_PATHS is non-null,
 * print all affected paths in a list headed "Changed paths:\n",
 * immediately following the header line.  Then print a newline
 * followed by the message body, unless BATON->omit_log_message is true.
 *
 * Here are some examples of the output:
 *
 * $ svn log -r1847:1846
 * ------------------------------------------------------------------------
 * rev 1847:  cmpilato | Wed 1 May 2002 15:44:26 | 7 lines
 *
 * Fix for Issue #694.
 *
 * * subversion/libsvn_repos/delta.c
 *   (delta_files): Rework the logic in this function to only call
 * send_text_deltas if there are deltas to send, and within that case,
 * only use a real delta stream if the caller wants real text deltas.
 *
 * ------------------------------------------------------------------------
 * rev 1846:  whoever | Wed 1 May 2002 15:23:41 | 1 line
 *
 * imagine an example log message here
 * ------------------------------------------------------------------------
 *
 * Or:
 *
 * $ svn log -r1847:1846 -v
 * ------------------------------------------------------------------------
 * rev 1847:  cmpilato | Wed 1 May 2002 15:44:26 | 7 lines
 * Changed paths:
 *    M /trunk/subversion/libsvn_repos/delta.c
 *
 * Fix for Issue #694.
 *
 * * subversion/libsvn_repos/delta.c
 *   (delta_files): Rework the logic in this function to only call
 * send_text_deltas if there are deltas to send, and within that case,
 * only use a real delta stream if the caller wants real text deltas.
 *
 * ------------------------------------------------------------------------
 * rev 1846:  whoever | Wed 1 May 2002 15:23:41 | 1 line
 * Changed paths:
 *    M /trunk/notes/fs_dumprestore.txt
 *    M /trunk/subversion/libsvn_repos/dump.c
 *
 * imagine an example log message here
 * ------------------------------------------------------------------------
 *
 * Or:
 *
 * $ svn log -r1847:1846 -q
 * ------------------------------------------------------------------------
 * rev 1847:  cmpilato | Wed 1 May 2002 15:44:26
 * ------------------------------------------------------------------------
 * rev 1846:  whoever | Wed 1 May 2002 15:23:41
 * ------------------------------------------------------------------------
 *
 * Or:
 *
 * $ svn log -r1847:1846 -qv
 * ------------------------------------------------------------------------
 * rev 1847:  cmpilato | Wed 1 May 2002 15:44:26
 * Changed paths:
 *    M /trunk/subversion/libsvn_repos/delta.c
 * ------------------------------------------------------------------------
 * rev 1846:  whoever | Wed 1 May 2002 15:23:41
 * Changed paths:
 *    M /trunk/notes/fs_dumprestore.txt
 *    M /trunk/subversion/libsvn_repos/dump.c
 * ------------------------------------------------------------------------
 *
 */
static svn_error_t *
log_entry_receiver(void *baton,
                   svn_log_entry_t *log_entry,
                   apr_pool_t *pool)
{
  struct log_receiver_baton *lb = baton;
  const char *author;
  const char *date;
  const char *message;

  /* Number of lines in the msg. */
  int lines;

  if (lb->cancel_func)
    SVN_ERR(lb->cancel_func(lb->cancel_baton));

  svn_compat_log_revprops_out(&author, &date, &message, log_entry->revprops);

  if (log_entry->revision == 0 && message == NULL)
    return SVN_NO_ERROR;

  if (! SVN_IS_VALID_REVNUM(log_entry->revision))
    {
      apr_array_pop(lb->merge_stack);
      return SVN_NO_ERROR;
    }

  /* ### See http://subversion.tigris.org/issues/show_bug.cgi?id=807
     for more on the fallback fuzzy conversions below. */

  if (author == NULL)
    author = _("(no author)");

  if (date && date[0])
    /* Convert date to a format for humans. */
    SVN_ERR(svn_cl__time_cstring_to_human_cstring(&date, date, pool));
  else
    date = _("(no date)");

  if (! lb->omit_log_message && message == NULL)
    message = "";

  SVN_ERR(svn_cmdline_printf(pool,
                             SEP_STRING "r%ld | %s | %s",
                             log_entry->revision, author, date));

  if (message != NULL)
    {
      lines = svn_cstring_count_newlines(message) + 1;
      SVN_ERR(svn_cmdline_printf(pool,
                                 Q_(" | %d line", " | %d lines", lines),
                                 lines));
    }

  SVN_ERR(svn_cmdline_printf(pool, "\n"));

  if (log_entry->changed_paths2)
    {
      apr_array_header_t *sorted_paths;
      int i;

      /* Get an array of sorted hash keys. */
      sorted_paths = svn_sort__hash(log_entry->changed_paths2,
                                    svn_sort_compare_items_as_paths, pool);

      SVN_ERR(svn_cmdline_printf(pool,
                                 _("Changed paths:\n")));
      for (i = 0; i < sorted_paths->nelts; i++)
        {
          svn_sort__item_t *item = &(APR_ARRAY_IDX(sorted_paths, i,
                                                   svn_sort__item_t));
          const char *path = item->key;
          svn_log_changed_path2_t *log_item
            = apr_hash_get(log_entry->changed_paths2, item->key, item->klen);
          const char *copy_data = "";

          if (log_item->copyfrom_path
              && SVN_IS_VALID_REVNUM(log_item->copyfrom_rev))
            {
              copy_data
                = apr_psprintf(pool,
                               _(" (from %s:%ld)"),
                               log_item->copyfrom_path,
                               log_item->copyfrom_rev);
            }
          SVN_ERR(svn_cmdline_printf(pool, "   %c %s%s\n",
                                     log_item->action, path,
                                     copy_data));
        }
    }

  if (lb->merge_stack->nelts > 0)
    {
      int i;

      /* Print the result of merge line */
      SVN_ERR(svn_cmdline_printf(pool, _("Merged via:")));
      for (i = 0; i < lb->merge_stack->nelts; i++)
        {
          svn_revnum_t rev = APR_ARRAY_IDX(lb->merge_stack, i, svn_revnum_t);

          SVN_ERR(svn_cmdline_printf(pool, " r%ld%c", rev,
                                     i == lb->merge_stack->nelts - 1 ?
                                                                  '\n' : ','));
        }
    }

  if (message != NULL)
    {
      /* A blank line always precedes the log message. */
      SVN_ERR(svn_cmdline_printf(pool, "\n%s\n", message));
    }

  SVN_ERR(svn_cmdline_fflush(stdout));

  if (log_entry->has_children)
    APR_ARRAY_PUSH(lb->merge_stack, svn_revnum_t) = log_entry->revision;

  return SVN_NO_ERROR;
}


/* This implements `svn_log_entry_receiver_t', printing the logs in XML.
 *
 * BATON is of type `struct log_receiver_baton'.
 *
 * Here is an example of the output; note that the "<log>" and
 * "</log>" tags are not emitted by this function:
 *
 * $ svn log --xml -r 1648:1649
 * <log>
 * <logentry
 *    revision="1648">
 * <author>david</author>
 * <date>2002-04-06T16:34:51.428043Z</date>
 * <msg> * packages/rpm/subversion.spec : Now requires apache 2.0.36.
 * </msg>
 * </logentry>
 * <logentry
 *    revision="1649">
 * <author>cmpilato</author>
 * <date>2002-04-06T17:01:28.185136Z</date>
 * <msg>Fix error handling when the $EDITOR is needed but unavailable.  Ah
 * ... now that&apos;s *much* nicer.
 *
 * * subversion/clients/cmdline/util.c
 *   (svn_cl__edit_externally): Clean up the &quot;no external editor&quot;
 *   error message.
 *   (svn_cl__get_log_message): Wrap &quot;no external editor&quot;
 *   errors with helpful hints about the -m and -F options.
 *
 * * subversion/libsvn_client/commit.c
 *   (svn_client_commit): Actually capture and propagate &quot;no external
 *   editor&quot; errors.</msg>
 * </logentry>
 * </log>
 *
 */
static svn_error_t *
log_entry_receiver_xml(void *baton,
                       svn_log_entry_t *log_entry,
                       apr_pool_t *pool)
{
  struct log_receiver_baton *lb = baton;
  /* Collate whole log message into sb before printing. */
  svn_stringbuf_t *sb = svn_stringbuf_create("", pool);
  char *revstr;
  const char *author;
  const char *date;
  const char *message;

  if (lb->cancel_func)
    SVN_ERR(lb->cancel_func(lb->cancel_baton));

  svn_compat_log_revprops_out(&author, &date, &message, log_entry->revprops);

  if (author)
    author = svn_xml_fuzzy_escape(author, pool);
  if (date)
    date = svn_xml_fuzzy_escape(date, pool);
  if (message)
    message = svn_xml_fuzzy_escape(message, pool);

  if (log_entry->revision == 0 && message == NULL)
    return SVN_NO_ERROR;

  if (! SVN_IS_VALID_REVNUM(log_entry->revision))
    {
      svn_xml_make_close_tag(&sb, pool, "logentry");
      SVN_ERR(svn_cl__error_checked_fputs(sb->data, stdout));
      apr_array_pop(lb->merge_stack);

      return SVN_NO_ERROR;
    }

  revstr = apr_psprintf(pool, "%ld", log_entry->revision);
  /* <logentry revision="xxx"> */
  svn_xml_make_open_tag(&sb, pool, svn_xml_normal, "logentry",
                        "revision", revstr, NULL);

  /* <author>xxx</author> */
  svn_cl__xml_tagged_cdata(&sb, pool, "author", author);

  /* Print the full, uncut, date.  This is machine output. */
  /* According to the docs for svn_log_entry_receiver_t, either
     NULL or the empty string represents no date.  Avoid outputting an
     empty date element. */
  if (date && date[0] == '\0')
    date = NULL;
  /* <date>xxx</date> */
  svn_cl__xml_tagged_cdata(&sb, pool, "date", date);

  if (log_entry->changed_paths2)
    {
      apr_hash_index_t *hi;

      /* <paths> */
      svn_xml_make_open_tag(&sb, pool, svn_xml_normal, "paths",
                            NULL);

      for (hi = apr_hash_first(pool, log_entry->changed_paths2);
           hi != NULL;
           hi = apr_hash_next(hi))
        {
          const char *path = svn_apr_hash_index_key(hi);
          svn_log_changed_path2_t *log_item = svn_apr_hash_index_val(hi);
          char action[2];

          action[0] = log_item->action;
          action[1] = '\0';
          if (log_item->copyfrom_path
              && SVN_IS_VALID_REVNUM(log_item->copyfrom_rev))
            {
              /* <path action="X" copyfrom-path="xxx" copyfrom-rev="xxx"> */
              revstr = apr_psprintf(pool, "%ld",
                                    log_item->copyfrom_rev);
              svn_xml_make_open_tag(&sb, pool, svn_xml_protect_pcdata, "path",
                                    "action", action,
                                    "copyfrom-path", log_item->copyfrom_path,
                                    "copyfrom-rev", revstr,
                                    "kind", svn_cl__node_kind_str_xml(
                                                     log_item->node_kind),
                                    "text-mods", svn_tristate_to_word(
                                                     log_item->text_modified),
                                    "prop-mods", svn_tristate_to_word(
                                                     log_item->props_modified),
                                    NULL);
            }
          else
            {
              /* <path action="X"> */
              svn_xml_make_open_tag(&sb, pool, svn_xml_protect_pcdata, "path",
                                    "action", action,
                                    "kind", svn_cl__node_kind_str_xml(log_item->node_kind), NULL);
            }
          /* xxx</path> */
          svn_xml_escape_cdata_cstring(&sb, path, pool);
          svn_xml_make_close_tag(&sb, pool, "path");
        }

      /* </paths> */
      svn_xml_make_close_tag(&sb, pool, "paths");
    }

  if (message != NULL)
    {
      /* <msg>xxx</msg> */
      svn_cl__xml_tagged_cdata(&sb, pool, "msg", message);
    }

  svn_compat_log_revprops_clear(log_entry->revprops);
  if (log_entry->revprops && apr_hash_count(log_entry->revprops) > 0)
    {
      svn_xml_make_open_tag(&sb, pool, svn_xml_normal, "revprops", NULL);
      SVN_ERR(svn_cl__print_xml_prop_hash(&sb, log_entry->revprops,
                                          FALSE, /* name_only */
                                          pool));
      svn_xml_make_close_tag(&sb, pool, "revprops");
    }

  if (log_entry->has_children)
    APR_ARRAY_PUSH(lb->merge_stack, svn_revnum_t) = log_entry->revision;
  else
    svn_xml_make_close_tag(&sb, pool, "logentry");

  return svn_cl__error_checked_fputs(sb->data, stdout);
}


/* This implements the `svn_opt_subcommand_t' interface. */
svn_error_t *
svn_cl__log(apr_getopt_t *os,
            void *baton,
            apr_pool_t *pool)
{
  svn_cl__opt_state_t *opt_state = ((svn_cl__cmd_baton_t *) baton)->opt_state;
  svn_client_ctx_t *ctx = ((svn_cl__cmd_baton_t *) baton)->ctx;
  apr_array_header_t *targets;
  struct log_receiver_baton lb;
  const char *target;
  int i;
  svn_opt_revision_t peg_revision;
  const char *true_path;
  apr_array_header_t *revprops;

  if (!opt_state->xml)
    {
      if (opt_state->all_revprops)
        return svn_error_create(SVN_ERR_CL_ARG_PARSING_ERROR, NULL,
                                _("'with-all-revprops' option only valid in"
                                  " XML mode"));
      if (opt_state->no_revprops)
        return svn_error_create(SVN_ERR_CL_ARG_PARSING_ERROR, NULL,
                                _("'with-no-revprops' option only valid in"
                                  " XML mode"));
      if (opt_state->revprop_table != NULL)
        return svn_error_create(SVN_ERR_CL_ARG_PARSING_ERROR, NULL,
                                _("'with-revprop' option only valid in"
                                  " XML mode"));
    }

<<<<<<< HEAD
  /* Before allowing svn_opt_args_to_target_array2() to canonicalize
     all the targets, we need to build a list of targets made of both
     ones the user typed, as well as any specified by --changelist.  */
  if (opt_state->changelist)
    {
      SVN_ERR(svn_client_get_changelist(&changelist_targets,
                                        opt_state->changelist,
                                        "",
                                        ctx,
                                        pool));
      if (apr_is_empty_array(changelist_targets))
        return svn_error_createf(SVN_ERR_CL_ARG_PARSING_ERROR, NULL,
                                 _("no such changelist '%s'"),
                                 opt_state->changelist);
    }

  if (opt_state->targets && changelist_targets)
    combined_targets = apr_array_append(pool, opt_state->targets,
                                        changelist_targets);
  else if (opt_state->targets)
    combined_targets = opt_state->targets;
  else if (changelist_targets)
    combined_targets = changelist_targets;

  SVN_ERR(svn_opt_args_to_target_array2(&targets, os,
                                        combined_targets, pool));
=======
  SVN_ERR(svn_cl__args_to_target_array_print_reserved(&targets, os,
                                                      opt_state->targets,
                                                      ctx, pool));
>>>>>>> 6215c21a

  /* Add "." if user passed 0 arguments */
  svn_opt_push_implicit_dot_target(targets, pool);

  target = APR_ARRAY_IDX(targets, 0, const char *);

  /* Determine if they really want a two-revision range. */
  if (opt_state->used_change_arg)
<<<<<<< HEAD
    {
      if (opt_state->start_revision.value.number < 
          opt_state->end_revision.value.number)
        opt_state->start_revision = opt_state->end_revision;
      else
        opt_state->end_revision = opt_state->start_revision;
    }

  /* Strip peg revision if targets contains an URI. */
  SVN_ERR(svn_opt_parse_path(&peg_revision, &true_path, target, pool));
  APR_ARRAY_IDX(targets, 0, const char *) = true_path;

  if ((opt_state->start_revision.kind != svn_opt_revision_unspecified)
      && (opt_state->end_revision.kind == svn_opt_revision_unspecified))
    {
      /* If the user specified exactly one revision, then start rev is
         set but end is not.  We show the log message for just that
         revision by making end equal to start.

         Note that if the user requested a single dated revision, then
         this will cause the same date to be resolved twice.  The
         extra code complexity to get around this slight inefficiency
         doesn't seem worth it, however.  */

      opt_state->end_revision = opt_state->start_revision;
    }
  else if (opt_state->start_revision.kind == svn_opt_revision_unspecified)
=======
>>>>>>> 6215c21a
    {
      if (opt_state->used_revision_arg && opt_state->revision_ranges->nelts > 1)
        {
          return svn_error_create
            (SVN_ERR_CLIENT_BAD_REVISION, NULL,
             _("-c and -r are mutually exclusive"));
        }
      for (i = 0; i < opt_state->revision_ranges->nelts; i++)
        {
          svn_opt_revision_range_t *range;
          range = APR_ARRAY_IDX(opt_state->revision_ranges, i,
                                svn_opt_revision_range_t *);
          if (range->start.value.number < range->end.value.number)
            range->start = range->end;
          else
            range->end = range->start;
        }
    }

  /* Strip peg revision if targets contains an URI. */
  SVN_ERR(svn_opt_parse_path(&peg_revision, &true_path, target, pool));
  APR_ARRAY_IDX(targets, 0, const char *) = true_path;

  if (svn_path_is_url(target))
    {
      for (i = 1; i < targets->nelts; i++)
        {
          target = APR_ARRAY_IDX(targets, i, const char *);

          if (svn_path_is_url(target))
            return svn_error_create(SVN_ERR_UNSUPPORTED_FEATURE, NULL,
                                    _("Only relative paths can be specified "
                                      "after a URL"));
        }
    }

  lb.cancel_func = ctx->cancel_func;
  lb.cancel_baton = ctx->cancel_baton;
  lb.omit_log_message = opt_state->quiet;
  lb.merge_stack = apr_array_make(pool, 0, sizeof(svn_revnum_t));
  lb.pool = pool;

  if (! opt_state->quiet)
    SVN_ERR(svn_cl__get_notifier(&ctx->notify_func2, &ctx->notify_baton2,
                                 FALSE, FALSE, FALSE, pool));

  if (opt_state->xml)
    {
      /* If output is not incremental, output the XML header and wrap
         everything in a top-level element. This makes the output in
         its entirety a well-formed XML document. */
      if (! opt_state->incremental)
        SVN_ERR(svn_cl__xml_print_header("log", pool));

      if (opt_state->all_revprops)
        revprops = NULL;
      else if(opt_state->no_revprops)
        {
          revprops = apr_array_make(pool, 0, sizeof(char *));
        }
      else if (opt_state->revprop_table != NULL)
        {
          apr_hash_index_t *hi;
          revprops = apr_array_make(pool,
                                    apr_hash_count(opt_state->revprop_table),
                                    sizeof(char *));
          for (hi = apr_hash_first(pool, opt_state->revprop_table);
               hi != NULL;
               hi = apr_hash_next(hi))
            {
              const char *property = svn_apr_hash_index_key(hi);
              svn_string_t *value = svn_apr_hash_index_val(hi);

              if (value && value->data[0] != '\0')
                return svn_error_createf(SVN_ERR_CL_ARG_PARSING_ERROR, NULL,
                                         _("cannot assign with 'with-revprop'"
                                           " option (drop the '=')"));
              APR_ARRAY_PUSH(revprops, const char *) = property;
            }
        }
      else
        {
          revprops = apr_array_make(pool, 3, sizeof(char *));
          APR_ARRAY_PUSH(revprops, const char *) = SVN_PROP_REVISION_AUTHOR;
          APR_ARRAY_PUSH(revprops, const char *) = SVN_PROP_REVISION_DATE;
          if (!opt_state->quiet)
            APR_ARRAY_PUSH(revprops, const char *) = SVN_PROP_REVISION_LOG;
        }
      SVN_ERR(svn_client_log5(targets,
                              &peg_revision,
                              opt_state->revision_ranges,
                              opt_state->limit,
                              opt_state->verbose,
                              opt_state->stop_on_copy,
                              opt_state->use_merge_history,
                              revprops,
                              log_entry_receiver_xml,
                              &lb,
                              ctx,
                              pool));

      if (! opt_state->incremental)
        SVN_ERR(svn_cl__xml_print_footer("log", pool));
    }
  else  /* default output format */
    {
      revprops = apr_array_make(pool, 3, sizeof(char *));
      APR_ARRAY_PUSH(revprops, const char *) = SVN_PROP_REVISION_AUTHOR;
      APR_ARRAY_PUSH(revprops, const char *) = SVN_PROP_REVISION_DATE;
      if (!opt_state->quiet)
        APR_ARRAY_PUSH(revprops, const char *) = SVN_PROP_REVISION_LOG;
      SVN_ERR(svn_client_log5(targets,
                              &peg_revision,
                              opt_state->revision_ranges,
                              opt_state->limit,
                              opt_state->verbose,
                              opt_state->stop_on_copy,
                              opt_state->use_merge_history,
                              revprops,
                              log_entry_receiver,
                              &lb,
                              ctx,
                              pool));

      if (! opt_state->incremental)
        SVN_ERR(svn_cmdline_printf(pool, SEP_STRING));
    }

  return SVN_NO_ERROR;
}<|MERGE_RESOLUTION|>--- conflicted
+++ resolved
@@ -465,38 +465,9 @@
                                   " XML mode"));
     }
 
-<<<<<<< HEAD
-  /* Before allowing svn_opt_args_to_target_array2() to canonicalize
-     all the targets, we need to build a list of targets made of both
-     ones the user typed, as well as any specified by --changelist.  */
-  if (opt_state->changelist)
-    {
-      SVN_ERR(svn_client_get_changelist(&changelist_targets,
-                                        opt_state->changelist,
-                                        "",
-                                        ctx,
-                                        pool));
-      if (apr_is_empty_array(changelist_targets))
-        return svn_error_createf(SVN_ERR_CL_ARG_PARSING_ERROR, NULL,
-                                 _("no such changelist '%s'"),
-                                 opt_state->changelist);
-    }
-
-  if (opt_state->targets && changelist_targets)
-    combined_targets = apr_array_append(pool, opt_state->targets,
-                                        changelist_targets);
-  else if (opt_state->targets)
-    combined_targets = opt_state->targets;
-  else if (changelist_targets)
-    combined_targets = changelist_targets;
-
-  SVN_ERR(svn_opt_args_to_target_array2(&targets, os,
-                                        combined_targets, pool));
-=======
   SVN_ERR(svn_cl__args_to_target_array_print_reserved(&targets, os,
                                                       opt_state->targets,
                                                       ctx, pool));
->>>>>>> 6215c21a
 
   /* Add "." if user passed 0 arguments */
   svn_opt_push_implicit_dot_target(targets, pool);
@@ -505,36 +476,6 @@
 
   /* Determine if they really want a two-revision range. */
   if (opt_state->used_change_arg)
-<<<<<<< HEAD
-    {
-      if (opt_state->start_revision.value.number < 
-          opt_state->end_revision.value.number)
-        opt_state->start_revision = opt_state->end_revision;
-      else
-        opt_state->end_revision = opt_state->start_revision;
-    }
-
-  /* Strip peg revision if targets contains an URI. */
-  SVN_ERR(svn_opt_parse_path(&peg_revision, &true_path, target, pool));
-  APR_ARRAY_IDX(targets, 0, const char *) = true_path;
-
-  if ((opt_state->start_revision.kind != svn_opt_revision_unspecified)
-      && (opt_state->end_revision.kind == svn_opt_revision_unspecified))
-    {
-      /* If the user specified exactly one revision, then start rev is
-         set but end is not.  We show the log message for just that
-         revision by making end equal to start.
-
-         Note that if the user requested a single dated revision, then
-         this will cause the same date to be resolved twice.  The
-         extra code complexity to get around this slight inefficiency
-         doesn't seem worth it, however.  */
-
-      opt_state->end_revision = opt_state->start_revision;
-    }
-  else if (opt_state->start_revision.kind == svn_opt_revision_unspecified)
-=======
->>>>>>> 6215c21a
     {
       if (opt_state->used_revision_arg && opt_state->revision_ranges->nelts > 1)
         {
