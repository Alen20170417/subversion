--- conflicted
+++ resolved
@@ -52,34 +52,21 @@
 
   SVN_ERR(svn_cl__args_to_target_array_print_reserved(&targets, os,
                                                       opt_state->targets,
-<<<<<<< HEAD
                                                       ctx, scratch_pool));
-=======
-                                                      ctx, pool));
->>>>>>> 0213fdc3
 
   /* Revert has no implicit dot-target `.', so don't you put that code here! */
   if (! targets->nelts)
     return svn_error_create(SVN_ERR_CL_INSUFFICIENT_ARGS, 0, NULL);
-
-  if (! opt_state->quiet)
-    SVN_ERR(svn_cl__get_notifier(&ctx->notify_func2, &ctx->notify_baton2,
-                                 FALSE, FALSE, FALSE, scratch_pool));
 
   /* Revert is especially conservative, by default it is as
      nonrecursive as possible. */
   if (opt_state->depth == svn_depth_unknown)
     opt_state->depth = svn_depth_empty;
 
-<<<<<<< HEAD
   SVN_ERR(svn_cl__eat_peg_revisions(&targets, targets, scratch_pool));
 
   err = svn_client_revert2(targets, opt_state->depth,
                            opt_state->changelists, ctx, scratch_pool);
-=======
-  err = svn_client_revert2(targets, opt_state->depth,
-                           opt_state->changelists, ctx, pool);
->>>>>>> 0213fdc3
 
   if (err
       && (err->apr_err == SVN_ERR_WC_NOT_LOCKED)
