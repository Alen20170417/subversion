--- conflicted
+++ resolved
@@ -1426,7 +1426,46 @@
   return svn_dirent_local_style(relpath ? relpath : path, pool);
 }
 
-<<<<<<< HEAD
+/* Return a string of the form "PATH_OR_URL@REVISION". */
+static const char *
+path_for_display(const char *path_or_url,
+                 const svn_opt_revision_t *revision,
+                 apr_pool_t *pool)
+{
+  const char *rev_str = svn_opt__revision_to_string(revision, pool);
+
+  if (! svn_path_is_url(path_or_url))
+    path_or_url = svn_dirent_local_style(path_or_url, pool);
+  return apr_psprintf(pool, "%s@%s", path_or_url, rev_str);
+}
+
+svn_error_t *
+svn_cl__check_related_source_and_target(const char *path_or_url1,
+                                        const svn_opt_revision_t *revision1,
+                                        const char *path_or_url2,
+                                        const svn_opt_revision_t *revision2,
+                                        svn_client_ctx_t *ctx,
+                                        apr_pool_t *pool)
+{
+  const char *ancestor_url;
+  svn_revnum_t ancestor_rev;
+
+  SVN_ERR(svn_client__youngest_common_ancestor(
+            &ancestor_url, &ancestor_rev,
+            path_or_url1, revision1, path_or_url2, revision2,
+            ctx, pool, pool));
+
+  if (ancestor_url == NULL)
+    {
+      return svn_error_createf(SVN_ERR_CL_ARG_PARSING_ERROR, NULL,
+                               _("Source and target have no common ancestor: "
+                                 "'%s' and '%s'"),
+                               path_for_display(path_or_url1, revision1, pool),
+                               path_for_display(path_or_url2, revision2, pool));
+    }
+  return SVN_NO_ERROR;
+}
+
 svn_error_t *
 svn_client__peg_parse(svn_client_peg_t **peg,
                       const char *pegged_url_or_path,
@@ -1544,44 +1583,6 @@
       SVN_ERR(svn_rangelist_to_string(&str2, ranges, scratch_pool));
       *ranges_string = apr_psprintf(result_pool, "%s,...,%s",
                                     str1->data, str2->data);
-=======
-/* Return a string of the form "PATH_OR_URL@REVISION". */
-static const char *
-path_for_display(const char *path_or_url,
-                 const svn_opt_revision_t *revision,
-                 apr_pool_t *pool)
-{
-  const char *rev_str = svn_opt__revision_to_string(revision, pool);
-
-  if (! svn_path_is_url(path_or_url))
-    path_or_url = svn_dirent_local_style(path_or_url, pool);
-  return apr_psprintf(pool, "%s@%s", path_or_url, rev_str);
-}
-
-svn_error_t *
-svn_cl__check_related_source_and_target(const char *path_or_url1,
-                                        const svn_opt_revision_t *revision1,
-                                        const char *path_or_url2,
-                                        const svn_opt_revision_t *revision2,
-                                        svn_client_ctx_t *ctx,
-                                        apr_pool_t *pool)
-{
-  const char *ancestor_url;
-  svn_revnum_t ancestor_rev;
-
-  SVN_ERR(svn_client__youngest_common_ancestor(
-            &ancestor_url, &ancestor_rev,
-            path_or_url1, revision1, path_or_url2, revision2,
-            ctx, pool, pool));
-
-  if (ancestor_url == NULL)
-    {
-      return svn_error_createf(SVN_ERR_CL_ARG_PARSING_ERROR, NULL,
-                               _("Source and target have no common ancestor: "
-                                 "'%s' and '%s'"),
-                               path_for_display(path_or_url1, revision1, pool),
-                               path_for_display(path_or_url2, revision2, pool));
->>>>>>> dc10931e
     }
   return SVN_NO_ERROR;
 }