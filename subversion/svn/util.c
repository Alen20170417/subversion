--- conflicted
+++ resolved
@@ -61,12 +61,9 @@
 #include "cl.h"
 
 #include "private/svn_token.h"
-<<<<<<< HEAD
-=======
 #include "private/svn_opt_private.h"
 #include "private/svn_client_private.h"
 #include "private/svn_string_private.h"
->>>>>>> 4cf18c3e
 
  
@@ -1230,11 +1227,7 @@
   svn_pool_destroy(iterpool);
 
   SVN_ERR(svn_hash_from_cstring_keys(&paths_hash, found, result_pool));
-<<<<<<< HEAD
-  return svn_error_return(svn_hash_keys(paths, paths_hash, result_pool));
-=======
   return svn_error_trace(svn_hash_keys(paths, paths_hash, result_pool));
->>>>>>> 4cf18c3e
 }
 
 svn_cl__show_revs_t
@@ -1354,14 +1347,6 @@
                       node->peg_rev);
 }
 
-<<<<<<< HEAD
-const char *
-svn_cl__path_join(const char *base,
-                  const char *component,
-                  apr_pool_t *pool)
-{
-  return svn_path_join(base, component, pool);
-=======
 svn_error_t *
 svn_cl__eat_peg_revisions(apr_array_header_t **true_targets_p,
                           const apr_array_header_t *targets,
@@ -1479,5 +1464,4 @@
                                path_for_display(path_or_url2, revision2, pool));
     }
   return SVN_NO_ERROR;
->>>>>>> 4cf18c3e
 }