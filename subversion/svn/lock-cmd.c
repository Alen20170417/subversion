/*
 * lock-cmd.c -- LOck a working copy path in the repository.
 *
 * ====================================================================
 *    Licensed to the Apache Software Foundation (ASF) under one
 *    or more contributor license agreements.  See the NOTICE file
 *    distributed with this work for additional information
 *    regarding copyright ownership.  The ASF licenses this file
 *    to you under the Apache License, Version 2.0 (the
 *    "License"); you may not use this file except in compliance
 *    with the License.  You may obtain a copy of the License at
 *
 *      http://www.apache.org/licenses/LICENSE-2.0
 *
 *    Unless required by applicable law or agreed to in writing,
 *    software distributed under the License is distributed on an
 *    "AS IS" BASIS, WITHOUT WARRANTIES OR CONDITIONS OF ANY
 *    KIND, either express or implied.  See the License for the
 *    specific language governing permissions and limitations
 *    under the License.
 * ====================================================================
 */

/* ==================================================================== */



/*** Includes. ***/

#include "svn_pools.h"
#include "svn_client.h"
#include "svn_subst.h"
#include "svn_path.h"
#include "svn_error_codes.h"
#include "svn_error.h"
#include "svn_cmdline.h"
#include "cl.h"
#include "svn_private_config.h"


/*** Code. ***/

/* Get a lock comment, allocate it in POOL and store it in *COMMENT. */
static svn_error_t *
get_comment(const char **comment, svn_client_ctx_t *ctx,
            svn_cl__opt_state_t *opt_state, apr_pool_t *pool)
{
  svn_string_t *comment_string;

  if (opt_state->filedata)
    {
      /* Get it from the -F argument. */
      if (strlen(opt_state->filedata->data) < opt_state->filedata->len)
        {
          /* A message containing a zero byte can't be represented as a C
             string. */
          return svn_error_create(SVN_ERR_CL_BAD_LOG_MESSAGE, NULL,
                                  _("Lock comment contains a zero byte"));
        }
      comment_string = svn_string_create(opt_state->filedata->data, pool);

    }
  else if (opt_state->message)
    {
      /* Get if from the -m option. */
      comment_string = svn_string_create(opt_state->message, pool);
    }
  else
    {
      *comment = NULL;
      return SVN_NO_ERROR;
    }

  /* Translate to UTF8/LF. */
  SVN_ERR(svn_subst_translate_string2(&comment_string, NULL, NULL,
                                      comment_string, opt_state->encoding,
                                      FALSE, pool, pool));
  *comment = comment_string->data;

  return SVN_NO_ERROR;
}

/* This implements the `svn_opt_subcommand_t' interface. */
svn_error_t *
svn_cl__lock(apr_getopt_t *os,
             void *baton,
             apr_pool_t *pool)
{
  svn_cl__opt_state_t *opt_state = ((svn_cl__cmd_baton_t *) baton)->opt_state;
  svn_client_ctx_t *ctx = ((svn_cl__cmd_baton_t *) baton)->ctx;
  apr_array_header_t *targets;
  const char *comment;

  SVN_ERR(svn_cl__args_to_target_array_print_reserved(&targets, os,
                                                      opt_state->targets,
                                                      ctx, FALSE, pool));

  /* We only support locking files, so '.' is not valid. */
  if (! targets->nelts)
    return svn_error_create(SVN_ERR_CL_INSUFFICIENT_ARGS, 0, NULL);

  SVN_ERR(svn_cl__assert_homogeneous_target_type(targets));

  /* Get comment. */
  SVN_ERR(get_comment(&comment, ctx, opt_state, pool));

<<<<<<< HEAD
  SVN_ERR(svn_cl__get_notifier(&ctx->notify_func2, &ctx->notify_baton2, FALSE,
                               FALSE, FALSE, pool));

  SVN_ERR(svn_opt_eat_peg_revisions(&targets, targets, pool));
=======
  SVN_ERR(svn_cl__eat_peg_revisions(&targets, targets, pool));
>>>>>>> 4cf18c3e

  return svn_client_lock(targets, comment, opt_state->force, ctx, pool);
}<|MERGE_RESOLUTION|>--- conflicted
+++ resolved
@@ -106,14 +106,7 @@
   /* Get comment. */
   SVN_ERR(get_comment(&comment, ctx, opt_state, pool));
 
-<<<<<<< HEAD
-  SVN_ERR(svn_cl__get_notifier(&ctx->notify_func2, &ctx->notify_baton2, FALSE,
-                               FALSE, FALSE, pool));
-
-  SVN_ERR(svn_opt_eat_peg_revisions(&targets, targets, pool));
-=======
   SVN_ERR(svn_cl__eat_peg_revisions(&targets, targets, pool));
->>>>>>> 4cf18c3e
 
   return svn_client_lock(targets, comment, opt_state->force, ctx, pool);
 }