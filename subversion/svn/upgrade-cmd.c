/*
 * upgrade-cmd.c -- Upgrade a working copy.
 *
 * ====================================================================
 *    Licensed to the Apache Software Foundation (ASF) under one
 *    or more contributor license agreements.  See the NOTICE file
 *    distributed with this work for additional information
 *    regarding copyright ownership.  The ASF licenses this file
 *    to you under the Apache License, Version 2.0 (the
 *    "License"); you may not use this file except in compliance
 *    with the License.  You may obtain a copy of the License at
 *
 *      http://www.apache.org/licenses/LICENSE-2.0
 *
 *    Unless required by applicable law or agreed to in writing,
 *    software distributed under the License is distributed on an
 *    "AS IS" BASIS, WITHOUT WARRANTIES OR CONDITIONS OF ANY
 *    KIND, either express or implied.  See the License for the
 *    specific language governing permissions and limitations
 *    under the License.
 * ====================================================================
 */

/* ==================================================================== */



/*** Includes. ***/

#include "svn_pools.h"
#include "svn_client.h"
#include "svn_error_codes.h"
#include "svn_error.h"
<<<<<<< HEAD
=======
#include "svn_path.h"
>>>>>>> 4cf18c3e
#include "cl.h"
#include "svn_private_config.h"


/*** Code. ***/


/* This implements the `svn_opt_subcommand_t' interface. */
svn_error_t *
svn_cl__upgrade(apr_getopt_t *os,
                void *baton,
                apr_pool_t *scratch_pool)
{
  svn_cl__opt_state_t *opt_state = ((svn_cl__cmd_baton_t *) baton)->opt_state;
  svn_client_ctx_t *ctx = ((svn_cl__cmd_baton_t *) baton)->ctx;
  apr_array_header_t *targets;
  apr_pool_t *iterpool;
  int i;

  SVN_ERR(svn_cl__args_to_target_array_print_reserved(&targets, os,
                                                      opt_state->targets,
<<<<<<< HEAD
                                                      ctx, scratch_pool));
=======
                                                      ctx, FALSE,
                                                      scratch_pool));
>>>>>>> 4cf18c3e

  /* Add "." if user passed 0 arguments */
  svn_opt_push_implicit_dot_target(targets, scratch_pool);

<<<<<<< HEAD
  if (! opt_state->quiet)
    SVN_ERR(svn_cl__get_notifier(&ctx->notify_func2, &ctx->notify_baton2,
                                 FALSE, FALSE, FALSE, scratch_pool));

  SVN_ERR(svn_opt_eat_peg_revisions(&targets, targets, scratch_pool));
=======
  SVN_ERR(svn_cl__eat_peg_revisions(&targets, targets, scratch_pool));

  SVN_ERR(svn_cl__check_targets_are_local_paths(targets));
>>>>>>> 4cf18c3e

  iterpool = svn_pool_create(scratch_pool);
  for (i = 0; i < targets->nelts; i++)
    {
      const char *target = APR_ARRAY_IDX(targets, i, const char *);

      svn_pool_clear(iterpool);
      SVN_ERR(svn_cl__check_cancel(ctx->cancel_baton));
      SVN_ERR(svn_client_upgrade(target, ctx, scratch_pool));
    }
  svn_pool_destroy(iterpool);

  return SVN_NO_ERROR;
}<|MERGE_RESOLUTION|>--- conflicted
+++ resolved
@@ -32,10 +32,7 @@
 #include "svn_client.h"
 #include "svn_error_codes.h"
 #include "svn_error.h"
-<<<<<<< HEAD
-=======
 #include "svn_path.h"
->>>>>>> 4cf18c3e
 #include "cl.h"
 #include "svn_private_config.h"
 
@@ -58,27 +55,15 @@
 
   SVN_ERR(svn_cl__args_to_target_array_print_reserved(&targets, os,
                                                       opt_state->targets,
-<<<<<<< HEAD
-                                                      ctx, scratch_pool));
-=======
                                                       ctx, FALSE,
                                                       scratch_pool));
->>>>>>> 4cf18c3e
 
   /* Add "." if user passed 0 arguments */
   svn_opt_push_implicit_dot_target(targets, scratch_pool);
 
-<<<<<<< HEAD
-  if (! opt_state->quiet)
-    SVN_ERR(svn_cl__get_notifier(&ctx->notify_func2, &ctx->notify_baton2,
-                                 FALSE, FALSE, FALSE, scratch_pool));
-
-  SVN_ERR(svn_opt_eat_peg_revisions(&targets, targets, scratch_pool));
-=======
   SVN_ERR(svn_cl__eat_peg_revisions(&targets, targets, scratch_pool));
 
   SVN_ERR(svn_cl__check_targets_are_local_paths(targets));
->>>>>>> 4cf18c3e
 
   iterpool = svn_pool_create(scratch_pool);
   for (i = 0; i < targets->nelts; i++)
