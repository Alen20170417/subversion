--- conflicted
+++ resolved
@@ -525,7 +525,6 @@
   bfd = apr_pcalloc(fs->pool, sizeof(*bfd));
   fs->vtable = &fs_vtable;
   fs->fsap_data = bfd;
-  fs->type = svn_fs_type_bdb;
 
   /* Initialize the fs's path. */
   fs->path = apr_pstrdup(fs->pool, path);
@@ -689,81 +688,8 @@
 {
   int format;
 
-<<<<<<< HEAD
-  SVN_ERR (check_already_open (fs));
-
-  apr_pool_cleanup_register (fs->pool, fs, cleanup_fs_apr,
-                             apr_pool_cleanup_null);
-
-  bfd = apr_pcalloc (fs->pool, sizeof (*bfd));
-  fs->vtable = &fs_vtable;
-  fs->fsap_data = bfd;
-  fs->type = svn_fs_type_bdb;
-
-  /* Initialize paths. */
-  fs->path = apr_pstrdup (fs->pool, path);
-
-  svn_err = allocate_env (fs);
-  if (svn_err) goto error;
-
-  /* Open the Berkeley DB environment.  */
-  svn_err = svn_utf_cstring_from_utf8 (&path_native, fs->path, fs->pool);
-  if (svn_err) goto error;
-  svn_err = BDB_WRAP (fs, "opening environment",
-                      bfd->env->open (bfd->env, path_native,
-                                      (DB_CREATE
-                                       | DB_INIT_LOCK
-                                       | DB_INIT_LOG
-                                       | DB_INIT_MPOOL
-                                       | DB_INIT_TXN
-                                       | SVN_BDB_AUTO_RECOVER),
-                                      0666));
-  if (svn_err) goto error;
-
-  /* Open the various databases.  */
-  svn_err = BDB_WRAP (fs, "opening 'nodes' table",
-                      svn_fs_bdb__open_nodes_table (&bfd->nodes,
-                                                    bfd->env, FALSE));
-  if (svn_err) goto error;
-  svn_err = BDB_WRAP (fs, "opening 'revisions' table",
-                      svn_fs_bdb__open_revisions_table (&bfd->revisions,
-                                                        bfd->env, FALSE));
-  if (svn_err) goto error;
-  svn_err = BDB_WRAP (fs, "opening 'transactions' table",
-                      svn_fs_bdb__open_transactions_table (&bfd->transactions,
-                                                           bfd->env, FALSE));
-  if (svn_err) goto error;
-  svn_err = BDB_WRAP (fs, "opening 'copies' table",
-                      svn_fs_bdb__open_copies_table (&bfd->copies,
-                                                     bfd->env, FALSE));
-  if (svn_err) goto error;
-  svn_err = BDB_WRAP (fs, "opening 'changes' table",
-                      svn_fs_bdb__open_changes_table (&bfd->changes,
-                                                      bfd->env, FALSE));
-  if (svn_err) goto error;
-  svn_err = BDB_WRAP (fs, "opening 'representations' table",
-                      svn_fs_bdb__open_reps_table (&bfd->representations,
-                                                   bfd->env, FALSE));
-  if (svn_err) goto error;
-  svn_err = BDB_WRAP (fs, "opening 'strings' table",
-                      svn_fs_bdb__open_strings_table (&bfd->strings,
-                                                      bfd->env, FALSE));
-  if (svn_err) goto error;
-  svn_err = BDB_WRAP (fs, "opening 'uuids' table",
-                      svn_fs_bdb__open_uuids_table (&bfd->uuids,
-                                                    bfd->env, FALSE));
-  if (svn_err) goto error;
-  svn_err = BDB_WRAP (fs, "opening 'locks' table",
-                      svn_fs_bdb__open_locks_table (&bfd->locks,
-                                                    bfd->env, FALSE));
-  if (svn_err) goto error;
-  svn_err = BDB_WRAP (fs, "opening 'lock-nodes' table",
-                      svn_fs_bdb__open_lock_tokens_table (&bfd->lock_tokens,
-                                                         bfd->env, FALSE));
-=======
   /* Create the environment and databases. */
   svn_error_t *svn_err = open_databases(fs, FALSE, path, pool);
->>>>>>> 84fd0697
   if (svn_err) goto error;
 
   /* Read the FS format number. */
