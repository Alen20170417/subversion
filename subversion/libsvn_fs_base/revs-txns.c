--- conflicted
+++ resolved
@@ -272,11 +272,7 @@
               && !svn_string_compare(wanted_value, present_value)))
         {
           /* What we expected isn't what we found. */
-<<<<<<< HEAD
-          return svn_error_createf(SVN_ERR_BAD_PROPERTY_VALUE, NULL,
-=======
           return svn_error_createf(SVN_ERR_FS_PROP_BASEVALUE_MISMATCH, NULL,
->>>>>>> 8d8a5012
                                    _("revprop '%s' has unexpected value in "
                                      "filesystem"),
                                    name);
