/* tree.c : tree-like filesystem, built on DAG filesystem
 *
 * ====================================================================
 * Copyright (c) 2000-2008 CollabNet.  All rights reserved.
 *
 * This software is licensed as described in the file COPYING, which
 * you should have received as part of this distribution.  The terms
 * are also available at http://subversion.tigris.org/license-1.html.
 * If newer versions of this license are posted there, you may use a
 * newer version instead, at your option.
 *
 * This software consists of voluntary contributions made by many
 * individuals.  For exact contribution history, see the revision
 * history and logs, available at http://subversion.tigris.org/.
 * ====================================================================
 */


/* The job of this layer is to take a filesystem with lots of node
   sharing going on --- the real DAG filesystem as it appears in the
   database --- and make it look and act like an ordinary tree
   filesystem, with no sharing.

   We do just-in-time cloning: you can walk from some unfinished
   transaction's root down into directories and files shared with
   committed revisions; as soon as you try to change something, the
   appropriate nodes get cloned (and parent directory entries updated)
   invisibly, behind your back.  Any other references you have to
   nodes that have been cloned by other changes, even made by other
   processes, are automatically updated to point to the right clones.  */


#include <stdlib.h>
#include <string.h>
#include <assert.h>
#include "svn_private_config.h"
#include "svn_pools.h"
#include "svn_error.h"
#include "svn_path.h"
#include "svn_mergeinfo.h"
#include "svn_fs.h"
#include "svn_sorts.h"
#include "svn_checksum.h"
#include "fs.h"
#include "err.h"
#include "trail.h"
#include "node-rev.h"
#include "key-gen.h"
#include "dag.h"
#include "tree.h"
#include "lock.h"
#include "revs-txns.h"
#include "id.h"
#include "bdb/txn-table.h"
#include "bdb/rev-table.h"
#include "bdb/nodes-table.h"
#include "bdb/changes-table.h"
#include "bdb/copies-table.h"
#include "bdb/node-origins-table.h"
<<<<<<< HEAD
#include "bdb/metadata-table.h"
=======
#include "bdb/miscellaneous-table.h"
>>>>>>> e363d545
#include "../libsvn_fs/fs-loader.h"
#include "private/svn_fs_util.h"
#include "private/svn_mergeinfo_private.h"


/* ### I believe this constant will become internal to reps-strings.c.
   ### see the comment in window_consumer() for more information. */

/* ### the comment also seems to need tweaking: the log file stuff
   ### is no longer an issue... */
/* Data written to the filesystem through the svn_fs_apply_textdelta()
   interface is cached in memory until the end of the data stream, or
   until a size trigger is hit.  Define that trigger here (in bytes).
   Setting the value to 0 will result in no filesystem buffering at
   all.  The value only really matters when dealing with file contents
   bigger than the value itself.  Above that point, large values here
   allow the filesystem to buffer more data in memory before flushing
   to the database, which increases memory usage but greatly decreases
   the amount of disk access (and log-file generation) in database.
   Smaller values will limit your overall memory consumption, but can
   drastically hurt throughput by necessitating more write operations
   to the database (which also generates more log-files).  */
#define WRITE_BUFFER_SIZE          512000

/* The maximum number of cache items to maintain in the node cache. */
#define NODE_CACHE_MAX_KEYS        32



/* The root structure.  */

/* Structure for svn_fs_root_t's node_cache hash values. */
struct dag_node_cache_t
{
  dag_node_t *node; /* NODE to be cached. */
  int idx;          /* Index into the keys array for this cache item's key. */
  apr_pool_t *pool; /* Pool in which NODE is allocated. */
};


typedef struct
{

  /* For revision roots, this is a dag node for the revision's root
     directory.  For transaction roots, we open the root directory
     afresh every time, since the root may have been cloned, or
     the transaction may have disappeared altogether.  */
  dag_node_t *root_dir;

  /* Cache structures, for mapping const char * PATH to const
     struct dag_node_cache_t * structures.

     ### Currently this is only used for revision roots.  To be safe
     for transaction roots, you must have the guarantee that there is
     never more than a single transaction root per Subversion
     transaction ever open at a given time -- having two roots open to
     the same Subversion transaction would be a request for pain.
     Also, you have to ensure that if a 'make_path_mutable()' fails for
     any reason, you don't leave cached nodes for the portion of that
     function that succeeded.  In other words, this cache must never,
     ever, lie. */
  apr_hash_t *node_cache;
  const char *node_cache_keys[NODE_CACHE_MAX_KEYS];
  int node_cache_idx;
} base_root_data_t;


static svn_fs_root_t *make_revision_root(svn_fs_t *fs, svn_revnum_t rev,
                                         dag_node_t *root_dir,
                                         apr_pool_t *pool);

static svn_fs_root_t *make_txn_root(svn_fs_t *fs, const char *txn,
                                    svn_revnum_t base_rev, apr_uint32_t flags,
                                    apr_pool_t *pool);


/*** Node Caching in the Roots. ***/

/* Return NODE for PATH from ROOT's node cache, or NULL if the node
   isn't cached. */
static dag_node_t *
dag_node_cache_get(svn_fs_root_t *root,
                   const char *path,
                   apr_pool_t *pool)
{
  base_root_data_t *brd = root->fsap_data;
  struct dag_node_cache_t *cache_item;

  /* Assert valid input. */
  assert(*path == '/');

  /* Only allow revision roots. */
  if (root->is_txn_root)
    return NULL;

  /* Look in the cache for our desired item. */
  cache_item = apr_hash_get(brd->node_cache, path, APR_HASH_KEY_STRING);
  if (cache_item)
    return svn_fs_base__dag_dup(cache_item->node, pool);

  return NULL;
}


/* Add the NODE for PATH to ROOT's node cache.  Callers should *NOT*
   call this unless they are adding a currently un-cached item to the
   cache, or are replacing the NODE for PATH with a new (different)
   one. */
static void
dag_node_cache_set(svn_fs_root_t *root,
                   const char *path,
                   dag_node_t *node)
{
  base_root_data_t *brd = root->fsap_data;
  const char *cache_path;
  apr_pool_t *cache_pool;
  struct dag_node_cache_t *cache_item;
  int num_keys = apr_hash_count(brd->node_cache);

  /* What?  No POOL passed to this function?

     To ensure that our cache values live as long as the svn_fs_root_t
     in which they are ultimately stored, and to allow us to free()
     them individually without harming the rest, they are each
     allocated from a subpool of ROOT's pool.  We'll keep one subpool
     around for each cache slot -- as we start expiring stuff
     to make room for more entries, we'll re-use the expired thing's
     pool. */

  /* Assert valid input and state. */
  assert(*path == '/');
  assert((brd->node_cache_idx <= num_keys)
         && (num_keys <= NODE_CACHE_MAX_KEYS));

  /* Only allow revision roots. */
  if (root->is_txn_root)
    return;

  /* Special case: the caller wants us to replace an existing cached
     node with a new one.  If the callers aren't mindless, this should
     only happen when a node is made mutable under a transaction
     root, and that only happens once under that root.  So, we'll be a
     little bit sloppy here, and count on callers doing the right
     thing. */
  cache_item = apr_hash_get(brd->node_cache, path, APR_HASH_KEY_STRING);
  if (cache_item)
    {
      /* ### This section is somehow broken.  I don't know how, but it
         ### is.  And I don't want to spend any more time on it.  So,
         ### callers, use only revision root and don't try to update
         ### an already-cached thing.  -- cmpilato */
      SVN_ERR_MALFUNCTION_NO_RETURN();

#if 0
      int cache_index = cache_item->idx;
      cache_path = brd->node_cache_keys[cache_index];
      cache_pool = cache_item->pool;
      cache_item->node = svn_fs_base__dag_dup(node, cache_pool);

      /* Now, move the cache key reference to the end of the keys in
         the keys array (unless it's already at the end).  ### Yes,
         it's a memmove(), but we're not talking about pages of memory
         here. */
      if (cache_index != (num_keys - 1))
        {
          int move_num = NODE_CACHE_MAX_KEYS - cache_index - 1;
          memmove(brd->node_cache_keys + cache_index,
                  brd->node_cache_keys + cache_index + 1,
                  move_num * sizeof(const char *));
          cache_index = num_keys - 1;
          brd->node_cache_keys[cache_index] = cache_path;
        }

      /* Advance the cache pointers. */
      cache_item->idx = cache_index;
      brd->node_cache_idx = (cache_index + 1) % NODE_CACHE_MAX_KEYS;
      return;
#endif
    }

  /* We're adding a new cache item.  First, see if we have room for it
     (otherwise, make some room). */
  if (apr_hash_count(brd->node_cache) == NODE_CACHE_MAX_KEYS)
    {
      /* No room.  Expire the oldest thing. */
      cache_path = brd->node_cache_keys[brd->node_cache_idx];
      cache_item = apr_hash_get(brd->node_cache, cache_path,
                                APR_HASH_KEY_STRING);
      apr_hash_set(brd->node_cache, cache_path, APR_HASH_KEY_STRING, NULL);
      cache_pool = cache_item->pool;
      svn_pool_clear(cache_pool);
    }
  else
    {
      cache_pool = svn_pool_create(root->pool);
    }

  /* Make the cache item, allocated in its own pool. */
  cache_item = apr_palloc(cache_pool, sizeof(*cache_item));
  cache_item->node = svn_fs_base__dag_dup(node, cache_pool);
  cache_item->idx = brd->node_cache_idx;
  cache_item->pool = cache_pool;

  /* Now add it to the cache. */
  cache_path = apr_pstrdup(cache_pool, path);
  apr_hash_set(brd->node_cache, cache_path, APR_HASH_KEY_STRING, cache_item);
  brd->node_cache_keys[brd->node_cache_idx] = cache_path;

  /* Advance the cache pointer. */
  brd->node_cache_idx = (brd->node_cache_idx + 1) % NODE_CACHE_MAX_KEYS;
}




/* Creating transaction and revision root nodes.  */

struct txn_root_args
{
  svn_fs_root_t **root_p;
  svn_fs_txn_t *txn;
};


static svn_error_t *
txn_body_txn_root(void *baton,
                  trail_t *trail)
{
  struct txn_root_args *args = baton;
  svn_fs_root_t **root_p = args->root_p;
  svn_fs_txn_t *txn = args->txn;
  svn_fs_t *fs = txn->fs;
  const char *svn_txn_id = txn->id;
  const svn_fs_id_t *root_id, *base_root_id;
  svn_fs_root_t *root;
  apr_hash_t *txnprops;
  apr_uint32_t flags = 0;

  /* Verify that the transaction actually exists.  */
  SVN_ERR(svn_fs_base__get_txn_ids(&root_id, &base_root_id, fs,
                                   svn_txn_id, trail, trail->pool));

  /* Look for special txn props that represent the 'flags' behavior of
     the transaction. */
  SVN_ERR(svn_fs_base__txn_proplist_in_trail(&txnprops, svn_txn_id, trail));
  if (apr_hash_get(txnprops, SVN_FS__PROP_TXN_CHECK_OOD, APR_HASH_KEY_STRING))
    flags |= SVN_FS_TXN_CHECK_OOD;

  if (apr_hash_get(txnprops, SVN_FS__PROP_TXN_CHECK_LOCKS,
                   APR_HASH_KEY_STRING))
    flags |= SVN_FS_TXN_CHECK_LOCKS;

  root = make_txn_root(fs, svn_txn_id, txn->base_rev, flags, trail->pool);

  *root_p = root;
  return SVN_NO_ERROR;
}


svn_error_t *
svn_fs_base__txn_root(svn_fs_root_t **root_p,
                      svn_fs_txn_t *txn,
                      apr_pool_t *pool)
{
  svn_fs_root_t *root;
  struct txn_root_args args;

  args.root_p = &root;
  args.txn = txn;
  SVN_ERR(svn_fs_base__retry_txn(txn->fs, txn_body_txn_root, &args, pool));

  *root_p = root;
  return SVN_NO_ERROR;
}


struct revision_root_args
{
  svn_fs_root_t **root_p;
  svn_revnum_t rev;
};


static svn_error_t *
txn_body_revision_root(void *baton,
                       trail_t *trail)
{
  struct revision_root_args *args = baton;
  dag_node_t *root_dir;
  svn_fs_root_t *root;

  SVN_ERR(svn_fs_base__dag_revision_root(&root_dir, trail->fs, args->rev,
                                         trail, trail->pool));
  root = make_revision_root(trail->fs, args->rev, root_dir, trail->pool);

  *args->root_p = root;
  return SVN_NO_ERROR;
}


svn_error_t *
svn_fs_base__revision_root(svn_fs_root_t **root_p,
                           svn_fs_t *fs,
                           svn_revnum_t rev,
                           apr_pool_t *pool)
{
  struct revision_root_args args;
  svn_fs_root_t *root;

  SVN_ERR(svn_fs__check_fs(fs, TRUE));

  args.root_p = &root;
  args.rev = rev;
  SVN_ERR(svn_fs_base__retry_txn(fs, txn_body_revision_root, &args, pool));

  *root_p = root;
  return SVN_NO_ERROR;
}



/* Getting dag nodes for roots.  */


/* Set *NODE_P to a freshly opened dag node referring to the root
   directory of ROOT, as part of TRAIL.  */
static svn_error_t *
root_node(dag_node_t **node_p,
          svn_fs_root_t *root,
          trail_t *trail,
          apr_pool_t *pool)
{
  base_root_data_t *brd = root->fsap_data;

  if (! root->is_txn_root)
    {
      /* It's a revision root, so we already have its root directory
         opened.  */
      *node_p = svn_fs_base__dag_dup(brd->root_dir, pool);
      return SVN_NO_ERROR;
    }
  else
    {
      /* It's a transaction root.  Open a fresh copy.  */
      return svn_fs_base__dag_txn_root(node_p, root->fs, root->txn,
                                       trail, pool);
    }
}


/* Set *NODE_P to a mutable root directory for ROOT, cloning if
   necessary, as part of TRAIL.  ROOT must be a transaction root.  Use
   ERROR_PATH in error messages.  */
static svn_error_t *
mutable_root_node(dag_node_t **node_p,
                  svn_fs_root_t *root,
                  const char *error_path,
                  trail_t *trail,
                  apr_pool_t *pool)
{
  if (root->is_txn_root)
    return svn_fs_base__dag_clone_root(node_p, root->fs, root->txn,
                                       trail, pool);
  else
    /* If it's not a transaction root, we can't change its contents.  */
    return SVN_FS__ERR_NOT_MUTABLE(root->fs, root->rev, error_path);
}



/* Traversing directory paths.  */

typedef enum copy_id_inherit_t
{
  copy_id_inherit_unknown = 0,
  copy_id_inherit_self,
  copy_id_inherit_parent,
  copy_id_inherit_new

} copy_id_inherit_t;

/* A linked list representing the path from a node up to a root
   directory.  We use this for cloning, and for operations that need
   to deal with both a node and its parent directory.  For example, a
   `delete' operation needs to know that the node actually exists, but
   also needs to change the parent directory.  */
typedef struct parent_path_t
{

  /* A node along the path.  This could be the final node, one of its
     parents, or the root.  Every parent path ends with an element for
     the root directory.  */
  dag_node_t *node;

  /* The name NODE has in its parent directory.  This is zero for the
     root directory, which (obviously) has no name in its parent.  */
  char *entry;

  /* The parent of NODE, or zero if NODE is the root directory.  */
  struct parent_path_t *parent;

  /* The copy ID inheritence style. */
  copy_id_inherit_t copy_inherit;

  /* If copy ID inheritence style is copy_id_inherit_new, this is the
     path which should be implicitly copied; otherwise, this is NULL. */
  const char *copy_src_path;

} parent_path_t;


/* Return the FS path for the parent path chain object PARENT_PATH,
   allocated in POOL. */
static const char *
parent_path_path(parent_path_t *parent_path,
                 apr_pool_t *pool)
{
  const char *path_so_far = "/";
  if (parent_path->parent)
    path_so_far = parent_path_path(parent_path->parent, pool);
  return parent_path->entry
    ? svn_path_join(path_so_far, parent_path->entry, pool)
         : path_so_far;
}


/* Return the FS path for the parent path chain object CHILD relative
   to its ANCESTOR in the same chain, allocated in POOL.  */
static const char *
parent_path_relpath(parent_path_t *child,
                    parent_path_t *ancestor,
                    apr_pool_t *pool)
{
  const char *path_so_far = "";
  parent_path_t *this_node = child;
  while (this_node != ancestor)
    {
      assert(this_node != NULL);
      path_so_far = svn_path_join(this_node->entry, path_so_far, pool);
      this_node = this_node->parent;
    }
  return path_so_far;
}


/* Choose a copy ID inheritance method *INHERIT_P to be used in the
   event that immutable node CHILD in FS needs to be made mutable.  If
   the inheritance method is copy_id_inherit_new, also return a
   *COPY_SRC_PATH on which to base the new copy ID (else return NULL
   for that path).  CHILD must have a parent (it cannot be the root
   node).  TXN_ID is the transaction in which these items might be
   mutable.  */
static svn_error_t *
get_copy_inheritance(copy_id_inherit_t *inherit_p,
                     const char **copy_src_path,
                     svn_fs_t *fs,
                     parent_path_t *child,
                     const char *txn_id,
                     trail_t *trail,
                     apr_pool_t *pool)
{
  const svn_fs_id_t *child_id, *parent_id;
  const char *child_copy_id, *parent_copy_id;
  const char *id_path = NULL;

  SVN_ERR_ASSERT(child && child->parent && txn_id);

  /* Initialize our return variables (default: self-inheritance). */
  *inherit_p = copy_id_inherit_self;
  *copy_src_path = NULL;

  /* Initialize some convenience variables. */
  child_id = svn_fs_base__dag_get_id(child->node);
  parent_id = svn_fs_base__dag_get_id(child->parent->node);
  child_copy_id = svn_fs_base__id_copy_id(child_id);
  parent_copy_id = svn_fs_base__id_copy_id(parent_id);

  /* Easy out: if this child is already mutable, we have nothing to do. */
  if (svn_fs_base__key_compare(svn_fs_base__id_txn_id(child_id), txn_id) == 0)
    return SVN_NO_ERROR;

  /* If the child and its parent are on the same branch, then the
     child will inherit the copy ID of its parent when made mutable.
     This is trivially detectable when the child and its parent have
     the same copy ID.  But that's not the sole indicator of
     same-branchness.  It might be the case that the parent was the
     result of a copy, but the child has not yet been cloned for
     mutability since that copy.  Detection of this latter case
     basically means making sure the copy IDs don't differ for some
     other reason, such as that the child was the direct target of the
     copy whose ID it has.  There is a special case here, too -- if
     the child's copy ID is the special ID "0", it can't have been the
     target of any copy, and therefore must be on the same branch as
     its parent.  */
  if ((strcmp(child_copy_id, "0") == 0)
      || (svn_fs_base__key_compare(child_copy_id, parent_copy_id) == 0))
    {
      *inherit_p = copy_id_inherit_parent;
      return SVN_NO_ERROR;
    }
  else
    {
      copy_t *copy;
      SVN_ERR(svn_fs_bdb__get_copy(&copy, fs, child_copy_id, trail, pool));
      if (svn_fs_base__id_compare(copy->dst_noderev_id, child_id) == -1)
        {
          *inherit_p = copy_id_inherit_parent;
          return SVN_NO_ERROR;
        }
    }

  /* If we get here, the child and its parent are not on speaking
     terms -- there will be no parental inheritence handed down in
     *this* generation. */

  /* If the child was created at a different path than the one we are
     expecting its clone to live, one of its parents must have been
     created via a copy since the child was created.  The child isn't
     on the same branch as its parent (we caught those cases early);
     it can't keep its current copy ID because there's been an
     affecting copy (its clone won't be on the same branch as the
     child is).  That leaves only one course of action -- to assign
     the child a brand new "soft" copy ID. */
  id_path = svn_fs_base__dag_get_created_path(child->node);
  if (strcmp(id_path, parent_path_path(child, pool)) != 0)
    {
      *inherit_p = copy_id_inherit_new;
      *copy_src_path = id_path;
      return SVN_NO_ERROR;
    }

  /* The node gets to keep its own ID. */
  return SVN_NO_ERROR;
}


/* Allocate a new parent_path_t node from POOL, referring to NODE,
   ENTRY, PARENT, and COPY_ID.  */
static parent_path_t *
make_parent_path(dag_node_t *node,
                 char *entry,
                 parent_path_t *parent,
                 apr_pool_t *pool)
{
  parent_path_t *parent_path = apr_pcalloc(pool, sizeof(*parent_path));
  parent_path->node = node;
  parent_path->entry = entry;
  parent_path->parent = parent;
  parent_path->copy_inherit = copy_id_inherit_unknown;
  parent_path->copy_src_path = NULL;
  return parent_path;
}


/* Flags for open_path.  */
typedef enum open_path_flags_t {

  /* The last component of the PATH need not exist.  (All parent
     directories must exist, as usual.)  If the last component doesn't
     exist, simply leave the `node' member of the bottom parent_path
     component zero.  */
  open_path_last_optional = 1

} open_path_flags_t;


/* Open the node identified by PATH in ROOT, as part of TRAIL.  Set
   *PARENT_PATH_P to a path from the node up to ROOT, allocated in
   TRAIL->pool.  The resulting *PARENT_PATH_P value is guaranteed to
   contain at least one element, for the root directory.

   If resulting *PARENT_PATH_P will eventually be made mutable and
   modified, or if copy ID inheritance information is otherwise
   needed, TXN_ID should be the ID of the mutability transaction.  If
   TXN_ID is NULL, no copy ID in heritance information will be
   calculated for the *PARENT_PATH_P chain.

   If FLAGS & open_path_last_optional is zero, return the error
   SVN_ERR_FS_NOT_FOUND if the node PATH refers to does not exist.  If
   non-zero, require all the parent directories to exist as normal,
   but if the final path component doesn't exist, simply return a path
   whose bottom `node' member is zero.  This option is useful for
   callers that create new nodes --- we find the parent directory for
   them, and tell them whether the entry exists already.

   NOTE: Public interfaces which only *read* from the filesystem
   should not call this function directly, but should instead use
   get_dag().
*/
static svn_error_t *
open_path(parent_path_t **parent_path_p,
          svn_fs_root_t *root,
          const char *path,
          int flags,
          const char *txn_id,
          trail_t *trail,
          apr_pool_t *pool)
{
  svn_fs_t *fs = root->fs;
  const svn_fs_id_t *id;
  dag_node_t *here; /* The directory we're currently looking at.  */
  parent_path_t *parent_path; /* The path from HERE up to the root.  */
  const char *rest; /* The portion of PATH we haven't traversed yet.  */
  const char *canon_path = svn_fs__canonicalize_abspath(path, pool);
  const char *path_so_far = "/";

  /* Make a parent_path item for the root node, using its own current
     copy id.  */
  SVN_ERR(root_node(&here, root, trail, pool));
  id = svn_fs_base__dag_get_id(here);
  parent_path = make_parent_path(here, 0, 0, pool);
  parent_path->copy_inherit = copy_id_inherit_self;

  rest = canon_path + 1; /* skip the leading '/', it saves in iteration */

  /* Whenever we are at the top of this loop:
     - HERE is our current directory,
     - ID is the node revision ID of HERE,
     - REST is the path we're going to find in HERE, and
     - PARENT_PATH includes HERE and all its parents.  */
  for (;;)
    {
      const char *next;
      char *entry;
      dag_node_t *child;

      /* Parse out the next entry from the path.  */
      entry = svn_fs__next_entry_name(&next, rest, pool);

      /* Calculate the path traversed thus far. */
      path_so_far = svn_path_join(path_so_far, entry, pool);

      if (*entry == '\0')
        {
          /* Given the behavior of svn_fs__next_entry_name(), this
             happens when the path either starts or ends with a slash.
             In either case, we stay put: the current directory stays
             the same, and we add nothing to the parent path. */
          child = here;
        }
      else
        {
          copy_id_inherit_t inherit;
          const char *copy_path = NULL;
          svn_error_t *err = SVN_NO_ERROR;
          dag_node_t *cached_node;

          /* If we found a directory entry, follow it.  First, we
             check our node cache, and, failing that, we hit the DAG
             layer. */
          cached_node = dag_node_cache_get(root, path_so_far, pool);
          if (cached_node)
            child = cached_node;
          else
            err = svn_fs_base__dag_open(&child, here, entry, trail, pool);

          /* "file not found" requires special handling.  */
          if (err && err->apr_err == SVN_ERR_FS_NOT_FOUND)
            {
              /* If this was the last path component, and the caller
                 said it was optional, then don't return an error;
                 just put a NULL node pointer in the path.  */

              svn_error_clear(err);

              if ((flags & open_path_last_optional)
                  && (! next || *next == '\0'))
                {
                  parent_path = make_parent_path(NULL, entry, parent_path,
                                                 pool);
                  break;
                }
              else
                {
                  /* Build a better error message than svn_fs_base__dag_open
                     can provide, giving the root and full path name.  */
                  return SVN_FS__NOT_FOUND(root, path);
                }
            }

          /* Other errors we return normally.  */
          SVN_ERR(err);

          /* Now, make a parent_path item for CHILD. */
          parent_path = make_parent_path(child, entry, parent_path, pool);
          if (txn_id)
            {
              SVN_ERR(get_copy_inheritance(&inherit, &copy_path,
                                           fs, parent_path, txn_id,
                                           trail, pool));
              parent_path->copy_inherit = inherit;
              parent_path->copy_src_path = apr_pstrdup(pool, copy_path);
            }

          /* Cache the node we found (if it wasn't already cached). */
          if (! cached_node)
            dag_node_cache_set(root, path_so_far, child);
        }

      /* Are we finished traversing the path?  */
      if (! next)
        break;

      /* The path isn't finished yet; we'd better be in a directory.  */
      if (svn_fs_base__dag_node_kind(child) != svn_node_dir)
        SVN_ERR_W(SVN_FS__ERR_NOT_DIRECTORY(fs, path_so_far),
                  apr_psprintf(pool, _("Failure opening '%s'"), path));

      rest = next;
      here = child;
    }

  *parent_path_p = parent_path;
  return SVN_NO_ERROR;
}


/* Make the node referred to by PARENT_PATH mutable, if it isn't
   already, as part of TRAIL.  ROOT must be the root from which
   PARENT_PATH descends.  Clone any parent directories as needed.
   Adjust the dag nodes in PARENT_PATH to refer to the clones.  Use
   ERROR_PATH in error messages.  */
static svn_error_t *
make_path_mutable(svn_fs_root_t *root,
                  parent_path_t *parent_path,
                  const char *error_path,
                  trail_t *trail,
                  apr_pool_t *pool)
{
  dag_node_t *cloned_node;
  const char *txn_id = root->txn;
  svn_fs_t *fs = root->fs;

  /* Is the node mutable already?  */
  if (svn_fs_base__dag_check_mutable(parent_path->node, txn_id))
    return SVN_NO_ERROR;

  /* Are we trying to clone the root, or somebody's child node?  */
  if (parent_path->parent)
    {
      const svn_fs_id_t *parent_id;
      const svn_fs_id_t *node_id = svn_fs_base__dag_get_id(parent_path->node);
      const char *copy_id = NULL;
      const char *copy_src_path = parent_path->copy_src_path;
      copy_id_inherit_t inherit = parent_path->copy_inherit;
      const char *clone_path;

      /* We're trying to clone somebody's child.  Make sure our parent
         is mutable.  */
      SVN_ERR(make_path_mutable(root, parent_path->parent,
                                error_path, trail, pool));

      switch (inherit)
        {
        case copy_id_inherit_parent:
          parent_id = svn_fs_base__dag_get_id(parent_path->parent->node);
          copy_id = svn_fs_base__id_copy_id(parent_id);
          break;

        case copy_id_inherit_new:
          SVN_ERR(svn_fs_bdb__reserve_copy_id(&copy_id, fs, trail, pool));
          break;

        case copy_id_inherit_self:
          copy_id = NULL;
          break;

        case copy_id_inherit_unknown:
        default:
          SVN_ERR_MALFUNCTION(); /* uh-oh -- somebody didn't calculate copy-ID
                      inheritance data. */
        }

      /* Now make this node mutable.  */
      clone_path = parent_path_path(parent_path->parent, pool);
      SVN_ERR(svn_fs_base__dag_clone_child(&cloned_node,
                                           parent_path->parent->node,
                                           clone_path,
                                           parent_path->entry,
                                           copy_id, txn_id,
                                           trail, pool));

      /* If we just created a brand new copy ID, we need to store a
         `copies' table entry for it, as well as a notation in the
         transaction that should this transaction be terminated, our
         new copy needs to be removed. */
      if (inherit == copy_id_inherit_new)
        {
          const svn_fs_id_t *new_node_id =
            svn_fs_base__dag_get_id(cloned_node);
          SVN_ERR(svn_fs_bdb__create_copy(fs, copy_id, copy_src_path,
                                          svn_fs_base__id_txn_id(node_id),
                                          new_node_id,
                                          copy_kind_soft, trail, pool));
          SVN_ERR(svn_fs_base__add_txn_copy(fs, txn_id, copy_id,
                                            trail, pool));
        }
    }
  else
    {
      /* We're trying to clone the root directory.  */
      SVN_ERR(mutable_root_node(&cloned_node, root, error_path, trail, pool));
    }

  /* Update the PARENT_PATH link to refer to the clone.  */
  parent_path->node = cloned_node;

  return SVN_NO_ERROR;
}


/* Walk up PARENT_PATH to the root of the tree, adjusting each node's
   mergeinfo count by COUNT_DELTA as part of Subversion transaction
   TXN_ID and TRAIL.  Use POOL for allocations. */
static svn_error_t *
adjust_parent_mergeinfo_counts(parent_path_t *parent_path,
                               apr_int64_t count_delta,
                               const char *txn_id,
                               trail_t *trail,
                               apr_pool_t *pool)
{
  apr_pool_t *iterpool;
  parent_path_t *pp = parent_path;

  if (count_delta == 0)
    return SVN_NO_ERROR;

  iterpool = svn_pool_create(pool);

  while (pp)
    {
      svn_pool_clear(iterpool);
      SVN_ERR(svn_fs_base__dag_adjust_mergeinfo_count(pp->node, count_delta,
                                                      txn_id, trail,
                                                      iterpool));
      pp = pp->parent;
    }
  svn_pool_destroy(iterpool);

  return SVN_NO_ERROR;
}


/* Open the node identified by PATH in ROOT, as part of TRAIL.  Set
   *DAG_NODE_P to the node we find, allocated in TRAIL->pool.  Return
   the error SVN_ERR_FS_NOT_FOUND if this node doesn't exist. */
static svn_error_t *
get_dag(dag_node_t **dag_node_p,
        svn_fs_root_t *root,
        const char *path,
        trail_t *trail,
        apr_pool_t *pool)
{
  parent_path_t *parent_path;
  dag_node_t *node = NULL;

  /* Canonicalize the input PATH. */
  path = svn_fs__canonicalize_abspath(path, pool);

  /* If ROOT is a revision root, we'll look for the DAG in our cache. */
  node = dag_node_cache_get(root, path, pool);
  if (! node)
    {
      /* Call open_path with no flags, as we want this to return an error
         if the node for which we are searching doesn't exist. */
      SVN_ERR(open_path(&parent_path, root, path, 0, NULL, trail, pool));
      node = parent_path->node;

      /* No need to cache our find -- open_path() will do that for us. */
    }

  *dag_node_p = node;
  return SVN_NO_ERROR;
}



/* Populating the `changes' table. */

/* Add a change to the changes table in FS, keyed on transaction id
   TXN_ID, and indicated that a change of kind CHANGE_KIND occurred on
   PATH (whose node revision id is--or was, in the case of a
   deletion--NODEREV_ID), and optionally that TEXT_MODs or PROP_MODs
   occurred.  Do all this as part of TRAIL.  */
static svn_error_t *
add_change(svn_fs_t *fs,
           const char *txn_id,
           const char *path,
           const svn_fs_id_t *noderev_id,
           svn_fs_path_change_kind_t change_kind,
           svn_boolean_t text_mod,
           svn_boolean_t prop_mod,
           trail_t *trail,
           apr_pool_t *pool)
{
  change_t change;
  change.path = svn_fs__canonicalize_abspath(path, pool);
  change.noderev_id = noderev_id;
  change.kind = change_kind;
  change.text_mod = text_mod;
  change.prop_mod = prop_mod;
  return svn_fs_bdb__changes_add(fs, txn_id, &change, trail, pool);
}



/* Generic node operations.  */


struct node_id_args {
  const svn_fs_id_t **id_p;
  svn_fs_root_t *root;
  const char *path;
};


static svn_error_t *
txn_body_node_id(void *baton, trail_t *trail)
{
  struct node_id_args *args = baton;
  dag_node_t *node;

  SVN_ERR(get_dag(&node, args->root, args->path, trail, trail->pool));
  *args->id_p = svn_fs_base__id_copy(svn_fs_base__dag_get_id(node),
                                     trail->pool);

  return SVN_NO_ERROR;
}


static svn_error_t *
base_node_id(const svn_fs_id_t **id_p,
             svn_fs_root_t *root,
             const char *path,
             apr_pool_t *pool)
{
  base_root_data_t *brd = root->fsap_data;

  if (! root->is_txn_root
      && (path[0] == '\0' || ((path[0] == '/') && (path[1] == '\0'))))
    {
      /* Optimize the case where we don't need any db access at all.
         The root directory ("" or "/") node is stored in the
         svn_fs_root_t object, and never changes when it's a revision
         root, so we can just reach in and grab it directly. */
      *id_p = svn_fs_base__id_copy(svn_fs_base__dag_get_id(brd->root_dir),
                                   pool);
    }
  else
    {
      const svn_fs_id_t *id;
      struct node_id_args args;

      args.id_p = &id;
      args.root = root;
      args.path = path;

      SVN_ERR(svn_fs_base__retry_txn(root->fs, txn_body_node_id, &args,
                                     pool));
      *id_p = id;
    }
  return SVN_NO_ERROR;
}


struct node_created_rev_args {
  svn_revnum_t revision;
  svn_fs_root_t *root;
  const char *path;
};


static svn_error_t *
txn_body_node_created_rev(void *baton, trail_t *trail)
{
  struct node_created_rev_args *args = baton;
  dag_node_t *node;

  SVN_ERR(get_dag(&node, args->root, args->path, trail, trail->pool));
  return svn_fs_base__dag_get_revision(&(args->revision), node,
                                       trail, trail->pool);
}


static svn_error_t *
base_node_created_rev(svn_revnum_t *revision,
                      svn_fs_root_t *root,
                      const char *path,
                      apr_pool_t *pool)
{
  struct node_created_rev_args args;

  args.revision = SVN_INVALID_REVNUM;
  args.root = root;
  args.path = path;
  SVN_ERR(svn_fs_base__retry_txn
          (root->fs, txn_body_node_created_rev, &args, pool));
  *revision = args.revision;
  return SVN_NO_ERROR;
}


struct node_created_path_args {
  const char **created_path;
  svn_fs_root_t *root;
  const char *path;
};


static svn_error_t *
txn_body_node_created_path(void *baton, trail_t *trail)
{
  struct node_created_path_args *args = baton;
  dag_node_t *node;

  SVN_ERR(get_dag(&node, args->root, args->path, trail, trail->pool));
  *args->created_path = svn_fs_base__dag_get_created_path(node);
  return SVN_NO_ERROR;
}


static svn_error_t *
base_node_created_path(const char **created_path,
                       svn_fs_root_t *root,
                       const char *path,
                       apr_pool_t *pool)
{
  struct node_created_path_args args;

  args.created_path = created_path;
  args.root = root;
  args.path = path;
  return svn_fs_base__retry_txn
         (root->fs, txn_body_node_created_path, &args, pool);
}


struct node_kind_args {
  const svn_fs_id_t *id;
  svn_node_kind_t kind; /* OUT parameter */
};


static svn_error_t *
txn_body_node_kind(void *baton, trail_t *trail)
{
  struct node_kind_args *args = baton;
  dag_node_t *node;

  SVN_ERR(svn_fs_base__dag_get_node(&node, trail->fs, args->id,
                                    trail, trail->pool));
  args->kind = svn_fs_base__dag_node_kind(node);

  return SVN_NO_ERROR;
}


static svn_error_t *
node_kind(svn_node_kind_t *kind_p,
          svn_fs_root_t *root,
          const char *path,
          apr_pool_t *pool)
{
  struct node_kind_args args;
  const svn_fs_id_t *node_id;

  /* Get the node id. */
  SVN_ERR(base_node_id(&node_id, root, path, pool));

  /* Use the node id to get the real kind. */
  args.id = node_id;
  SVN_ERR(svn_fs_base__retry_txn(root->fs, txn_body_node_kind, &args, pool));

  *kind_p = args.kind;
  return SVN_NO_ERROR;
}


static svn_error_t *
base_check_path(svn_node_kind_t *kind_p,
                svn_fs_root_t *root,
                const char *path,
                apr_pool_t *pool)
{
  svn_error_t *err = node_kind(kind_p, root, path, pool);
  if (err &&
      ((err->apr_err == SVN_ERR_FS_NOT_FOUND)
       || (err->apr_err == SVN_ERR_FS_NOT_DIRECTORY)))
    {
      svn_error_clear(err);
      err = SVN_NO_ERROR;
      *kind_p = svn_node_none;
    }

  return err;
}


struct node_prop_args
{
  svn_string_t **value_p;
  svn_fs_root_t *root;
  const char *path;
  const char *propname;
};


static svn_error_t *
txn_body_node_prop(void *baton,
                   trail_t *trail)
{
  struct node_prop_args *args = baton;
  dag_node_t *node;
  apr_hash_t *proplist;

  SVN_ERR(get_dag(&node, args->root, args->path, trail, trail->pool));
  SVN_ERR(svn_fs_base__dag_get_proplist(&proplist, node,
                                        trail, trail->pool));
  *(args->value_p) = NULL;
  if (proplist)
    *(args->value_p) = apr_hash_get(proplist, args->propname,
                                    APR_HASH_KEY_STRING);
  return SVN_NO_ERROR;
}


static svn_error_t *
base_node_prop(svn_string_t **value_p,
               svn_fs_root_t *root,
               const char *path,
               const char *propname,
               apr_pool_t *pool)
{
  struct node_prop_args args;
  svn_string_t *value;

  args.value_p  = &value;
  args.root     = root;
  args.path     = path;
  args.propname = propname;
  SVN_ERR(svn_fs_base__retry_txn(root->fs, txn_body_node_prop, &args, pool));

  *value_p = value;
  return SVN_NO_ERROR;
}


struct node_proplist_args {
  apr_hash_t **table_p;
  svn_fs_root_t *root;
  const char *path;
};


static svn_error_t *
txn_body_node_proplist(void *baton, trail_t *trail)
{
  struct node_proplist_args *args = baton;
  dag_node_t *node;
  apr_hash_t *proplist;

  SVN_ERR(get_dag(&node, args->root, args->path, trail, trail->pool));
  SVN_ERR(svn_fs_base__dag_get_proplist(&proplist, node,
                                        trail, trail->pool));
  *args->table_p = proplist ? proplist : apr_hash_make(trail->pool);
  return SVN_NO_ERROR;
}


static svn_error_t *
base_node_proplist(apr_hash_t **table_p,
                   svn_fs_root_t *root,
                   const char *path,
                   apr_pool_t *pool)
{
  apr_hash_t *table;
  struct node_proplist_args args;

  args.table_p = &table;
  args.root = root;
  args.path = path;

  SVN_ERR(svn_fs_base__retry_txn(root->fs, txn_body_node_proplist, &args,
                                 pool));

  *table_p = table;
  return SVN_NO_ERROR;
}


struct change_node_prop_args {
  svn_fs_root_t *root;
  const char *path;
  const char *name;
  const svn_string_t *value;
};


static svn_error_t *
txn_body_change_node_prop(void *baton,
                          trail_t *trail)
{
  struct change_node_prop_args *args = baton;
  parent_path_t *parent_path;
  apr_hash_t *proplist;
  const char *txn_id = args->root->txn;
  base_fs_data_t *bfd = trail->fs->fsap_data;

  SVN_ERR(open_path(&parent_path, args->root, args->path, 0, txn_id,
                    trail, trail->pool));

  /* Check to see if path is locked; if so, check that we can use it.
     Notice that we're doing this non-recursively, regardless of node kind. */
  if (args->root->txn_flags & SVN_FS_TXN_CHECK_LOCKS)
    SVN_ERR(svn_fs_base__allow_locked_operation
            (args->path, FALSE, trail, trail->pool));

  SVN_ERR(make_path_mutable(args->root, parent_path, args->path,
                            trail, trail->pool));
  SVN_ERR(svn_fs_base__dag_get_proplist(&proplist, parent_path->node,
                                        trail, trail->pool));

  /* If there's no proplist, but we're just deleting a property, exit now. */
  if ((! proplist) && (! args->value))
    return SVN_NO_ERROR;

  /* Now, if there's no proplist, we know we need to make one. */
  if (! proplist)
    proplist = apr_hash_make(trail->pool);

  /* Set the property. */
  apr_hash_set(proplist, args->name, APR_HASH_KEY_STRING, args->value);

  /* Overwrite the node's proplist. */
  SVN_ERR(svn_fs_base__dag_set_proplist(parent_path->node, proplist,
                                        txn_id, trail, trail->pool));

  /* If this was a change to the mergeinfo property, and our version
     of the filesystem cares, we have some extra recording to do.

     ### If the format *doesn't* support mergeinfo recording, should
     ### we fuss about attempts to change the svn:mergeinfo property
     ### in any way save to delete it?  */
  if ((bfd->format >= SVN_FS_BASE__MIN_MERGEINFO_FORMAT)
      && (strcmp(args->name, SVN_PROP_MERGEINFO) == 0))
    {
      svn_boolean_t had_mergeinfo, has_mergeinfo = args->value ? TRUE : FALSE;

      /* First, note on our node that it has mergeinfo. */
      SVN_ERR(svn_fs_base__dag_set_has_mergeinfo(parent_path->node,
                                                 has_mergeinfo,
                                                 &had_mergeinfo, txn_id,
                                                 trail, trail->pool));

      /* If this is a change from the old state, we need to update our
         node's parents' mergeinfo counts by a factor of 1. */
      if (parent_path->parent && ((! had_mergeinfo) != (! has_mergeinfo)))
        SVN_ERR(adjust_parent_mergeinfo_counts(parent_path->parent,
                                               has_mergeinfo ? 1 : -1,
                                               txn_id, trail, trail->pool));
    }

  /* Make a record of this modification in the changes table. */
  return add_change(args->root->fs, txn_id,
                    args->path, svn_fs_base__dag_get_id(parent_path->node),
                    svn_fs_path_change_modify, FALSE, TRUE, trail,
                    trail->pool);
}


static svn_error_t *
base_change_node_prop(svn_fs_root_t *root,
                      const char *path,
                      const char *name,
                      const svn_string_t *value,
                      apr_pool_t *pool)
{
  struct change_node_prop_args args;

  if (! root->is_txn_root)
    return SVN_FS__NOT_TXN(root);

  args.root  = root;
  args.path  = path;
  args.name  = name;
  args.value = value;
  return svn_fs_base__retry_txn(root->fs, txn_body_change_node_prop, &args,
                                pool);
}


struct things_changed_args
{
  svn_boolean_t *changed_p;
  svn_fs_root_t *root1;
  svn_fs_root_t *root2;
  const char *path1;
  const char *path2;
  apr_pool_t *pool;
};


static svn_error_t *
txn_body_props_changed(void *baton, trail_t *trail)
{
  struct things_changed_args *args = baton;
  dag_node_t *node1, *node2;

  SVN_ERR(get_dag(&node1, args->root1, args->path1, trail, trail->pool));
  SVN_ERR(get_dag(&node2, args->root2, args->path2, trail, trail->pool));
  return svn_fs_base__things_different(args->changed_p, NULL,
                                       node1, node2, trail, trail->pool);
}


static svn_error_t *
base_props_changed(svn_boolean_t *changed_p,
                   svn_fs_root_t *root1,
                   const char *path1,
                   svn_fs_root_t *root2,
                   const char *path2,
                   apr_pool_t *pool)
{
  struct things_changed_args args;

  /* Check that roots are in the same fs. */
  if (root1->fs != root2->fs)
    return svn_error_create
      (SVN_ERR_FS_GENERAL, NULL,
       _("Cannot compare property value between two different filesystems"));

  args.root1      = root1;
  args.root2      = root2;
  args.path1      = path1;
  args.path2      = path2;
  args.changed_p  = changed_p;
  args.pool       = pool;

  return svn_fs_base__retry_txn(root1->fs, txn_body_props_changed,
                                &args, pool);
}
<<<<<<< HEAD



/* Metadata table handling */
struct metadata_set_args
=======



/* Miscellaneous table handling */

struct miscellaneous_set_args
>>>>>>> e363d545
{
  const char *key;
  const char *val;
};

static svn_error_t *
<<<<<<< HEAD
txn_body_metadata_set(void *baton, trail_t *trail)
{
  struct metadata_set_args *msa = baton;

  return svn_fs_bdb__metadata_set(trail->fs, msa->key, msa->val, trail,
                                  trail->pool);
}

svn_error_t *
svn_fs_base__metadata_set(svn_fs_t *fs,
                          const char *key,
                          const char *val,
                          apr_pool_t *pool)
{
  struct metadata_set_args msa;
  msa.key = key;
  msa.val = val;

  return svn_fs_base__retry_txn(fs, txn_body_metadata_set, &msa, pool);
}


struct metadata_get_args
=======
txn_body_miscellaneous_set(void *baton, trail_t *trail)
{
  struct miscellaneous_set_args *msa = baton;

  return svn_fs_bdb__miscellaneous_set(trail->fs, msa->key, msa->val, trail,
                                       trail->pool);
}

svn_error_t *
svn_fs_base__miscellaneous_set(svn_fs_t *fs,
                               const char *key,
                               const char *val,
                               apr_pool_t *pool)
{
  struct miscellaneous_set_args msa;
  msa.key = key;
  msa.val = val;

  return svn_fs_base__retry_txn(fs, txn_body_miscellaneous_set, &msa, pool);
}

struct miscellaneous_get_args
>>>>>>> e363d545
{
  const char *key;
  const char **val;
};

static svn_error_t *
<<<<<<< HEAD
txn_body_metadata_get(void *baton, trail_t *trail)
{
  struct metadata_get_args *mga = baton;
  svn_error_t *err;

  err = svn_fs_bdb__metadata_get(mga->val, trail->fs, mga->key, trail,
                                 trail->pool);

  if (err && err->apr_err == SVN_ERR_FS_NO_SUCH_METADATA)
    {
      svn_error_clear(err);
      err = SVN_NO_ERROR;
      *mga->val = NULL;
    }

  return err;
}

svn_error_t *
svn_fs_base__metadata_get(const char **val,
                          svn_fs_t *fs,
                          const char *key,
                          apr_pool_t *pool)
{
  struct metadata_get_args mga;
  mga.key = key;
  mga.val = val;

  return svn_fs_base__retry_txn(fs, txn_body_metadata_get, &mga, pool);
=======
txn_body_miscellaneous_get(void *baton, trail_t *trail)
{
  struct miscellaneous_get_args *mga = baton;
  return svn_fs_bdb__miscellaneous_get(mga->val, trail->fs, mga->key, trail,
                                       trail->pool);
}

svn_error_t *
svn_fs_base__miscellaneous_get(const char **val,
                               svn_fs_t *fs,
                               const char *key,
                               apr_pool_t *pool)
{
  struct miscellaneous_get_args mga;
  mga.key = key;
  mga.val = val;

  return svn_fs_base__retry_txn(fs, txn_body_miscellaneous_get, &mga, pool);
>>>>>>> e363d545
}



/* Getting a directory's entries */


struct dir_entries_args
{
  apr_hash_t **table_p;
  svn_fs_root_t *root;
  const char *path;
};


/* *(BATON->table_p) will never be NULL on successful return */
static svn_error_t *
txn_body_dir_entries(void *baton,
                     trail_t *trail)
{
  struct dir_entries_args *args = baton;
  dag_node_t *node;
  apr_hash_t *entries;

  SVN_ERR(get_dag(&node, args->root, args->path, trail, trail->pool));

  /* Get the entries for PARENT_PATH. */
  SVN_ERR(svn_fs_base__dag_dir_entries(&entries, node, trail, trail->pool));

  /* Potentially initialize the return value to an empty hash. */
  *args->table_p = entries ? entries : apr_hash_make(trail->pool);
  return SVN_NO_ERROR;
}


static svn_error_t *
base_dir_entries(apr_hash_t **table_p,
                 svn_fs_root_t *root,
                 const char *path,
                 apr_pool_t *pool)
{
  struct dir_entries_args args;
  apr_pool_t *iterpool;
  apr_hash_t *table;
  svn_fs_t *fs = root->fs;
  apr_hash_index_t *hi;

  args.table_p = &table;
  args.root    = root;
  args.path    = path;
  SVN_ERR(svn_fs_base__retry_txn(root->fs, txn_body_dir_entries, &args,
                                 pool));

  iterpool = svn_pool_create(pool);

  /* Add in the kind data. */
  for (hi = apr_hash_first(pool, table); hi; hi = apr_hash_next(hi))
    {
      svn_fs_dirent_t *entry;
      struct node_kind_args nk_args;
      void *val;

      svn_pool_clear(iterpool);

      /* KEY will be the entry name in ancestor (about which we
         simply don't care), VAL the dirent. */
      apr_hash_this(hi, NULL, NULL, &val);
      entry = val;
      nk_args.id = entry->id;
      SVN_ERR(svn_fs_base__retry_txn(fs, txn_body_node_kind, &nk_args,
                                     iterpool));
      entry->kind = nk_args.kind;
    }

  svn_pool_destroy(iterpool);

  *table_p = table;
  return SVN_NO_ERROR;
}



/* Merges and commits. */


struct deltify_committed_args
{
  svn_fs_t *fs; /* the filesystem */
  svn_revnum_t rev; /* revision just committed */
  const char *txn_id; /* transaction just committed */
};


struct txn_deltify_args
{
  /* The transaction ID whose nodes are being deltified. */
  const char *txn_id;

  /* The target is what we're deltifying. */
  const svn_fs_id_t *tgt_id;

  /* The base is what we're deltifying against.  It's not necessarily
     the "next" revision of the node; skip deltas mean we sometimes
     deltify against a successor many generations away.  This may be
     NULL, in which case we'll avoid deltification and simply index
     TGT_ID's data checksum. */
  const svn_fs_id_t *base_id;

  /* We only deltify props for directories.
     ### Didn't we try removing this horrid little optimization once?
     ### What was the result?  I would have thought that skip deltas
     ### mean directory undeltification is cheap enough now. */
  svn_boolean_t is_dir;
};


static svn_error_t *
txn_body_txn_deltify(void *baton, trail_t *trail)
{
  struct txn_deltify_args *args = baton;
  dag_node_t *tgt_node, *base_node;
  base_fs_data_t *bfd = trail->fs->fsap_data;

  SVN_ERR(svn_fs_base__dag_get_node(&tgt_node, trail->fs, args->tgt_id,
                                    trail, trail->pool));
<<<<<<< HEAD
  SVN_ERR(svn_fs_base__dag_get_node(&base_node, trail->fs, args->base_id,
                                    trail, trail->pool));
  return svn_fs_base__dag_deltify(tgt_node, base_node, args->is_dir,
                                  trail, trail->pool);
=======
  /* If we have something to deltify against, do so. */
  if (args->base_id)
    {
      SVN_ERR(svn_fs_base__dag_get_node(&base_node, trail->fs, args->base_id,
                                        trail, trail->pool));
      SVN_ERR(svn_fs_base__dag_deltify(tgt_node, base_node, args->is_dir,
                                       args->txn_id, trail, trail->pool));
    }

  /* If we support rep sharing, and this isn't a directory, record a
     mapping of TGT_NODE's data checksum to its representation key. */
  if (bfd->format >= SVN_FS_BASE__MIN_REP_SHARING_FORMAT)
    SVN_ERR(svn_fs_base__dag_index_checksums(tgt_node, trail, trail->pool));

  return SVN_NO_ERROR;
>>>>>>> e363d545
}


struct txn_pred_count_args
{
  const svn_fs_id_t *id;
  int pred_count;
};


static svn_error_t *
txn_body_pred_count(void *baton, trail_t *trail)
{
  node_revision_t *noderev;
  struct txn_pred_count_args *args = baton;

  SVN_ERR(svn_fs_bdb__get_node_revision(&noderev, trail->fs,
                                        args->id, trail, trail->pool));
  args->pred_count = noderev->predecessor_count;
  return SVN_NO_ERROR;
}


struct txn_pred_id_args
{
  const svn_fs_id_t *id;      /* The node id whose predecessor we want. */
  const svn_fs_id_t *pred_id; /* The returned predecessor id. */
  apr_pool_t *pool;           /* The pool in which to allocate pred_id. */
};


static svn_error_t *
txn_body_pred_id(void *baton, trail_t *trail)
{
  node_revision_t *nr;
  struct txn_pred_id_args *args = baton;

  SVN_ERR(svn_fs_bdb__get_node_revision(&nr, trail->fs, args->id,
                                        trail, trail->pool));
  if (nr->predecessor_id)
    args->pred_id = svn_fs_base__id_copy(nr->predecessor_id, args->pool);
  else
    args->pred_id = NULL;

  return SVN_NO_ERROR;
}


/* Deltify PATH in ROOT's predecessor iff PATH is mutable under TXN_ID
   in FS.  If PATH is a mutable directory, recurse.

   NODE_ID is the node revision ID for PATH in ROOT, or NULL if that
   value isn't known.  KIND is the node kind for PATH in ROOT, or
   svn_node_unknown is the kind isn't known.

   Use POOL for necessary allocations.  */
static svn_error_t *
deltify_mutable(svn_fs_t *fs,
                svn_fs_root_t *root,
                const char *path,
                const svn_fs_id_t *node_id,
                svn_node_kind_t kind,
                const char *txn_id,
                apr_pool_t *pool)
{
  const svn_fs_id_t *id = node_id;
  apr_hash_t *entries = NULL;
  struct txn_deltify_args td_args;
  base_fs_data_t *bfd = fs->fsap_data;

  /* Get the ID for PATH under ROOT if it wasn't provided. */
  if (! node_id)
    SVN_ERR(base_node_id(&id, root, path, pool));

  /* Check for mutability.  Not mutable?  Go no further.  This is safe
     to do because for items in the tree to be mutable, their parent
     dirs must also be mutable.  Therefore, if a directory is not
     mutable under TXN_ID, its children cannot be.  */
  if (strcmp(svn_fs_base__id_txn_id(id), txn_id))
    return SVN_NO_ERROR;

  /* Is this a directory?  */
  if (kind == svn_node_unknown)
    SVN_ERR(base_check_path(&kind, root, path, pool));

  /* If this is a directory, read its entries.  */
  if (kind == svn_node_dir)
    SVN_ERR(base_dir_entries(&entries, root, path, pool));

  /* If there are entries, recurse on 'em.  */
  if (entries)
    {
      apr_pool_t *subpool = svn_pool_create(pool);
      apr_hash_index_t *hi;

      for (hi = apr_hash_first(pool, entries); hi; hi = apr_hash_next(hi))
        {
          /* KEY will be the entry name, VAL the dirent */
          const void *key;
          void *val;
          svn_fs_dirent_t *entry;
          svn_pool_clear(subpool);
          apr_hash_this(hi, &key, NULL, &val);
          entry = val;
          SVN_ERR(deltify_mutable(fs, root,
                                  svn_path_join(path, key, subpool),
                                  entry->id, entry->kind, txn_id, subpool));
        }

      svn_pool_destroy(subpool);
    }

  /* Index ID's data checksum. */
  td_args.txn_id = txn_id;
  td_args.tgt_id = id;
  td_args.base_id = NULL;
  td_args.is_dir = (kind == svn_node_dir);
  SVN_ERR(svn_fs_base__retry_txn(fs, txn_body_txn_deltify, &td_args, pool));

  /* Finally, deltify old data against this node. */
  {
    /* Prior to 1.6, we use the following algorithm to deltify nodes:

       Redeltify predecessor node-revisions of the one we added.  The
       idea is to require at most 2*lg(N) deltas to be applied to get
       to any node-revision in a chain of N predecessors.  We do this
       using a technique derived from skip lists:

          - Always redeltify the immediate parent

          - If the number of predecessors is divisible by 2,
              redeltify the revision two predecessors back

          - If the number of predecessors is divisible by 4,
              redeltify the revision four predecessors back

       ... and so on.

       That's the theory, anyway.  Unfortunately, if we strictly
       follow that theory we get a bunch of overhead up front and no
       great benefit until the number of predecessors gets large.  So,
       stop at redeltifying the parent if the number of predecessors
       is less than 32, and also skip the second level (redeltifying
       two predecessors back), since that doesn't help much.  Also,
       don't redeltify the oldest node-revision; it's potentially
       expensive and doesn't help retrieve any other revision.
       (Retrieving the oldest node-revision will still be fast, just
       not as blindingly so.)

       For 1.6 and beyond, we just deltify the current node against its
       predecessors, using skip deltas similar to the way FSFS does.  */

    int pred_count, nlevels, lev, count;
    const svn_fs_id_t *pred_id;
    struct txn_pred_count_args tpc_args;
    apr_pool_t *subpools[2];
    int active_subpool = 0;
    svn_revnum_t forward_delta_rev = 0;

    tpc_args.id = id;
    SVN_ERR(svn_fs_base__retry_txn(fs, txn_body_pred_count, &tpc_args,
                                   pool));
    pred_count = tpc_args.pred_count;

    /* If nothing to deltify, then we're done. */
    if (pred_count == 0)
      return SVN_NO_ERROR;

    subpools[0] = svn_pool_create(pool);
    subpools[1] = svn_pool_create(pool);

    /* If we support the 'miscellaneous' table, check it to see if
       there is a point in time before which we don't want to do
       deltification. */
    /* ### FIXME:  I think this is an unnecessary restriction.  We
       ### should be able to do something meaningful for most
       ### deltification requests -- what that is depends on the
       ### directory of the deltas for that revision, though. */
    if (bfd->format >= SVN_FS_BASE__MIN_MISCELLANY_FORMAT)
      {
        const char *val;
        SVN_ERR(svn_fs_base__miscellaneous_get
                (&val, fs, SVN_FS_BASE__MISC_FORWARD_DELTA_UPGRADE, pool));
        if (val)
          SVN_ERR(svn_revnum_parse(&forward_delta_rev, val, NULL));
      }

    if (bfd->format >= SVN_FS_BASE__MIN_FORWARD_DELTAS_FORMAT
          && forward_delta_rev <= root->rev)
      {
        /**** FORWARD DELTA STORAGE ****/

        /* Decide which predecessor to deltify against.  Flip the rightmost '1'
           bit of the predecessor count to determine which file rev (counting
           from 0) we want to use.  (To see why count & (count - 1) unsets the
           rightmost set bit, think about how you decrement a binary number. */
        pred_count = pred_count & (pred_count - 1);

        /* Walk back a number of predecessors equal to the difference between
           pred_count and the original predecessor count.  (For example, if
           the node has ten predecessors and we want the eighth node, walk back
           two predecessors. */
        pred_id = id;

        /* We need to use two alternating pools because the id used in the
           call to txn_body_pred_id is allocated by the previous inner
           loop iteration.  If we would clear the pool each iteration we
           would free the previous result.  */
        while ((pred_count++) < tpc_args.pred_count)
          {
            struct txn_pred_id_args tpi_args;

            active_subpool = !active_subpool;
            svn_pool_clear(subpools[active_subpool]);

            tpi_args.id = pred_id;
            tpi_args.pool = subpools[active_subpool];
            SVN_ERR(svn_fs_base__retry_txn(fs, txn_body_pred_id, &tpi_args,
                                           subpools[active_subpool]));
            pred_id = tpi_args.pred_id;

            if (pred_id == NULL)
              return svn_error_create
                (SVN_ERR_FS_CORRUPT, 0,
                 _("Corrupt DB: faulty predecessor count"));

          }

        /* Finally, do the deltification. */
        td_args.txn_id = txn_id;
        td_args.tgt_id = id;
        td_args.base_id = pred_id;
        td_args.is_dir = (kind == svn_node_dir);
        SVN_ERR(svn_fs_base__retry_txn(fs, txn_body_txn_deltify, &td_args,
                                       subpools[active_subpool]));
      }
    else
      {
        /**** REVERSE DELTA STORAGE ****/

        /* Decide how many predecessors to redeltify.  To save overhead,
           don't redeltify anything but the immediate predecessor if there
           are less than 32 predecessors. */
        nlevels = 1;
        if (pred_count >= 32)
          {
            while (pred_count % 2 == 0)
              {
                pred_count /= 2;
                nlevels++;
              }

            /* Don't redeltify the oldest revision. */
            if (1 << (nlevels - 1) == pred_count)
              nlevels--;
          }

        /* Redeltify the desired number of predecessors. */
        count = 0;
        pred_id = id;

        /* We need to use two alternating pools because the id used in the
           call to txn_body_pred_id is allocated by the previous inner
           loop iteration.  If we would clear the pool each iteration we
           would free the previous result.  */
        for (lev = 0; lev < nlevels; lev++)
          {
            /* To save overhead, skip the second level (that is, never
               redeltify the node-revision two predecessors back). */
            if (lev == 1)
              continue;

            /* Note that COUNT is not reset between levels, and neither is
               PREDNODE; we just keep counting from where we were up to
               where we're supposed to get. */
            while (count < (1 << lev))
              {
                struct txn_pred_id_args tpi_args;

                active_subpool = !active_subpool;
                svn_pool_clear(subpools[active_subpool]);

                tpi_args.id = pred_id;
                tpi_args.pool = subpools[active_subpool];
                SVN_ERR(svn_fs_base__retry_txn(fs, txn_body_pred_id, &tpi_args,
                                               subpools[active_subpool]));
                pred_id = tpi_args.pred_id;

                if (pred_id == NULL)
                  return svn_error_create
                    (SVN_ERR_FS_CORRUPT, 0,
                     _("Corrupt DB: faulty predecessor count"));

                count++;
              }

            /* Finally, do the deltification. */
            td_args.txn_id = NULL;  /* Don't require mutable reps */
            td_args.tgt_id = pred_id;
            td_args.base_id = id;
            td_args.is_dir = (kind == svn_node_dir);
            SVN_ERR(svn_fs_base__retry_txn(fs, txn_body_txn_deltify, &td_args,
                                           subpools[active_subpool]));

          }
      }

    svn_pool_destroy(subpools[0]);
    svn_pool_destroy(subpools[1]);
  }

  return SVN_NO_ERROR;
}


struct get_root_args
{
  svn_fs_root_t *root;
  dag_node_t *node;
};


/* Set ARGS->node to the root node of ARGS->root.  */
static svn_error_t *
txn_body_get_root(void *baton, trail_t *trail)
{
  struct get_root_args *args = baton;
  return get_dag(&(args->node), args->root, "", trail, trail->pool);
}



static svn_error_t *
update_ancestry(svn_fs_t *fs,
                const svn_fs_id_t *source_id,
                const svn_fs_id_t *target_id,
                const char *txn_id,
                const char *target_path,
                int source_pred_count,
                trail_t *trail,
                apr_pool_t *pool)
{
  node_revision_t *noderev;

  /* Set target's predecessor-id to source_id.  */
  if (strcmp(svn_fs_base__id_txn_id(target_id), txn_id))
    return svn_error_createf
      (SVN_ERR_FS_NOT_MUTABLE, NULL,
       _("Unexpected immutable node at '%s'"), target_path);
  SVN_ERR(svn_fs_bdb__get_node_revision(&noderev, fs, target_id,
                                        trail, pool));
  noderev->predecessor_id = source_id;
  noderev->predecessor_count = source_pred_count;
  if (noderev->predecessor_count != -1)
    noderev->predecessor_count++;
  return svn_fs_bdb__put_node_revision(fs, target_id, noderev, trail, pool);
}


/* Set the contents of CONFLICT_PATH to PATH, and return an
   SVN_ERR_FS_CONFLICT error that indicates that there was a conflict
   at PATH.  Perform all allocations in POOL (except the allocation of
   CONFLICT_PATH, which should be handled outside this function).  */
static svn_error_t *
conflict_err(svn_stringbuf_t *conflict_path,
             const char *path)
{
  svn_stringbuf_set(conflict_path, path);
  return svn_error_createf(SVN_ERR_FS_CONFLICT, NULL,
                           _("Conflict at '%s'"), path);
}


/* Merge changes between ANCESTOR and SOURCE into TARGET as part of
 * TRAIL.  ANCESTOR and TARGET must be distinct node revisions.
 * TARGET_PATH should correspond to TARGET's full path in its
 * filesystem, and is used for reporting conflict location.
 *
 * SOURCE, TARGET, and ANCESTOR are generally directories; this
 * function recursively merges the directories' contents.  If any are
 * files, this function simply returns an error whenever SOURCE,
 * TARGET, and ANCESTOR are all distinct node revisions.
 *
 * If there are differences between ANCESTOR and SOURCE that conflict
 * with changes between ANCESTOR and TARGET, this function returns an
 * SVN_ERR_FS_CONFLICT error, and updates CONFLICT_P to the name of the
 * conflicting node in TARGET, with TARGET_PATH prepended as a path.
 *
 * If there are no conflicting differences, CONFLICT_P is updated to
 * the empty string.
 *
 * CONFLICT_P must point to a valid svn_stringbuf_t.
 *
 * Do any necessary temporary allocation in POOL.
 */
static svn_error_t *
merge(svn_stringbuf_t *conflict_p,
      const char *target_path,
      dag_node_t *target,
      dag_node_t *source,
      dag_node_t *ancestor,
      const char *txn_id,
      apr_int64_t *mergeinfo_increment_out,
      trail_t *trail,
      apr_pool_t *pool)
{
  const svn_fs_id_t *source_id, *target_id, *ancestor_id;
  apr_hash_t *s_entries, *t_entries, *a_entries;
  apr_hash_index_t *hi;
  apr_pool_t *iterpool;
  svn_fs_t *fs;
  int pred_count;
  apr_int64_t mergeinfo_increment = 0;
  base_fs_data_t *bfd = trail->fs->fsap_data;

  /* Make sure everyone comes from the same filesystem. */
  fs = svn_fs_base__dag_get_fs(ancestor);
  if ((fs != svn_fs_base__dag_get_fs(source))
      || (fs != svn_fs_base__dag_get_fs(target)))
    {
      return svn_error_create
        (SVN_ERR_FS_CORRUPT, NULL,
         _("Bad merge; ancestor, source, and target not all in same fs"));
    }

  /* We have the same fs, now check it. */
  SVN_ERR(svn_fs__check_fs(fs, TRUE));

  source_id   = svn_fs_base__dag_get_id(source);
  target_id   = svn_fs_base__dag_get_id(target);
  ancestor_id = svn_fs_base__dag_get_id(ancestor);

  /* It's improper to call this function with ancestor == target. */
  if (svn_fs_base__id_eq(ancestor_id, target_id))
    {
      svn_string_t *id_str = svn_fs_base__id_unparse(target_id, pool);
      return svn_error_createf
        (SVN_ERR_FS_GENERAL, NULL,
         _("Bad merge; target '%s' has id '%s', same as ancestor"),
         target_path, id_str->data);
    }

  svn_stringbuf_setempty(conflict_p);

  /* Base cases:
   * Either no change made in source, or same change as made in target.
   * Both mean nothing to merge here.
   */
  if (svn_fs_base__id_eq(ancestor_id, source_id)
      || (svn_fs_base__id_eq(source_id, target_id)))
    return SVN_NO_ERROR;

  /* Else proceed, knowing all three are distinct node revisions.
   *
   * How to merge from this point:
   *
   * if (not all 3 are directories)
   *   {
   *     early exit with conflict;
   *   }
   *
   * // Property changes may only be made to up-to-date
   * // directories, because once the client commits the prop
   * // change, it bumps the directory's revision, and therefore
   * // must be able to depend on there being no other changes to
   * // that directory in the repository.
   * if (target's property list differs from ancestor's)
   *    conflict;
   *
   * For each entry NAME in the directory ANCESTOR:
   *
   *   Let ANCESTOR-ENTRY, SOURCE-ENTRY, and TARGET-ENTRY be the IDs of
   *   the name within ANCESTOR, SOURCE, and TARGET respectively.
   *   (Possibly null if NAME does not exist in SOURCE or TARGET.)
   *
   *   If ANCESTOR-ENTRY == SOURCE-ENTRY, then:
   *     No changes were made to this entry while the transaction was in
   *     progress, so do nothing to the target.
   *
   *   Else if ANCESTOR-ENTRY == TARGET-ENTRY, then:
   *     A change was made to this entry while the transaction was in
   *     process, but the transaction did not touch this entry.  Replace
   *     TARGET-ENTRY with SOURCE-ENTRY.
   *
   *   Else:
   *     Changes were made to this entry both within the transaction and
   *     to the repository while the transaction was in progress.  They
   *     must be merged or declared to be in conflict.
   *
   *     If SOURCE-ENTRY and TARGET-ENTRY are both null, that's a
   *     double delete; flag a conflict.
   *
   *     If any of the three entries is of type file, declare a conflict.
   *
   *     If either SOURCE-ENTRY or TARGET-ENTRY is not a direct
   *     modification of ANCESTOR-ENTRY (determine by comparing the
   *     node-id fields), declare a conflict.  A replacement is
   *     incompatible with a modification or other replacement--even
   *     an identical replacement.
   *
   *     Direct modifications were made to the directory ANCESTOR-ENTRY
   *     in both SOURCE and TARGET.  Recursively merge these
   *     modifications.
   *
   * For each leftover entry NAME in the directory SOURCE:
   *
   *   If NAME exists in TARGET, declare a conflict.  Even if SOURCE and
   *   TARGET are adding exactly the same thing, two additions are not
   *   auto-mergeable with each other.
   *
   *   Add NAME to TARGET with the entry from SOURCE.
   *
   * Now that we are done merging the changes from SOURCE into the
   * directory TARGET, update TARGET's predecessor to be SOURCE.
   */

  if ((svn_fs_base__dag_node_kind(source) != svn_node_dir)
      || (svn_fs_base__dag_node_kind(target) != svn_node_dir)
      || (svn_fs_base__dag_node_kind(ancestor) != svn_node_dir))
    {
      return conflict_err(conflict_p, target_path);
    }


  /* Possible early merge failure: if target and ancestor have
     different property lists, then the merge should fail.
     Propchanges can *only* be committed on an up-to-date directory.
     ### TODO: see issue #418 about the inelegance of this.

     Another possible, similar, early merge failure: if source and
     ancestor have different property lists (meaning someone else
     changed directory properties while our commit transaction was
     happening), the merge should fail.  See issue #2751.
  */
  {
    node_revision_t *tgt_nr, *anc_nr, *src_nr;

    /* Get node revisions for our id's. */
    SVN_ERR(svn_fs_bdb__get_node_revision(&tgt_nr, fs, target_id,
                                          trail, pool));
    SVN_ERR(svn_fs_bdb__get_node_revision(&anc_nr, fs, ancestor_id,
                                          trail, pool));
    SVN_ERR(svn_fs_bdb__get_node_revision(&src_nr, fs, source_id,
                                          trail, pool));

    /* Now compare the prop-keys of the skels.  Note that just because
       the keys are different -doesn't- mean the proplists have
       different contents.  But merge() isn't concerned with contents;
       it doesn't do a brute-force comparison on textual contents, so
       it won't do that here either.  Checking to see if the propkey
       atoms are `equal' is enough. */
    if (! svn_fs_base__same_keys(tgt_nr->prop_key, anc_nr->prop_key))
      return conflict_err(conflict_p, target_path);
    if (! svn_fs_base__same_keys(src_nr->prop_key, anc_nr->prop_key))
      return conflict_err(conflict_p, target_path);
  }

  /* ### todo: it would be more efficient to simply check for a NULL
     entries hash where necessary below than to allocate an empty hash
     here, but another day, another day... */
  SVN_ERR(svn_fs_base__dag_dir_entries(&s_entries, source, trail, pool));
  if (! s_entries)
    s_entries = apr_hash_make(pool);
  SVN_ERR(svn_fs_base__dag_dir_entries(&t_entries, target, trail, pool));
  if (! t_entries)
    t_entries = apr_hash_make(pool);
  SVN_ERR(svn_fs_base__dag_dir_entries(&a_entries, ancestor, trail, pool));
  if (! a_entries)
    a_entries = apr_hash_make(pool);

  /* for each entry E in a_entries... */
  iterpool = svn_pool_create(pool);
  for (hi = apr_hash_first(pool, a_entries);
       hi;
       hi = apr_hash_next(hi))
    {
      svn_fs_dirent_t *s_entry, *t_entry, *a_entry;

      const void *key;
      void *val;
      apr_ssize_t klen;

      svn_pool_clear(iterpool);

      /* KEY will be the entry name in ancestor, VAL the dirent */
      apr_hash_this(hi, &key, &klen, &val);
      a_entry = val;

      s_entry = apr_hash_get(s_entries, key, klen);
      t_entry = apr_hash_get(t_entries, key, klen);

      /* No changes were made to this entry while the transaction was
         in progress, so do nothing to the target. */
      if (s_entry && svn_fs_base__id_eq(a_entry->id, s_entry->id))
        goto end;

      /* A change was made to this entry while the transaction was in
         process, but the transaction did not touch this entry. */
      else if (t_entry && svn_fs_base__id_eq(a_entry->id, t_entry->id))
        {
          dag_node_t *t_ent_node;
          apr_int64_t mergeinfo_start;
          SVN_ERR(svn_fs_base__dag_get_node(&t_ent_node, fs,
                                            t_entry->id, trail, iterpool));
          SVN_ERR(svn_fs_base__dag_get_mergeinfo_stats(NULL, &mergeinfo_start,
                                                       t_ent_node, trail,
                                                       iterpool));
          mergeinfo_increment -= mergeinfo_start;

           if (s_entry)
             {
              dag_node_t *s_ent_node;
              apr_int64_t mergeinfo_end;
              SVN_ERR(svn_fs_base__dag_get_node(&s_ent_node, fs,
                                                s_entry->id, trail,
                                                iterpool));
              SVN_ERR(svn_fs_base__dag_get_mergeinfo_stats(NULL,
                                                           &mergeinfo_end,
                                                           s_ent_node, trail,
                                                           iterpool));
              mergeinfo_increment += mergeinfo_end;
              SVN_ERR(svn_fs_base__dag_set_entry(target, key, s_entry->id,
                                                 txn_id, trail, iterpool));
            }
          else
            {
              SVN_ERR(svn_fs_base__dag_delete(target, key, txn_id,
                                              trail, iterpool));
            }
        }

      /* Changes were made to this entry both within the transaction
         and to the repository while the transaction was in progress.
         They must be merged or declared to be in conflict. */
      else
        {
          dag_node_t *s_ent_node, *t_ent_node, *a_ent_node;
          const char *new_tpath;
          apr_int64_t sub_mergeinfo_increment;

          /* If SOURCE-ENTRY and TARGET-ENTRY are both null, that's a
             double delete; if one of them is null, that's a delete versus
             a modification. In any of these cases, flag a conflict. */
          if (s_entry == NULL || t_entry == NULL)
            return conflict_err(conflict_p,
                                svn_path_join(target_path,
                                              a_entry->name,
                                              iterpool));

          /* If either SOURCE-ENTRY or TARGET-ENTRY is not a direct
             modification of ANCESTOR-ENTRY, declare a conflict. */
          if (strcmp(svn_fs_base__id_node_id(s_entry->id),
                     svn_fs_base__id_node_id(a_entry->id)) != 0
              || strcmp(svn_fs_base__id_copy_id(s_entry->id),
                        svn_fs_base__id_copy_id(a_entry->id)) != 0
              || strcmp(svn_fs_base__id_node_id(t_entry->id),
                        svn_fs_base__id_node_id(a_entry->id)) != 0
              || strcmp(svn_fs_base__id_copy_id(t_entry->id),
                        svn_fs_base__id_copy_id(a_entry->id)) != 0)
            return conflict_err(conflict_p,
                                svn_path_join(target_path,
                                              a_entry->name,
                                              iterpool));

          /* Fetch the nodes for our entries. */
          SVN_ERR(svn_fs_base__dag_get_node(&s_ent_node, fs,
                                            s_entry->id, trail, iterpool));
          SVN_ERR(svn_fs_base__dag_get_node(&t_ent_node, fs,
                                            t_entry->id, trail, iterpool));
          SVN_ERR(svn_fs_base__dag_get_node(&a_ent_node, fs,
                                            a_entry->id, trail, iterpool));

          /* If any of the three entries is of type file, flag a conflict. */
          if ((svn_fs_base__dag_node_kind(s_ent_node) == svn_node_file)
              || (svn_fs_base__dag_node_kind(t_ent_node) == svn_node_file)
              || (svn_fs_base__dag_node_kind(a_ent_node) == svn_node_file))
            return conflict_err(conflict_p,
                                svn_path_join(target_path,
                                              a_entry->name,
                                              iterpool));

          /* Direct modifications were made to the directory
             ANCESTOR-ENTRY in both SOURCE and TARGET.  Recursively
             merge these modifications. */
          new_tpath = svn_path_join(target_path, t_entry->name, iterpool);
          SVN_ERR(merge(conflict_p, new_tpath,
                        t_ent_node, s_ent_node, a_ent_node,
                        txn_id, &sub_mergeinfo_increment, trail, iterpool));
          mergeinfo_increment += sub_mergeinfo_increment;
        }

      /* We've taken care of any possible implications E could have.
         Remove it from source_entries, so it's easy later to loop
         over all the source entries that didn't exist in
         ancestor_entries. */
    end:
      apr_hash_set(s_entries, key, klen, NULL);
    }

  /* For each entry E in source but not in ancestor */
  for (hi = apr_hash_first(pool, s_entries);
       hi;
       hi = apr_hash_next(hi))
    {
      svn_fs_dirent_t *s_entry, *t_entry;
      const void *key;
      void *val;
      apr_ssize_t klen;
      dag_node_t *s_ent_node;
      apr_int64_t mergeinfo_s;

      svn_pool_clear(iterpool);

      apr_hash_this(hi, &key, &klen, &val);
      s_entry = val;
      t_entry = apr_hash_get(t_entries, key, klen);

      /* If NAME exists in TARGET, declare a conflict. */
      if (t_entry)
        return conflict_err(conflict_p,
                            svn_path_join(target_path,
                                          t_entry->name,
                                          iterpool));

      SVN_ERR(svn_fs_base__dag_get_node(&s_ent_node, fs,
                                        s_entry->id, trail, iterpool));
      SVN_ERR(svn_fs_base__dag_get_mergeinfo_stats(NULL, &mergeinfo_s,
                                                   s_ent_node, trail,
                                                   iterpool));
      mergeinfo_increment += mergeinfo_s;
      SVN_ERR(svn_fs_base__dag_set_entry
              (target, s_entry->name, s_entry->id, txn_id, trail, iterpool));
    }
  svn_pool_destroy(iterpool);

  /* Now that TARGET has absorbed all of the history between ANCESTOR
     and SOURCE, we can update its predecessor to point to SOURCE.  */
  SVN_ERR(svn_fs_base__dag_get_predecessor_count(&pred_count, source,
                                                 trail, pool));
  SVN_ERR(update_ancestry(fs, source_id, target_id, txn_id, target_path,
                          pred_count, trail, pool));

  /* Tweak mergeinfo data if our format supports it. */
  if (bfd->format >= SVN_FS_BASE__MIN_MERGEINFO_FORMAT)
    {
      SVN_ERR(svn_fs_base__dag_adjust_mergeinfo_count(target,
                                                      mergeinfo_increment,
                                                      txn_id, trail, pool));
    }

  if (mergeinfo_increment_out)
    *mergeinfo_increment_out = mergeinfo_increment;

  return SVN_NO_ERROR;
}


struct merge_args
{
  /* The ancestor for the merge.  If this is null, then TXN's base is
     used as the ancestor for the merge. */
  dag_node_t *ancestor_node;

  /* This is the SOURCE node for the merge.  It may not be null. */
  dag_node_t *source_node;

  /* This is the TARGET of the merge.  It may not be null.  If
     ancestor_node above is null, then this txn's base is used as the
     ancestor for the merge. */
  svn_fs_txn_t *txn;

  /* If a conflict results, this is updated to the path in the txn that
     conflicted.  It must point to a valid svn_stringbuf_t before calling
     svn_fs_base__retry_txn, as this determines the pool used to allocate any
     required memory. */
  svn_stringbuf_t *conflict;
};


/* Merge changes between an ancestor and BATON->source_node into
   BATON->txn.  The ancestor is either BATON->ancestor_node, or if
   that is null, BATON->txn's base node.

   If the merge is successful, BATON->txn's base will become
   BATON->source_node, and its root node will have a new ID, a
   successor of BATON->source_node. */
static svn_error_t *
txn_body_merge(void *baton, trail_t *trail)
{
  struct merge_args *args = baton;
  dag_node_t *source_node, *txn_root_node, *ancestor_node;
  const svn_fs_id_t *source_id;
  svn_fs_t *fs = args->txn->fs;
  const char *txn_id = args->txn->id;

  source_node = args->source_node;
  ancestor_node = args->ancestor_node;
  source_id = svn_fs_base__dag_get_id(source_node);

  SVN_ERR(svn_fs_base__dag_txn_root(&txn_root_node, fs, txn_id,
                                    trail, trail->pool));

  if (ancestor_node == NULL)
    {
      SVN_ERR(svn_fs_base__dag_txn_base_root(&ancestor_node, fs,
                                             txn_id, trail, trail->pool));
    }

  if (svn_fs_base__id_eq(svn_fs_base__dag_get_id(ancestor_node),
                         svn_fs_base__dag_get_id(txn_root_node)))
    {
      /* If no changes have been made in TXN since its current base,
         then it can't conflict with any changes since that base.  So
         we just set *both* its base and root to source, making TXN
         in effect a repeat of source. */

      /* ### kff todo: this would, of course, be a mighty silly thing
         for the caller to do, and we might want to consider whether
         this response is really appropriate. */

      SVN_ERR(svn_fs_base__set_txn_base(fs, txn_id, source_id,
                                        trail, trail->pool));
      SVN_ERR(svn_fs_base__set_txn_root(fs, txn_id, source_id,
                                        trail, trail->pool));
    }
  else
    {
      int pred_count;

      SVN_ERR(merge(args->conflict, "/", txn_root_node, source_node,
                    ancestor_node, txn_id, NULL, trail, trail->pool));

      SVN_ERR(svn_fs_base__dag_get_predecessor_count(&pred_count,
                                                     source_node, trail,
                                                     trail->pool));

      /* After the merge, txn's new "ancestor" is now really the node
         at source_id, so record that fact.  Think of this as
         ratcheting the txn forward in time, so it can't backslide and
         forget the merging work that's already been done. */
      SVN_ERR(update_ancestry(fs, source_id,
                              svn_fs_base__dag_get_id(txn_root_node),
                              txn_id, "/", pred_count, trail, trail->pool));
      SVN_ERR(svn_fs_base__set_txn_base(fs, txn_id, source_id,
                                        trail, trail->pool));
    }

  return SVN_NO_ERROR;
}


/* Verify that there are registered with TRAIL->fs all the locks
   necessary to permit all the changes associated with TXN_NAME. */
static svn_error_t *
verify_locks(const char *txn_name,
             trail_t *trail,
             apr_pool_t *pool)
{
  apr_pool_t *subpool = svn_pool_create(pool);
  apr_hash_t *changes;
  apr_hash_index_t *hi;
  apr_array_header_t *changed_paths;
  svn_stringbuf_t *last_recursed = NULL;
  int i;

  /* Fetch the changes for this transaction. */
  SVN_ERR(svn_fs_bdb__changes_fetch(&changes, trail->fs, txn_name,
                                    trail, pool));

  /* Make an array of the changed paths, and sort them depth-first-ily.  */
  changed_paths = apr_array_make(pool, apr_hash_count(changes) + 1,
                                 sizeof(const char *));
  for (hi = apr_hash_first(pool, changes); hi; hi = apr_hash_next(hi))
    {
      const void *key;
      apr_hash_this(hi, &key, NULL, NULL);
      APR_ARRAY_PUSH(changed_paths, const char *) = key;
    }
  qsort(changed_paths->elts, changed_paths->nelts,
        changed_paths->elt_size, svn_sort_compare_paths);

  /* Now, traverse the array of changed paths, verify locks.  Note
     that if we need to do a recursive verification a path, we'll skip
     over children of that path when we get to them. */
  for (i = 0; i < changed_paths->nelts; i++)
    {
      const char *path;
      svn_fs_path_change2_t *change;
      svn_boolean_t recurse = TRUE;

      svn_pool_clear(subpool);
      path = APR_ARRAY_IDX(changed_paths, i, const char *);

      /* If this path has already been verified as part of a recursive
         check of one of its parents, no need to do it again.  */
      if (last_recursed
          && svn_path_is_child(last_recursed->data, path, subpool))
        continue;

      /* Fetch the change associated with our path.  */
      change = apr_hash_get(changes, path, APR_HASH_KEY_STRING);

      /* What does it mean to succeed at lock verification for a given
         path?  For an existing file or directory getting modified
         (text, props), it means we hold the lock on the file or
         directory.  For paths being added or removed, we need to hold
         the locks for that path and any children of that path.

         WHEW!  We have no reliable way to determine the node kind of
         deleted items, but fortunately we are going to do a recursive
         check on deleted paths regardless of their kind.  */
      if (change->change_kind == svn_fs_path_change_modify)
        recurse = FALSE;
      SVN_ERR(svn_fs_base__allow_locked_operation(path, recurse,
                                                  trail, subpool));

      /* If we just did a recursive check, remember the path we
         checked (so children can be skipped).  */
      if (recurse)
        {
          if (! last_recursed)
            last_recursed = svn_stringbuf_create(path, pool);
          else
            svn_stringbuf_set(last_recursed, path);
        }
    }
  svn_pool_destroy(subpool);
  return SVN_NO_ERROR;
}


struct commit_args
{
  svn_fs_txn_t *txn;
  svn_revnum_t new_rev;
};


/* Commit ARGS->txn, setting ARGS->new_rev to the resulting new
 * revision, if ARGS->txn is up-to-date with respect to the repository.
 *
 * Up-to-date means that ARGS->txn's base root is the same as the root
 * of the youngest revision.  If ARGS->txn is not up-to-date, the
 * error SVN_ERR_FS_TXN_OUT_OF_DATE is returned, and the commit fails: no
 * new revision is created, and ARGS->new_rev is not touched.
 *
 * If the commit succeeds, ARGS->txn is destroyed.
 */
static svn_error_t *
txn_body_commit(void *baton, trail_t *trail)
{
  struct commit_args *args = baton;

  svn_fs_txn_t *txn = args->txn;
  svn_fs_t *fs = txn->fs;
  const char *txn_name = txn->id;

  svn_revnum_t youngest_rev;
  const svn_fs_id_t *y_rev_root_id;
  dag_node_t *txn_base_root_node;

  /* Getting the youngest revision locks the revisions table until
     this trail is done. */
  SVN_ERR(svn_fs_bdb__youngest_rev(&youngest_rev, fs, trail, trail->pool));

  /* If the root of the youngest revision is the same as txn's base,
     then no further merging is necessary and we can commit. */
  SVN_ERR(svn_fs_base__rev_get_root(&y_rev_root_id, fs, youngest_rev,
                                    trail, trail->pool));
  SVN_ERR(svn_fs_base__dag_txn_base_root(&txn_base_root_node, fs, txn_name,
                                         trail, trail->pool));
  /* ### kff todo: it seems weird to grab the ID for one, and the node
     for the other.  We can certainly do the comparison we need, but
     it would be nice to grab the same type of information from the
     start, instead of having to transform one of them. */
  if (! svn_fs_base__id_eq(y_rev_root_id,
                           svn_fs_base__dag_get_id(txn_base_root_node)))
    {
      svn_string_t *id_str = svn_fs_base__id_unparse(y_rev_root_id,
                                                     trail->pool);
      return svn_error_createf
        (SVN_ERR_FS_TXN_OUT_OF_DATE, NULL,
         _("Transaction '%s' out-of-date with respect to revision '%s'"),
         txn_name, id_str->data);
    }

  /* Locks may have been added (or stolen) between the calling of
     previous svn_fs.h functions and svn_fs_commit_txn(), so we need
     to re-examine every changed-path in the txn and re-verify all
     discovered locks. */
  SVN_ERR(verify_locks(txn_name, trail, trail->pool));

  /* Else, commit the txn. */
  return svn_fs_base__dag_commit_txn(&(args->new_rev), txn, trail,
                                     trail->pool);
}


/* Note:  it is acceptable for this function to call back into
   top-level FS interfaces because it does not itself use trails.  */
svn_error_t *
svn_fs_base__commit_txn(const char **conflict_p,
                        svn_revnum_t *new_rev,
                        svn_fs_txn_t *txn,
                        apr_pool_t *pool)
{
  /* How do commits work in Subversion?
   *
   * When you're ready to commit, here's what you have:
   *
   *    1. A transaction, with a mutable tree hanging off it.
   *    2. A base revision, against which TXN_TREE was made.
   *    3. A latest revision, which may be newer than the base rev.
   *
   * The problem is that if latest != base, then one can't simply
   * attach the txn root as the root of the new revision, because that
   * would lose all the changes between base and latest.  It is also
   * not acceptable to insist that base == latest; in a busy
   * repository, commits happen too fast to insist that everyone keep
   * their entire tree up-to-date at all times.  Non-overlapping
   * changes should not interfere with each other.
   *
   * The solution is to merge the changes between base and latest into
   * the txn tree [see the function merge()].  The txn tree is the
   * only one of the three trees that is mutable, so it has to be the
   * one to adjust.
   *
   * You might have to adjust it more than once, if a new latest
   * revision gets committed while you were merging in the previous
   * one.  For example:
   *
   *    1. Jane starts txn T, based at revision 6.
   *    2. Someone commits (or already committed) revision 7.
   *    3. Jane's starts merging the changes between 6 and 7 into T.
   *    4. Meanwhile, someone commits revision 8.
   *    5. Jane finishes the 6-->7 merge.  T could now be committed
   *       against a latest revision of 7, if only that were still the
   *       latest.  Unfortunately, 8 is now the latest, so...
   *    6. Jane starts merging the changes between 7 and 8 into T.
   *    7. Meanwhile, no one commits any new revisions.  Whew.
   *    8. Jane commits T, creating revision 9, whose tree is exactly
   *       T's tree, except immutable now.
   *
   * Lather, rinse, repeat.
   */

  svn_error_t *err;
  svn_fs_t *fs = txn->fs;
  apr_pool_t *subpool = svn_pool_create(pool);

  /* Initialize output params. */
  *new_rev = SVN_INVALID_REVNUM;
  if (conflict_p)
    *conflict_p = NULL;

  while (1729)
    {
      struct get_root_args get_root_args;
      struct merge_args merge_args;
      struct commit_args commit_args;
      svn_revnum_t youngish_rev;
      svn_fs_root_t *youngish_root;
      dag_node_t *youngish_root_node;

      svn_pool_clear(subpool);

      /* Get the *current* youngest revision, in one short-lived
         Berkeley transaction.  (We don't want the revisions table
         locked while we do the main merge.)  We call it "youngish"
         because new revisions might get committed after we've
         obtained it. */

      SVN_ERR(svn_fs_base__youngest_rev(&youngish_rev, fs, subpool));
      SVN_ERR(svn_fs_base__revision_root(&youngish_root, fs, youngish_rev,
                                         subpool));

      /* Get the dag node for the youngest revision, also in one
         Berkeley transaction.  Later we'll use it as the SOURCE
         argument to a merge, and if the merge succeeds, this youngest
         root node will become the new base root for the svn txn that
         was the target of the merge (but note that the youngest rev
         may have changed by then -- that's why we're careful to get
         this root in its own bdb txn here). */
      get_root_args.root = youngish_root;
      SVN_ERR(svn_fs_base__retry_txn(fs, txn_body_get_root,
                                     &get_root_args, subpool));
      youngish_root_node = get_root_args.node;

      /* Try to merge.  If the merge succeeds, the base root node of
         TARGET's txn will become the same as youngish_root_node, so
         any future merges will only be between that node and whatever
         the root node of the youngest rev is by then. */
      merge_args.ancestor_node = NULL;
      merge_args.source_node = youngish_root_node;
      merge_args.txn = txn;
      merge_args.conflict = svn_stringbuf_create("", pool); /* use pool */
      err = svn_fs_base__retry_txn(fs, txn_body_merge, &merge_args, subpool);
      if (err)
        {
          if ((err->apr_err == SVN_ERR_FS_CONFLICT) && conflict_p)
            *conflict_p = merge_args.conflict->data;
          return err;
        }

      /* Try to commit. */
      commit_args.txn = txn;
      err = svn_fs_base__retry_txn(fs, txn_body_commit, &commit_args,
                                   subpool);
      if (err && (err->apr_err == SVN_ERR_FS_TXN_OUT_OF_DATE))
        {
          /* Did someone else finish committing a new revision while we
             were in mid-merge or mid-commit?  If so, we'll need to
             loop again to merge the new changes in, then try to
             commit again.  Or if that's not what happened, then just
             return the error. */
          svn_revnum_t youngest_rev;
          svn_error_t *err2 = svn_fs_base__youngest_rev(&youngest_rev, fs,
                                                        subpool);
          if (err2)
            {
              svn_error_clear(err);
              return err2;  /* err2 is bad, it should not occur */
            }
          else if (youngest_rev == youngish_rev)
            return err;
          else
            svn_error_clear(err);
        }
      else if (err)
        {
          return err;
        }
      else
        {
          /* Set the return value -- our brand spankin' new revision! */
          *new_rev = commit_args.new_rev;
          break;
        }
    }

  svn_pool_destroy(subpool);
  return SVN_NO_ERROR;
}


/* Note:  it is acceptable for this function to call back into
   public FS API interfaces because it does not itself use trails.  */
static svn_error_t *
base_merge(const char **conflict_p,
           svn_fs_root_t *source_root,
           const char *source_path,
           svn_fs_root_t *target_root,
           const char *target_path,
           svn_fs_root_t *ancestor_root,
           const char *ancestor_path,
           apr_pool_t *pool)
{
  dag_node_t *source, *ancestor;
  struct get_root_args get_root_args;
  struct merge_args merge_args;
  svn_fs_txn_t *txn;
  svn_error_t *err;
  svn_fs_t *fs;

  if (! target_root->is_txn_root)
    return SVN_FS__NOT_TXN(target_root);

  /* Paranoia. */
  fs = ancestor_root->fs;
  if ((source_root->fs != fs) || (target_root->fs != fs))
    {
      return svn_error_create
        (SVN_ERR_FS_CORRUPT, NULL,
         _("Bad merge; ancestor, source, and target not all in same fs"));
    }

  /* ### kff todo: is there any compelling reason to get the nodes in
     one db transaction?  Right now we don't; txn_body_get_root() gets
     one node at a time.  This will probably need to change:

     Jim Blandy <jimb@zwingli.cygnus.com> writes:
     > svn_fs_merge needs to be a single transaction, to protect it against
     > people deleting parents of nodes it's working on, etc.
  */

  /* Get the ancestor node. */
  get_root_args.root = ancestor_root;
  SVN_ERR(svn_fs_base__retry_txn(fs, txn_body_get_root, &get_root_args,
                                 pool));
  ancestor = get_root_args.node;

  /* Get the source node. */
  get_root_args.root = source_root;
  SVN_ERR(svn_fs_base__retry_txn(fs, txn_body_get_root, &get_root_args,
                                 pool));
  source = get_root_args.node;

  /* Open a txn for the txn root into which we're merging. */
  SVN_ERR(svn_fs_base__open_txn(&txn, fs, target_root->txn, pool));

  /* Merge changes between ANCESTOR and SOURCE into TXN. */
  merge_args.source_node = source;
  merge_args.ancestor_node = ancestor;
  merge_args.txn = txn;
  merge_args.conflict = svn_stringbuf_create("", pool);
  err = svn_fs_base__retry_txn(fs, txn_body_merge, &merge_args, pool);
  if (err)
    {
      if ((err->apr_err == SVN_ERR_FS_CONFLICT) && conflict_p)
        *conflict_p = merge_args.conflict->data;
      return err;
    }

  return SVN_NO_ERROR;
}


struct rev_get_txn_id_args
{
  const char **txn_id;
  svn_revnum_t revision;
};


static svn_error_t *
txn_body_rev_get_txn_id(void *baton, trail_t *trail)
{
  struct rev_get_txn_id_args *args = baton;
  return svn_fs_base__rev_get_txn_id(args->txn_id, trail->fs,
                                     args->revision, trail, trail->pool);
}


svn_error_t *
svn_fs_base__deltify(svn_fs_t *fs,
                     svn_revnum_t revision,
                     apr_pool_t *pool)
{
  svn_fs_root_t *root;
  const char *txn_id;
  struct rev_get_txn_id_args args;
<<<<<<< HEAD
  const char *val;
  svn_revnum_t forward_delta_rev;

  SVN_ERR(svn_fs_base__metadata_get(&val, fs,
                                    SVN_FS_BASE__METADATA_FORWARD_DELTA_UPGRADE,
                                    pool));

  if (val != NULL)
    {
      SVN_ERR(svn_revnum_parse(&forward_delta_rev, val, NULL));

=======
  base_fs_data_t *bfd = fs->fsap_data;

  if (bfd->format >= SVN_FS_BASE__MIN_MISCELLANY_FORMAT)
    {
      const char *val;
      svn_revnum_t forward_delta_rev = 0;

      SVN_ERR(svn_fs_base__miscellaneous_get
              (&val, fs, SVN_FS_BASE__MISC_FORWARD_DELTA_UPGRADE, pool));
      if (val)
        SVN_ERR(svn_revnum_parse(&forward_delta_rev, val, NULL));

      /* ### FIXME:  Unnecessarily harsh requirement? (cmpilato). */
>>>>>>> e363d545
      if (revision <= forward_delta_rev)
        return svn_error_createf
          (SVN_ERR_UNSUPPORTED_FEATURE, NULL,
           _("Cannot deltify revisions prior to r%ld"), forward_delta_rev+1);
    }

  SVN_ERR(svn_fs_base__revision_root(&root, fs, revision, pool));

  args.txn_id = &txn_id;
  args.revision = revision;
  SVN_ERR(svn_fs_base__retry_txn(fs, txn_body_rev_get_txn_id, &args, pool));

  return deltify_mutable(fs, root, "/", NULL, svn_node_dir, txn_id, pool);
}



/* Modifying directories */


struct make_dir_args
{
  svn_fs_root_t *root;
  const char *path;
};


static svn_error_t *
txn_body_make_dir(void *baton,
                  trail_t *trail)
{
  struct make_dir_args *args = baton;
  svn_fs_root_t *root = args->root;
  const char *path = args->path;
  parent_path_t *parent_path;
  dag_node_t *sub_dir;
  const char *txn_id = root->txn;

  SVN_ERR(open_path(&parent_path, root, path, open_path_last_optional,
                    txn_id, trail, trail->pool));

  /* If there's already a sub-directory by that name, complain.  This
     also catches the case of trying to make a subdirectory named `/'.  */
  if (parent_path->node)
    return SVN_FS__ALREADY_EXISTS(root, path, trail->pool);

  /* Check to see if some lock is 'reserving' a file-path or dir-path
     at that location, or even some child-path;  if so, check that we
     can use it. */
  if (args->root->txn_flags & SVN_FS_TXN_CHECK_LOCKS)
    {
      SVN_ERR(svn_fs_base__allow_locked_operation(path, TRUE,
                                                  trail, trail->pool));
    }

  /* Create the subdirectory.  */
  SVN_ERR(make_path_mutable(root, parent_path->parent, path,
                            trail, trail->pool));
  SVN_ERR(svn_fs_base__dag_make_dir(&sub_dir,
                                    parent_path->parent->node,
                                    parent_path_path(parent_path->parent,
                                                     trail->pool),
                                    parent_path->entry,
                                    txn_id,
                                    trail, trail->pool));

  /* Make a record of this modification in the changes table. */
  return add_change(root->fs, txn_id, path,
                    svn_fs_base__dag_get_id(sub_dir),
                    svn_fs_path_change_add, FALSE, FALSE,
                    trail, trail->pool);
}


static svn_error_t *
base_make_dir(svn_fs_root_t *root,
              const char *path,
              apr_pool_t *pool)
{
  struct make_dir_args args;

  if (! root->is_txn_root)
    return SVN_FS__NOT_TXN(root);

  args.root = root;
  args.path = path;
  return svn_fs_base__retry_txn(root->fs, txn_body_make_dir, &args, pool);
}


struct delete_args
{
  svn_fs_root_t *root;
  const char *path;
};


/* If this returns SVN_ERR_FS_NO_SUCH_ENTRY, it means that the
   basename of PATH is missing from its parent, that is, the final
   target of the deletion is missing.  */
static svn_error_t *
txn_body_delete(void *baton,
                trail_t *trail)
{
  struct delete_args *args = baton;
  svn_fs_root_t *root = args->root;
  const char *path = args->path;
  parent_path_t *parent_path;
  const char *txn_id = root->txn;
  base_fs_data_t *bfd = trail->fs->fsap_data;

  if (! root->is_txn_root)
    return SVN_FS__NOT_TXN(root);

  SVN_ERR(open_path(&parent_path, root, path, 0, txn_id,
                    trail, trail->pool));

  /* We can't remove the root of the filesystem.  */
  if (! parent_path->parent)
    return svn_error_create(SVN_ERR_FS_ROOT_DIR, NULL,
                            _("The root directory cannot be deleted"));

  /* Check to see if path (or any child thereof) is locked; if so,
     check that we can use the existing lock(s). */
  if (root->txn_flags & SVN_FS_TXN_CHECK_LOCKS)
    {
      SVN_ERR(svn_fs_base__allow_locked_operation(path, TRUE,
                                                  trail, trail->pool));
    }

  /* Make the parent directory mutable. */
  SVN_ERR(make_path_mutable(root, parent_path->parent, path,
                            trail, trail->pool));

  /* Decrement mergeinfo counts on the parents of this node by the
     count it previously carried, if our format supports it. */
  if (bfd->format >= SVN_FS_BASE__MIN_MERGEINFO_FORMAT)
    {
      apr_int64_t mergeinfo_count;
      SVN_ERR(svn_fs_base__dag_get_mergeinfo_stats(NULL, &mergeinfo_count,
                                                   parent_path->node,
                                                   trail, trail->pool));
      SVN_ERR(adjust_parent_mergeinfo_counts(parent_path->parent,
                                             -mergeinfo_count, txn_id,
                                             trail, trail->pool));
    }

  /* Do the deletion. */
  SVN_ERR(svn_fs_base__dag_delete(parent_path->parent->node,
                                  parent_path->entry,
                                  txn_id, trail, trail->pool));


  /* Make a record of this modification in the changes table. */
  return add_change(root->fs, txn_id, path,
                    svn_fs_base__dag_get_id(parent_path->node),
                    svn_fs_path_change_delete, FALSE, FALSE, trail,
                    trail->pool);
}


static svn_error_t *
base_delete_node(svn_fs_root_t *root,
                 const char *path,
                 apr_pool_t *pool)
{
  struct delete_args args;

  args.root        = root;
  args.path        = path;
  return svn_fs_base__retry_txn(root->fs, txn_body_delete, &args, pool);
}


struct copy_args
{
  svn_fs_root_t *from_root;
  const char *from_path;
  svn_fs_root_t *to_root;
  const char *to_path;
  svn_boolean_t preserve_history;
};


static svn_error_t *
txn_body_copy(void *baton,
              trail_t *trail)
{
  struct copy_args *args = baton;
  svn_fs_root_t *from_root = args->from_root;
  const char *from_path = args->from_path;
  svn_fs_root_t *to_root = args->to_root;
  const char *to_path = args->to_path;
  dag_node_t *from_node;
  parent_path_t *to_parent_path;
  const char *txn_id = to_root->txn;

  /* Get the NODE for FROM_PATH in FROM_ROOT.*/
  SVN_ERR(get_dag(&from_node, from_root, from_path, trail, trail->pool));

  /* Build up the parent path from TO_PATH in TO_ROOT.  If the last
     component does not exist, it's not that big a deal.  We'll just
     make one there. */
  SVN_ERR(open_path(&to_parent_path, to_root, to_path,
                    open_path_last_optional, txn_id, trail, trail->pool));

  /* Check to see if to-path (or any child thereof) is locked, or at
     least 'reserved', whether it exists or not; if so, check that we
     can use the existing lock(s). */
  if (to_root->txn_flags & SVN_FS_TXN_CHECK_LOCKS)
    {
      SVN_ERR(svn_fs_base__allow_locked_operation(to_path, TRUE,
                                                  trail, trail->pool));
    }

  /* If the destination node already exists as the same node as the
     source (in other words, this operation would result in nothing
     happening at all), just do nothing an return successfully,
     proud that you saved yourself from a tiresome task. */
  if ((to_parent_path->node)
      && (svn_fs_base__id_compare(svn_fs_base__dag_get_id(from_node),
                                  svn_fs_base__dag_get_id
                                  (to_parent_path->node)) == 0))
    return SVN_NO_ERROR;

  if (! from_root->is_txn_root)
    {
      svn_fs_path_change_kind_t kind;
      dag_node_t *new_node;
      apr_int64_t old_mergeinfo_count = 0, mergeinfo_count;
      base_fs_data_t *bfd = trail->fs->fsap_data;

      /* If TO_PATH already existed prior to the copy, note that this
         operation is a replacement, not an addition. */
      if (to_parent_path->node)
        kind = svn_fs_path_change_replace;
      else
        kind = svn_fs_path_change_add;

      /* Make sure the target node's parents are mutable.  */
      SVN_ERR(make_path_mutable(to_root, to_parent_path->parent,
                                to_path, trail, trail->pool));

      /* If this is a replacement operation, we need to know the old
         node's mergeinfo count. */
      if (to_parent_path->node)
        SVN_ERR(svn_fs_base__dag_get_mergeinfo_stats(NULL,
                                                     &old_mergeinfo_count,
                                                     to_parent_path->node,
                                                     trail, trail->pool));
      /* Do the copy. */
      SVN_ERR(svn_fs_base__dag_copy(to_parent_path->parent->node,
                                    to_parent_path->entry,
                                    from_node,
                                    args->preserve_history,
                                    from_root->rev,
                                    from_path, txn_id, trail, trail->pool));

      /* Adjust the mergeinfo counts of the destination's parents if
         our format supports it. */
      if (bfd->format >= SVN_FS_BASE__MIN_MERGEINFO_FORMAT)
        {
          SVN_ERR(svn_fs_base__dag_get_mergeinfo_stats(NULL,
                                                       &mergeinfo_count,
                                                       from_node, trail,
                                                       trail->pool));
          SVN_ERR(adjust_parent_mergeinfo_counts
                  (to_parent_path->parent,
                   mergeinfo_count - old_mergeinfo_count,
                   txn_id, trail, trail->pool));
        }

      /* Make a record of this modification in the changes table. */
      SVN_ERR(get_dag(&new_node, to_root, to_path, trail, trail->pool));
      SVN_ERR(add_change(to_root->fs, txn_id, to_path,
                         svn_fs_base__dag_get_id(new_node),
                         kind, FALSE, FALSE, trail, trail->pool));
    }
  else
    {
      /* See IZ Issue #436 */
      /* Copying from transaction roots not currently available.

         ### cmpilato todo someday: make this not so. :-) Note that
         when copying from mutable trees, you have to make sure that
         you aren't creating a cyclic graph filesystem, and a simple
         referencing operation won't cut it.  Currently, we should not
         be able to reach this clause, and the interface reports that
         this only works from immutable trees anyway, but JimB has
         stated that this requirement need not be necessary in the
         future. */

      SVN_ERR_MALFUNCTION();
    }

  return SVN_NO_ERROR;
}


/* Set *SAME_P to TRUE if FS1 and FS2 have the same UUID, else set to FALSE.
   Use POOL for temporary allocation only.
   Note: this code is duplicated between libsvn_fs_fs and libsvn_fs_base. */
static svn_error_t *
fs_same_p(svn_boolean_t *same_p,
          svn_fs_t *fs1,
          svn_fs_t *fs2,
          apr_pool_t *pool)
{
  const char *uuid1;
  const char *uuid2;

  /* Random thought: if fetching UUIDs to compare filesystems is too
     expensive, one solution would be to cache the UUID in each fs
     object (copying the UUID into fs->pool, of course). */

  SVN_ERR(fs1->vtable->get_uuid(fs1, &uuid1, pool));
  SVN_ERR(fs2->vtable->get_uuid(fs2, &uuid2, pool));

  *same_p = ! strcmp(uuid1, uuid2);
  return SVN_NO_ERROR;
}

static svn_error_t *
copy_helper(svn_fs_root_t *from_root,
            const char *from_path,
            svn_fs_root_t *to_root,
            const char *to_path,
            svn_boolean_t preserve_history,
            apr_pool_t *pool)
{
  struct copy_args args;
  svn_boolean_t same_p;

  /* Use an error check, not an assert, because even the caller cannot
     guarantee that a filesystem's UUID has not changed "on the fly". */
  SVN_ERR(fs_same_p(&same_p, from_root->fs, to_root->fs, pool));
  if (! same_p)
    return svn_error_createf
      (SVN_ERR_UNSUPPORTED_FEATURE, NULL,
       _("Cannot copy between two different filesystems ('%s' and '%s')"),
       from_root->fs->path, to_root->fs->path);

  if (! to_root->is_txn_root)
    return SVN_FS__NOT_TXN(to_root);

  if (from_root->is_txn_root)
    return svn_error_create
      (SVN_ERR_UNSUPPORTED_FEATURE, NULL,
       _("Copy from mutable tree not currently supported"));

  args.from_root         = from_root;
  args.from_path         = from_path;
  args.to_root           = to_root;
  args.to_path           = to_path;
  args.preserve_history  = preserve_history;

  return svn_fs_base__retry_txn(to_root->fs, txn_body_copy, &args, pool);
}

static svn_error_t *
base_copy(svn_fs_root_t *from_root,
          const char *from_path,
          svn_fs_root_t *to_root,
          const char *to_path,
          apr_pool_t *pool)
{
  return copy_helper(from_root, from_path, to_root, to_path, TRUE, pool);
}


static svn_error_t *
base_revision_link(svn_fs_root_t *from_root,
                   svn_fs_root_t *to_root,
                   const char *path,
                   apr_pool_t *pool)
{
  return copy_helper(from_root, path, to_root, path, FALSE, pool);
}


struct copied_from_args
{
  svn_fs_root_t *root;      /* Root for the node whose ancestry we seek. */
  const char *path;         /* Path for the node whose ancestry we seek. */

  svn_revnum_t result_rev;  /* Revision, if any, of the ancestor. */
  const char *result_path;  /* Path, if any, of the ancestor. */

  apr_pool_t *pool;         /* Allocate `result_path' here. */
};


static svn_error_t *
txn_body_copied_from(void *baton, trail_t *trail)
{
  struct copied_from_args *args = baton;
  const svn_fs_id_t *node_id, *pred_id;
  dag_node_t *node;
  svn_fs_t *fs = args->root->fs;

  /* Clear the return variables. */
  args->result_path = NULL;
  args->result_rev = SVN_INVALID_REVNUM;

  /* Fetch the NODE in question. */
  SVN_ERR(get_dag(&node, args->root, args->path, trail, trail->pool));
  node_id = svn_fs_base__dag_get_id(node);

  /* Check the node's predecessor-ID.  If it doesn't have one, it
     isn't a copy. */
  SVN_ERR(svn_fs_base__dag_get_predecessor_id(&pred_id, node,
                                              trail, trail->pool));
  if (! pred_id)
    return SVN_NO_ERROR;

  /* If NODE's copy-ID is the same as that of its predecessor... */
  if (svn_fs_base__key_compare(svn_fs_base__id_copy_id(node_id),
                               svn_fs_base__id_copy_id(pred_id)) != 0)
    {
      /* ... then NODE was either the target of a copy operation,
         a copied subtree item.  We examine the actual copy record
         to determine which is the case.  */
      copy_t *copy;
      SVN_ERR(svn_fs_bdb__get_copy(&copy, fs,
                                   svn_fs_base__id_copy_id(node_id),
                                   trail, trail->pool));
      if ((copy->kind == copy_kind_real)
          && svn_fs_base__id_eq(copy->dst_noderev_id, node_id))
        {
          args->result_path = copy->src_path;
          SVN_ERR(svn_fs_base__txn_get_revision(&(args->result_rev), fs,
                                                copy->src_txn_id,
                                                trail, trail->pool));
        }
    }
  return SVN_NO_ERROR;
}


static svn_error_t *
base_copied_from(svn_revnum_t *rev_p,
                 const char **path_p,
                 svn_fs_root_t *root,
                 const char *path,
                 apr_pool_t *pool)
{
  struct copied_from_args args;

  args.root = root;
  args.path = path;
  args.pool = pool;

  SVN_ERR(svn_fs_base__retry_txn(root->fs,
                                 txn_body_copied_from, &args, pool));

  *rev_p  = args.result_rev;
  *path_p = args.result_path;

  return SVN_NO_ERROR;
}



/* Files.  */


struct make_file_args
{
  svn_fs_root_t *root;
  const char *path;
};


static svn_error_t *
txn_body_make_file(void *baton,
                   trail_t *trail)
{
  struct make_file_args *args = baton;
  svn_fs_root_t *root = args->root;
  const char *path = args->path;
  parent_path_t *parent_path;
  dag_node_t *child;
  const char *txn_id = root->txn;

  SVN_ERR(open_path(&parent_path, root, path, open_path_last_optional,
                    txn_id, trail, trail->pool));

  /* If there's already a file by that name, complain.
     This also catches the case of trying to make a file named `/'.  */
  if (parent_path->node)
    return SVN_FS__ALREADY_EXISTS(root, path, trail->pool);

  /* Check to see if some lock is 'reserving' a file-path or dir-path
     at that location, or even some child-path;  if so, check that we
     can use it. */
  if (args->root->txn_flags & SVN_FS_TXN_CHECK_LOCKS)
    {
      SVN_ERR(svn_fs_base__allow_locked_operation(path, TRUE,
                                                  trail, trail->pool));
    }

  /* Create the file.  */
  SVN_ERR(make_path_mutable(root, parent_path->parent, path,
                            trail, trail->pool));
  SVN_ERR(svn_fs_base__dag_make_file(&child,
                                     parent_path->parent->node,
                                     parent_path_path(parent_path->parent,
                                                      trail->pool),
                                     parent_path->entry,
                                     txn_id,
                                     trail, trail->pool));

  /* Make a record of this modification in the changes table. */
  return add_change(root->fs, txn_id, path,
                    svn_fs_base__dag_get_id(child),
                    svn_fs_path_change_add, TRUE, FALSE,
                    trail, trail->pool);
}


static svn_error_t *
base_make_file(svn_fs_root_t *root,
               const char *path,
               apr_pool_t *pool)
{
  struct make_file_args args;

  args.root = root;
  args.path = path;
  return svn_fs_base__retry_txn(root->fs, txn_body_make_file, &args, pool);
}



struct file_length_args
{
  svn_fs_root_t *root;
  const char *path;
  svn_filesize_t length;       /* OUT parameter */
};

static svn_error_t *
txn_body_file_length(void *baton,
                     trail_t *trail)
{
  struct file_length_args *args = baton;
  dag_node_t *file;

  /* First create a dag_node_t from the root/path pair. */
  SVN_ERR(get_dag(&file, args->root, args->path, trail, trail->pool));

  /* Now fetch its length */
  return svn_fs_base__dag_file_length(&args->length, file,
                                      trail, trail->pool);
}

static svn_error_t *
base_file_length(svn_filesize_t *length_p,
                 svn_fs_root_t *root,
                 const char *path,
                 apr_pool_t *pool)
{
  struct file_length_args args;

  args.root = root;
  args.path = path;
  SVN_ERR(svn_fs_base__retry_txn(root->fs, txn_body_file_length, &args,
                                 pool));

  *length_p = args.length;
  return SVN_NO_ERROR;
}


struct file_checksum_args
{
  svn_fs_root_t *root;
  const char *path;
  svn_checksum_kind_t kind;
  svn_checksum_t **checksum;  /* OUT parameter */
};

static svn_error_t *
txn_body_file_checksum(void *baton,
                       trail_t *trail)
{
  struct file_checksum_args *args = baton;
  dag_node_t *file;

  SVN_ERR(get_dag(&file, args->root, args->path, trail, trail->pool));

  return svn_fs_base__dag_file_checksum(args->checksum, args->kind, file,
                                        trail, trail->pool);
}

static svn_error_t *
base_file_checksum(svn_checksum_t **checksum,
                   svn_checksum_kind_t kind,
                   svn_fs_root_t *root,
                   const char *path,
                   apr_pool_t *pool)
{
  struct file_checksum_args args;

  args.root = root;
  args.path = path;
  args.kind = kind;
  args.checksum = checksum;
  return svn_fs_base__retry_txn(root->fs, txn_body_file_checksum, &args,
                                pool);
}


/* --- Machinery for svn_fs_file_contents() ---  */


/* Local baton type for txn_body_get_file_contents. */
typedef struct file_contents_baton_t
{
  /* The file we want to read. */
  svn_fs_root_t *root;
  const char *path;

  /* The dag_node that will be made from the above. */
  dag_node_t *node;

  /* The pool in which `file_stream' (below) is allocated. */
  apr_pool_t *pool;

  /* The readable file stream that will be made from the
     dag_node. (And returned to the caller.) */
  svn_stream_t *file_stream;

} file_contents_baton_t;


/* Main body of svn_fs_file_contents;  converts a root/path pair into
   a readable file stream (in the context of a db txn). */
static svn_error_t *
txn_body_get_file_contents(void *baton, trail_t *trail)
{
  file_contents_baton_t *fb = (file_contents_baton_t *) baton;

  /* First create a dag_node_t from the root/path pair. */
  SVN_ERR(get_dag(&(fb->node), fb->root, fb->path, trail, trail->pool));

  /* Then create a readable stream from the dag_node_t. */
  return svn_fs_base__dag_get_contents(&(fb->file_stream),
                                       fb->node, trail, fb->pool);
}



static svn_error_t *
base_file_contents(svn_stream_t **contents,
                   svn_fs_root_t *root,
                   const char *path,
                   apr_pool_t *pool)
{
  file_contents_baton_t *fb = apr_pcalloc(pool, sizeof(*fb));
  fb->root = root;
  fb->path = path;
  fb->pool = pool;

  /* Create the readable stream in the context of a db txn.  */
  SVN_ERR(svn_fs_base__retry_txn(root->fs, txn_body_get_file_contents,
                                 fb, pool));

  *contents = fb->file_stream;
  return SVN_NO_ERROR;
}

/* --- End machinery for svn_fs_file_contents() ---  */



/* --- Machinery for svn_fs_apply_textdelta() ---  */


/* Local baton type for all the helper functions below. */
typedef struct txdelta_baton_t
{
  /* This is the custom-built window consumer given to us by the delta
     library;  it uniquely knows how to read data from our designated
     "source" stream, interpret the window, and write data to our
     designated "target" stream (in this case, our repos file.) */
  svn_txdelta_window_handler_t interpreter;
  void *interpreter_baton;

  /* The original file info */
  svn_fs_root_t *root;
  const char *path;

  /* Derived from the file info */
  dag_node_t *node;

  svn_stream_t *source_stream;
  svn_stream_t *target_stream;
  svn_stream_t *string_stream;
  svn_stringbuf_t *target_string;

  /* Checksums for the base text against which a delta is to be
     applied, and for the resultant fulltext, respectively.  Either or
     both may be null, in which case ignored. */
  svn_checksum_t *base_checksum;
  svn_checksum_t *result_checksum;

  /* Pool used by db txns */
  apr_pool_t *pool;

} txdelta_baton_t;


/* A trail-ready wrapper around svn_fs_base__dag_finalize_edits.
 * This closes BATON->target_stream.
 *
 * Note: If you're confused about how this function relates to another
 * of similar name, think of it this way:
 *
 * svn_fs_apply_textdelta() ==> ... ==> txn_body_txdelta_finalize_edits()
 * svn_fs_apply_text()      ==> ... ==> txn_body_fulltext_finalize_edits()
 */
static svn_error_t *
txn_body_txdelta_finalize_edits(void *baton, trail_t *trail)
{
  txdelta_baton_t *tb = (txdelta_baton_t *) baton;
  SVN_ERR(svn_fs_base__dag_finalize_edits(tb->node,
                                          tb->result_checksum,
                                          tb->root->txn,
                                          trail, trail->pool));

  /* Make a record of this modification in the changes table. */
  return add_change(tb->root->fs, tb->root->txn, tb->path,
                    svn_fs_base__dag_get_id(tb->node),
                    svn_fs_path_change_modify, TRUE, FALSE, trail,
                    trail->pool);
}


/* ### see comment in window_consumer() regarding this function. */

/* Helper function of generic type `svn_write_fn_t'.  Implements a
   writable stream which appends to an svn_stringbuf_t. */
static svn_error_t *
write_to_string(void *baton, const char *data, apr_size_t *len)
{
  txdelta_baton_t *tb = (txdelta_baton_t *) baton;
  svn_stringbuf_appendbytes(tb->target_string, data, *len);
  return SVN_NO_ERROR;
}



/* The main window handler returned by svn_fs_apply_textdelta. */
static svn_error_t *
window_consumer(svn_txdelta_window_t *window, void *baton)
{
  txdelta_baton_t *tb = (txdelta_baton_t *) baton;

  /* Send the window right through to the custom window interpreter.
     In theory, the interpreter will then write more data to
     cb->target_string. */
  SVN_ERR(tb->interpreter(window, tb->interpreter_baton));

  /* ### the write_to_string() callback for the txdelta's output stream
     ### should be doing all the flush determination logic, not here.
     ### in a drastic case, a window could generate a LOT more than the
     ### maximum buffer size. we want to flush to the underlying target
     ### stream much sooner (e.g. also in a streamy fashion). also, by
     ### moving this logic inside the stream, the stream becomes nice
     ### and encapsulated: it holds all the logic about buffering and
     ### flushing.
     ###
     ### further: I believe the buffering should be removed from tree.c
     ### the buffering should go into the target_stream itself, which
     ### is defined by reps-string.c. Specifically, I think the
     ### rep_write_contents() function will handle the buffering and
     ### the spill to the underlying DB. by locating it there, then
     ### anybody who gets a writable stream for FS content can take
     ### advantage of the buffering capability. this will be important
     ### when we export an FS API function for writing a fulltext into
     ### the FS, rather than forcing that fulltext thru apply_textdelta.
  */

  /* Check to see if we need to purge the portion of the contents that
     have been written thus far. */
  if ((! window) || (tb->target_string->len > WRITE_BUFFER_SIZE))
    {
      apr_size_t len = tb->target_string->len;
      SVN_ERR(svn_stream_write(tb->target_stream,
                               tb->target_string->data,
                               &len));
      svn_stringbuf_set(tb->target_string, "");
    }

  /* Is the window NULL?  If so, we're done. */
  if (! window)
    {
      /* Close the internal-use stream.  ### This used to be inside of
         txn_body_fulltext_finalize_edits(), but that invoked a nested
         Berkeley DB transaction -- scandalous! */
      SVN_ERR(svn_stream_close(tb->target_stream));

      /* Tell the dag subsystem that we're finished with our edits. */
      SVN_ERR(svn_fs_base__retry_txn(tb->root->fs,
                                     txn_body_txdelta_finalize_edits, tb,
                                     tb->pool));
    }

  return SVN_NO_ERROR;
}


static svn_error_t *
txn_body_apply_textdelta(void *baton, trail_t *trail)
{
  txdelta_baton_t *tb = (txdelta_baton_t *) baton;
  parent_path_t *parent_path;
  const char *txn_id = tb->root->txn;

  /* Call open_path with no flags, as we want this to return an error
     if the node for which we are searching doesn't exist. */
  SVN_ERR(open_path(&parent_path, tb->root, tb->path, 0, txn_id,
                    trail, trail->pool));

  /* Check to see if path is locked;  if so, check that we can use it. */
  if (tb->root->txn_flags & SVN_FS_TXN_CHECK_LOCKS)
    SVN_ERR(svn_fs_base__allow_locked_operation(tb->path, FALSE,
                                                trail, trail->pool));

  /* Now, make sure this path is mutable. */
  SVN_ERR(make_path_mutable(tb->root, parent_path, tb->path,
                            trail, trail->pool));
  tb->node = parent_path->node;

  if (tb->base_checksum)
    {
      svn_checksum_t *checksum;

      /* Until we finalize the node, its data_key points to the old
         contents, in other words, the base text. */
      SVN_ERR(svn_fs_base__dag_file_checksum(&checksum,
                                             tb->base_checksum->kind,
                                             tb->node, trail, trail->pool));
      /* TODO: This only compares checksums if they are the same kind, but
         we're calculating both SHA1 and MD5 checksums somewhere in
         reps-strings.c.  Could we keep them both around somehow so this
         check could be more comprehensive? */
      if (tb->base_checksum->kind == checksum->kind
            && !svn_checksum_match(tb->base_checksum, checksum))
        return svn_error_createf
          (SVN_ERR_CHECKSUM_MISMATCH,
           NULL,
           _("Base checksum mismatch on '%s':\n"
             "   expected:  %s\n"
             "     actual:  %s\n"),
           tb->path,
           svn_checksum_to_cstring_display(tb->base_checksum, trail->pool),
           svn_checksum_to_cstring_display(checksum, trail->pool));
    }

  /* Make a readable "source" stream out of the current contents of
     ROOT/PATH; obviously, this must done in the context of a db_txn.
     The stream is returned in tb->source_stream. */
  SVN_ERR(svn_fs_base__dag_get_contents(&(tb->source_stream),
                                        tb->node, trail, tb->pool));

  /* Make a writable "target" stream */
  SVN_ERR(svn_fs_base__dag_get_edit_stream(&(tb->target_stream), tb->node,
                                           txn_id, trail, tb->pool));

  /* Make a writable "string" stream which writes data to
     tb->target_string. */
  tb->target_string = svn_stringbuf_create("", tb->pool);
  tb->string_stream = svn_stream_create(tb, tb->pool);
  svn_stream_set_write(tb->string_stream, write_to_string);

  /* Now, create a custom window handler that uses our two streams. */
  svn_txdelta_apply(tb->source_stream,
                    tb->string_stream,
                    NULL,
                    tb->path,
                    tb->pool,
                    &(tb->interpreter),
                    &(tb->interpreter_baton));

<<<<<<< HEAD
  /* Make a record of this modification in the changes table. */
  return add_change(tb->root->fs, txn_id, tb->path,
                    svn_fs_base__dag_get_id(tb->node),
                    svn_fs_path_change_modify, TRUE, FALSE, trail,
                    trail->pool);
=======
  return SVN_NO_ERROR;
>>>>>>> e363d545
}


static svn_error_t *
base_apply_textdelta(svn_txdelta_window_handler_t *contents_p,
                     void **contents_baton_p,
                     svn_fs_root_t *root,
                     const char *path,
                     svn_checksum_t *base_checksum,
                     svn_checksum_t *result_checksum,
                     apr_pool_t *pool)
{
  txdelta_baton_t *tb = apr_pcalloc(pool, sizeof(*tb));

  tb->root = root;
  tb->path = path;
  tb->pool = pool;

  if (base_checksum)
    tb->base_checksum = svn_checksum_dup(base_checksum, pool);
  else
    tb->base_checksum = NULL;

  if (result_checksum)
    tb->result_checksum = svn_checksum_dup(result_checksum, pool);
  else
    tb->result_checksum = NULL;

  SVN_ERR(svn_fs_base__retry_txn(root->fs, txn_body_apply_textdelta, tb,
                                 pool));

  *contents_p = window_consumer;
  *contents_baton_p = tb;
  return SVN_NO_ERROR;
}

/* --- End machinery for svn_fs_apply_textdelta() ---  */

/* --- Machinery for svn_fs_apply_text() ---  */

/* Baton for svn_fs_apply_text(). */
struct text_baton_t
{
  /* The original file info */
  svn_fs_root_t *root;
  const char *path;

  /* Derived from the file info */
  dag_node_t *node;

  /* The returned stream that will accept the file's new contents. */
  svn_stream_t *stream;

  /* The actual fs stream that the returned stream will write to. */
  svn_stream_t *file_stream;

  /* Checksum for the final fulltext written to the file.  May
     be null, in which case ignored. */
  svn_checksum_t *result_checksum;

  /* Pool used by db txns */
  apr_pool_t *pool;
};


/* A trail-ready wrapper around svn_fs_base__dag_finalize_edits, but for
 * fulltext data, not text deltas.  Closes BATON->file_stream.
 *
 * Note: If you're confused about how this function relates to another
 * of similar name, think of it this way:
 *
 * svn_fs_apply_textdelta() ==> ... ==> txn_body_txdelta_finalize_edits()
 * svn_fs_apply_text()      ==> ... ==> txn_body_fulltext_finalize_edits()
 */
static svn_error_t *
txn_body_fulltext_finalize_edits(void *baton, trail_t *trail)
{
  struct text_baton_t *tb = baton;
  SVN_ERR(svn_fs_base__dag_finalize_edits(tb->node,
                                          tb->result_checksum,
                                          tb->root->txn,
                                          trail, trail->pool));

  /* Make a record of this modification in the changes table. */
  return add_change(tb->root->fs, tb->root->txn, tb->path,
                    svn_fs_base__dag_get_id(tb->node),
                    svn_fs_path_change_modify, TRUE, FALSE, trail,
                    trail->pool);
}

/* Write function for the publically returned stream. */
static svn_error_t *
text_stream_writer(void *baton,
                   const char *data,
                   apr_size_t *len)
{
  struct text_baton_t *tb = baton;

  /* Psst, here's some data.  Pass it on to the -real- file stream. */
  return svn_stream_write(tb->file_stream, data, len);
}

/* Close function for the publically returned stream. */
static svn_error_t *
text_stream_closer(void *baton)
{
  struct text_baton_t *tb = baton;

  /* Close the internal-use stream.  ### This used to be inside of
     txn_body_fulltext_finalize_edits(), but that invoked a nested
     Berkeley DB transaction -- scandalous! */
  SVN_ERR(svn_stream_close(tb->file_stream));

  /* Need to tell fs that we're done sending text */
  return svn_fs_base__retry_txn(tb->root->fs,
                                txn_body_fulltext_finalize_edits, tb,
                                tb->pool);
}


static svn_error_t *
txn_body_apply_text(void *baton, trail_t *trail)
{
  struct text_baton_t *tb = baton;
  parent_path_t *parent_path;
  const char *txn_id = tb->root->txn;

  /* Call open_path with no flags, as we want this to return an error
     if the node for which we are searching doesn't exist. */
  SVN_ERR(open_path(&parent_path, tb->root, tb->path, 0, txn_id,
                    trail, trail->pool));

  /* Check to see if path is locked;  if so, check that we can use it. */
  if (tb->root->txn_flags & SVN_FS_TXN_CHECK_LOCKS)
    SVN_ERR(svn_fs_base__allow_locked_operation(tb->path, FALSE,
                                                trail, trail->pool));

  /* Now, make sure this path is mutable. */
  SVN_ERR(make_path_mutable(tb->root, parent_path, tb->path,
                            trail, trail->pool));
  tb->node = parent_path->node;

  /* Make a writable stream for replacing the file's text. */
  SVN_ERR(svn_fs_base__dag_get_edit_stream(&(tb->file_stream), tb->node,
                                           txn_id, trail, tb->pool));

  /* Create a 'returnable' stream which writes to the file_stream. */
  tb->stream = svn_stream_create(tb, tb->pool);
  svn_stream_set_write(tb->stream, text_stream_writer);
  svn_stream_set_close(tb->stream, text_stream_closer);

<<<<<<< HEAD
  /* Make a record of this modification in the changes table. */
  return add_change(tb->root->fs, txn_id, tb->path,
                    svn_fs_base__dag_get_id(tb->node),
                    svn_fs_path_change_modify, TRUE, FALSE, trail,
                    trail->pool);
=======
  return SVN_NO_ERROR;
>>>>>>> e363d545
}


static svn_error_t *
base_apply_text(svn_stream_t **contents_p,
                svn_fs_root_t *root,
                const char *path,
                svn_checksum_t *result_checksum,
                apr_pool_t *pool)
{
  struct text_baton_t *tb = apr_pcalloc(pool, sizeof(*tb));

  tb->root = root;
  tb->path = path;
  tb->pool = pool;

  if (result_checksum)
    tb->result_checksum = svn_checksum_dup(result_checksum, pool);
  else
    tb->result_checksum = NULL;

  SVN_ERR(svn_fs_base__retry_txn(root->fs, txn_body_apply_text, tb, pool));

  *contents_p = tb->stream;
  return SVN_NO_ERROR;
}

/* --- End machinery for svn_fs_apply_text() ---  */


/* Note: we're sharing the `things_changed_args' struct with
   svn_fs_props_changed(). */

static svn_error_t *
txn_body_contents_changed(void *baton, trail_t *trail)
{
  struct things_changed_args *args = baton;
  dag_node_t *node1, *node2;

  SVN_ERR(get_dag(&node1, args->root1, args->path1, trail, trail->pool));
  SVN_ERR(get_dag(&node2, args->root2, args->path2, trail, trail->pool));
  return svn_fs_base__things_different(NULL, args->changed_p,
                                       node1, node2, trail, trail->pool);
}


/* Note:  it is acceptable for this function to call back into
   top-level interfaces because it does not itself use trails.  */
static svn_error_t *
base_contents_changed(svn_boolean_t *changed_p,
                      svn_fs_root_t *root1,
                      const char *path1,
                      svn_fs_root_t *root2,
                      const char *path2,
                      apr_pool_t *pool)
{
  struct things_changed_args args;

  /* Check that roots are in the same fs. */
  if (root1->fs != root2->fs)
    return svn_error_create
      (SVN_ERR_FS_GENERAL, NULL,
       _("Cannot compare file contents between two different filesystems"));

  /* Check that both paths are files. */
  {
    svn_node_kind_t kind;

    SVN_ERR(base_check_path(&kind, root1, path1, pool));
    if (kind != svn_node_file)
      return svn_error_createf
        (SVN_ERR_FS_GENERAL, NULL, _("'%s' is not a file"), path1);

    SVN_ERR(base_check_path(&kind, root2, path2, pool));
    if (kind != svn_node_file)
      return svn_error_createf
        (SVN_ERR_FS_GENERAL, NULL, _("'%s' is not a file"), path2);
  }

  args.root1      = root1;
  args.root2      = root2;
  args.path1      = path1;
  args.path2      = path2;
  args.changed_p  = changed_p;
  args.pool       = pool;

  return svn_fs_base__retry_txn(root1->fs, txn_body_contents_changed,
                                &args, pool);
}



/* Public interface to computing file text deltas.  */

/* Note:  it is acceptable for this function to call back into
   public FS API interfaces because it does not itself use trails.  */
static svn_error_t *
base_get_file_delta_stream(svn_txdelta_stream_t **stream_p,
                           svn_fs_root_t *source_root,
                           const char *source_path,
                           svn_fs_root_t *target_root,
                           const char *target_path,
                           apr_pool_t *pool)
{
  svn_stream_t *source, *target;
  svn_txdelta_stream_t *delta_stream;

  /* Get read functions for the source file contents.  */
  if (source_root && source_path)
    SVN_ERR(base_file_contents(&source, source_root, source_path, pool));
  else
    source = svn_stream_empty(pool);

  /* Get read functions for the target file contents.  */
  SVN_ERR(base_file_contents(&target, target_root, target_path, pool));

  /* Create a delta stream that turns the ancestor into the target.  */
  svn_txdelta(&delta_stream, source, target, pool);

  *stream_p = delta_stream;
  return SVN_NO_ERROR;
}



/* Finding Changes */

struct paths_changed_args
{
  apr_hash_t *changes;
  svn_fs_root_t *root;
};


static svn_error_t *
txn_body_paths_changed(void *baton,
                       trail_t *trail)
{
  /* WARNING: This is called *without* the protection of a Berkeley DB
     transaction.  If you modify this function, keep that in mind. */

  struct paths_changed_args *args = baton;
  const char *txn_id;
  svn_fs_t *fs = args->root->fs;

  /* Get the transaction ID from ROOT. */
  if (! args->root->is_txn_root)
    SVN_ERR(svn_fs_base__rev_get_txn_id(&txn_id, fs, args->root->rev,
                                        trail, trail->pool));
  else
    txn_id = args->root->txn;

  return svn_fs_bdb__changes_fetch(&(args->changes), fs, txn_id,
                                   trail, trail->pool);
}


static svn_error_t *
base_paths_changed(apr_hash_t **changed_paths_p,
                   svn_fs_root_t *root,
                   apr_pool_t *pool)
{
  struct paths_changed_args args;
  args.root = root;
  args.changes = NULL;
  SVN_ERR(svn_fs_base__retry(root->fs, txn_body_paths_changed, &args, pool));
  *changed_paths_p = args.changes;
  return SVN_NO_ERROR;
}



/* Our coolio opaque history object. */
typedef struct
{
  /* filesystem object */
  svn_fs_t *fs;

  /* path and revision of historical location */
  const char *path;
  svn_revnum_t revision;

  /* internal-use hints about where to resume the history search. */
  const char *path_hint;
  svn_revnum_t rev_hint;

  /* FALSE until the first call to svn_fs_history_prev(). */
  svn_boolean_t is_interesting;
} base_history_data_t;


static svn_fs_history_t *assemble_history(svn_fs_t *fs, const char *path,
                                          svn_revnum_t revision,
                                          svn_boolean_t is_interesting,
                                          const char *path_hint,
                                          svn_revnum_t rev_hint,
                                          apr_pool_t *pool);


static svn_error_t *
base_node_history(svn_fs_history_t **history_p,
                  svn_fs_root_t *root,
                  const char *path,
                  apr_pool_t *pool)
{
  svn_node_kind_t kind;

  /* We require a revision root. */
  if (root->is_txn_root)
    return svn_error_create(SVN_ERR_FS_NOT_REVISION_ROOT, NULL, NULL);

  /* And we require that the path exist in the root. */
  SVN_ERR(base_check_path(&kind, root, path, pool));
  if (kind == svn_node_none)
    return SVN_FS__NOT_FOUND(root, path);

  /* Okay, all seems well.  Build our history object and return it. */
  *history_p = assemble_history(root->fs,
                                svn_fs__canonicalize_abspath(path, pool),
                                root->rev, FALSE, NULL,
                                SVN_INVALID_REVNUM, pool);
  return SVN_NO_ERROR;
}


/* Examine the PARENT_PATH structure chain to determine how copy IDs
   would be doled out in the event that PARENT_PATH was made mutable.
   Return the ID of the copy that last affected PARENT_PATH (and the
   COPY itself, if we've already fetched it).
*/
static svn_error_t *
examine_copy_inheritance(const char **copy_id,
                         copy_t **copy,
                         svn_fs_t *fs,
                         parent_path_t *parent_path,
                         trail_t *trail,
                         apr_pool_t *pool)
{
  /* The default response -- our current copy ID, and no fetched COPY. */
  *copy_id = svn_fs_base__id_copy_id
    (svn_fs_base__dag_get_id(parent_path->node));
  *copy = NULL;

  /* If we have no parent (we are looking at the root node), or if
     this node is supposed to inherit from itself, return that fact. */
  if (! parent_path->parent)
    return SVN_NO_ERROR;

  /* We could be a branch destination (which would answer our question
     altogether)!  But then, again, we might just have been modified
     in this revision, so all bets are off. */
  if (parent_path->copy_inherit == copy_id_inherit_self)
    {
      /* A copy ID of "0" means we've never been branched.  Therefore,
         there are no copies relevant to our history. */
      if (((*copy_id)[0] == '0') && ((*copy_id)[1] == '\0'))
        return SVN_NO_ERROR;

      /* Get the COPY record.  If it was a real copy (not an implicit
         one), we have our answer.  Otherwise, we fall through to the
         recursive case. */
      SVN_ERR(svn_fs_bdb__get_copy(copy, fs, *copy_id, trail, pool));
      if ((*copy)->kind != copy_kind_soft)
        return SVN_NO_ERROR;
    }

  /* Otherwise, our answer is dependent upon our parent. */
  return examine_copy_inheritance(copy_id, copy, fs,
                                  parent_path->parent, trail, pool);
}


struct history_prev_args
{
  svn_fs_history_t **prev_history_p;
  svn_fs_history_t *history;
  svn_boolean_t cross_copies;
  apr_pool_t *pool;
};


static svn_error_t *
txn_body_history_prev(void *baton, trail_t *trail)
{
  struct history_prev_args *args = baton;
  svn_fs_history_t **prev_history = args->prev_history_p;
  svn_fs_history_t *history = args->history;
  base_history_data_t *bhd = history->fsap_data;
  const char *commit_path, *src_path, *path = bhd->path;
  svn_revnum_t commit_rev, src_rev, dst_rev, revision = bhd->revision;
  apr_pool_t *retpool = args->pool;
  svn_fs_t *fs = bhd->fs;
  parent_path_t *parent_path;
  dag_node_t *node;
  svn_fs_root_t *root;
  const svn_fs_id_t *node_id;
  const char *end_copy_id = NULL;
  struct revision_root_args rr_args;
  svn_boolean_t reported = bhd->is_interesting;
  const char *txn_id;
  copy_t *copy = NULL;
  svn_boolean_t retry = FALSE;

  /* Initialize our return value. */
  *prev_history = NULL;

  /* If our last history report left us hints about where to pickup
     the chase, then our last report was on the destination of a
     copy.  If we are crossing copies, start from those locations,
     otherwise, we're all done here.  */
  if (bhd->path_hint && SVN_IS_VALID_REVNUM(bhd->rev_hint))
    {
      reported = FALSE;
      if (! args->cross_copies)
        return SVN_NO_ERROR;
      path = bhd->path_hint;
      revision = bhd->rev_hint;
    }

  /* Construct a ROOT for the current revision. */
  rr_args.root_p = &root;
  rr_args.rev = revision;
  SVN_ERR(txn_body_revision_root(&rr_args, trail));

  /* Open PATH/REVISION, and get its node and a bunch of other
     goodies.  */
  SVN_ERR(svn_fs_base__rev_get_txn_id(&txn_id, fs, revision, trail,
                                      trail->pool));
  SVN_ERR(open_path(&parent_path, root, path, 0, txn_id,
                    trail, trail->pool));
  node = parent_path->node;
  node_id = svn_fs_base__dag_get_id(node);
  commit_path = svn_fs_base__dag_get_created_path(node);
  SVN_ERR(svn_fs_base__dag_get_revision(&commit_rev, node,
                                        trail, trail->pool));

  /* The Subversion filesystem is written in such a way that a given
     line of history may have at most one interesting history point
     per filesystem revision.  Either that node was edited (and
     possibly copied), or it was copied but not edited.  And a copy
     source cannot be from the same revision as its destination.  So,
     if our history revision matches its node's commit revision, we
     know that ... */
  if (revision == commit_rev)
    {
      if (! reported)
        {
          /* ... we either have not yet reported on this revision (and
             need now to do so) ... */
          *prev_history = assemble_history(fs,
                                           apr_pstrdup(retpool, commit_path),
                                           commit_rev, TRUE, NULL,
                                           SVN_INVALID_REVNUM, retpool);
          return SVN_NO_ERROR;
        }
      else
        {
          /* ... or we *have* reported on this revision, and must now
             progress toward this node's predecessor (unless there is
             no predecessor, in which case we're all done!). */
          const svn_fs_id_t *pred_id;

          SVN_ERR(svn_fs_base__dag_get_predecessor_id(&pred_id, node,
                                                      trail, trail->pool));
          if (! pred_id)
            return SVN_NO_ERROR;

          /* Replace NODE and friends with the information from its
             predecessor. */
          SVN_ERR(svn_fs_base__dag_get_node(&node, fs, pred_id,
                                            trail, trail->pool));
          node_id = svn_fs_base__dag_get_id(node);
          commit_path = svn_fs_base__dag_get_created_path(node);
          SVN_ERR(svn_fs_base__dag_get_revision(&commit_rev, node,
                                                trail, trail->pool));
        }
    }

  /* Calculate a possibly relevant copy ID. */
  SVN_ERR(examine_copy_inheritance(&end_copy_id, &copy, fs,
                                   parent_path, trail, trail->pool));

  /* Initialize some state variables. */
  src_path = NULL;
  src_rev = SVN_INVALID_REVNUM;
  dst_rev = SVN_INVALID_REVNUM;

  /* If our current copy ID (which is either the real copy ID of our
     node, or the last copy ID which would affect our node if it were
     to be made mutable) diffs at all from that of its predecessor
     (which is either a real predecessor, or is the node itself
     playing the predecessor role to an imaginary mutable successor),
     then we need to report a copy.  */
  if (svn_fs_base__key_compare(svn_fs_base__id_copy_id(node_id),
                               end_copy_id) != 0)
    {
      const char *remainder;
      dag_node_t *dst_node;
      const char *copy_dst;

      /* Get the COPY record if we haven't already fetched it. */
      if (! copy)
        SVN_ERR(svn_fs_bdb__get_copy(&copy, fs, end_copy_id, trail,
                                     trail->pool));

      /* Figure out the destination path of the copy operation. */
      SVN_ERR(svn_fs_base__dag_get_node(&dst_node, fs,
                                        copy->dst_noderev_id,
                                        trail, trail->pool));
      copy_dst = svn_fs_base__dag_get_created_path(dst_node);

      /* If our current path was the very destination of the copy,
         then our new current path will be the copy source.  If our
         current path was instead the *child* of the destination of
         the copy, then figure out its previous location by taking its
         path relative to the copy destination and appending that to
         the copy source.  Finally, if our current path doesn't meet
         one of these other criteria ... ### for now just fallback to
         the old copy hunt algorithm. */
      if (strcmp(path, copy_dst) == 0)
        remainder = "";
      else
        remainder = svn_path_is_child(copy_dst, path, trail->pool);

      if (remainder)
        {
          /* If we get here, then our current path is the destination
             of, or the child of the destination of, a copy.  Fill
             in the return values and get outta here.  */
          SVN_ERR(svn_fs_base__txn_get_revision
                  (&src_rev, fs, copy->src_txn_id, trail, trail->pool));
          SVN_ERR(svn_fs_base__txn_get_revision
                  (&dst_rev, fs,
                   svn_fs_base__id_txn_id(copy->dst_noderev_id),
                   trail, trail->pool));
          src_path = svn_path_join(copy->src_path, remainder,
                                   trail->pool);
          if (copy->kind == copy_kind_soft)
            retry = TRUE;
        }
    }

  /* If we calculated a copy source path and revision, and the
     copy source revision doesn't pre-date a revision in which we
     *know* our node was modified, we'll make a 'copy-style' history
     object. */
  if (src_path && SVN_IS_VALID_REVNUM(src_rev) && (src_rev >= commit_rev))
    {
      /* It's possible for us to find a copy location that is the same
         as the history point we've just reported.  If that happens,
         we simply need to take another trip through this history
         search. */
      if ((dst_rev == revision) && reported)
        retry = TRUE;

      *prev_history = assemble_history(fs, apr_pstrdup(retpool, path),
                                       dst_rev, retry ? FALSE : TRUE,
                                       src_path, src_rev, retpool);
    }
  else
    {
      *prev_history = assemble_history(fs, apr_pstrdup(retpool, commit_path),
                                       commit_rev, TRUE, NULL,
                                       SVN_INVALID_REVNUM, retpool);
    }

  return SVN_NO_ERROR;
}


static svn_error_t *
base_history_prev(svn_fs_history_t **prev_history_p,
                  svn_fs_history_t *history,
                  svn_boolean_t cross_copies,
                  apr_pool_t *pool)
{
  svn_fs_history_t *prev_history = NULL;
  base_history_data_t *bhd = history->fsap_data;
  svn_fs_t *fs = bhd->fs;

  /* Special case: the root directory changes in every single
     revision, no exceptions.  And, the root can't be the target (or
     child of a target -- duh) of a copy.  So, if that's our path,
     then we need only decrement our revision by 1, and there you go. */
  if (strcmp(bhd->path, "/") == 0)
    {
      if (! bhd->is_interesting)
        prev_history = assemble_history(fs, "/", bhd->revision,
                                        1, NULL, SVN_INVALID_REVNUM, pool);
      else if (bhd->revision > 0)
        prev_history = assemble_history(fs, "/", bhd->revision - 1,
                                        1, NULL, SVN_INVALID_REVNUM, pool);
    }
  else
    {
      struct history_prev_args args;
      prev_history = history;

      while (1)
        {
          /* Get a trail, and get to work. */

          args.prev_history_p = &prev_history;
          args.history = prev_history;
          args.cross_copies = cross_copies;
          args.pool = pool;
          SVN_ERR(svn_fs_base__retry_txn(fs, txn_body_history_prev, &args,
                                         pool));
          if (! prev_history)
            break;
          bhd = prev_history->fsap_data;
          if (bhd->is_interesting)
            break;
        }
    }

  *prev_history_p = prev_history;
  return SVN_NO_ERROR;
}


static svn_error_t *
base_history_location(const char **path,
                      svn_revnum_t *revision,
                      svn_fs_history_t *history,
                      apr_pool_t *pool)
{
  base_history_data_t *bhd = history->fsap_data;

  *path = apr_pstrdup(pool, bhd->path);
  *revision = bhd->revision;
  return SVN_NO_ERROR;
}


static history_vtable_t history_vtable = {
  base_history_prev,
  base_history_location
};



struct closest_copy_args
{
  svn_fs_root_t **root_p;
  const char **path_p;
  svn_fs_root_t *root;
  const char *path;
  apr_pool_t *pool;
};


static svn_error_t *
txn_body_closest_copy(void *baton, trail_t *trail)
{
  struct closest_copy_args *args = baton;
  svn_fs_root_t *root = args->root;
  const char *path = args->path;
  svn_fs_t *fs = root->fs;
  parent_path_t *parent_path;
  const svn_fs_id_t *node_id;
  const char *txn_id, *copy_id;
  copy_t *copy = NULL;
  svn_fs_root_t *copy_dst_root;
  dag_node_t *path_node_in_copy_dst, *copy_dst_node, *copy_dst_root_node;
  const char *copy_dst_path;
  svn_revnum_t copy_dst_rev, created_rev;
  svn_error_t *err;

  *(args->path_p) = NULL;
  *(args->root_p) = NULL;

  /* Get the transaction ID associated with our root. */
  if (root->is_txn_root)
    txn_id = root->txn;
  else
    SVN_ERR(svn_fs_base__rev_get_txn_id(&txn_id, fs, root->rev,
                                        trail, trail->pool));

  /* Open PATH in ROOT -- it must exist. */
  SVN_ERR(open_path(&parent_path, root, path, 0, txn_id,
                    trail, trail->pool));
  node_id = svn_fs_base__dag_get_id(parent_path->node);

  /* Now, examine the copy inheritance rules in play should our path
     be made mutable in the future (if it isn't already).  This will
     tell us about the youngest affecting copy.  */
  SVN_ERR(examine_copy_inheritance(&copy_id, &copy, fs, parent_path,
                                   trail, trail->pool));

  /* Easy out:  if the copy ID is 0, there's nothing of interest here. */
  if (((copy_id)[0] == '0') && ((copy_id)[1] == '\0'))
    return SVN_NO_ERROR;

  /* Fetch our copy if examine_copy_inheritance() didn't do it for us. */
  if (! copy)
    SVN_ERR(svn_fs_bdb__get_copy(&copy, fs, copy_id, trail, trail->pool));

  /* Figure out the destination path and revision of the copy operation. */
  SVN_ERR(svn_fs_base__dag_get_node(&copy_dst_node, fs, copy->dst_noderev_id,
                                    trail, trail->pool));
  copy_dst_path = svn_fs_base__dag_get_created_path(copy_dst_node);
  SVN_ERR(svn_fs_base__dag_get_revision(&copy_dst_rev, copy_dst_node,
                                        trail, trail->pool));

  /* Turn that revision into a revision root. */
  SVN_ERR(svn_fs_base__dag_revision_root(&copy_dst_root_node, fs,
                                         copy_dst_rev, trail, args->pool));
  copy_dst_root = make_revision_root(fs, copy_dst_rev,
                                     copy_dst_root_node, args->pool);

  /* It is possible that this node was created from scratch at some
     revision between COPY_DST_REV and the transaction associated with
     our ROOT.  Make sure that PATH exists as of COPY_DST_REV and is
     related to this node-rev. */
  err = get_dag(&path_node_in_copy_dst, copy_dst_root, path,
                trail, trail->pool);
  if (err)
    {
      if ((err->apr_err == SVN_ERR_FS_NOT_FOUND)
          || (err->apr_err == SVN_ERR_FS_NOT_DIRECTORY))
        {
          svn_error_clear(err);
          return SVN_NO_ERROR;
        }
      return err;
    }
  if ((svn_fs_base__dag_node_kind(path_node_in_copy_dst) == svn_node_none)
      || (! (svn_fs_base__id_check_related
             (node_id, svn_fs_base__dag_get_id(path_node_in_copy_dst)))))
    {
      return SVN_NO_ERROR;
    }

  /* One final check must be done here.  If you copy a directory and
     create a new entity somewhere beneath that directory in the same
     txn, then we can't claim that the copy affected the new entity.
     For example, if you do:

        copy dir1 dir2
        create dir2/new-thing
        commit

     then dir2/new-thing was not affected by the copy of dir1 to dir2.
     We detect this situation by asking if PATH@COPY_DST_REV's
     created-rev is COPY_DST_REV, and that node-revision has no
     predecessors, then there is no relevant closest copy.
  */
  SVN_ERR(svn_fs_base__dag_get_revision(&created_rev, path_node_in_copy_dst,
                                        trail, trail->pool));
  if (created_rev == copy_dst_rev)
    {
      const svn_fs_id_t *pred_id;
      SVN_ERR(svn_fs_base__dag_get_predecessor_id(&pred_id,
                                                  path_node_in_copy_dst,
                                                  trail, trail->pool));
      if (! pred_id)
        return SVN_NO_ERROR;
    }

  *(args->path_p) = apr_pstrdup(args->pool, copy_dst_path);
  *(args->root_p) = copy_dst_root;

  return SVN_NO_ERROR;
}


static svn_error_t *
base_closest_copy(svn_fs_root_t **root_p,
                  const char **path_p,
                  svn_fs_root_t *root,
                  const char *path,
                  apr_pool_t *pool)
{
  struct closest_copy_args args;
  svn_fs_t *fs = root->fs;
  svn_fs_root_t *closest_root = NULL;
  const char *closest_path = NULL;

  args.root_p = &closest_root;
  args.path_p = &closest_path;
  args.root = root;
  args.path = path;
  args.pool = pool;
  SVN_ERR(svn_fs_base__retry_txn(fs, txn_body_closest_copy, &args, pool));
  *root_p = closest_root;
  *path_p = closest_path;
  return SVN_NO_ERROR;
}


/* Return a new history object (marked as "interesting") for PATH and
   REVISION, allocated in POOL, and with its members set to the values
   of the parameters provided.  Note that PATH and PATH_HINT are not
   duped into POOL -- it is the responsibility of the caller to ensure
   that this happens. */
static svn_fs_history_t *
assemble_history(svn_fs_t *fs,
                 const char *path,
                 svn_revnum_t revision,
                 svn_boolean_t is_interesting,
                 const char *path_hint,
                 svn_revnum_t rev_hint,
                 apr_pool_t *pool)
{
  svn_fs_history_t *history = apr_pcalloc(pool, sizeof(*history));
  base_history_data_t *bhd = apr_pcalloc(pool, sizeof(*bhd));
  bhd->path = path;
  bhd->revision = revision;
  bhd->is_interesting = is_interesting;
  bhd->path_hint = path_hint;
  bhd->rev_hint = rev_hint;
  bhd->fs = fs;
  history->vtable = &history_vtable;
  history->fsap_data = bhd;
  return history;
}


svn_error_t *
svn_fs_base__get_path_kind(svn_node_kind_t *kind,
                           const char *path,
                           trail_t *trail,
                           apr_pool_t *pool)
{
  svn_revnum_t head_rev;
  svn_fs_root_t *root;
  dag_node_t *root_dir, *path_node;
  svn_error_t *err;

  /* Get HEAD revision, */
  SVN_ERR(svn_fs_bdb__youngest_rev(&head_rev, trail->fs, trail, pool));

  /* Then convert it into a root_t, */
  SVN_ERR(svn_fs_base__dag_revision_root(&root_dir, trail->fs, head_rev,
                                         trail, pool));
  root = make_revision_root(trail->fs, head_rev, root_dir, pool);

  /* And get the dag_node for path in the root_t. */
  err = get_dag(&path_node, root, path, trail, pool);
  if (err && (err->apr_err == SVN_ERR_FS_NOT_FOUND))
    {
      svn_error_clear(err);
      *kind = svn_node_none;
      return SVN_NO_ERROR;
    }
  else if (err)
    return err;

  *kind = svn_fs_base__dag_node_kind(path_node);
  return SVN_NO_ERROR;
}


svn_error_t *
svn_fs_base__get_path_created_rev(svn_revnum_t *rev,
                                  const char *path,
                                  trail_t *trail,
                                  apr_pool_t *pool)
{
  svn_revnum_t head_rev, created_rev;
  svn_fs_root_t *root;
  dag_node_t *root_dir, *path_node;
  svn_error_t *err;

  /* Get HEAD revision, */
  SVN_ERR(svn_fs_bdb__youngest_rev(&head_rev, trail->fs, trail, pool));

  /* Then convert it into a root_t, */
  SVN_ERR(svn_fs_base__dag_revision_root(&root_dir, trail->fs, head_rev,
                                         trail, pool));
  root = make_revision_root(trail->fs, head_rev, root_dir, pool);

  /* And get the dag_node for path in the root_t. */
  err = get_dag(&path_node, root, path, trail, pool);
  if (err && (err->apr_err == SVN_ERR_FS_NOT_FOUND))
    {
      svn_error_clear(err);
      *rev = SVN_INVALID_REVNUM;
      return SVN_NO_ERROR;
    }
  else if (err)
    return err;

  /* Find the created_rev of the dag_node. */
  SVN_ERR(svn_fs_base__dag_get_revision(&created_rev, path_node,
                                        trail, pool));

  *rev = created_rev;
  return SVN_NO_ERROR;
}



/*** Finding the Origin of a Line of History ***/

/* Set *PREV_PATH and *PREV_REV to the path and revision which
   represent the location at which PATH in FS was located immediately
   prior to REVISION iff there was a copy operation (to PATH or one of
   its parent directories) between that previous location and
   PATH@REVISION.

   If there was no such copy operation in that portion of PATH's
   history, set *PREV_PATH to NULL and *PREV_REV to SVN_INVALID_REVNUM.

   WARNING:  Do *not* call this from inside a trail. */
static svn_error_t *
prev_location(const char **prev_path,
              svn_revnum_t *prev_rev,
              svn_fs_t *fs,
              svn_fs_root_t *root,
              const char *path,
              apr_pool_t *pool)
{
  const char *copy_path, *copy_src_path, *remainder = "";
  svn_fs_root_t *copy_root;
  svn_revnum_t copy_src_rev;

  /* Ask about the most recent copy which affected PATH@REVISION.  If
     there was no such copy, we're done.  */
  SVN_ERR(base_closest_copy(&copy_root, &copy_path, root, path, pool));
  if (! copy_root)
    {
      *prev_rev = SVN_INVALID_REVNUM;
      *prev_path = NULL;
      return SVN_NO_ERROR;
    }

  /* Ultimately, it's not the path of the closest copy's source that
     we care about -- it's our own path's location in the copy source
     revision.  So we'll tack the relative path that expresses the
     difference between the copy destination and our path in the copy
     revision onto the copy source path to determine this information.

     In other words, if our path is "/branches/my-branch/foo/bar", and
     we know that the closest relevant copy was a copy of "/trunk" to
     "/branches/my-branch", then that relative path under the copy
     destination is "/foo/bar".  Tacking that onto the copy source
     path tells us that our path was located at "/trunk/foo/bar"
     before the copy.
  */
  SVN_ERR(base_copied_from(&copy_src_rev, &copy_src_path,
                           copy_root, copy_path, pool));
  if (! strcmp(copy_path, path) == 0)
    remainder = svn_path_is_child(copy_path, path, pool);
  *prev_path = svn_path_join(copy_src_path, remainder, pool);
  *prev_rev = copy_src_rev;
  return SVN_NO_ERROR;
}


struct id_created_rev_args {
  svn_revnum_t revision;
  const svn_fs_id_t *id;
  const char *path;
};


static svn_error_t *
txn_body_id_created_rev(void *baton, trail_t *trail)
{
  struct id_created_rev_args *args = baton;
  dag_node_t *node;

  SVN_ERR(svn_fs_base__dag_get_node(&node, trail->fs, args->id,
                                    trail, trail->pool));
  return svn_fs_base__dag_get_revision(&(args->revision), node,
                                       trail, trail->pool);
}


struct get_set_node_origin_args {
  const svn_fs_id_t *origin_id;
  const char *node_id;
};


static svn_error_t *
txn_body_get_node_origin(void *baton, trail_t *trail)
{
  struct get_set_node_origin_args *args = baton;
  return svn_fs_bdb__get_node_origin(&(args->origin_id), trail->fs,
                                     args->node_id, trail, trail->pool);
}

static svn_error_t *
txn_body_set_node_origin(void *baton, trail_t *trail)
{
  struct get_set_node_origin_args *args = baton;
  return svn_fs_bdb__set_node_origin(trail->fs, args->node_id,
                                     args->origin_id, trail, trail->pool);
}

static svn_error_t *
base_node_origin_rev(svn_revnum_t *revision,
                     svn_fs_root_t *root,
                     const char *path,
                     apr_pool_t *pool)
{
  svn_fs_t *fs = root->fs;
  base_fs_data_t *bfd = fs->fsap_data;
  struct get_set_node_origin_args args;
  const svn_fs_id_t *origin_id = NULL;
  struct id_created_rev_args icr_args;

  /* Canonicalize the input path so that the path-math that
     prev_location() does below will work. */
  path = svn_fs__canonicalize_abspath(path, pool);

  /* If we have support for the node-origins table, we'll try to use
     it. */
  if (bfd->format >= SVN_FS_BASE__MIN_NODE_ORIGINS_FORMAT)
    {
      const svn_fs_id_t *id;
      svn_error_t *err;

      SVN_ERR(base_node_id(&id, root, path, pool));
      args.node_id = svn_fs_base__id_node_id(id);
      err = svn_fs_base__retry_txn(root->fs, txn_body_get_node_origin,
                                   &args, pool);

      /* If we got a value for the origin node-revision-ID, that's
         great.  If we didn't, that's sad but non-fatal -- we'll just
         figure it out the hard way, then record it so we don't have
         suffer again the next time. */
      if (! err)
        {
          origin_id = args.origin_id;
        }
      else if (err->apr_err == SVN_ERR_FS_NO_SUCH_NODE_ORIGIN)
        {
          svn_error_clear(err);
          err = SVN_NO_ERROR;
        }
      SVN_ERR(err);
    }

  /* If we haven't yet found a node origin ID, we'll go spelunking for one. */
  if (! origin_id)
    {
      svn_fs_root_t *curroot = root;
      apr_pool_t *subpool = svn_pool_create(pool);
      apr_pool_t *predidpool = svn_pool_create(pool);
      svn_stringbuf_t *lastpath =
        svn_stringbuf_create(path, pool);
      svn_revnum_t lastrev = SVN_INVALID_REVNUM;
      const svn_fs_id_t *pred_id;

      /* Walk the closest-copy chain back to the first copy in our history.

         NOTE: We merely *assume* that this is faster than walking the
         predecessor chain, because we *assume* that copies of parent
         directories happen less often than modifications to a given item. */
      while (1)
        {
          svn_revnum_t currev;
          const char *curpath = lastpath->data;

          /* Get a root pointing to LASTREV.  (The first time around,
             LASTREV is invalid, but that's cool because CURROOT is
             already initialized.)  */
          if (SVN_IS_VALID_REVNUM(lastrev))
            SVN_ERR(svn_fs_base__revision_root(&curroot, fs,
                                               lastrev, subpool));

          /* Find the previous location using the closest-copy shortcut. */
          SVN_ERR(prev_location(&curpath, &currev, fs, curroot,
                                curpath, subpool));
          if (! curpath)
            break;

          /* Update our LASTPATH and LASTREV variables (which survive
             SUBPOOL). */
          svn_stringbuf_set(lastpath, curpath);
          lastrev = currev;
        }

      /* Walk the predecessor links back to origin. */
      SVN_ERR(base_node_id(&pred_id, curroot, lastpath->data, pool));
      while (1)
        {
          struct txn_pred_id_args pid_args;
          svn_pool_clear(subpool);
          pid_args.id = pred_id;
          pid_args.pred_id = NULL;
          pid_args.pool = subpool;
          SVN_ERR(svn_fs_base__retry_txn(fs, txn_body_pred_id,
                                         &pid_args, subpool));
          if (! pid_args.pred_id)
            break;
          svn_pool_clear(predidpool);
          pred_id = svn_fs_base__id_copy(pid_args.pred_id, predidpool);
        }

      /* Okay.  PRED_ID should hold our origin ID now.  */
      origin_id = svn_fs_base__id_copy(pred_id, pool);

      /* If our filesystem version supports it, let's remember this
         value from now on.  */
      if (bfd->format >= SVN_FS_BASE__MIN_NODE_ORIGINS_FORMAT)
        {
          args.origin_id = origin_id;
          SVN_ERR(svn_fs_base__retry_txn(root->fs, txn_body_set_node_origin,
                                         &args, subpool));
        }

      svn_pool_destroy(predidpool);
      svn_pool_destroy(subpool);
    }

  /* Okay.  We have an origin node-revision-ID.  Let's get a created
     revision from it. */
  icr_args.id = origin_id;
  SVN_ERR(svn_fs_base__retry_txn(root->fs, txn_body_id_created_rev,
                                 &icr_args, pool));
  *revision = icr_args.revision;
  return SVN_NO_ERROR;
}



/* Mergeinfo Queries */

/* Examine directory NODE's immediately children for mergeinfo.

   For those which have explicit mergeinfo, add their mergeinfo to
   RESULT_CATALOG (allocated in RESULT_CATALOG's pool).

   For those which don't, but sit atop trees which contain mergeinfo
   somewhere deeper, add them to *CHILDREN_ATOP_MERGEINFO_TREES, a
   hash mapping dirent names to dag_node_t * objects, allocated
   from that hash's pool.

   For those which neither have explicit mergeinfo nor sit atop trees
   which contain mergeinfo, ignore them.

   Use TRAIL->pool for temporary allocations. */

struct get_mergeinfo_data_and_entries_baton
{
  svn_mergeinfo_catalog_t result_catalog;
  apr_hash_t *children_atop_mergeinfo_trees;
  dag_node_t *node;
  const char *node_path;
};

static svn_error_t *
txn_body_get_mergeinfo_data_and_entries(void *baton, trail_t *trail)
{
  struct get_mergeinfo_data_and_entries_baton *args = baton;
  dag_node_t *node = args->node;
  apr_hash_t *entries;
  apr_hash_index_t *hi;
  apr_pool_t *iterpool = svn_pool_create(trail->pool);
  apr_pool_t *result_pool = apr_hash_pool_get(args->result_catalog);
  apr_pool_t *children_pool =
    apr_hash_pool_get(args->children_atop_mergeinfo_trees);

  SVN_ERR_ASSERT(svn_fs_base__dag_node_kind(node) == svn_node_dir);

  SVN_ERR(svn_fs_base__dag_dir_entries(&entries, node, trail, trail->pool));
  for (hi = apr_hash_first(NULL, entries); hi; hi = apr_hash_next(hi))
    {
      void *val;
      svn_fs_dirent_t *dirent;
      const svn_fs_id_t *child_id;
      dag_node_t *child_node;
      svn_boolean_t has_mergeinfo;
      apr_int64_t kid_count;

      svn_pool_clear(iterpool);
      apr_hash_this(hi, NULL, NULL, &val);
      dirent = val;
      child_id = dirent->id;

      /* Get the node for this child. */
      SVN_ERR(svn_fs_base__dag_get_node(&child_node, trail->fs, child_id,
                                        trail, iterpool));

      /* Query the child node's mergeinfo stats. */
      SVN_ERR(svn_fs_base__dag_get_mergeinfo_stats(&has_mergeinfo, &kid_count,
                                                   child_node, trail,
                                                   iterpool));

      /* If the child has mergeinfo, add it to the result catalog. */
      if (has_mergeinfo)
        {
          apr_hash_t *plist;
          svn_mergeinfo_t child_mergeinfo;
          svn_string_t *pval;

          SVN_ERR(svn_fs_base__dag_get_proplist(&plist, child_node,
                                                trail, iterpool));
          pval = apr_hash_get(plist, SVN_PROP_MERGEINFO, APR_HASH_KEY_STRING);
          if (! pval)
            {
              svn_string_t *id_str = svn_fs_base__id_unparse(child_id,
                                                             iterpool);
              return svn_error_createf(SVN_ERR_FS_CORRUPT, NULL,
                                       _("Node-revision '%s' claims to have "
                                         "mergeinfo but doesn't"),
                                       id_str->data);
            }
          SVN_ERR(svn_mergeinfo_parse(&child_mergeinfo, pval->data,
                                      result_pool));
          apr_hash_set(args->result_catalog,
                       svn_path_join(args->node_path, dirent->name,
                                     result_pool),
                       APR_HASH_KEY_STRING,
                       child_mergeinfo);
        }

      /* If the child has descendants with mergeinfo -- that is, if
         the count of descendants beneath it carrying mergeinfo, not
         including itself, is non-zero -- then add it to the
         children_atop_mergeinfo_trees hash to be crawled later. */
      if ((kid_count - (has_mergeinfo ? 1 : 0)) > 0)
        {
          if (svn_fs_base__dag_node_kind(child_node) != svn_node_dir)
            {
              svn_string_t *id_str = svn_fs_base__id_unparse(child_id,
                                                             iterpool);
              return svn_error_createf(SVN_ERR_FS_CORRUPT, NULL,
                                       _("Node-revision '%s' claims to sit "
                                         "atop a tree containing mergeinfo "
                                         "but is not a directory"),
                                       id_str->data);
            }
          apr_hash_set(args->children_atop_mergeinfo_trees,
                       apr_pstrdup(children_pool, dirent->name),
                       APR_HASH_KEY_STRING,
                       svn_fs_base__dag_dup(child_node, children_pool));
        }
    }

  svn_pool_destroy(iterpool);
  return SVN_NO_ERROR;
}

static svn_error_t *
crawl_directory_for_mergeinfo(svn_fs_t *fs,
                              dag_node_t *node,
                              const char *node_path,
                              svn_mergeinfo_catalog_t result_catalog,
                              apr_pool_t *pool)
{
  struct get_mergeinfo_data_and_entries_baton gmdae_args;
  apr_hash_t *children_atop_mergeinfo_trees = apr_hash_make(pool);
  apr_hash_index_t *hi;
  apr_pool_t *iterpool;

  /* Add mergeinfo for immediate children that have it, and fetch
     immediate children that *don't* have it but sit atop trees that do. */
  gmdae_args.result_catalog = result_catalog;
  gmdae_args.children_atop_mergeinfo_trees = children_atop_mergeinfo_trees;
  gmdae_args.node = node;
  gmdae_args.node_path = node_path;
  SVN_ERR(svn_fs_base__retry_txn(fs, txn_body_get_mergeinfo_data_and_entries,
                                 &gmdae_args, pool));

  /* If no children sit atop trees with mergeinfo, we're done.
     Otherwise, recurse on those children. */

  if (apr_hash_count(children_atop_mergeinfo_trees) == 0)
    return SVN_NO_ERROR;

  iterpool = svn_pool_create(pool);
  for (hi = apr_hash_first(NULL, children_atop_mergeinfo_trees);
       hi;
       hi = apr_hash_next(hi))
    {
      const void *key;
      void *val;
      svn_pool_clear(iterpool);
      apr_hash_this(hi, &key, NULL, &val);
      crawl_directory_for_mergeinfo(fs, val,
                                    svn_path_join(node_path, key, iterpool),
                                    result_catalog, iterpool);
    }
  svn_pool_destroy(iterpool);
  return SVN_NO_ERROR;
}


/* Helper for get_mergeinfo_for_path() that will append REL_PATH
   (which may contain slashes) to each path that exists in the
   mergeinfo INPUT, and return a new mergeinfo in *OUTPUT.  Deep
   copies the values.  Perform all allocations in POOL. */
static svn_error_t *
append_to_merged_froms(svn_mergeinfo_t *output,
                       svn_mergeinfo_t input,
                       const char *rel_path,
                       apr_pool_t *pool)
{
  apr_hash_index_t *hi;

  *output = apr_hash_make(pool);
  for (hi = apr_hash_first(pool, input); hi; hi = apr_hash_next(hi))
    {
      const void *key;
      void *val;
      apr_hash_this(hi, &key, NULL, &val);
      apr_hash_set(*output, svn_path_join(key, rel_path, pool),
                   APR_HASH_KEY_STRING, svn_rangelist_dup(val, pool));
    }
  return SVN_NO_ERROR;
}


/* Calculate the mergeinfo for PATH under revision ROOT using
   inheritance type INHERIT.  Set *MERGEINFO to the mergeinfo, or to
   NULL if there is none.  Results are allocated in POOL; TRAIL->pool
   is used for temporary allocations.  */

struct get_mergeinfo_for_path_baton
{
  svn_mergeinfo_t *mergeinfo;
  svn_fs_root_t *root;
  const char *path;
  svn_mergeinfo_inheritance_t inherit;
  apr_pool_t *pool;
};

static svn_error_t *
txn_body_get_mergeinfo_for_path(void *baton, trail_t *trail)
{
  struct get_mergeinfo_for_path_baton *args = baton;
  parent_path_t *parent_path, *nearest_ancestor;
  apr_hash_t *proplist;
  svn_string_t *mergeinfo_string;
  apr_pool_t *iterpool;
  dag_node_t *node = NULL;

  *(args->mergeinfo) = NULL;

  SVN_ERR(open_path(&parent_path, args->root, args->path, 0,
                    NULL, trail, trail->pool));

  /* Init the nearest ancestor. */
  nearest_ancestor = parent_path;
  if (args->inherit == svn_mergeinfo_nearest_ancestor)
    {
      if (! parent_path->parent)
        return SVN_NO_ERROR;
      nearest_ancestor = parent_path->parent;
    }

  iterpool = svn_pool_create(trail->pool);
  while (TRUE)
    {
      svn_boolean_t has_mergeinfo;
      apr_int64_t count;

      svn_pool_clear(iterpool);

      node = nearest_ancestor->node;
      SVN_ERR(svn_fs_base__dag_get_mergeinfo_stats(&has_mergeinfo, &count,
                                                   node, trail, iterpool));
      if (has_mergeinfo)
        break;

      /* No need to loop if we're looking for explicit mergeinfo. */
      if (args->inherit == svn_mergeinfo_explicit)
        {
          svn_pool_destroy(iterpool);
          return SVN_NO_ERROR;
        }

      nearest_ancestor = nearest_ancestor->parent;

      /* Run out?  There's no mergeinfo. */
      if (! nearest_ancestor)
        {
          svn_pool_destroy(iterpool);
          return SVN_NO_ERROR;
        }
    }
  svn_pool_destroy(iterpool);

  SVN_ERR(svn_fs_base__dag_get_proplist(&proplist, node, trail, trail->pool));
  mergeinfo_string = apr_hash_get(proplist, SVN_PROP_MERGEINFO,
                                  APR_HASH_KEY_STRING);
  if (! mergeinfo_string)
    {
      svn_string_t *id_str =
        svn_fs_base__id_unparse(svn_fs_base__dag_get_id(node), trail->pool);
      return svn_error_createf(SVN_ERR_FS_CORRUPT, NULL,
                               _("Node-revision '%s' claims to have "
                                 "mergeinfo but doesn't"), id_str->data);
    }

  /* If our nearest ancestor is the very path we inquired about, we
     can return the mergeinfo results directly.  Otherwise, we're
     inheriting the mergeinfo, so we need to a) remove non-inheritable
     ranges and b) telescope the merged-from paths.  */
  if (nearest_ancestor == parent_path)
    {
      SVN_ERR(svn_mergeinfo_parse(args->mergeinfo,
                                  mergeinfo_string->data, args->pool));
    }
  else
    {
      svn_mergeinfo_t tmp_mergeinfo;
      SVN_ERR(svn_mergeinfo_parse(&tmp_mergeinfo,
                                  mergeinfo_string->data, trail->pool));
      SVN_ERR(svn_mergeinfo_inheritable(&tmp_mergeinfo,
                                        tmp_mergeinfo,
                                        NULL, SVN_INVALID_REVNUM,
                                        SVN_INVALID_REVNUM, trail->pool));
      SVN_ERR(append_to_merged_froms(args->mergeinfo,
                                     tmp_mergeinfo,
                                     parent_path_relpath(parent_path,
                                                         nearest_ancestor,
                                                         trail->pool),
                                     args->pool));
    }
  return SVN_NO_ERROR;
}

/* Set **NODE to the dag node for PATH in ROOT (allocated in POOL),
   and query its mergeinfo stats, setting HAS_MERGEINFO and
   CHILD_MERGEINFO_COUNT appropriately. */

struct get_node_mergeinfo_stats_baton
{
  dag_node_t *node;
  svn_boolean_t has_mergeinfo;
  apr_int64_t child_mergeinfo_count;
  svn_fs_root_t *root;
  const char *path;
};

static svn_error_t *
txn_body_get_node_mergeinfo_stats(void *baton, trail_t *trail)
{
  struct get_node_mergeinfo_stats_baton *args = baton;

  SVN_ERR(get_dag(&(args->node), args->root, args->path,
                  trail, trail->pool));
  return svn_fs_base__dag_get_mergeinfo_stats(&(args->has_mergeinfo),
                                              &(args->child_mergeinfo_count),
                                              args->node, trail,
                                              trail->pool);
}


/* Get the mergeinfo for a set of paths, returned in
   *MERGEINFO_CATALOG.  Returned values are allocated in POOL, while
   temporary values are allocated in a sub-pool. */
static svn_error_t *
get_mergeinfos_for_paths(svn_fs_root_t *root,
                         svn_mergeinfo_catalog_t *mergeinfo_catalog,
                         const apr_array_header_t *paths,
                         svn_mergeinfo_inheritance_t inherit,
                         svn_boolean_t include_descendants,
                         apr_pool_t *pool)
{
  svn_mergeinfo_catalog_t result_catalog = apr_hash_make(pool);
  apr_pool_t *iterpool = svn_pool_create(pool);
  int i;

  for (i = 0; i < paths->nelts; i++)
    {
      svn_mergeinfo_t path_mergeinfo;
      struct get_mergeinfo_for_path_baton gmfp_args;
      const char *path = APR_ARRAY_IDX(paths, i, const char *);

      svn_pool_clear(iterpool);

      path = svn_fs__canonicalize_abspath(path, iterpool);

      /* Get the mergeinfo for PATH itself. */
      gmfp_args.mergeinfo = &path_mergeinfo;
      gmfp_args.root = root;
      gmfp_args.path = path;
      gmfp_args.inherit = inherit;
      gmfp_args.pool = pool;
      SVN_ERR(svn_fs_base__retry_txn(root->fs,
                                     txn_body_get_mergeinfo_for_path,
                                     &gmfp_args, iterpool));
      if (path_mergeinfo)
        apr_hash_set(result_catalog, apr_pstrdup(pool, path),
                     APR_HASH_KEY_STRING,
                     path_mergeinfo);

      /* If we're including descendants, do so. */
      if (include_descendants)
        {
          svn_boolean_t do_crawl;
          struct get_node_mergeinfo_stats_baton gnms_args;

          /* Query the node and its mergeinfo stats. */
          gnms_args.root = root;
          gnms_args.path = path;
          SVN_ERR(svn_fs_base__retry_txn(root->fs,
                                         txn_body_get_node_mergeinfo_stats,
                                         &gnms_args, iterpool));

          /* Determine if there's anything worth crawling here. */
          if (svn_fs_base__dag_node_kind(gnms_args.node) != svn_node_dir)
            do_crawl = FALSE;
          else
            do_crawl = ((gnms_args.child_mergeinfo_count > 1)
                        || ((gnms_args.child_mergeinfo_count == 1)
                            && (! gnms_args.has_mergeinfo)));

          /* If it's worth crawling, crawl. */
          if (do_crawl)
            SVN_ERR(crawl_directory_for_mergeinfo(root->fs, gnms_args.node,
                                                  path, result_catalog,
                                                  iterpool));
        }
    }
  svn_pool_destroy(iterpool);

  *mergeinfo_catalog = result_catalog;
  return SVN_NO_ERROR;
}


/* Implements svn_fs_get_mergeinfo. */
static svn_error_t *
base_get_mergeinfo(svn_mergeinfo_catalog_t *catalog,
                   svn_fs_root_t *root,
                   const apr_array_header_t *paths,
                   svn_mergeinfo_inheritance_t inherit,
                   svn_boolean_t include_descendants,
                   apr_pool_t *pool)
{
  /* Verify that our filesystem version supports mergeinfo stuff. */
  SVN_ERR(svn_fs_base__test_required_feature_format
          (root->fs, "mergeinfo", SVN_FS_BASE__MIN_MERGEINFO_FORMAT));

  /* We require a revision root. */
  if (root->is_txn_root)
    return svn_error_create(SVN_ERR_FS_NOT_REVISION_ROOT, NULL, NULL);

  /* Retrieve a path -> mergeinfo mapping. */
  return get_mergeinfos_for_paths(root, catalog, paths,
                                  inherit, include_descendants,
                                  pool);
}


/* Creating root objects.  */


static root_vtable_t root_vtable = {
  base_paths_changed,
  base_check_path,
  base_node_history,
  base_node_id,
  base_node_created_rev,
  base_node_origin_rev,
  base_node_created_path,
  base_delete_node,
  base_copied_from,
  base_closest_copy,
  base_node_prop,
  base_node_proplist,
  base_change_node_prop,
  base_props_changed,
  base_dir_entries,
  base_make_dir,
  base_copy,
  base_revision_link,
  base_file_length,
  base_file_checksum,
  base_file_contents,
  base_make_file,
  base_apply_textdelta,
  base_apply_text,
  base_contents_changed,
  base_get_file_delta_stream,
  base_merge,
  base_get_mergeinfo,
};


/* Construct a new root object in FS, allocated from POOL.  */
static svn_fs_root_t *
make_root(svn_fs_t *fs,
          apr_pool_t *pool)
{
  /* We create a subpool for each root object to allow us to implement
     svn_fs_close_root.  */
  apr_pool_t *subpool = svn_pool_create(pool);
  svn_fs_root_t *root = apr_pcalloc(subpool, sizeof(*root));
  base_root_data_t *brd = apr_palloc(subpool, sizeof(*brd));

  root->fs = fs;
  root->pool = subpool;

  /* Init the node ID cache. */
  brd->node_cache = apr_hash_make(pool);
  brd->node_cache_idx = 0;
  root->vtable = &root_vtable;
  root->fsap_data = brd;

  return root;
}


/* Construct a root object referring to the root of REVISION in FS,
   whose root directory is ROOT_DIR.  Create the new root in POOL.  */
static svn_fs_root_t *
make_revision_root(svn_fs_t *fs,
                   svn_revnum_t rev,
                   dag_node_t *root_dir,
                   apr_pool_t *pool)
{
  svn_fs_root_t *root = make_root(fs, pool);
  base_root_data_t *brd = root->fsap_data;

  root->is_txn_root = FALSE;
  root->rev = rev;
  brd->root_dir = root_dir;

  return root;
}


/* Construct a root object referring to the root of the transaction
   named TXN and based on revision BASE_REV in FS.  FLAGS represents
   the behavior of the transaction.  Create the new root in POOL.  */
static svn_fs_root_t *
make_txn_root(svn_fs_t *fs,
              const char *txn,
              svn_revnum_t base_rev,
              apr_uint32_t flags,
              apr_pool_t *pool)
{
  svn_fs_root_t *root = make_root(fs, pool);
  root->is_txn_root = TRUE;
  root->txn = apr_pstrdup(root->pool, txn);
  root->txn_flags = flags;
  root->rev = base_rev;

  return root;
}<|MERGE_RESOLUTION|>--- conflicted
+++ resolved
@@ -57,11 +57,7 @@
 #include "bdb/changes-table.h"
 #include "bdb/copies-table.h"
 #include "bdb/node-origins-table.h"
-<<<<<<< HEAD
-#include "bdb/metadata-table.h"
-=======
 #include "bdb/miscellaneous-table.h"
->>>>>>> e363d545
 #include "../libsvn_fs/fs-loader.h"
 #include "private/svn_fs_util.h"
 #include "private/svn_mergeinfo_private.h"
@@ -1410,53 +1406,19 @@
   return svn_fs_base__retry_txn(root1->fs, txn_body_props_changed,
                                 &args, pool);
 }
-<<<<<<< HEAD
 
 
  
-/* Metadata table handling */
-struct metadata_set_args
-=======
-
-
--
 /* Miscellaneous table handling */
 
 struct miscellaneous_set_args
->>>>>>> e363d545
 {
   const char *key;
   const char *val;
 };
 
 static svn_error_t *
-<<<<<<< HEAD
-txn_body_metadata_set(void *baton, trail_t *trail)
-{
-  struct metadata_set_args *msa = baton;
-
-  return svn_fs_bdb__metadata_set(trail->fs, msa->key, msa->val, trail,
-                                  trail->pool);
-}
-
-svn_error_t *
-svn_fs_base__metadata_set(svn_fs_t *fs,
-                          const char *key,
-                          const char *val,
-                          apr_pool_t *pool)
-{
-  struct metadata_set_args msa;
-  msa.key = key;
-  msa.val = val;
-
-  return svn_fs_base__retry_txn(fs, txn_body_metadata_set, &msa, pool);
-}
-
-
-struct metadata_get_args
-=======
 txn_body_miscellaneous_set(void *baton, trail_t *trail)
 {
   struct miscellaneous_set_args *msa = baton;
@@ -1479,44 +1441,12 @@
 }
 
 struct miscellaneous_get_args
->>>>>>> e363d545
 {
   const char *key;
   const char **val;
 };
 
 static svn_error_t *
-<<<<<<< HEAD
-txn_body_metadata_get(void *baton, trail_t *trail)
-{
-  struct metadata_get_args *mga = baton;
-  svn_error_t *err;
-
-  err = svn_fs_bdb__metadata_get(mga->val, trail->fs, mga->key, trail,
-                                 trail->pool);
-
-  if (err && err->apr_err == SVN_ERR_FS_NO_SUCH_METADATA)
-    {
-      svn_error_clear(err);
-      err = SVN_NO_ERROR;
-      *mga->val = NULL;
-    }
-
-  return err;
-}
-
-svn_error_t *
-svn_fs_base__metadata_get(const char **val,
-                          svn_fs_t *fs,
-                          const char *key,
-                          apr_pool_t *pool)
-{
-  struct metadata_get_args mga;
-  mga.key = key;
-  mga.val = val;
-
-  return svn_fs_base__retry_txn(fs, txn_body_metadata_get, &mga, pool);
-=======
 txn_body_miscellaneous_get(void *baton, trail_t *trail)
 {
   struct miscellaneous_get_args *mga = baton;
@@ -1535,7 +1465,6 @@
   mga.val = val;
 
   return svn_fs_base__retry_txn(fs, txn_body_miscellaneous_get, &mga, pool);
->>>>>>> e363d545
 }
 
 
@@ -1663,12 +1592,6 @@
 
   SVN_ERR(svn_fs_base__dag_get_node(&tgt_node, trail->fs, args->tgt_id,
                                     trail, trail->pool));
-<<<<<<< HEAD
-  SVN_ERR(svn_fs_base__dag_get_node(&base_node, trail->fs, args->base_id,
-                                    trail, trail->pool));
-  return svn_fs_base__dag_deltify(tgt_node, base_node, args->is_dir,
-                                  trail, trail->pool);
-=======
   /* If we have something to deltify against, do so. */
   if (args->base_id)
     {
@@ -1684,7 +1607,6 @@
     SVN_ERR(svn_fs_base__dag_index_checksums(tgt_node, trail, trail->pool));
 
   return SVN_NO_ERROR;
->>>>>>> e363d545
 }
 
 
@@ -2926,19 +2848,6 @@
   svn_fs_root_t *root;
   const char *txn_id;
   struct rev_get_txn_id_args args;
-<<<<<<< HEAD
-  const char *val;
-  svn_revnum_t forward_delta_rev;
-
-  SVN_ERR(svn_fs_base__metadata_get(&val, fs,
-                                    SVN_FS_BASE__METADATA_FORWARD_DELTA_UPGRADE,
-                                    pool));
-
-  if (val != NULL)
-    {
-      SVN_ERR(svn_revnum_parse(&forward_delta_rev, val, NULL));
-
-=======
   base_fs_data_t *bfd = fs->fsap_data;
 
   if (bfd->format >= SVN_FS_BASE__MIN_MISCELLANY_FORMAT)
@@ -2952,7 +2861,6 @@
         SVN_ERR(svn_revnum_parse(&forward_delta_rev, val, NULL));
 
       /* ### FIXME:  Unnecessarily harsh requirement? (cmpilato). */
->>>>>>> e363d545
       if (revision <= forward_delta_rev)
         return svn_error_createf
           (SVN_ERR_UNSUPPORTED_FEATURE, NULL,
@@ -3841,15 +3749,7 @@
                     &(tb->interpreter),
                     &(tb->interpreter_baton));
 
-<<<<<<< HEAD
-  /* Make a record of this modification in the changes table. */
-  return add_change(tb->root->fs, txn_id, tb->path,
-                    svn_fs_base__dag_get_id(tb->node),
-                    svn_fs_path_change_modify, TRUE, FALSE, trail,
-                    trail->pool);
-=======
-  return SVN_NO_ERROR;
->>>>>>> e363d545
+  return SVN_NO_ERROR;
 }
 
 
@@ -4001,15 +3901,7 @@
   svn_stream_set_write(tb->stream, text_stream_writer);
   svn_stream_set_close(tb->stream, text_stream_closer);
 
-<<<<<<< HEAD
-  /* Make a record of this modification in the changes table. */
-  return add_change(tb->root->fs, txn_id, tb->path,
-                    svn_fs_base__dag_get_id(tb->node),
-                    svn_fs_path_change_modify, TRUE, FALSE, trail,
-                    trail->pool);
-=======
-  return SVN_NO_ERROR;
->>>>>>> e363d545
+  return SVN_NO_ERROR;
 }
 
 
