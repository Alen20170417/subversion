/* fs.h : interface to Subversion filesystem, private to libsvn_fs
 *
 * ====================================================================
 * Copyright (c) 2000-2008 CollabNet.  All rights reserved.
 *
 * This software is licensed as described in the file COPYING, which
 * you should have received as part of this distribution.  The terms
 * are also available at http://subversion.tigris.org/license-1.html.
 * If newer versions of this license are posted there, you may use a
 * newer version instead, at your option.
 *
 * This software consists of voluntary contributions made by many
 * individuals.  For exact contribution history, see the revision
 * history and logs, available at http://subversion.tigris.org/.
 * ====================================================================
 */

#ifndef SVN_LIBSVN_FS_BASE_H
#define SVN_LIBSVN_FS_BASE_H

#define APU_WANT_DB
#include <apu_want.h>

#include <apr_pools.h>
#include <apr_hash.h>
#include "svn_fs.h"

#include "bdb/env.h"

#ifdef __cplusplus
extern "C" {
#endif /* __cplusplus */


/*** Filesystem schema versions ***/

/* The format number of this filesystem.  This is independent of the
   repository format number, and independent of any other FS back
   ends.  See the SVN_FS_BASE__MIN_*_FORMAT defines to get a sense of
   what changes and features were added in which versions of this
   back-end's format.  */
#define SVN_FS_BASE__FORMAT_NUMBER                4

<<<<<<< HEAD
/* Minimum format number that supports explicit metadata */
#define SVN_FS_BASE__MIN_METADATA_FORMAT          4
=======
/* Minimum format number that supports representation sharing.  This
   also brings in the support for storing SHA1 checksums.   */
#define SVN_FS_BASE__MIN_REP_SHARING_FORMAT       4

/* Minimum format number that supports the 'miscellaneous' table */
#define SVN_FS_BASE__MIN_MISCELLANY_FORMAT        4
>>>>>>> e363d545

/* Minimum format number that supports forward deltas */
#define SVN_FS_BASE__MIN_FORWARD_DELTAS_FORMAT    4

/* Minimum format number that supports node-origins tracking */
#define SVN_FS_BASE__MIN_NODE_ORIGINS_FORMAT      3

/* Minimum format number that supports mergeinfo */
#define SVN_FS_BASE__MIN_MERGEINFO_FORMAT         3

/* Minimum format number that supports svndiff version 1.  */
#define SVN_FS_BASE__MIN_SVNDIFF1_FORMAT          2

/* Return SVN_ERR_UNSUPPORTED_FEATURE if the version of filesystem FS does
   not indicate support for FEATURE (which REQUIRES a newer version). */
svn_error_t *
svn_fs_base__test_required_feature_format(svn_fs_t *fs,
                                          const char *feature,
                                          int requires);



<<<<<<< HEAD
/*** Metadata keys. ***/

/* Revision at which the repo started using forward deltas. */
#define SVN_FS_BASE__METADATA_FORWARD_DELTA_UPGRADE  "forward-delta-rev"
=======
/*** Miscellany keys. ***/

/* Revision at which the repo started using forward deltas. */
#define SVN_FS_BASE__MISC_FORWARD_DELTA_UPGRADE  "forward-delta-rev"

/* Next filesystem-global unique identifier value (base36). */
#define SVN_FS_BASE__MISC_NEXT_FSGUID            "next-fsguid"
>>>>>>> e363d545



/*** The filesystem structure.  ***/

typedef struct
{
  /* A Berkeley DB environment for all the filesystem's databases.
     This establishes the scope of the filesystem's transactions.  */
  bdb_env_baton_t *bdb;

  /* The filesystem's various tables.  See `structure' for details.  */
  DB *changes;
  DB *copies;
  DB *nodes;
  DB *representations;
  DB *revisions;
  DB *strings;
  DB *transactions;
  DB *uuids;
  DB *locks;
  DB *lock_tokens;
  DB *node_origins;
<<<<<<< HEAD
  DB *metadata;
=======
  DB *miscellaneous;
  DB *checksum_reps;
>>>>>>> e363d545

  /* A boolean for tracking when we have a live Berkeley DB
     transaction trail alive. */
  svn_boolean_t in_txn_trail;

  /* The filesystem UUID (or NULL if not-yet-known; see svn_fs_get_uuid). */
  const char *uuid;

  /* The format number of this FS. */
  int format;

} base_fs_data_t;


/*** Filesystem Revision ***/
typedef struct
{
  /* id of the transaction that was committed to create this
     revision. */
  const char *txn_id;

} revision_t;


/*** Transaction Kind ***/
typedef enum
{
  transaction_kind_normal = 1,  /* normal, uncommitted */
  transaction_kind_committed,   /* committed */
  transaction_kind_dead         /* uncommitted and dead */

} transaction_kind_t;


/*** Filesystem Transaction ***/
typedef struct
{
  /* kind of transaction. */
  transaction_kind_t kind;

  /* revision which this transaction was committed to create, or an
     invalid revision number if this transaction was never committed. */
  svn_revnum_t revision;

  /* property list (const char * name, svn_string_t * value).
     may be NULL if there are no properties.  */
  apr_hash_t *proplist;

  /* node revision id of the root node.  */
  const svn_fs_id_t *root_id;

  /* node revision id of the node which is the root of the revision
     upon which this txn is base.  (unfinished only) */
  const svn_fs_id_t *base_id;

  /* copies list (const char * copy_ids), or NULL if there have been
     no copies in this transaction.  */
  apr_array_header_t *copies;

} transaction_t;


/*** Node-Revision ***/
typedef struct
{
  /* node kind */
  svn_node_kind_t kind;

  /* predecessor node revision id, or NULL if there is no predecessor
     for this node revision */
  const svn_fs_id_t *predecessor_id;

  /* number of predecessors this node revision has (recursively), or
     -1 if not known (for backward compatibility). */
  int predecessor_count;

  /* representation key for this node's properties.  may be NULL if
     there are no properties.  */
  const char *prop_key;

  /* representation key for this node's text data (files) or entries
     list (dirs).  may be NULL if there are no contents.  */
  const char *data_key;

  /* data representation instance identifier.  Sounds fancy, but is
     really just a way to distinguish between "I use the same rep key
     as another node because we share ancestry and haven't had our
     text touched at all" and "I use the same rep key as another node
     only because one or both of us decided to pick up a shared
     representation after-the-fact."  May be NULL (if this node
     revision isn't using a shared rep, or isn't the original
     "assignee" of a shared rep). */
  const char *data_key_uniquifier;

  /* representation key for this node's text-data-in-progess (files
     only).  NULL if no edits are currently in-progress.  This field
     is always NULL for kinds other than "file".  */
  const char *edit_key;

  /* path at which this node first came into existence.  */
  const char *created_path;

  /* does this node revision have the mergeinfo tracking property set
     on it?  (only valid for FS schema 3 and newer) */
  svn_boolean_t has_mergeinfo;

  /* number of children of this node which have the mergeinfo tracking
     property set  (0 for files; valid only for FS schema 3 and newer). */
  apr_int64_t mergeinfo_count;

} node_revision_t;


/*** Representation Kind ***/
typedef enum
{
  rep_kind_fulltext = 1, /* fulltext */
  rep_kind_delta         /* delta */

} rep_kind_t;


/*** "Delta" Offset/Window Chunk ***/
typedef struct
{
  /* diff format version number ### at this point, "svndiff" is the
     only format used. */
  apr_byte_t version;

  /* starting offset of the data represented by this chunk */
  svn_filesize_t offset;

  /* string-key to which this representation points. */
  const char *string_key;

  /* size of the fulltext data represented by this delta window. */
  apr_size_t size;

  /* representation-key to use when needed source data for
     undeltification. */
  const char *rep_key;

  /* apr_off_t rep_offset;  ### not implemented */

} rep_delta_chunk_t;


/*** Representation ***/
typedef struct
{
  /* representation kind */
  rep_kind_t kind;

  /* transaction ID under which representation was created (used as a
     mutability flag when compared with a current editing
     transaction). */
  const char *txn_id;

  /* Checksums for the contents produced by this representation.
     These checksum is for the contents the rep shows to consumers,
     regardless of how the rep stores the data under the hood.  It is
     independent of the storage (fulltext, delta, whatever).

     If this is NULL, then for compatibility behave as though
     this checksum matches the expected checksum. */
  svn_checksum_t *md5_checksum;
  svn_checksum_t *sha1_checksum;

  /* kind-specific stuff */
  union
  {
    /* fulltext stuff */
    struct
    {
      /* string-key which holds the fulltext data */
      const char *string_key;

    } fulltext;

    /* delta stuff */
    struct
    {
      /* an array of rep_delta_chunk_t * chunks of delta
         information */
      apr_array_header_t *chunks;

    } delta;
  } contents;
} representation_t;


/*** Copy Kind ***/
typedef enum
{
  copy_kind_real = 1, /* real copy */
  copy_kind_soft      /* soft copy */

} copy_kind_t;


/*** Copy ***/
typedef struct
{
  /* What kind of copy occurred. */
  copy_kind_t kind;

  /* Path of copy source. */
  const char *src_path;

  /* Transaction id of copy source. */
  const char *src_txn_id;

  /* Node-revision of copy destination. */
  const svn_fs_id_t *dst_noderev_id;

} copy_t;


/*** Change ***/
typedef struct
{
  /* Path of the change. */
  const char *path;

  /* Node revision ID of the change. */
  const svn_fs_id_t *noderev_id;

  /* The kind of change. */
  svn_fs_path_change_kind_t kind;

  /* Text or property mods? */
  svn_boolean_t text_mod;
  svn_boolean_t prop_mod;

} change_t;


/*** Lock node ***/
typedef struct
{
  /* entries list, maps (const char *) name --> (const char *) lock-node-id */
  apr_hash_t *entries;

  /* optional lock-token, might be NULL. */
  const char *lock_token;

} lock_node_t;



#ifdef __cplusplus
}
#endif /* __cplusplus */

#endif /* SVN_LIBSVN_FS_BASE_H */<|MERGE_RESOLUTION|>--- conflicted
+++ resolved
@@ -42,17 +42,12 @@
    back-end's format.  */
 #define SVN_FS_BASE__FORMAT_NUMBER                4
 
-<<<<<<< HEAD
-/* Minimum format number that supports explicit metadata */
-#define SVN_FS_BASE__MIN_METADATA_FORMAT          4
-=======
 /* Minimum format number that supports representation sharing.  This
    also brings in the support for storing SHA1 checksums.   */
 #define SVN_FS_BASE__MIN_REP_SHARING_FORMAT       4
 
 /* Minimum format number that supports the 'miscellaneous' table */
 #define SVN_FS_BASE__MIN_MISCELLANY_FORMAT        4
->>>>>>> e363d545
 
 /* Minimum format number that supports forward deltas */
 #define SVN_FS_BASE__MIN_FORWARD_DELTAS_FORMAT    4
@@ -76,12 +71,6 @@
 
  
-<<<<<<< HEAD
-/*** Metadata keys. ***/
-
-/* Revision at which the repo started using forward deltas. */
-#define SVN_FS_BASE__METADATA_FORWARD_DELTA_UPGRADE  "forward-delta-rev"
-=======
 /*** Miscellany keys. ***/
 
 /* Revision at which the repo started using forward deltas. */
@@ -89,7 +78,6 @@
 
 /* Next filesystem-global unique identifier value (base36). */
 #define SVN_FS_BASE__MISC_NEXT_FSGUID            "next-fsguid"
->>>>>>> e363d545
 
 
 @@ -114,12 +102,8 @@
   DB *locks;
   DB *lock_tokens;
   DB *node_origins;
-<<<<<<< HEAD
-  DB *metadata;
-=======
   DB *miscellaneous;
   DB *checksum_reps;
->>>>>>> e363d545
 
   /* A boolean for tracking when we have a live Berkeley DB
      transaction trail alive. */
