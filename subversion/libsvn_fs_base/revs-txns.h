--- conflicted
+++ resolved
@@ -1,25 +1,30 @@
 /* revs-txns.h : internal interface to revision and transactions operations
  *
  * ====================================================================
- * Copyright (c) 2000-2006 CollabNet.  All rights reserved.
+ *    Licensed to the Apache Software Foundation (ASF) under one
+ *    or more contributor license agreements.  See the NOTICE file
+ *    distributed with this work for additional information
+ *    regarding copyright ownership.  The ASF licenses this file
+ *    to you under the Apache License, Version 2.0 (the
+ *    "License"); you may not use this file except in compliance
+ *    with the License.  You may obtain a copy of the License at
  *
- * This software is licensed as described in the file COPYING, which
- * you should have received as part of this distribution.  The terms
- * are also available at http://subversion.tigris.org/license-1.html.
- * If newer versions of this license are posted there, you may use a
- * newer version instead, at your option.
+ *      http://www.apache.org/licenses/LICENSE-2.0
  *
- * This software consists of voluntary contributions made by many
- * individuals.  For exact contribution history, see the revision
- * history and logs, available at http://subversion.tigris.org/.
+ *    Unless required by applicable law or agreed to in writing,
+ *    software distributed under the License is distributed on an
+ *    "AS IS" BASIS, WITHOUT WARRANTIES OR CONDITIONS OF ANY
+ *    KIND, either express or implied.  See the License for the
+ *    specific language governing permissions and limitations
+ *    under the License.
  * ====================================================================
  */
 
 #ifndef SVN_LIBSVN_FS_REVS_TXNS_H
 #define SVN_LIBSVN_FS_REVS_TXNS_H
 
-#define APU_WANT_DB
-#include <apu_want.h>
+#define SVN_WANT_BDB
+#include "svn_private_config.h"
 
 #include "svn_fs.h"
 
@@ -57,6 +62,7 @@
 svn_error_t *svn_fs_base__set_rev_prop(svn_fs_t *fs,
                                        svn_revnum_t rev,
                                        const char *name,
+                                       const svn_string_t *const *old_value_p,
                                        const svn_string_t *value,
                                        trail_t *trail,
                                        apr_pool_t *pool);
@@ -88,7 +94,7 @@
                                            apr_pool_t *pool);
 
 
-/* Retrieve information about the Subversion transaction SVN_TXN from
+/* Retrieve information about the Subversion transaction TXN_NAME from
    the `transactions' table of FS, as part of TRAIL.
    Set *ROOT_ID_P to the ID of the transaction's root directory.
    Set *BASE_ROOT_ID_P to the ID of the root directory of the
@@ -177,6 +183,7 @@
 
 svn_error_t *svn_fs_base__change_rev_prop(svn_fs_t *fs, svn_revnum_t rev,
                                           const char *name,
+                                          const svn_string_t *const *old_value_p,
                                           const svn_string_t *value,
                                           apr_pool_t *pool);
 
@@ -202,15 +209,9 @@
                                        svn_fs_txn_t *txn,
                                        apr_pool_t *pool);
 
-<<<<<<< HEAD
-/* Helper func:  variant of __txn_proplist that uses an existing TRAIL. 
- * TXN_ID identifies the transaction.
- * *TABLE_P will be non-null upon success. 
-=======
 /* Helper func:  variant of __txn_proplist that uses an existing TRAIL.
  * TXN_ID identifies the transaction.
  * *TABLE_P will be non-null upon success.
->>>>>>> 8595db6c
  */
 svn_error_t *svn_fs_base__txn_proplist_in_trail(apr_hash_t **table_p,
                                                 const char *txn_id,
@@ -220,8 +221,8 @@
                                           const svn_string_t *value,
                                           apr_pool_t *pool);
 
-svn_error_t *svn_fs_base__change_txn_props(svn_fs_txn_t *txn, 
-                                           apr_array_header_t *props,
+svn_error_t *svn_fs_base__change_txn_props(svn_fs_txn_t *txn,
+                                           const apr_array_header_t *props,
                                            apr_pool_t *pool);
 
 
