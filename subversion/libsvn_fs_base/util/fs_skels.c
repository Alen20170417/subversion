--- conflicted
+++ resolved
@@ -31,10 +31,7 @@
 #include "svn_time.h"
 
 #include "private/svn_skel.h"
-<<<<<<< HEAD
-=======
 #include "private/svn_dep_compat.h"
->>>>>>> 8d8a5012
 
 #include "svn_checksum.h"
 #include "fs_skels.h"
@@ -263,7 +260,6 @@
 
   if (len < 1)
     return FALSE;
-<<<<<<< HEAD
 
   if (! is_valid_node_revision_header_skel(header, &kind))
     return FALSE;
@@ -283,27 +279,6 @@
       if (! header->next->is_atom)
         return FALSE;
 
-=======
-
-  if (! is_valid_node_revision_header_skel(header, &kind))
-    return FALSE;
-
-  if (svn_skel__matches_atom(kind, "dir"))
-    {
-      if (! ((len == 3)
-             && header->next->is_atom
-             && header->next->next->is_atom))
-        return FALSE;
-    }
-  else if (svn_skel__matches_atom(kind, "file"))
-    {
-      if (len < 3)
-        return FALSE;
-
-      if (! header->next->is_atom)
-        return FALSE;
-
->>>>>>> 8d8a5012
       /* As of SVN_FS_BASE__MIN_REP_SHARING_FORMAT version, the
          DATA-KEY slot can be a 2-tuple. */
       if (! header->next->next->is_atom)
@@ -579,12 +554,9 @@
         {
           svn_skel_t *window_skel = chunk_skel->children->next;
           svn_skel_t *diff_skel = window_skel->children;
-<<<<<<< HEAD
-=======
           apr_int64_t val;
           apr_uint64_t uval;
           const char *str;
->>>>>>> 8d8a5012
 
           /* Allocate a chunk and its window */
           chunk = apr_palloc(pool, sizeof(*chunk));
@@ -686,16 +658,6 @@
               int val;
 
               cur_skel = cur_skel->next;
-<<<<<<< HEAD
-              noderev->has_mergeinfo = atoi(apr_pstrmemdup(pool,
-                                                           cur_skel->data,
-                                                           cur_skel->len))
-                                         != 0;
-              noderev->mergeinfo_count =
-                apr_atoi64(apr_pstrmemdup(pool,
-                                          cur_skel->next->data,
-                                          cur_skel->next->len));
-=======
               str = apr_pstrmemdup(pool, cur_skel->data, cur_skel->len);
               SVN_ERR(svn_cstring_atoi(&val, str));
               noderev->has_mergeinfo = (val != 0);
@@ -703,7 +665,6 @@
               str = apr_pstrmemdup(pool, cur_skel->next->data,
                                    cur_skel->next->len);
               SVN_ERR(svn_cstring_atoi64(&noderev->mergeinfo_count, str));
->>>>>>> 8d8a5012
             }
         }
     }
