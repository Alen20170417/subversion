/*
 * compat.c:  compatibility compliance logic
 *
 * ====================================================================
 *    Licensed to the Apache Software Foundation (ASF) under one
 *    or more contributor license agreements.  See the NOTICE file
 *    distributed with this work for additional information
 *    regarding copyright ownership.  The ASF licenses this file
 *    to you under the Apache License, Version 2.0 (the
 *    "License"); you may not use this file except in compliance
 *    with the License.  You may obtain a copy of the License at
 *
 *      http://www.apache.org/licenses/LICENSE-2.0
 *
 *    Unless required by applicable law or agreed to in writing,
 *    software distributed under the License is distributed on an
 *    "AS IS" BASIS, WITHOUT WARRANTIES OR CONDITIONS OF ANY
 *    KIND, either express or implied.  See the License for the
 *    specific language governing permissions and limitations
 *    under the License.
 * ====================================================================
 */

#include <apr_pools.h>

#include "svn_error.h"
#include "svn_pools.h"
#include "svn_sorts.h"
#include "svn_dirent_uri.h"
#include "svn_path.h"
#include "svn_ra.h"
#include "svn_io.h"
#include "svn_compat.h"
#include "svn_props.h"

#include "ra_loader.h"
#include "svn_private_config.h"



/* This is just like svn_sort_compare_revisions, save that it sorts
   the revisions in *ascending* order. */
static int
compare_revisions(const void *a, const void *b)
{
  svn_revnum_t a_rev = *(const svn_revnum_t *)a;
  svn_revnum_t b_rev = *(const svn_revnum_t *)b;
  if (a_rev == b_rev)
    return 0;
  return a_rev < b_rev ? -1 : 1;
}

/* Given the CHANGED_PATHS and REVISION from an instance of a
   svn_log_message_receiver_t function, determine at which location
   PATH may be expected in the next log message, and set *PREV_PATH_P
   to that value.  KIND is the node kind of PATH.  Set *ACTION_P to a
   character describing the change that caused this revision (as
   listed in svn_log_changed_path_t) and set *COPYFROM_REV_P to the
   revision PATH was copied from, or SVN_INVALID_REVNUM if it was not
   copied.  ACTION_P and COPYFROM_REV_P may be NULL, in which case
   they are not used.  Perform all allocations in POOL.

   This is useful for tracking the various changes in location a
   particular resource has undergone when performing an RA->get_logs()
   operation on that resource.
*/
static svn_error_t *
prev_log_path(const char **prev_path_p,
              char *action_p,
              svn_revnum_t *copyfrom_rev_p,
              apr_hash_t *changed_paths,
              const char *path,
              svn_node_kind_t kind,
              svn_revnum_t revision,
              apr_pool_t *pool)
{
  svn_log_changed_path_t *change;
  const char *prev_path = NULL;

  /* It's impossible to find the predecessor path of a NULL path. */
  SVN_ERR_ASSERT(path);

  /* Initialize our return values for the action and copyfrom_rev in
     case we have an unhandled case later on. */
  if (action_p)
    *action_p = 'M';
  if (copyfrom_rev_p)
    *copyfrom_rev_p = SVN_INVALID_REVNUM;

  if (changed_paths)
    {
      /* See if PATH was explicitly changed in this revision. */
      change = apr_hash_get(changed_paths, path, APR_HASH_KEY_STRING);
      if (change)
        {
          /* If PATH was not newly added in this revision, then it may or may
             not have also been part of a moved subtree.  In this case, set a
             default previous path, but still look through the parents of this
             path for a possible copy event. */
          if (change->action != 'A' && change->action != 'R')
            {
              prev_path = path;
            }
          else
            {
              /* PATH is new in this revision.  This means it cannot have been
                 part of a copied subtree. */
              if (change->copyfrom_path)
                prev_path = apr_pstrdup(pool, change->copyfrom_path);
              else
                prev_path = NULL;

              *prev_path_p = prev_path;
              if (action_p)
                *action_p = change->action;
              if (copyfrom_rev_p)
                *copyfrom_rev_p = change->copyfrom_rev;
              return SVN_NO_ERROR;
            }
        }

      if (apr_hash_count(changed_paths))
        {
          /* The path was not explicitly changed in this revision.  The
             fact that we're hearing about this revision implies, then,
             that the path was a child of some copied directory.  We need
             to find that directory, and effectively "re-base" our path on
             that directory's copyfrom_path. */
          int i;
          apr_array_header_t *paths;

          /* Build a sorted list of the changed paths. */
          paths = svn_sort__hash(changed_paths,
                                 svn_sort_compare_items_as_paths, pool);

          /* Now, walk the list of paths backwards, looking a parent of
             our path that has copyfrom information. */
          for (i = paths->nelts; i > 0; i--)
            {
              svn_sort__item_t item = APR_ARRAY_IDX(paths,
                                                    i - 1, svn_sort__item_t);
              const char *ch_path = item.key;
              int len = strlen(ch_path);

              /* See if our path is the child of this change path.  If
                 not, keep looking.  */
              if (! ((strncmp(ch_path, path, len) == 0) && (path[len] == '/')))
                continue;

              /* Okay, our path *is* a child of this change path.  If
                 this change was copied, we just need to apply the
                 portion of our path that is relative to this change's
                 path, to the change's copyfrom path.  Otherwise, this
                 change isn't really interesting to us, and our search
                 continues. */
              change = apr_hash_get(changed_paths, ch_path, len);
              if (change->copyfrom_path)
                {
                  if (action_p)
                    *action_p = change->action;
                  if (copyfrom_rev_p)
                    *copyfrom_rev_p = change->copyfrom_rev;
                  prev_path = svn_path_join(change->copyfrom_path,
                                            path + len + 1, pool);
                  break;
                }
            }
        }
    }

  /* If we didn't find what we expected to find, return an error.
     (Because directories bubble-up, we get a bunch of logs we might
     not want.  Be forgiving in that case.)  */
  if (! prev_path)
    {
      if (kind == svn_node_dir)
        prev_path = apr_pstrdup(pool, path);
      else
        return svn_error_createf(SVN_ERR_CLIENT_UNRELATED_RESOURCES, NULL,
                                 _("Missing changed-path information for "
                                   "'%s' in revision %ld"),
                                 svn_dirent_local_style(path, pool), revision);
    }

  *prev_path_p = prev_path;
  return SVN_NO_ERROR;
}



/*** Fallback implementation of svn_ra_get_locations(). ***/


/* ### This is to support 1.0 servers. */
struct log_receiver_baton
{
  /* The kind of the path we're tracing. */
  svn_node_kind_t kind;

  /* The path at which we are trying to find our versioned resource in
     the log output. */
  const char *last_path;

  /* Input revisions and output hash; the whole point of this little game. */
  svn_revnum_t peg_revision;
  apr_array_header_t *location_revisions;
  const char *peg_path;
  apr_hash_t *locations;

  /* A pool from which to allocate stuff stored in this baton. */
  apr_pool_t *pool;
};


/* Implements svn_log_entry_receiver_t; helper for slow_get_locations.
   As input, takes log_receiver_baton (defined above) and attempts to
   "fill in" locations in the baton over the course of many
   iterations. */
static svn_error_t *
log_receiver(void *baton,
             svn_log_entry_t *log_entry,
             apr_pool_t *pool)
{
  struct log_receiver_baton *lrb = baton;
  apr_pool_t *hash_pool = apr_hash_pool_get(lrb->locations);
  const char *current_path = lrb->last_path;
  const char *prev_path;

  /* No paths were changed in this revision.  Nothing to do. */
  if (! log_entry->changed_paths2)
    return SVN_NO_ERROR;

  /* If we've run off the end of the path's history, there's nothing
     to do.  (This should never happen with a properly functioning
     server, since we'd get no more log messages after the one where
     path was created.  But a malfunctioning server shouldn't cause us
     to trigger an assertion failure.) */
  if (! current_path)
    return SVN_NO_ERROR;

  /* If we haven't found our peg path yet, and we are now looking at a
     revision equal to or older than the peg revision, then our
     "current" path is our peg path. */
  if ((! lrb->peg_path) && (log_entry->revision <= lrb->peg_revision))
    lrb->peg_path = apr_pstrdup(lrb->pool, current_path);

  /* Determine the paths for any of the revisions for which we haven't
     gotten paths already. */
  while (lrb->location_revisions->nelts)
    {
      svn_revnum_t next = APR_ARRAY_IDX(lrb->location_revisions,
                                        lrb->location_revisions->nelts - 1,
                                        svn_revnum_t);
      if (log_entry->revision <= next)
        {
          apr_hash_set(lrb->locations,
                       apr_pmemdup(hash_pool, &next, sizeof(next)),
                       sizeof(next),
                       apr_pstrdup(hash_pool, current_path));
          apr_array_pop(lrb->location_revisions);
        }
      else
        break;
    }

  /* Figure out at which repository path our object of interest lived
     in the previous revision. */
  SVN_ERR(prev_log_path(&prev_path, NULL, NULL, log_entry->changed_paths2,
                        current_path, lrb->kind, log_entry->revision, pool));

  /* Squirrel away our "next place to look" path (suffer the strcmp
     hit to save on allocations). */
  if (! prev_path)
    lrb->last_path = NULL;
  else if (strcmp(prev_path, current_path) != 0)
    lrb->last_path = apr_pstrdup(lrb->pool, prev_path);

  return SVN_NO_ERROR;
}


svn_error_t *
svn_ra__locations_from_log(svn_ra_session_t *session,
                           apr_hash_t **locations_p,
                           const char *path,
                           svn_revnum_t peg_revision,
                           const apr_array_header_t *location_revisions,
                           apr_pool_t *pool)
{
  apr_hash_t *locations = apr_hash_make(pool);
  struct log_receiver_baton lrb = { 0 };
  apr_array_header_t *targets;
  svn_revnum_t youngest_requested, oldest_requested, youngest, oldest;
  svn_node_kind_t kind;
  const char *root_url, *url, *rel_path;

  /* Fetch the repository root URL and relative path. */
  SVN_ERR(svn_ra_get_repos_root2(session, &root_url, pool));
  SVN_ERR(svn_ra_get_session_url(session, &url, pool));
  url = svn_path_join(url, path, pool);
  rel_path = svn_path_uri_decode(url + strlen(root_url), pool);

  /* Sanity check: verify that the peg-object exists in repos. */
  SVN_ERR(svn_ra_check_path(session, path, peg_revision, &kind, pool));
  if (kind == svn_node_none)
    return svn_error_createf(SVN_ERR_FS_NOT_FOUND, NULL,
                             _("Path '%s' doesn't exist in revision %ld"),
                             rel_path, peg_revision);

  /* Easy out: no location revisions. */
  if (! location_revisions->nelts)
    {
      *locations_p = locations;
      return SVN_NO_ERROR;
    }

  /* Figure out the youngest and oldest revs (amongst the set of
     requested revisions + the peg revision) so we can avoid
     unnecessary log parsing. */
  qsort(location_revisions->elts, location_revisions->nelts,
        location_revisions->elt_size, compare_revisions);
  oldest_requested = APR_ARRAY_IDX(location_revisions, 0, svn_revnum_t);
  youngest_requested = APR_ARRAY_IDX(location_revisions,
                                     location_revisions->nelts - 1,
                                     svn_revnum_t);
  youngest = peg_revision;
  youngest = (oldest_requested > youngest) ? oldest_requested : youngest;
  youngest = (youngest_requested > youngest) ? youngest_requested : youngest;
  oldest = peg_revision;
  oldest = (oldest_requested < oldest) ? oldest_requested : oldest;
  oldest = (youngest_requested < oldest) ? youngest_requested : oldest;

  /* Populate most of our log receiver baton structure. */
  lrb.kind = kind;
  lrb.last_path = rel_path;
  lrb.location_revisions = apr_array_copy(pool, location_revisions);
  lrb.peg_revision = peg_revision;
  lrb.peg_path = NULL;
  lrb.locations = locations;
  lrb.pool = pool;

  /* Let the RA layer drive our log information handler, which will do
     the work of finding the actual locations for our resource.
     Notice that we always run on the youngest rev of the 3 inputs. */
  targets = apr_array_make(pool, 1, sizeof(const char *));
  APR_ARRAY_PUSH(targets, const char *) = path;
  SVN_ERR(svn_ra_get_log2(session, targets, youngest, oldest, 0,
                          TRUE, FALSE, FALSE,
                          apr_array_make(pool, 0, sizeof(const char *)),
                          log_receiver, &lrb, pool));

  /* If the received log information did not cover any of the
     requested revisions, use the last known path.  (This normally
     just means that ABS_PATH was not modified between the requested
     revision and OLDEST.  If the file was created at some point after
     OLDEST, then lrb.last_path should be NULL.) */
  if (! lrb.peg_path)
    lrb.peg_path = lrb.last_path;
  if (lrb.last_path)
    {
      int i;
      for (i = 0; i < location_revisions->nelts; i++)
        {
          svn_revnum_t rev = APR_ARRAY_IDX(location_revisions, i,
                                           svn_revnum_t);
          if (! apr_hash_get(locations, &rev, sizeof(rev)))
            apr_hash_set(locations, apr_pmemdup(pool, &rev, sizeof(rev)),
                         sizeof(rev), apr_pstrdup(pool, lrb.last_path));
        }
    }

  /* Check that we got the peg path. */
  if (! lrb.peg_path)
    return svn_error_createf
      (APR_EGENERAL, NULL,
       _("Unable to find repository location for '%s' in revision %ld"),
       rel_path, peg_revision);

  /* Sanity check: make sure that our calculated peg path is the same
     as what we expected it to be. */
  if (strcmp(rel_path, lrb.peg_path) != 0)
    return svn_error_createf
      (SVN_ERR_CLIENT_UNRELATED_RESOURCES, NULL,
       _("'%s' in revision %ld is an unrelated object"),
       rel_path, youngest);

  *locations_p = locations;
  return SVN_NO_ERROR;
}




/*** Fallback implementation of svn_ra_get_location_segments(). ***/

struct gls_log_receiver_baton {
  /* The kind of the path we're tracing. */
  svn_node_kind_t kind;

  /* Are we finished (and just listening to log entries because our
     caller won't shut up?). */
  svn_boolean_t done;

  /* The path at which we are trying to find our versioned resource in
     the log output. */
  const char *last_path;

  /* Input data. */
  svn_revnum_t start_rev;

  /* Output intermediate state and callback/baton. */
  svn_revnum_t range_end;
  svn_location_segment_receiver_t receiver;
  void *receiver_baton;

  /* A pool from which to allocate stuff stored in this baton. */
  apr_pool_t *pool;
};

/* Build a node location segment object from PATH, RANGE_START, and
   RANGE_END, and pass it off to RECEIVER/RECEIVER_BATON. */
static svn_error_t *
maybe_crop_and_send_segment(const char *path,
                            svn_revnum_t start_rev,
                            svn_revnum_t range_start,
                            svn_revnum_t range_end,
                            svn_location_segment_receiver_t receiver,
                            void *receiver_baton,
                            apr_pool_t *pool)
{
  svn_location_segment_t *segment = apr_pcalloc(pool, sizeof(*segment));
  segment->path = path ? ((*path == '/') ? path + 1 : path) : NULL;
  segment->range_start = range_start;
  segment->range_end = range_end;
  if (segment->range_start <= start_rev)
    {
      if (segment->range_end > start_rev)
        segment->range_end = start_rev;
      return receiver(segment, receiver_baton, pool);
    }
  return SVN_NO_ERROR;
}

static svn_error_t *
gls_log_receiver(void *baton,
                 svn_log_entry_t *log_entry,
                 apr_pool_t *pool)
{
  struct gls_log_receiver_baton *lrb = baton;
  const char *current_path = lrb->last_path;
  const char *prev_path;
  svn_revnum_t copyfrom_rev;

  /* If we're done, ignore this invocation. */
  if (lrb->done)
    return SVN_NO_ERROR;

  /* Figure out at which repository path our object of interest lived
     in the previous revision, and if its current location is the
     result of copy since then. */
  SVN_ERR(prev_log_path(&prev_path, NULL, &copyfrom_rev,
                        log_entry->changed_paths2, current_path,
                        lrb->kind, log_entry->revision, pool));

  /* If we've run off the end of the path's history, we need to report
     our final segment (and then, we're done). */
  if (! prev_path)
    {
      lrb->done = TRUE;
      return maybe_crop_and_send_segment(current_path, lrb->start_rev,
                                         log_entry->revision, lrb->range_end,
                                         lrb->receiver, lrb->receiver_baton,
                                         pool);
    }

  /* If there was a copy operation of interest... */
  if (SVN_IS_VALID_REVNUM(copyfrom_rev))
    {
      /* ...then report the segment between this revision and the
         last-reported revision. */
      SVN_ERR(maybe_crop_and_send_segment(current_path, lrb->start_rev,
                                          log_entry->revision, lrb->range_end,
                                          lrb->receiver, lrb->receiver_baton,
                                          pool));
      lrb->range_end = log_entry->revision - 1;

      /* And if there was a revision gap, we need to report that, too. */
      if (log_entry->revision - copyfrom_rev > 1)
        {
          SVN_ERR(maybe_crop_and_send_segment(NULL, lrb->start_rev,
                                              copyfrom_rev + 1, lrb->range_end,
                                              lrb->receiver,
                                              lrb->receiver_baton, pool));
          lrb->range_end = copyfrom_rev;
        }

      /* Update our state variables. */
      lrb->last_path = apr_pstrdup(lrb->pool, prev_path);
    }

  return SVN_NO_ERROR;
}


svn_error_t *
svn_ra__location_segments_from_log(svn_ra_session_t *session,
                                   const char *path,
                                   svn_revnum_t peg_revision,
                                   svn_revnum_t start_rev,
                                   svn_revnum_t end_rev,
                                   svn_location_segment_receiver_t receiver,
                                   void *receiver_baton,
                                   apr_pool_t *pool)
{
  struct gls_log_receiver_baton lrb = { 0 };
  apr_array_header_t *targets;
  svn_node_kind_t kind;
  svn_revnum_t youngest_rev = SVN_INVALID_REVNUM;
  const char *root_url, *url, *rel_path;

  /* Fetch the repository root URL and relative path. */
  SVN_ERR(svn_ra_get_repos_root2(session, &root_url, pool));
  SVN_ERR(svn_ra_get_session_url(session, &url, pool));
  url = svn_path_join(url, path, pool);
  rel_path = svn_path_uri_decode(url + strlen(root_url), pool);

  /* If PEG_REVISION is invalid, it means HEAD.  If START_REV is
     invalid, it means HEAD.  If END_REV is SVN_INVALID_REVNUM, we'll
     use 0. */
  if (! SVN_IS_VALID_REVNUM(peg_revision))
    {
      SVN_ERR(svn_ra_get_latest_revnum(session, &youngest_rev, pool));
      peg_revision = youngest_rev;
    }
  if (! SVN_IS_VALID_REVNUM(start_rev))
    {
      if (SVN_IS_VALID_REVNUM(youngest_rev))
        start_rev = youngest_rev;
      else
        SVN_ERR(svn_ra_get_latest_revnum(session, &start_rev, pool));
    }
  if (! SVN_IS_VALID_REVNUM(end_rev))
    {
      end_rev = 0;
    }

  /* The API demands a certain ordering of our revision inputs. Enforce it. */
  SVN_ERR_ASSERT((peg_revision >= start_rev) && (start_rev >= end_rev));

  /* Sanity check: verify that the peg-object exists in repos. */
  SVN_ERR(svn_ra_check_path(session, path, peg_revision, &kind, pool));
  if (kind == svn_node_none)
    return svn_error_createf(SVN_ERR_FS_NOT_FOUND, NULL,
                             _("Path '%s' doesn't exist in revision %ld"),
                             rel_path, start_rev);

  /* Populate most of our log receiver baton structure. */
  lrb.kind = kind;
  lrb.last_path = rel_path;
  lrb.done = FALSE;
  lrb.start_rev = start_rev;
  lrb.range_end = start_rev;
  lrb.receiver = receiver;
  lrb.receiver_baton = receiver_baton;
  lrb.pool = pool;

  /* Let the RA layer drive our log information handler, which will do
     the work of finding the actual locations for our resource.
     Notice that we always run on the youngest rev of the 3 inputs. */
  targets = apr_array_make(pool, 1, sizeof(const char *));
  APR_ARRAY_PUSH(targets, const char *) = path;
  SVN_ERR(svn_ra_get_log2(session, targets, peg_revision, end_rev, 0,
                          TRUE, FALSE, FALSE,
                          apr_array_make(pool, 0, sizeof(const char *)),
                          gls_log_receiver, &lrb, pool));

  /* If we didn't finish, we need to do so with a final segment send. */
  if (! lrb.done)
    SVN_ERR(maybe_crop_and_send_segment(lrb.last_path, start_rev,
                                        end_rev, lrb.range_end,
                                        receiver, receiver_baton, pool));

  return SVN_NO_ERROR;
}



/*** Fallback implementation of svn_ra_get_file_revs(). ***/

/* The metadata associated with a particular revision. */
struct rev
{
  svn_revnum_t revision; /* the revision number */
  const char *path;      /* the absolute repository path */
  apr_hash_t *props;     /* the revprops for this revision */
  struct rev *next;      /* the next revision */
};

/* File revs log message baton. */
struct fr_log_message_baton {
  const char *path;        /* The path to be processed */
  struct rev *eldest;      /* The eldest revision processed */
  char action;             /* The action associated with the eldest */
  svn_revnum_t copyrev;    /* The revision the eldest was copied from */
  apr_pool_t *pool;
};

/* Callback for log messages: implements svn_log_entry_receiver_t and
   accumulates revision metadata into a chronologically ordered list stored in
   the baton. */
static svn_error_t *
fr_log_message_receiver(void *baton,
                        svn_log_entry_t *log_entry,
                        apr_pool_t *pool)
{
  struct fr_log_message_baton *lmb = baton;
  struct rev *rev;
  apr_hash_index_t *hi;

  rev = apr_palloc(lmb->pool, sizeof(*rev));
  rev->revision = log_entry->revision;
  rev->path = lmb->path;
  rev->next = lmb->eldest;
  lmb->eldest = rev;

  /* Duplicate log_entry revprops into rev->props */
  rev->props = apr_hash_make(lmb->pool);
  for (hi = apr_hash_first(pool, log_entry->revprops); hi;
       hi = apr_hash_next(hi))
    {
      void *val;
      const void *key;

      apr_hash_this(hi, &key, NULL, &val);
      apr_hash_set(rev->props, apr_pstrdup(lmb->pool, key), APR_HASH_KEY_STRING,
                   svn_string_dup(val, lmb->pool));
    }

  return prev_log_path(&lmb->path, &lmb->action,
                       &lmb->copyrev, log_entry->changed_paths2,
                       lmb->path, svn_node_file, log_entry->revision,
                       lmb->pool);
}

svn_error_t *
svn_ra__file_revs_from_log(svn_ra_session_t *ra_session,
                           const char *path,
                           svn_revnum_t start,
                           svn_revnum_t end,
                           svn_file_rev_handler_t handler,
                           void *handler_baton,
                           apr_pool_t *pool)
{
  svn_node_kind_t kind;
  const char *repos_url;
  const char *session_url;
  const char *tmp;
  char *repos_abs_path;
  apr_array_header_t *condensed_targets;
  struct fr_log_message_baton lmb;
  struct rev *rev;
  apr_hash_t *last_props;
  svn_stream_t *last_stream;
  apr_pool_t *currpool, *lastpool;

  SVN_ERR(svn_ra_get_repos_root2(ra_session, &repos_url, pool));
  SVN_ERR(svn_ra_get_session_url(ra_session, &session_url, pool));

  /* Create the initial path, using the repos_url and session_url */
  tmp = svn_path_is_child(repos_url, session_url, pool);
  repos_abs_path = apr_palloc(pool, strlen(tmp) + 1);
  repos_abs_path[0] = '/';
  memcpy(repos_abs_path + 1, tmp, strlen(tmp));

  /* Check to make sure we're dealing with a file. */
  SVN_ERR(svn_ra_check_path(ra_session, "", end, &kind, pool));

  if (kind == svn_node_dir)
    return svn_error_createf(SVN_ERR_FS_NOT_FILE, NULL,
                             _("'%s' is not a file"), repos_abs_path);

  condensed_targets = apr_array_make(pool, 1, sizeof(const char *));
  APR_ARRAY_PUSH(condensed_targets, const char *) = "";

  lmb.path = svn_path_uri_decode(repos_abs_path, pool);
  lmb.eldest = NULL;
  lmb.pool = pool;

  /* Accumulate revision metadata by walking the revisions
     backwards; this allows us to follow moves/copies
     correctly. */
  SVN_ERR(svn_ra_get_log2(ra_session,
                          condensed_targets,
                          end, start, 0, /* no limit */
                          TRUE, FALSE, FALSE,
                          NULL, fr_log_message_receiver, &lmb,
                          pool));

  /* Reparent the session while we go back through the history. */
  SVN_ERR(svn_ra_reparent(ra_session, repos_url, pool));

  currpool = svn_pool_create(pool);
  lastpool = svn_pool_create(pool);

  /* We want the first txdelta to be against the empty file. */
  last_props = apr_hash_make(lastpool);
  last_stream = svn_stream_empty(lastpool);

  /* Walk the revision list in chronological order, downloading each fulltext,
     diffing it with its predecessor, and calling the file_revs handler for
     each one.  Use two iteration pools rather than one, because the diff
     routines need to look at a sliding window of revisions.  Two pools gives
     us a ring buffer of sorts. */
  for (rev = lmb.eldest; rev; rev = rev->next)
    {
      const char *temp_path;
      apr_pool_t *tmppool;
      apr_hash_t *props;
      apr_file_t *file;
      svn_stream_t *stream;
      apr_array_header_t *prop_diffs;
      svn_txdelta_stream_t *delta_stream;
      svn_txdelta_window_handler_t delta_handler = NULL;
      void *delta_baton = NULL;

      svn_pool_clear(currpool);

      /* Get the contents of the file from the repository, and put them in
         a temporary local file. */
<<<<<<< HEAD
      SVN_ERR(svn_stream_open_unique(&stream, &temp_path, NULL,
                                     svn_io_file_del_on_pool_cleanup,
                                     currpool, currpool));
=======
      SVN_ERR(svn_io_temp_dir(&temp_dir, currpool));
      SVN_ERR(svn_io_open_unique_file2
              (&file, &temp_path,
               svn_path_join(temp_dir, "tmp", currpool), ".tmp",
               svn_io_file_del_on_pool_cleanup, currpool));
      stream = svn_stream_from_aprfile2(file, TRUE, currpool);
>>>>>>> 0213fdc3
      SVN_ERR(svn_ra_get_file(ra_session, rev->path + 1, rev->revision,
                              stream, NULL, &props, currpool));
      SVN_ERR(svn_stream_close(stream));

      /* Open up a stream to the local file. */
      SVN_ERR(svn_io_file_open(&file, temp_path, APR_READ, APR_OS_DEFAULT,
                               currpool));
      stream = svn_stream_from_aprfile2(file, FALSE, currpool);

      /* Calculate the property diff */
      SVN_ERR(svn_prop_diffs(&prop_diffs, props, last_props, lastpool));

      /* Call the file_rev handler */
      SVN_ERR(handler(handler_baton, rev->path, rev->revision, rev->props,
                      FALSE, /* merged revision */
                      &delta_handler, &delta_baton, prop_diffs, lastpool));

      /* Compute and send delta if client asked for it. */
      if (delta_handler)
        {
          /* Get the content delta. */
          svn_txdelta(&delta_stream, last_stream, stream, lastpool);

          /* And send. */
          SVN_ERR(svn_txdelta_send_txstream(delta_stream, delta_handler,
                                            delta_baton, lastpool));
        }

      /* Switch the pools and data for the next iteration */
      tmppool = currpool;
      currpool = lastpool;
      lastpool = tmppool;

      svn_stream_close(last_stream);
      last_stream = stream;
      last_props = props;
    }

  svn_stream_close(last_stream);
  svn_pool_destroy(currpool);
  svn_pool_destroy(lastpool);

  /* Reparent the session back to the original URL. */
  return svn_ra_reparent(ra_session, session_url, pool);
}


/*** Fallback implementation of svn_ra_get_deleted_rev(). ***/

/* svn_ra_get_log2() receiver_baton for svn_ra__get_deleted_rev_from_log(). */
typedef struct log_path_del_rev_t
{
  /* Absolute repository path. */
  const char *path;

  /* Revision PATH was first deleted or replaced. */
  svn_revnum_t revision_deleted;
} log_path_del_rev_t;

/* A svn_log_entry_receiver_t callback for finding the revision
   ((log_path_del_rev_t *)BATON)->PATH was first deleted or replaced.
   Stores that revision in ((log_path_del_rev_t *)BATON)->REVISION_DELETED.
 */
static svn_error_t *
log_path_del_receiver(void *baton,
                      svn_log_entry_t *log_entry,
                      apr_pool_t *pool)
{
  log_path_del_rev_t *b = baton;
  apr_hash_index_t *hi;

  /* No paths were changed in this revision.  Nothing to do. */
  if (! log_entry->changed_paths2)
    return SVN_NO_ERROR;

  for (hi = apr_hash_first(pool, log_entry->changed_paths2);
       hi != NULL;
       hi = apr_hash_next(hi))
    {
      void *val;
      char *path;
      svn_log_changed_path_t *log_item;

      apr_hash_this(hi, (void *) &path, NULL, &val);
      log_item = val;
      if (svn_path_compare_paths(b->path, path) == 0
          && (log_item->action == 'D' || log_item->action == 'R'))
        {
          /* Found the first deletion or replacement, we are done. */
          b->revision_deleted = log_entry->revision;
          break;
        }
    }
  return SVN_NO_ERROR;
}

svn_error_t *
svn_ra__get_deleted_rev_from_log(svn_ra_session_t *session,
                                 const char *rel_deleted_path,
                                 svn_revnum_t peg_revision,
                                 svn_revnum_t end_revision,
                                 svn_revnum_t *revision_deleted,
                                 apr_pool_t *pool)
{
  const char *session_url, *source_root_url, *rel_path_url, *abs_del_path;
  log_path_del_rev_t log_path_deleted_baton;

  SVN_ERR_ASSERT(*rel_deleted_path != '/');

  if (!SVN_IS_VALID_REVNUM(peg_revision))
    return svn_error_createf(SVN_ERR_CLIENT_BAD_REVISION, NULL,
                             _("Invalid peg revision %ld"), peg_revision);
  if (!SVN_IS_VALID_REVNUM(end_revision))
    return svn_error_createf(SVN_ERR_CLIENT_BAD_REVISION, NULL,
                             _("Invalid end revision %ld"), end_revision);
  if (end_revision <= peg_revision)
    return svn_error_create(SVN_ERR_CLIENT_BAD_REVISION, NULL,
                            _("Peg revision must precede end revision"));

  SVN_ERR(svn_ra_get_session_url(session, &session_url, pool));
  SVN_ERR(svn_ra_get_repos_root2(session, &source_root_url, pool));
  rel_path_url = svn_path_url_add_component(session_url, rel_deleted_path,
                                            pool);
  abs_del_path = svn_path_uri_decode(rel_path_url + strlen(source_root_url), pool);
  log_path_deleted_baton.path = abs_del_path;
  log_path_deleted_baton.revision_deleted = SVN_INVALID_REVNUM;

  /* Examine the logs of SESSION's URL to find when DELETED_PATH was first
     deleted or replaced. */
  SVN_ERR(svn_ra_get_log2(session, NULL, peg_revision, end_revision, 0,
                          TRUE, TRUE, FALSE,
                          apr_array_make(pool, 0, sizeof(char *)),
                          log_path_del_receiver, &log_path_deleted_baton,
                          pool));
  *revision_deleted = log_path_deleted_baton.revision_deleted;
  return SVN_NO_ERROR;
}<|MERGE_RESOLUTION|>--- conflicted
+++ resolved
@@ -667,24 +667,24 @@
   svn_stream_t *last_stream;
   apr_pool_t *currpool, *lastpool;
 
+  /* Check to make sure we're dealing with a file. */
+  SVN_ERR(svn_ra_check_path(ra_session, path, end, &kind, pool));
+
+  if (kind == svn_node_dir)
+    return svn_error_createf(SVN_ERR_FS_NOT_FILE, NULL,
+                             _("'%s' is not a file"), path);
+
   SVN_ERR(svn_ra_get_repos_root2(ra_session, &repos_url, pool));
   SVN_ERR(svn_ra_get_session_url(ra_session, &session_url, pool));
 
   /* Create the initial path, using the repos_url and session_url */
-  tmp = svn_path_is_child(repos_url, session_url, pool);
+  tmp = svn_uri_is_child(repos_url, session_url, pool);
   repos_abs_path = apr_palloc(pool, strlen(tmp) + 1);
   repos_abs_path[0] = '/';
   memcpy(repos_abs_path + 1, tmp, strlen(tmp));
 
-  /* Check to make sure we're dealing with a file. */
-  SVN_ERR(svn_ra_check_path(ra_session, "", end, &kind, pool));
-
-  if (kind == svn_node_dir)
-    return svn_error_createf(SVN_ERR_FS_NOT_FILE, NULL,
-                             _("'%s' is not a file"), repos_abs_path);
-
   condensed_targets = apr_array_make(pool, 1, sizeof(const char *));
-  APR_ARRAY_PUSH(condensed_targets, const char *) = "";
+  APR_ARRAY_PUSH(condensed_targets, const char *) = path;
 
   lmb.path = svn_path_uri_decode(repos_abs_path, pool);
   lmb.eldest = NULL;
@@ -731,18 +731,9 @@
 
       /* Get the contents of the file from the repository, and put them in
          a temporary local file. */
-<<<<<<< HEAD
       SVN_ERR(svn_stream_open_unique(&stream, &temp_path, NULL,
                                      svn_io_file_del_on_pool_cleanup,
                                      currpool, currpool));
-=======
-      SVN_ERR(svn_io_temp_dir(&temp_dir, currpool));
-      SVN_ERR(svn_io_open_unique_file2
-              (&file, &temp_path,
-               svn_path_join(temp_dir, "tmp", currpool), ".tmp",
-               svn_io_file_del_on_pool_cleanup, currpool));
-      stream = svn_stream_from_aprfile2(file, TRUE, currpool);
->>>>>>> 0213fdc3
       SVN_ERR(svn_ra_get_file(ra_session, rev->path + 1, rev->revision,
                               stream, NULL, &props, currpool));
       SVN_ERR(svn_stream_close(stream));
