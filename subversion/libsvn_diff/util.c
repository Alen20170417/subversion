--- conflicted
+++ resolved
@@ -2,17 +2,22 @@
  * util.c :  routines for doing diffs
  *
  * ====================================================================
- * Copyright (c) 2000-2004 CollabNet.  All rights reserved.
+ *    Licensed to the Apache Software Foundation (ASF) under one
+ *    or more contributor license agreements.  See the NOTICE file
+ *    distributed with this work for additional information
+ *    regarding copyright ownership.  The ASF licenses this file
+ *    to you under the Apache License, Version 2.0 (the
+ *    "License"); you may not use this file except in compliance
+ *    with the License.  You may obtain a copy of the License at
  *
- * This software is licensed as described in the file COPYING, which
- * you should have received as part of this distribution.  The terms
- * are also available at http://subversion.tigris.org/license-1.html.
- * If newer versions of this license are posted there, you may use a
- * newer version instead, at your option.
+ *      http://www.apache.org/licenses/LICENSE-2.0
  *
- * This software consists of voluntary contributions made by many
- * individuals.  For exact contribution history, see the revision
- * history and logs, available at http://subversion.tigris.org/.
+ *    Unless required by applicable law or agreed to in writing,
+ *    software distributed under the License is distributed on an
+ *    "AS IS" BASIS, WITHOUT WARRANTIES OR CONDITIONS OF ANY
+ *    KIND, either express or implied.  See the License for the
+ *    specific language governing permissions and limitations
+ *    under the License.
  * ====================================================================
  */
 
@@ -20,72 +25,23 @@
 #include <apr.h>
 #include <apr_general.h>
 
+#include "svn_hash.h"
+#include "svn_pools.h"
+#include "svn_dirent_uri.h"
+#include "svn_props.h"
+#include "svn_mergeinfo.h"
 #include "svn_error.h"
 #include "svn_diff.h"
 #include "svn_types.h"
 #include "svn_ctype.h"
-
+#include "svn_utf.h"
+#include "svn_version.h"
+
+#include "private/svn_diff_private.h"
+#include "private/svn_sorts_private.h"
 #include "diff.h"
 
-/**
- * An Adler-32 implementation per RFC1950.
- *
- * "The Adler-32 algorithm is much faster than the CRC32 algorithm yet
- * still provides an extremely low probability of undetected errors"
- */
-
-/*
- * 65521 is the largest prime less than 65536.
- * "That 65521 is prime is important to avoid a possible large class of
- *  two-byte errors that leave the check unchanged."
- */
-#define ADLER_MOD_BASE 65521
-
-/*
- * "The modulo on unsigned long accumulators can be delayed for 5552 bytes,
- *  so the modulo operation time is negligible."
- */
-#define ADLER_MOD_BLOCK_SIZE 5552
-
-
-/*
- * Start with CHECKSUM and update the checksum by processing a chunk
- * of DATA sized LEN.
- */
-apr_uint32_t
-svn_diff__adler32(apr_uint32_t checksum, const char *data, apr_size_t len)
-{
-  const unsigned char *input = (const unsigned char *)data;
-  apr_uint32_t s1 = checksum & 0xFFFF;
-  apr_uint32_t s2 = checksum >> 16;
-  apr_uint32_t b;
-  apr_size_t blocks = len / ADLER_MOD_BLOCK_SIZE;
-
-  len %= ADLER_MOD_BLOCK_SIZE;
-
-  while (blocks--)
-    {
-      int count = ADLER_MOD_BLOCK_SIZE;
-      while (count--)
-        {
-          b = *input++;
-          s1 += b;
-          s2 += s1;
-        }
-
-      s1 %= ADLER_MOD_BASE;
-      s2 %= ADLER_MOD_BASE;
-    }
-
-  while (len--)
-    {
-      b = *input++;
-      s1 += b;
-      s2 += s1;
-    }
-
-  return ((s2 % ADLER_MOD_BASE) << 16) | (s1 % ADLER_MOD_BASE);
-}
+#include "svn_private_config.h"
 
 
 svn_boolean_t
@@ -121,9 +77,11 @@
 }
 
 svn_error_t *
-svn_diff_output(svn_diff_t *diff,
-                void *output_baton,
-                const svn_diff_output_fns_t *vtable)
+svn_diff_output2(svn_diff_t *diff,
+                 void *output_baton,
+                 const svn_diff_output_fns_t *vtable,
+                 svn_cancel_func_t cancel_func,
+                 void *cancel_baton)
 {
   svn_error_t *(*output_fn)(void *,
                             apr_off_t, apr_off_t,
@@ -132,6 +90,9 @@
 
   while (diff != NULL)
     {
+      if (cancel_func)
+        SVN_ERR(cancel_func(cancel_baton));
+
       switch (diff->type)
         {
         case svn_diff__type_common:
@@ -253,13 +214,8 @@
      so we can possibly just return the remainder of the buffer */
 #define SKIP             \
   do {                   \
-<<<<<<< HEAD
-    if (buf == curp)     \
-      start = ++buf;     \
-=======
     if (start == curp)   \
        ++start;          \
->>>>>>> 8595db6c
     last_skipped = TRUE; \
   } while (0)
 
@@ -326,12 +282,8 @@
           break;
 
         default:
-<<<<<<< HEAD
-          if (svn_ctype_isspace(*curp))
-=======
           if (svn_ctype_isspace(*curp)
               && opts->ignore_space != svn_diff_file_ignore_space_none)
->>>>>>> 8595db6c
             {
               /* Whitespace but not '\r' or '\n' */
               if (state != svn_diff__normalize_state_whitespace
@@ -355,12 +307,8 @@
             }
           else
             {
-<<<<<<< HEAD
-              /* Non-whitespace character */
-=======
               /* Non-whitespace character, or whitespace character in
                  svn_diff_file_ignore_space_none mode. */
->>>>>>> 8595db6c
               INCLUDE;
               state = svn_diff__normalize_state_normal;
             }
@@ -377,20 +325,12 @@
    * * If there's no eol and we are in whitespace, we want to ignore
    *   whitespace unconditionally. */
 
-<<<<<<< HEAD
-  if (start == buf)
-=======
   if (*tgt == tgt_newend)
->>>>>>> 8595db6c
     {
       /* we haven't copied any data in to *tgt and our chunk consists
          only of one block of (already normalized) data.
          Just return the block. */
-<<<<<<< HEAD
-      *tgt = (char *)buf;
-=======
       *tgt = (char *)start;
->>>>>>> 8595db6c
       *lengthp = include_len;
     }
   else
@@ -408,6 +348,272 @@
 #undef COPY_INCLUDED_SECTION
 }
 
+svn_error_t *
+svn_diff__unified_append_no_newline_msg(svn_stringbuf_t *stringbuf,
+                                        const char *header_encoding,
+                                        apr_pool_t *scratch_pool)
+{
+  const char *out_str;
+
+  SVN_ERR(svn_utf_cstring_from_utf8_ex2(
+            &out_str,
+            APR_EOL_STR
+            SVN_DIFF__NO_NEWLINE_AT_END_OF_FILE APR_EOL_STR,
+            header_encoding, scratch_pool));
+  svn_stringbuf_appendcstr(stringbuf, out_str);
+  return SVN_NO_ERROR;
+}
+
+svn_error_t *
+svn_diff__unified_write_hunk_header(svn_stream_t *output_stream,
+                                    const char *header_encoding,
+                                    const char *hunk_delimiter,
+                                    apr_off_t old_start,
+                                    apr_off_t old_length,
+                                    apr_off_t new_start,
+                                    apr_off_t new_length,
+                                    const char *hunk_extra_context,
+                                    apr_pool_t *scratch_pool)
+{
+  SVN_ERR(svn_stream_printf_from_utf8(output_stream, header_encoding,
+                                      scratch_pool,
+                                      "%s -%" APR_OFF_T_FMT,
+                                      hunk_delimiter, old_start));
+  /* If the hunk length is 1, suppress the number of lines in the hunk
+   * (it is 1 implicitly) */
+  if (old_length != 1)
+    {
+      SVN_ERR(svn_stream_printf_from_utf8(output_stream, header_encoding,
+                                          scratch_pool,
+                                          ",%" APR_OFF_T_FMT, old_length));
+    }
+
+  SVN_ERR(svn_stream_printf_from_utf8(output_stream, header_encoding,
+                                      scratch_pool,
+                                      " +%" APR_OFF_T_FMT, new_start));
+  if (new_length != 1)
+    {
+      SVN_ERR(svn_stream_printf_from_utf8(output_stream, header_encoding,
+                                          scratch_pool,
+                                          ",%" APR_OFF_T_FMT, new_length));
+    }
+
+  if (hunk_extra_context == NULL)
+      hunk_extra_context = "";
+  SVN_ERR(svn_stream_printf_from_utf8(output_stream, header_encoding,
+                                      scratch_pool,
+                                      " %s%s%s" APR_EOL_STR,
+                                      hunk_delimiter,
+                                      hunk_extra_context[0] ? " " : "",
+                                      hunk_extra_context));
+  return SVN_NO_ERROR;
+}
+
+svn_error_t *
+svn_diff__unidiff_write_header(svn_stream_t *output_stream,
+                               const char *header_encoding,
+                               const char *old_header,
+                               const char *new_header,
+                               apr_pool_t *scratch_pool)
+{
+  SVN_ERR(svn_stream_printf_from_utf8(output_stream, header_encoding,
+                                      scratch_pool,
+                                      "--- %s" APR_EOL_STR
+                                      "+++ %s" APR_EOL_STR,
+                                      old_header,
+                                      new_header));
+  return SVN_NO_ERROR;
+}
+
+/* A helper function for display_prop_diffs.  Output the differences between
+   the mergeinfo stored in ORIG_MERGEINFO_VAL and NEW_MERGEINFO_VAL in a
+   human-readable form to OUTSTREAM, using ENCODING.  Use POOL for temporary
+   allocations. */
+static svn_error_t *
+display_mergeinfo_diff(const char *old_mergeinfo_val,
+                       const char *new_mergeinfo_val,
+                       const char *encoding,
+                       svn_stream_t *outstream,
+                       apr_pool_t *pool)
+{
+  apr_hash_t *old_mergeinfo_hash, *new_mergeinfo_hash, *added, *deleted;
+  apr_pool_t *iterpool = svn_pool_create(pool);
+  apr_hash_index_t *hi;
+
+  if (old_mergeinfo_val)
+    SVN_ERR(svn_mergeinfo_parse(&old_mergeinfo_hash, old_mergeinfo_val, pool));
+  else
+    old_mergeinfo_hash = NULL;
+
+  if (new_mergeinfo_val)
+    SVN_ERR(svn_mergeinfo_parse(&new_mergeinfo_hash, new_mergeinfo_val, pool));
+  else
+    new_mergeinfo_hash = NULL;
+
+  SVN_ERR(svn_mergeinfo_diff2(&deleted, &added, old_mergeinfo_hash,
+                              new_mergeinfo_hash,
+                              TRUE, pool, pool));
+
+  /* Print a hint for 'svn patch' or smilar tools, indicating the
+   * number of reverse-merges and forward-merges. */
+  SVN_ERR(svn_stream_printf_from_utf8(outstream, encoding, pool,
+                                      "## -0,%u +0,%u ##%s",
+                                      apr_hash_count(deleted),
+                                      apr_hash_count(added),
+                                      APR_EOL_STR));
+
+  for (hi = apr_hash_first(pool, deleted);
+       hi; hi = apr_hash_next(hi))
+    {
+      const char *from_path = apr_hash_this_key(hi);
+      svn_rangelist_t *merge_revarray = apr_hash_this_val(hi);
+      svn_string_t *merge_revstr;
+
+      svn_pool_clear(iterpool);
+      SVN_ERR(svn_rangelist_to_string(&merge_revstr, merge_revarray,
+                                      iterpool));
+
+      SVN_ERR(svn_stream_printf_from_utf8(outstream, encoding, iterpool,
+                                          _("   Reverse-merged %s:r%s%s"),
+                                          from_path, merge_revstr->data,
+                                          APR_EOL_STR));
+    }
+
+  for (hi = apr_hash_first(pool, added);
+       hi; hi = apr_hash_next(hi))
+    {
+      const char *from_path = apr_hash_this_key(hi);
+      svn_rangelist_t *merge_revarray = apr_hash_this_val(hi);
+      svn_string_t *merge_revstr;
+
+      svn_pool_clear(iterpool);
+      SVN_ERR(svn_rangelist_to_string(&merge_revstr, merge_revarray,
+                                      iterpool));
+
+      SVN_ERR(svn_stream_printf_from_utf8(outstream, encoding, iterpool,
+                                          _("   Merged %s:r%s%s"),
+                                          from_path, merge_revstr->data,
+                                          APR_EOL_STR));
+    }
+
+  svn_pool_destroy(iterpool);
+  return SVN_NO_ERROR;
+}
+
+/* svn_sort__array callback handling svn_prop_t by name */
+static int
+propchange_sort(const void *k1, const void *k2)
+{
+  const svn_prop_t *propchange1 = k1;
+  const svn_prop_t *propchange2 = k2;
+
+  return strcmp(propchange1->name, propchange2->name);
+}
+
+svn_error_t *
+svn_diff__display_prop_diffs(svn_stream_t *outstream,
+                             const char *encoding,
+                             const apr_array_header_t *propchanges,
+                             apr_hash_t *original_props,
+                             svn_boolean_t pretty_print_mergeinfo,
+                             int context_size,
+                             svn_cancel_func_t cancel_func,
+                             void *cancel_baton,
+                             apr_pool_t *scratch_pool)
+{
+  apr_pool_t *pool = scratch_pool;
+  apr_pool_t *iterpool = svn_pool_create(pool);
+  apr_array_header_t *changes = apr_array_copy(scratch_pool, propchanges);
+  int i;
+
+  svn_sort__array(changes, propchange_sort);
+
+  for (i = 0; i < changes->nelts; i++)
+    {
+      const char *action;
+      const svn_string_t *original_value;
+      const svn_prop_t *propchange
+        = &APR_ARRAY_IDX(changes, i, svn_prop_t);
+
+      if (original_props)
+        original_value = svn_hash_gets(original_props, propchange->name);
+      else
+        original_value = NULL;
+
+      /* If the property doesn't exist on either side, or if it exists
+         with the same value, skip it.  This can happen if the client is
+         hitting an old mod_dav_svn server that doesn't understand the
+         "send-all" REPORT style. */
+      if ((! (original_value || propchange->value))
+          || (original_value && propchange->value
+              && svn_string_compare(original_value, propchange->value)))
+        continue;
+
+      svn_pool_clear(iterpool);
+
+      if (! original_value)
+        action = "Added";
+      else if (! propchange->value)
+        action = "Deleted";
+      else
+        action = "Modified";
+      SVN_ERR(svn_stream_printf_from_utf8(outstream, encoding, iterpool,
+                                          "%s: %s%s", action,
+                                          propchange->name, APR_EOL_STR));
+
+      if (pretty_print_mergeinfo
+          && strcmp(propchange->name, SVN_PROP_MERGEINFO) == 0)
+        {
+          const char *orig = original_value ? original_value->data : NULL;
+          const char *val = propchange->value ? propchange->value->data : NULL;
+          svn_error_t *err = display_mergeinfo_diff(orig, val, encoding,
+                                                    outstream, iterpool);
+
+          /* Issue #3896: If we can't pretty-print mergeinfo differences
+             because invalid mergeinfo is present, then don't let the diff
+             fail, just print the diff as any other property. */
+          if (err && err->apr_err == SVN_ERR_MERGEINFO_PARSE_ERROR)
+            {
+              svn_error_clear(err);
+            }
+          else
+            {
+              SVN_ERR(err);
+              continue;
+            }
+        }
+
+      {
+        svn_diff_t *diff;
+        svn_diff_file_options_t options = { 0 };
+        const svn_string_t *orig
+          = original_value ? original_value
+                           : svn_string_create_empty(iterpool);
+        const svn_string_t *val
+          = propchange->value ? propchange->value
+                              : svn_string_create_empty(iterpool);
+
+        SVN_ERR(svn_diff_mem_string_diff(&diff, orig, val, &options,
+                                         iterpool));
+
+        /* UNIX patch will try to apply a diff even if the diff header
+         * is missing. It tries to be helpful by asking the user for a
+         * target filename when it can't determine the target filename
+         * from the diff header. But there usually are no files which
+         * UNIX patch could apply the property diff to, so we use "##"
+         * instead of "@@" as the default hunk delimiter for property diffs.
+         * We also suppress the diff header. */
+        SVN_ERR(svn_diff_mem_string_output_unified3(
+                  outstream, diff, FALSE /* no header */, "##", NULL, NULL,
+                  encoding, orig, val, context_size,
+                  cancel_func, cancel_baton, iterpool));
+      }
+    }
+  svn_pool_destroy(iterpool);
+
+  return SVN_NO_ERROR;
+}
+
 
 /* Return the library version number. */
 const svn_version_t *
