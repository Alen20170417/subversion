--- conflicted
+++ resolved
@@ -210,17 +210,8 @@
                                          apr_array_header_t *props,
                                          apr_pool_t *pool);
 
-<<<<<<< HEAD
-/* Set the transaction mergeinfo for NAME to VALUE in transaction TXN.
-   Perform temporary allocations from POOL.  */
-svn_error_t *svn_fs_fs__change_txn_mergeinfo(svn_fs_txn_t *txn,
-                                             const char *name,
-                                             const svn_string_t *value,
-                                             apr_pool_t *pool);
-=======
 /* Return whether or not the given FS supports mergeinfo metadata. */
 svn_boolean_t svn_fs_fs__fs_supports_mergeinfo(svn_fs_t *fs);
->>>>>>> 6215c21a
 
 /* Store a transaction record in *TXN_P for the transaction identified
    by TXN_ID in filesystem FS.  Allocate everything from POOL. */
