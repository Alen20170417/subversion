--- conflicted
+++ resolved
@@ -260,14 +260,10 @@
     SVN_ERR(svn_cache__set_error_handler(ffd->fulltext_cache,
             warn_on_cache_errors, fs, pool));
 
-<<<<<<< HEAD
   /* initialize file handle cache as configured */
   ffd->file_handle_cache = svn_fs__get_global_file_handle_cache();
 
   /* initialize txdelta window cache, if that has been enabled */
-=======
-  /* if enabled, enable the txdelta window cache */
->>>>>>> a902d2c4
   if (svn_fs__get_global_membuffer_cache() &&
       svn_fs_get_cache_config()->cache_txdeltas)
     {
@@ -277,11 +273,7 @@
                  svn_fs_fs__serialize_txdelta_window,
                  svn_fs_fs__deserialize_txdelta_window,
                  APR_HASH_KEY_STRING,
-<<<<<<< HEAD
-                 apr_pstrcat(pool, prefix, "TXDELTA_WINDOW", NULL),
-=======
                  apr_pstrcat(pool, prefix, "TXDELTA_WINDOW", (char *)NULL),
->>>>>>> a902d2c4
                  fs->pool));
     }
   else
@@ -293,7 +285,6 @@
     SVN_ERR(svn_cache__set_error_handler(ffd->txdelta_window_cache,
                                          warn_on_cache_errors, fs, pool));
 
-<<<<<<< HEAD
   /* initialize node revision cache, if caching has been enabled */
   if (svn_fs__get_global_membuffer_cache())
     {
@@ -317,7 +308,5 @@
     SVN_ERR(svn_cache__set_error_handler(ffd->node_revision_cache,
                                          warn_on_cache_errors, fs, pool));
 
-=======
->>>>>>> a902d2c4
   return SVN_NO_ERROR;
 }