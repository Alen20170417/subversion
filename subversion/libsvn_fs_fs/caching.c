--- conflicted
+++ resolved
@@ -167,11 +167,7 @@
 
   SVN_ERR(svn_cache__make_memcache_from_config(memcache_p, ffd->config,
                                               fs->pool));
-<<<<<<< HEAD
-  return svn_config_get_bool(config, fail_stop,
-=======
   return svn_config_get_bool(ffd->config, fail_stop,
->>>>>>> e363d545
                              CONFIG_SECTION_CACHES, CONFIG_OPTION_FAIL_STOP,
                              FALSE);
 }
