This file describes the design, layouts, and file formats of a
libsvn_fs_fs repository.

Design
------

In FSFS, each committed revision is represented as an immutable file
containing the new node-revisions, contents, and changed-path
information for the revision, plus a second, changeable file
containing the revision properties.

In contrast to the BDB back end, the contents of recent revision of
files are stored as deltas against earlier revisions, instead of the
other way around.  This is less efficient for common-case checkouts,
but brings greater simplicity and robustness, as well as the
flexibility to make commits work without write access to existing
revisions.  Skip-deltas and delta combination mitigate the checkout
cost.

In-progress transactions are represented with a prototype rev file
containing only the new text representations of files (appended to as
changed file contents come in), along with a separate file for each
node-revision, directory representation, or property representation
which has been changed or added in the transaction.  During the final
stage of the commit, these separate files are marshalled onto the end
of the prototype rev file to form the immutable revision file.

Layout of the FS directory
--------------------------

The layout of the FS directory (the "db" subdirectory of the
repository) is:

  revs/               Subdirectory containing revs
    <shard>/          Shard directory, if sharding is in use (see below)
      <revnum>        File containing rev <revnum>
    <shard>.pack      Pack directory, if the repo has been packed (see below)
      pack            Pack file, if the repository has been packed (see below)
      manifest        Pack manifest file, if a pack file exists (see below)
  revprops/           Subdirectory containing rev-props
    <shard>/          Shard directory, if sharding is in use (see below)
      <revnum>        File containing rev-props for <revnum>
  transactions/       Subdirectory containing transactions
    <txnid>.txn/      Directory containing transaction <txnid>
  txn-protorevs/      Subdirectory containing transaction proto-revision files
    <txnid>.rev       Proto-revision file for transaction <txnid>
    <txnid>.rev-lock  Write lock for proto-rev file
  txn-current         File containing the next transaction key
  locks/              Subdirectory containing locks
    <partial-digest>/ Subdirectory named for first 3 letters of an MD5 digest
      <digest>        File containing locks/children for path with <digest>
  node-origins/       Lazy cache of origin noderevs for nodes
    <partial-nodeid>  File containing noderev ID of origins of nodes
  current             File specifying current revision and next node/copy id
  fs-type             File identifying this filesystem as an FSFS filesystem
  write-lock          Empty file, locked to serialise writers
  txn-current-lock    Empty file, locked to serialise 'txn-current'
  uuid                File containing the UUID of the repository
  format              File containing the format number of this filesystem
  fsfs.conf           Configuration file
  min-unpacked-rev    File containing the oldest revision not in a pack file
  min-unpacked-revprop File containing the oldest revision of unpacked revprop
  rep-cache.db        SQLite database mapping rep checksums to locations
  revprops.db         SQLite database of the packed revision properties

Files in the revprops directory are in the hash dump format used by
svn_hash_write.

The format of the "current" file is:

 * Format 3 and above: a single line of the form
   "<youngest-revision>\n" giving the youngest revision for the
   repository.

 * Format 2 and below: a single line of the form "<youngest-revision>
   <next-node-id> <next-copy-id>\n" giving the youngest revision, the
   next unique node-ID, and the next unique copy-ID for the
   repository.

The "write-lock" file is an empty file which is locked before the
final stage of a commit and unlocked after the new "current" file has
been moved into place to indicate that a new revision is present.  It
is also locked during a revprop propchange while the revprop file is
read in, mutated, and written out again.  Note that readers are never
blocked by any operation - writers must ensure that the filesystem is
always in a consistent state.

The "txn-current" file is a file with a single line of text that
contains only a base-36 number.  The current value will be used in the
next transaction name, along with the revision number the transaction
is based on.  This sequence number ensures that transaction names are
not reused, even if the transaction is aborted and a new transaction
based on the same revision is begun.  The only operation that FSFS
performs on this file is "get and increment"; the "txn-current-lock"
file is locked during this operation.

"fsfs.conf" is a configuration file in the standard Subversion/Python
config format.  It is automatically generated when you create a new
repository; read the generated file for details on what it controls.

When representation sharing is enabled, the filesystem tracks
representation checksum and location mappings using a SQLite database in
"rep-cache.db".  The database has a single table, which stores the sha1
hash text as the primary key, mapped to the representation revision, offset,
<<<<<<< HEAD
size and expanded size.  A final field, reuse count, is currently used
for distinguishing representations which are shared.  This file is not
required, and may be removed at an abritrary time, with the subsequent
loss of rep-sharing capabilities.
=======
size and expanded size.  This file is not required, and may be removed at an
abritrary time, with the subsequent loss of rep-sharing capabilities.
>>>>>>> 8d8a5012

Filesystem formats
------------------

The "format" file defines what features are permitted within the
filesystem, and indicates changes that are not backward-compatible.
It serves the same purpose as the repository file of the same name.

The filesystem format file was introduced in Subversion 1.2, and so
will not be present if the repository was created with an older
version of Subversion.  An absent format file should be interpreted as
indicating a format 1 filesystem.

The format file is a single line of the form "<format number>\n",
followed by any number of lines specifying 'format options' -
additional information about the filesystem's format.  Each format
option line is of the form "<option>\n" or "<option> <parameters>\n".

Clients should raise an error if they encounter an option not
permitted by the format number in use.

The formats are:

  Format 1, understood by Subversion 1.1+
  Format 2, understood by Subversion 1.4+
  Format 3, understood by Subversion 1.5+
  Format 4, understood by Subversion 1.6+
  Format 5, understood by Subversion 1.7+

The differences between the formats are:

Delta representation in revision files
  Format 1: svndiff0 only
  Formats 2-5: svndiff0 or svndiff1

Format options
  Formats 1-2: none permitted
  Format 3-5: "layout" option

Transaction name reuse
  Formats 1-2: transaction names may be reused
  Format 3-5: transaction names generated using txn-current file

Location of proto-rev file and its lock
  Formats 1-2: transactions/<txnid>/rev and
    transactions/<txnid>/rev-lock.
  Format 3-5: txn-protorevs/<txnid>.rev and
    txn-protorevs/<txnid>.rev-lock.

Node-ID and copy-ID generation
  Formats 1-2: Node-IDs and copy-IDs are guaranteed to form a
    monotonically increasing base36 sequence using the "current"
    file.
  Format 3-5: Node-IDs and copy-IDs use the new revision number to
    ensure uniqueness and the "current" file just contains the
    youngest revision.

Mergeinfo metadata:
  Format 1-2: minfo-here and minfo-count node-revision fields are not
    stored.  svn_fs_get_mergeinfo returns an error.
  Format 3-5: minfo-here and minfo-count node-revision fields are
    maintained.  svn_fs_get_mergeinfo works.

Revision changed paths list:
  Format 1-3: Does not contain the node's kind.
  Format 4-5: Contains the node's kind.


Filesystem format options
-------------------------

Currently, the only recognised format option is "layout", which
specifies the paths that will be used to store the revision files and
revision property files.

The "layout" option is followed by the name of the filesystem layout
and any required parameters.  The default layout, if no "layout"
keyword is specified, is the 'linear' layout.

The known layouts, and the parameters they require, are as follows:

"linear"
  Revision files and rev-prop files are named after the revision they
  represent, and are placed directly in the revs/ and revprops/
  directories.  r1234 will be represented by the revision file
  revs/1234 and the rev-prop file revprops/1234.

"sharded <max-files-per-directory>"
  Revision files and rev-prop files are named after the revision they
  represent, and are placed in a subdirectory of the revs/ and
  revprops/ directories named according to the 'shard' they belong to.

  Shards are numbered from zero and contain between one and the
  maximum number of files per directory specified in the layout's
  parameters.

  For the "sharded 1000" layout, r1234 will be represented by the
  revision file revs/1/1234 and rev-prop file revprops/1/1234.  The
  revs/0/ directory will contain revisions 0-999, revs/1/ will contain
  1000-1999, and so on.

Packing
-------

A repository can optionally be "packed" to conserve space on disk.  The
packing process concatenates all the revision files in each full shard to
create pack files.  A manifest file is also created for each shard which
records the indexes of the corresponding revision files in the pack file.
In addition, the original shard is removed, and reads are redirected to the
pack file.

The manifest file consists of a list of offsets, one for each revision in the
pack file.  The offsets are stored as ASCII decimal, and separated by a newline
character.

Node-revision IDs
-----------------

A node-rev ID consists of the following three fields:

    node_revision_id ::= node_id '.' copy_id '.' txn_id

At this level, the form of the ID is the same as for BDB - see the
section called "ID's" in <../libsvn_fs_base/notes/structure>.

In order to support efficient lookup of node-revisions by their IDs
and to simplify the allocation of fresh node-IDs during a transaction,
we treat the fields of a node-rev ID in new and interesting ways.

Within a new transaction:

  New node-revision IDs assigned within a transaction have a txn-id
  field of the form "t<txnid>".

  When a new node-id or copy-id is assigned in a transaction, the ID
  used is a "_" followed by a base36 number unique to the transaction.

Within a revision:

  Within a revision file, node-revs have a txn-id field of the form
  "r<rev>/<offset>", to support easy lookup. The <offset> is the (ASCII
  decimal) number of bytes from the start of the revision file to the
  start of the node-rev.

  During the final phase of a commit, node-revision IDs are rewritten
  to have repository-wide unique node-ID and copy-ID fields, and to have
  "r<rev>/<offset>" txn-id fields.

  In Format 3 and above, this uniqueness is done by changing a temporary
  id of "_<base36>" to "<rev>-<base36>".  Note that this means that the
  originating revision of a line of history or a copy can be determined
  by looking at the node ID.

  In Format 2 and below, the "current" file contains global base36
  node-ID and copy-ID counters; during the commit, the counter value is
  added to the transaction-specific base36 ID, and the value in
  "current" is adjusted.

  (It is legal for Format 3 repositories to contain Format 2-style IDs;
  this just prevents I/O-less node-origin-rev lookup for those nodes.)

The temporary assignment of node-ID and copy-ID fields has
implications for svn_fs_compare_ids and svn_fs_check_related.  The ID
_1.0.t1 is not related to the ID _1.0.t2 even though they have the
same node-ID, because temporary node-IDs are restricted in scope to
the transactions they belong to.

There is a lazily created cache mapping from node-IDs to the full
node-revision ID where they are created.  This is in the node-origins
directory; the file name is the node-ID without its last character (or
"0" for single-character node IDs) and the contents is a serialized
hash mapping from node-ID to node-revision ID.  This cache is only
used for node-IDs of the pre-Format 3 style.

Copy-IDs and copy roots
-----------------------

Copy-IDs are assigned in the same manner as they are in the BDB
implementation:

  * A node-rev resulting from a creation operation (with no copy
    history) receives the copy-ID of its parent directory.

  * A node-rev resulting from a copy operation receives a fresh
    copy-ID, as one would expect.

  * A node-rev resulting from a modification operation receives a
    copy-ID depending on whether its predecessor derives from a
    copy operation or whether it derives from a creation operation
    with no intervening copies:

      - If the predecessor does not derive from a copy, the new
        node-rev receives the copy-ID of its parent directory.  If the
        node-rev is being modified through its created-path, this will
        be the same copy-ID as the predecessor node-rev has; however,
        if the node-rev is being modified through a copied ancestor
        directory (i.e. we are performing a "lazy copy"), this will be
        a different copy-ID.

      - If the predecessor derives from a copy and the node-rev is
        being modified through its created-path, the new node-rev
        receives the copy-ID of the predecessor.

      - If the predecessor derives from a copy and the node-rev is not
        being modified through its created path, the new node-rev
        receives a fresh copy-ID.  This is called a "soft copy"
        operation, as distinct from a "true copy" operation which was
        actually requested through the svn_fs interface.  Soft copies
        exist to ensure that the same <node-ID,copy-ID> pair is not
        used twice within a transaction.

Unlike the BDB implementation, we do not have a "copies" table.
Instead, each node-revision record contains a "copyroot" field
identifying the node-rev resulting from the true copy operation most
proximal to the node-rev.  If the node-rev does not itself derive from
a copy operation, then the copyroot field identifies the copy of an
ancestor directory; if no ancestor directories derive from a copy
operation, then the copyroot field identifies the root directory of
rev 0.

Revision file format
--------------------

A revision file contains a concatenation of various kinds of data:

  * Text and property representations
  * Node-revisions
  * The changed-path data
  * Two offsets at the very end

A representation begins with a line containing either "PLAIN\n" or
"DELTA\n" or "DELTA <rev> <offset> <length>\n", where <rev>, <offset>,
and <length> give the location of the delta base of the representation
and the amount of data it contains (not counting the header or
trailer).  If no base location is given for a delta, the base is the
empty stream.  After the initial line comes raw svndiff data, followed
by a cosmetic trailer "ENDREP\n".

If the representation is for the text contents of a directory node,
the expanded contents are in hash dump format mapping entry names to
"<type> <id>" pairs, where <type> is "file" or "dir" and <id> gives
the ID of the child node-rev.

If a representation is for a property list, the expanded contents are
in the form of a dumped hash map mapping property names to property
values.

The marshalling syntax for node-revs is a series of fields terminated
by a blank line.  Fields have the syntax "<name>: <value>\n", where
<name> is a symbolic field name (each symbolic name is used only once
in a given node-rev) and <value> is the value data.  Unrecognized
fields are ignored, for extensibility.  The following fields are
defined:

  id        The ID of the node-rev
  type      "file" or "dir"
  pred      The ID of the predecessor node-rev
  count     Count of node-revs since the base of the node
  text      "<rev> <offset> <length> <size> <digest>" for text rep
  props     "<rev> <offset> <length> <size> <digest>" for props rep
            <rev> and <offset> give location of rep
            <length> gives length of rep, sans header and trailer
            <size> gives size of expanded rep
            <digest> gives hex MD5 digest of expanded rep
            ### in formats >=4, also present:
            <sha1-digest> gives hex SHA1 digest of expanded rep
            <uniquifier> see representation_t->uniquifier in fs.h
  cpath     FS pathname node was created at
  copyfrom  "<rev> <path>" of copyfrom data
  copyroot  "<rev> <created-path>" of the root of this copy
  minfo-cnt The number of nodes under (and including) this node
             which have svn:mergeinfo.
  minfo-here Exists if this node itself has svn:mergeinfo.

The predecessor of a node-rev crosses both soft and true copies;
together with the count field, it allows efficient determination of
the base for skip-deltas.  The first node-rev of a node contains no
"pred" field.  A node-revision with no properties may omit the "props"
field.  A node-revision with no contents (a zero-length file or an
empty directory) may omit the "text" field.  In a node-revision
resulting from a true copy operation, the "copyfrom" field gives the
copyfrom data.  The "copyroot" field identifies the root node-revision
of the copy; it may be omitted if the node-rev is its own copy root
(as is the case for node-revs with copy history, and for the root node
of revision 0).  Copy roots are identified by revision and
created-path, not by node-rev ID, because a copy root may be a
node-rev which exists later on within the same revision file, meaning
its offset is not yet known.

The changed-path data is represented as a series of changed-path
items, each consisting of two lines.  The first line has the format
"<id> <action> <text-mod> <prop-mod> <path>\n", where <id> is the
node-rev ID of the new node-rev, <action> is "add", "delete",
"replace", or "modify", <text-mod> and <prop-mod> are "true" or
"false" indicating whether the text and/or properties changed, and
<path> is the changed pathname.  For deletes, <id> is the node-rev ID
of the deleted node-rev, and <text-mod> and <prop-mod> are always
"false".  The second line has the format "<rev> <path>\n" containing
the node-rev's copyfrom information if it has any; if it does not, the
second line is blank.

Starting with FS format 4, <action> may contain the kind ("file" or
"dir") of the node, after a hyphen; for example, an added directory
may be represented as "add-dir".

At the very end of a rev file is a pair of lines containing
"\n<root-offset> <cp-offset>\n", where <root-offset> is the offset of
the root directory node revision and <cp-offset> is the offset of the
changed-path data.

All numbers in the rev file format are unsigned and are represented as
ASCII decimal.

Transaction layout
------------------

A transaction directory has the following layout:

  props                      Transaction props
  next-ids                   Next temporary node-ID and copy-ID
  changes                    Changed-path information so far
  node.<nid>.<cid>           New node-rev data for node
  node.<nid>.<cid>.props     Props for new node-rev, if changed
  node.<nid>.<cid>.children  Directory contents for node-rev

In FS formats 1 and 2, it also contains:

  rev                        Prototype rev file with new text reps
  rev-lock                   Lockfile for writing to the above

In newer formats, these files are in the txn-protorevs/ directory.

The prototype rev file is used to store the text representations as
they are received from the client.  To ensure that only one client is
writing to the file at a given time, the "rev-lock" file is locked for
the duration of each write.

The two kinds of props files are all in hash dump format.  The "props"
file will always be present.  The "node.<nid>.<cid>.props" file will
only be present if the node-rev properties have been changed.

The "next-ids" file contains a single line "<next-temp-node-id>
<next-temp-copy-id>\n" giving the next temporary node-ID and copy-ID
assignments (without the leading underscores).  The next node-ID is
also used as a uniquifier for representations which may share the same
underlying rep.

The "children" file for a node-revision begins with a copy of the hash
dump representation of the directory entries from the old node-rev (or
a dump of the empty hash for new directories), and then an incremental
hash dump entry for each change made to the directory.

The "changes" file contains changed-path entries in the same form as
the changed-path entries in a rev file, except that <id> and <action>
may both be "reset" (in which case <text-mod> and <prop-mod> are both
always "false") to indicate that all changes to a path should be
considered undone.  Reset entries are only used during the final merge
phase of a transaction.  Actions in the "changes" file always contain
a node kind, even if the FS format is older than format 4.

The node-rev files have the same format as node-revs in a revision
file, except that the "text" and "props" fields are augmented as
follows:

  * The "props" field may have the value "-1" if properties have
    been changed and are contained in a "props" file within the
    node-rev subdirectory.

  * For directory node-revs, the "text" field may have the value
    "-1" if entries have been changed and are contained in a
    "contents" file in the node-rev subdirectory.

  * For the directory node-rev representing the root of the
    transaction, the "is-fresh-txn-root" field indicates that it has
    not been made mutable yet (see Issue #2608).

  * For file node-revs, the "text" field may have the value "-1
    <offset> <length> <size> <digest>" if the text representation is
    within the prototype rev file.

  * The "copyroot" field may have the value "-1 <created-path>" if the
    copy root of the node-rev is part of the transaction in process.

Locks layout
------------

Locks in FSFS are stored in serialized hash format in files whose
names are MD5 digests of the FS path which the lock is associated
with.  For the purposes of keeping directory inode usage down, these
digest files live in subdirectories of the main lock directory whose
names are the first 3 characters of the digest filename.

Also stored in the digest file for a given FS path are pointers to
other digest files which contain information associated with other FS
paths that are beneath our path (an immediate child thereof, or a
grandchild, or a great-grandchild, ...).

To answer the question, "Does path FOO have a lock associated with
it?", one need only generate the MD5 digest of FOO's
absolute-in-the-FS path (say, 3b1b011fed614a263986b5c4869604e8), look
for a file located like so:

   /path/to/repos/locks/3b1/3b1b011fed614a263986b5c4869604e8

And then see if that file contains lock information.

To inquire about locks on children of the path FOO, you would
reference the same path as above, but look for a list of children in
that file (instead of lock information).  Children are listed as MD5
digests, too, so you would simply iterate over those digests and
consult the files they reference for lock information.<|MERGE_RESOLUTION|>--- conflicted
+++ resolved
@@ -102,15 +102,8 @@
 representation checksum and location mappings using a SQLite database in
 "rep-cache.db".  The database has a single table, which stores the sha1
 hash text as the primary key, mapped to the representation revision, offset,
-<<<<<<< HEAD
-size and expanded size.  A final field, reuse count, is currently used
-for distinguishing representations which are shared.  This file is not
-required, and may be removed at an abritrary time, with the subsequent
-loss of rep-sharing capabilities.
-=======
 size and expanded size.  This file is not required, and may be removed at an
 abritrary time, with the subsequent loss of rep-sharing capabilities.
->>>>>>> 8d8a5012
 
 Filesystem formats
 ------------------
