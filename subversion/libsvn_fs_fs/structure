--- conflicted
+++ resolved
@@ -40,10 +40,6 @@
   revprops/           Subdirectory containing rev-props
     <shard>/          Shard directory, if sharding is in use (see below)
       <revnum>        File containing rev-props for <revnum>
-<<<<<<< HEAD
-  indexes.sqlite      SQLite database containing index for svn:mergeinfo props
-=======
->>>>>>> 6215c21a
   transactions/       Subdirectory containing transactions
     <txnid>.txn/      Directory containing transaction <txnid>
   txn-protorevs/      Subdirectory containing transaction proto-revision files
@@ -58,11 +54,7 @@
   current             File specifying current revision and next node/copy id
   fs-type             File identifying this filesystem as an FSFS filesystem
   write-lock          Empty file, locked to serialise writers
-<<<<<<< HEAD
-  txn-current-lock    Empty file, locked to serialise 'transaction-current'
-=======
   txn-current-lock    Empty file, locked to serialise 'txn-current'
->>>>>>> 6215c21a
   uuid                File containing the UUID of the repository
   format              File containing the format number of this filesystem
   fsfs.conf           Configuration file
@@ -91,16 +83,6 @@
 blocked by any operation - writers must ensure that the filesystem is
 always in a consistent state.
 
-<<<<<<< HEAD
-The "transaction-current" file is a file with a single line of text
-that contains only a base-36 number.  The current value will be used
-in the next transaction name, along with the revision number the
-transaction is based on.  This sequence number ensures that
-transaction names are not reused, even if the transaction is aborted
-and a new transaction based on the same revision is begun.  The only
-operation that FSFS performs on this file is "get and increment";
-the "txn-current-lock" file is locked during this operation.
-=======
 The "txn-current" file is a file with a single line of text that
 contains only a base-36 number.  The current value will be used in the
 next transaction name, along with the revision number the transaction
@@ -122,7 +104,6 @@
 for distinguishing representations which are shared.  This file is not
 required, and may be removed at an abritrary time, with the subsequent
 loss of rep-sharing capabilities.
->>>>>>> 6215c21a
 
 Filesystem formats
 ------------------
@@ -165,27 +146,6 @@
   Formats 1-2: transaction names may be reused
   Format 3-4: transaction names generated using txn-current file
 
-<<<<<<< HEAD
-Format 1: (understood by Subversion 1.1+)
-  Delta representations in revision files must contain only svndiff0
-  data.  No format options are permitted.  No SQLite index is
-  present.  No mechanism is provided to prevent transaction name
-  reuse.
-
-Format 2: (understood by Subversion 1.4+)
-  Delta representations in revision files may contain either svndiff0
-  or svndiff1 data.  No format options are permitted.  No SQLite
-  index is present.  No mechanism is provided to prevent transaction
-  name reuse.
-
-Format 3: (understood by Subversion 1.5+)
-  Delta representations in revision files may contain either svndiff0
-  or svndiff1 data.  The 'layout' format option is permitted.  The SQLite
-  index is present, and should be updated whenever the svn:mergeinfo property
-  is set on a node.  To prevent transaction name reuse, transaction names
-  should be generated using the transaction sequence number stored in the
-  transaction-current file.
-=======
 Location of proto-rev file and its lock
   Formats 1-2: transactions/<txnid>/rev and
     transactions/<txnid>/rev-lock.
@@ -210,7 +170,6 @@
   Format 1-3: Does not contain the node's kind.
   Format 4: Contains the node's kind.
 
->>>>>>> 6215c21a
 
 Filesystem format options
 -------------------------
