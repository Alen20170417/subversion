--- conflicted
+++ resolved
@@ -1358,7 +1358,6 @@
   svn_string_t date;
 
   /* Write out a rev file for revision 0. */
-<<<<<<< HEAD
   SVN_ERR(svn_io_file_create(path_revision_zero,
                               "PLAIN\nEND\nENDREP\n"
                               "id: 0.0.r0/17\n"
@@ -1370,80 +1369,6 @@
                               "\n\n17 107\n", scratch_pool));
 
   SVN_ERR(svn_io_set_file_read_only(path_revision_zero, FALSE, scratch_pool));
-=======
-  if (svn_fs_fs__use_log_addressing(fs, 0))
-    {
-      apr_array_header_t *index_entries;
-      svn_fs_fs__p2l_entry_t *entry;
-      svn_fs_fs__revision_file_t *rev_file;
-      const char *l2p_proto_index, *p2l_proto_index;
-
-      /* Write a skeleton r0 with no indexes. */
-      SVN_ERR(svn_io_file_create(path_revision_zero,
-                    "PLAIN\nEND\nENDREP\n"
-                    "id: 0.0.r0/2\n"
-                    "type: dir\n"
-                    "count: 0\n"
-                    "text: 0 3 4 4 "
-                    "2d2977d1c96f487abe4a1e202dd03b4e\n"
-                    "cpath: /\n"
-                    "\n\n", subpool));
-
-      /* Construct the index P2L contents: describe the 3 items we have.
-         Be sure to create them in on-disk order. */
-      index_entries = apr_array_make(subpool, 3, sizeof(entry));
-
-      entry = apr_pcalloc(subpool, sizeof(*entry));
-      entry->offset = 0;
-      entry->size = 17;
-      entry->type = SVN_FS_FS__ITEM_TYPE_DIR_REP;
-      entry->item.revision = 0;
-      entry->item.number = SVN_FS_FS__ITEM_INDEX_FIRST_USER;
-      APR_ARRAY_PUSH(index_entries, svn_fs_fs__p2l_entry_t *) = entry;
-
-      entry = apr_pcalloc(subpool, sizeof(*entry));
-      entry->offset = 17;
-      entry->size = 89;
-      entry->type = SVN_FS_FS__ITEM_TYPE_NODEREV;
-      entry->item.revision = 0;
-      entry->item.number = SVN_FS_FS__ITEM_INDEX_ROOT_NODE;
-      APR_ARRAY_PUSH(index_entries, svn_fs_fs__p2l_entry_t *) = entry;
-
-      entry = apr_pcalloc(subpool, sizeof(*entry));
-      entry->offset = 106;
-      entry->size = 1;
-      entry->type = SVN_FS_FS__ITEM_TYPE_CHANGES;
-      entry->item.revision = 0;
-      entry->item.number = SVN_FS_FS__ITEM_INDEX_CHANGES;
-      APR_ARRAY_PUSH(index_entries, svn_fs_fs__p2l_entry_t *) = entry;
-
-      /* Now re-open r0, create proto-index files from our entries and
-         rewrite the index section of r0. */
-      SVN_ERR(svn_fs_fs__open_pack_or_rev_file_writable(&rev_file, fs, 0,
-                                                        subpool, subpool));
-      SVN_ERR(svn_fs_fs__p2l_index_from_p2l_entries(&p2l_proto_index, fs,
-                                                    rev_file, index_entries,
-                                                    subpool, subpool));
-      SVN_ERR(svn_fs_fs__l2p_index_from_p2l_entries(&l2p_proto_index, fs,
-                                                    index_entries,
-                                                    subpool, subpool));
-      SVN_ERR(svn_fs_fs__add_index_data(fs, rev_file->file, l2p_proto_index,
-                                        p2l_proto_index, 0, subpool));
-      SVN_ERR(svn_fs_fs__close_revision_file(rev_file));
-    }
-  else
-    SVN_ERR(svn_io_file_create(path_revision_zero,
-                               "PLAIN\nEND\nENDREP\n"
-                               "id: 0.0.r0/17\n"
-                               "type: dir\n"
-                               "count: 0\n"
-                               "text: 0 0 4 4 "
-                               "2d2977d1c96f487abe4a1e202dd03b4e\n"
-                               "cpath: /\n"
-                               "\n\n17 107\n", subpool));
-
-  SVN_ERR(svn_io_set_file_read_only(path_revision_zero, FALSE, subpool));
->>>>>>> 26638be1
 
   /* Set a date on revision 0. */
   date.data = svn_time_to_cstring(apr_time_now(), scratch_pool);
