/* fs_fs.c --- filesystem operations specific to fs_fs
 *
 * ====================================================================
 *    Licensed to the Apache Software Foundation (ASF) under one
 *    or more contributor license agreements.  See the NOTICE file
 *    distributed with this work for additional information
 *    regarding copyright ownership.  The ASF licenses this file
 *    to you under the Apache License, Version 2.0 (the
 *    "License"); you may not use this file except in compliance
 *    with the License.  You may obtain a copy of the License at
 *
 *      http://www.apache.org/licenses/LICENSE-2.0
 *
 *    Unless required by applicable law or agreed to in writing,
 *    software distributed under the License is distributed on an
 *    "AS IS" BASIS, WITHOUT WARRANTIES OR CONDITIONS OF ANY
 *    KIND, either express or implied.  See the License for the
 *    specific language governing permissions and limitations
 *    under the License.
 * ====================================================================
 */

#include "fs_fs.h"

#include <apr_uuid.h>

#include "svn_private_config.h"

#include "svn_hash.h"
#include "svn_props.h"
#include "svn_time.h"
#include "svn_dirent_uri.h"
#include "svn_sorts.h"
#include "svn_version.h"

#include "cached_data.h"
#include "id.h"
#include "index.h"
#include "rep-cache.h"
#include "revprops.h"
#include "transaction.h"
#include "tree.h"
#include "util.h"

#include "private/svn_fs_util.h"
#include "private/svn_io_private.h"
#include "private/svn_string_private.h"
#include "private/svn_subr_private.h"
#include "../libsvn_fs/fs-loader.h"

/* The default maximum number of files per directory to store in the
   rev and revprops directory.  The number below is somewhat arbitrary,
   and can be overridden by defining the macro while compiling; the
   figure of 1000 is reasonable for VFAT filesystems, which are by far
   the worst performers in this area. */
#ifndef SVN_FS_FS_DEFAULT_MAX_FILES_PER_DIR
#define SVN_FS_FS_DEFAULT_MAX_FILES_PER_DIR 1000
#endif

/* Begin deltification after a node history exceeded this this limit.
   Useful values are 4 to 64 with 16 being a good compromise between
   computational overhead and repository size savings.
   Should be a power of 2.
   Values < 2 will result in standard skip-delta behavior. */
#define SVN_FS_FS_MAX_LINEAR_DELTIFICATION 16

/* Finding a deltification base takes operations proportional to the
   number of changes being skipped. To prevent exploding runtime
   during commits, limit the deltification range to this value.
   Should be a power of 2 minus one.
   Values < 1 disable deltification. */
#define SVN_FS_FS_MAX_DELTIFICATION_WALK 1023

/* Notes:

To avoid opening and closing the rev-files all the time, it would
probably be advantageous to keep each rev-file open for the
lifetime of the transaction object.  I'll leave that as a later
optimization for now.

I didn't keep track of pool lifetimes at all in this code.  There
are likely some errors because of that.

*/

/* Declarations. */

static svn_error_t *
get_youngest(svn_revnum_t *youngest_p, const char *fs_path, apr_pool_t *pool);

/* Pathname helper functions */

static const char *
path_format(svn_fs_t *fs, apr_pool_t *pool)
{
  return svn_dirent_join(fs->path, PATH_FORMAT, pool);
}

static APR_INLINE const char *
path_uuid(svn_fs_t *fs, apr_pool_t *pool)
{
  return svn_dirent_join(fs->path, PATH_UUID, pool);
}

const char *
svn_fs_fs__path_current(svn_fs_t *fs, apr_pool_t *pool)
{
  return svn_dirent_join(fs->path, PATH_CURRENT, pool);
}



/* Get a lock on empty file LOCK_FILENAME, creating it in POOL. */
static svn_error_t *
get_lock_on_filesystem(const char *lock_filename,
                       apr_pool_t *pool)
{
  return svn_error_trace(svn_io__file_lock_autocreate(lock_filename, pool));
}

/* Reset the HAS_WRITE_LOCK member in the FFD given as BATON_VOID.
   When registered with the pool holding the lock on the lock file,
   this makes sure the flag gets reset just before we release the lock. */
static apr_status_t
reset_lock_flag(void *baton_void)
{
  fs_fs_data_t *ffd = baton_void;
  ffd->has_write_lock = FALSE;
  return APR_SUCCESS;
}

/* Structure defining a file system lock to be acquired and the function
   to be executed while the lock is held.

   Instances of this structure may be nested to allow for multiple locks to
   be taken out before executing the user-provided body.  In that case, BODY
   and BATON of the outer instances will be with_lock and a with_lock_baton_t
   instance (transparently, no special treatment is required.).  It is
   illegal to attempt to acquire the same lock twice within the same lock
   chain or via nesting calls using separate lock chains.

   All instances along the chain share the same LOCK_POOL such that only one
   pool needs to be created and cleared for all locks.  We also allocate as
   much data from that lock pool as possible to minimize memory usage in
   caller pools. */
typedef struct with_lock_baton_t
{
  /* The filesystem we operate on.  Same for all instances along the chain. */
  svn_fs_t *fs;

  /* Mutex to complement the lock file in an APR threaded process.
     No-op object for non-threaded processes but never NULL. */
  svn_mutex__t *mutex;

  /* Path to the file to lock. */
  const char *lock_path;

  /* If true, set FS->HAS_WRITE_LOCK after we acquired the lock. */
  svn_boolean_t is_global_lock;

  /* Function body to execute after we acquired the lock.
     This may be user-provided or a nested call to with_lock(). */
  svn_error_t *(*body)(void *baton,
                       apr_pool_t *pool);

  /* Baton to pass to BODY; possibly NULL.
     This may be user-provided or a nested lock baton instance. */
  void *baton;

  /* Pool for all allocations along the lock chain and BODY.  Will hold the
     file locks and gets destroyed after the outermost BODY returned,
     releasing all file locks.
     Same for all instances along the chain. */
  apr_pool_t *lock_pool;

  /* TRUE, iff BODY is the user-provided body. */
  svn_boolean_t is_inner_most_lock;

  /* TRUE, iff this is not a nested lock.
     Then responsible for destroying LOCK_POOL. */
  svn_boolean_t is_outer_most_lock;
} with_lock_baton_t;

/* Obtain a write lock on the file BATON->LOCK_PATH and call BATON->BODY
   with BATON->BATON.  If this is the outermost lock call, release all file
   locks after the body returned.  If BATON->IS_GLOBAL_LOCK is set, set the
   HAS_WRITE_LOCK flag while we keep the write lock. */
static svn_error_t *
with_some_lock_file(with_lock_baton_t *baton)
{
  apr_pool_t *pool = baton->lock_pool;
  svn_error_t *err = get_lock_on_filesystem(baton->lock_path, pool);

  if (!err)
    {
      svn_fs_t *fs = baton->fs;
      fs_fs_data_t *ffd = fs->fsap_data;

      if (baton->is_global_lock)
        {
          /* set the "got the lock" flag and register reset function */
          apr_pool_cleanup_register(pool,
                                    ffd,
                                    reset_lock_flag,
                                    apr_pool_cleanup_null);
          ffd->has_write_lock = TRUE;
        }

      /* nobody else will modify the repo state
         => read HEAD & pack info once */
      if (baton->is_inner_most_lock)
        {
          if (ffd->format >= SVN_FS_FS__MIN_PACKED_FORMAT)
            err = svn_fs_fs__update_min_unpacked_rev(fs, pool);
          if (!err)
            err = get_youngest(&ffd->youngest_rev_cache, fs->path, pool);
        }

      if (!err)
        err = baton->body(baton->baton, pool);
    }

  if (baton->is_outer_most_lock)
    svn_pool_destroy(pool);

  return svn_error_trace(err);
}

/* Wraps with_some_lock_file, protecting it with BATON->MUTEX.

   POOL is unused here and only provided for signature compatibility with
   WITH_LOCK_BATON_T.BODY. */
static svn_error_t *
with_lock(void *baton,
          apr_pool_t *pool)
{
  with_lock_baton_t *lock_baton = baton;
  SVN_MUTEX__WITH_LOCK(lock_baton->mutex, with_some_lock_file(lock_baton));

  return SVN_NO_ERROR;
}

/* Enum identifying a filesystem lock. */
typedef enum lock_id_t
{
  write_lock,
  txn_lock,
  pack_lock
} lock_id_t;

/* Initialize BATON->MUTEX, BATON->LOCK_PATH and BATON->IS_GLOBAL_LOCK
   according to the LOCK_ID.  All other members of BATON must already be
   valid. */
static void
init_lock_baton(with_lock_baton_t *baton,
                lock_id_t lock_id)
{
  fs_fs_data_t *ffd = baton->fs->fsap_data;
  fs_fs_shared_data_t *ffsd = ffd->shared;

  switch (lock_id)
    {
    case write_lock:
      baton->mutex = ffsd->fs_write_lock;
      baton->lock_path = svn_fs_fs__path_lock(baton->fs, baton->lock_pool);
      baton->is_global_lock = TRUE;
      break;

    case txn_lock:
      baton->mutex = ffsd->txn_current_lock;
      baton->lock_path = svn_fs_fs__path_txn_current_lock(baton->fs,
                                                          baton->lock_pool);
      baton->is_global_lock = FALSE;
      break;

    case pack_lock:
      baton->mutex = ffsd->fs_pack_lock;
      baton->lock_path = svn_fs_fs__path_pack_lock(baton->fs,
                                                   baton->lock_pool);
      baton->is_global_lock = FALSE;
      break;
    }
}

/* Return the  baton for the innermost lock of a (potential) lock chain.
   The baton shall take out LOCK_ID from FS and execute BODY with BATON
   while the lock is being held.  Allocate the result in a sub-pool of POOL.
 */
static with_lock_baton_t *
create_lock_baton(svn_fs_t *fs,
                  lock_id_t lock_id,
                  svn_error_t *(*body)(void *baton,
                                       apr_pool_t *pool),
                  void *baton,
                  apr_pool_t *pool)
{
  /* Allocate everything along the lock chain into a single sub-pool.
     This minimizes memory usage and cleanup overhead. */
  apr_pool_t *lock_pool = svn_pool_create(pool);
  with_lock_baton_t *result = apr_pcalloc(lock_pool, sizeof(*result));

  /* Store parameters. */
  result->fs = fs;
  result->body = body;
  result->baton = baton;

  /* File locks etc. will use this pool as well for easy cleanup. */
  result->lock_pool = lock_pool;

  /* Right now, we are the first, (only, ) and last struct in the chain. */
  result->is_inner_most_lock = TRUE;
  result->is_outer_most_lock = TRUE;

  /* Select mutex and lock file path depending on LOCK_ID.
     Also, initialize dependent members (IS_GLOBAL_LOCK only, ATM). */
  init_lock_baton(result, lock_id);

  return result;
}

/* Return a baton that wraps NESTED and requests LOCK_ID as additional lock.
 *
 * That means, when you create a lock chain, start with the last / innermost
 * lock to take out and add the first / outermost lock last.
 */
static with_lock_baton_t *
chain_lock_baton(lock_id_t lock_id,
                 with_lock_baton_t *nested)
{
  /* Use the same pool for batons along the lock chain. */
  apr_pool_t *lock_pool = nested->lock_pool;
  with_lock_baton_t *result = apr_pcalloc(lock_pool, sizeof(*result));

  /* All locks along the chain operate on the same FS. */
  result->fs = nested->fs;

  /* Execution of this baton means acquiring the nested lock and its
     execution. */
  result->body = with_lock;
  result->baton = nested;

  /* Shared among all locks along the chain. */
  result->lock_pool = lock_pool;

  /* We are the new outermost lock but surely not the innermost lock. */
  result->is_inner_most_lock = FALSE;
  result->is_outer_most_lock = TRUE;
  nested->is_outer_most_lock = FALSE;

  /* Select mutex and lock file path depending on LOCK_ID.
     Also, initialize dependent members (IS_GLOBAL_LOCK only, ATM). */
  init_lock_baton(result, lock_id);

  return result;
}

svn_error_t *
svn_fs_fs__with_write_lock(svn_fs_t *fs,
                           svn_error_t *(*body)(void *baton,
                                                apr_pool_t *pool),
                           void *baton,
                           apr_pool_t *pool)
{
  return svn_error_trace(
           with_lock(create_lock_baton(fs, write_lock, body, baton, pool),
                     pool));
}

svn_error_t *
svn_fs_fs__with_pack_lock(svn_fs_t *fs,
                          svn_error_t *(*body)(void *baton,
                                               apr_pool_t *pool),
                          void *baton,
                          apr_pool_t *pool)
{
  return svn_error_trace(
           with_lock(create_lock_baton(fs, pack_lock, body, baton, pool),
                     pool));
}

svn_error_t *
svn_fs_fs__with_txn_current_lock(svn_fs_t *fs,
                                 svn_error_t *(*body)(void *baton,
                                                      apr_pool_t *pool),
                                 void *baton,
                                 apr_pool_t *pool)
{
  return svn_error_trace(
           with_lock(create_lock_baton(fs, txn_lock, body, baton, pool),
                     pool));
}

svn_error_t *
svn_fs_fs__with_all_locks(svn_fs_t *fs,
                          svn_error_t *(*body)(void *baton,
                                               apr_pool_t *pool),
                          void *baton,
                          apr_pool_t *pool)
{
  fs_fs_data_t *ffd = fs->fsap_data;

  /* Be sure to use the correct lock ordering as documented in
     fs_fs_shared_data_t.  The lock chain is being created in 
     innermost (last to acquire) -> outermost (first to acquire) order. */
  with_lock_baton_t *lock_baton
    = create_lock_baton(fs, write_lock, body, baton, pool);

  if (ffd->format >= SVN_FS_FS__MIN_PACK_LOCK_FORMAT)
    lock_baton = chain_lock_baton(pack_lock, lock_baton);

  if (ffd->format >= SVN_FS_FS__MIN_TXN_CURRENT_FORMAT)
    lock_baton = chain_lock_baton(txn_lock, lock_baton);

  return svn_error_trace(with_lock(lock_baton, pool));
}





/* Check that BUF, a nul-terminated buffer of text from format file PATH,
   contains only digits at OFFSET and beyond, raising an error if not.

   Uses POOL for temporary allocation. */
static svn_error_t *
check_format_file_buffer_numeric(const char *buf, apr_off_t offset,
                                 const char *path, apr_pool_t *pool)
{
  return svn_fs_fs__check_file_buffer_numeric(buf, offset, path, "Format",
                                              pool);
}

/* Return the error SVN_ERR_FS_UNSUPPORTED_FORMAT if FS's format
   number is not the same as a format number supported by this
   Subversion. */
static svn_error_t *
check_format(int format)
{
  /* Blacklist.  These formats may be either younger or older than
     SVN_FS_FS__FORMAT_NUMBER, but we don't support them. */
  if (format == SVN_FS_FS__PACKED_REVPROP_SQLITE_DEV_FORMAT)
    return svn_error_createf(SVN_ERR_FS_UNSUPPORTED_FORMAT, NULL,
                             _("Found format '%d', only created by "
                               "unreleased dev builds; see "
                               "http://subversion.apache.org"
                               "/docs/release-notes/1.7#revprop-packing"),
                             format);

  /* We support all formats from 1-current simultaneously */
  if (1 <= format && format <= SVN_FS_FS__FORMAT_NUMBER)
    return SVN_NO_ERROR;

  return svn_error_createf(SVN_ERR_FS_UNSUPPORTED_FORMAT, NULL,
     _("Expected FS format between '1' and '%d'; found format '%d'"),
     SVN_FS_FS__FORMAT_NUMBER, format);
}

/* Read the format number and maximum number of files per directory
   from PATH and return them in *PFORMAT and *MAX_FILES_PER_DIR respectively.

   *MAX_FILES_PER_DIR is obtained from the 'layout' format option, and
   will be set to zero if a linear scheme should be used.

   Use POOL for temporary allocation. */
static svn_error_t *
read_format(int *pformat,
            int *max_files_per_dir,
            const char *path,
            apr_pool_t *pool)
{
  svn_error_t *err;
  svn_stream_t *stream;
  svn_stringbuf_t *content;
  svn_stringbuf_t *buf;
  svn_boolean_t eos = FALSE;

  err = svn_stringbuf_from_file2(&content, path, pool);
  if (err && APR_STATUS_IS_ENOENT(err->apr_err))
    {
      /* Treat an absent format file as format 1.  Do not try to
         create the format file on the fly, because the repository
         might be read-only for us, or this might be a read-only
         operation, and the spirit of FSFS is to make no changes
         whatseover in read-only operations.  See thread starting at
         http://subversion.tigris.org/servlets/ReadMsg?list=dev&msgNo=97600
         for more. */
      svn_error_clear(err);
      *pformat = 1;
      *max_files_per_dir = 0;

      return SVN_NO_ERROR;
    }
  SVN_ERR(err);

  stream = svn_stream_from_stringbuf(content, pool);
  SVN_ERR(svn_stream_readline(stream, &buf, "\n", &eos, pool));
  if (buf->len == 0 && eos)
    {
      /* Return a more useful error message. */
      return svn_error_createf(SVN_ERR_BAD_VERSION_FILE_FORMAT, NULL,
                               _("Can't read first line of format file '%s'"),
                               svn_dirent_local_style(path, pool));
    }

  /* Check that the first line contains only digits. */
  SVN_ERR(check_format_file_buffer_numeric(buf->data, 0, path, pool));
  SVN_ERR(svn_cstring_atoi(pformat, buf->data));

  /* Check that we support this format at all */
  SVN_ERR(check_format(*pformat));

  /* Set the default values for anything that can be set via an option. */
  *max_files_per_dir = 0;

  /* Read any options. */
  while (!eos)
    {
      SVN_ERR(svn_stream_readline(stream, &buf, "\n", &eos, pool));
      if (buf->len == 0)
        break;

      if (*pformat >= SVN_FS_FS__MIN_LAYOUT_FORMAT_OPTION_FORMAT &&
          strncmp(buf->data, "layout ", 7) == 0)
        {
          if (strcmp(buf->data + 7, "linear") == 0)
            {
              *max_files_per_dir = 0;
              continue;
            }

          if (strncmp(buf->data + 7, "sharded ", 8) == 0)
            {
              /* Check that the argument is numeric. */
              SVN_ERR(check_format_file_buffer_numeric(buf->data, 15, path, pool));
              SVN_ERR(svn_cstring_atoi(max_files_per_dir, buf->data + 15));
              continue;
            }
        }

      return svn_error_createf(SVN_ERR_BAD_VERSION_FILE_FORMAT, NULL,
         _("'%s' contains invalid filesystem format option '%s'"),
         svn_dirent_local_style(path, pool), buf->data);
    }

  return SVN_NO_ERROR;
}

/* Write the format number, maximum number of files per directory and
   the addressing scheme to a new format file in PATH, possibly expecting
   to overwrite a previously existing file.

   Use POOL for temporary allocation. */
svn_error_t *
svn_fs_fs__write_format(svn_fs_t *fs,
                        svn_boolean_t overwrite,
                        apr_pool_t *pool)
{
  svn_stringbuf_t *sb;
  fs_fs_data_t *ffd = fs->fsap_data;
  const char *path = path_format(fs, pool);

  SVN_ERR_ASSERT(1 <= ffd->format
                 && ffd->format <= SVN_FS_FS__FORMAT_NUMBER);

  sb = svn_stringbuf_createf(pool, "%d\n", ffd->format);

  if (ffd->format >= SVN_FS_FS__MIN_LAYOUT_FORMAT_OPTION_FORMAT)
    {
      if (ffd->max_files_per_dir)
        svn_stringbuf_appendcstr(sb, apr_psprintf(pool, "layout sharded %d\n",
                                                  ffd->max_files_per_dir));
      else
        svn_stringbuf_appendcstr(sb, "layout linear\n");
    }

  /* svn_io_write_version_file() does a load of magic to allow it to
     replace version files that already exist.  We only need to do
     that when we're allowed to overwrite an existing file. */
  if (! overwrite)
    {
      /* Create the file */
      SVN_ERR(svn_io_file_create(path, sb->data, pool));
    }
  else
    {
      SVN_ERR(svn_io_write_atomic(path, sb->data, sb->len,
                                  NULL /* copy_perms_path */, pool));
    }

  /* And set the perms to make it read only */
  return svn_io_set_file_read_only(path, FALSE, pool);
}

svn_boolean_t
svn_fs_fs__fs_supports_mergeinfo(svn_fs_t *fs)
{
  fs_fs_data_t *ffd = fs->fsap_data;
  return ffd->format >= SVN_FS_FS__MIN_MERGEINFO_FORMAT;
}

/* Read the configuration information of the file system at FS_PATH
 * and set the respective values in FFD.  Use pools as usual.
 */
static svn_error_t *
read_config(fs_fs_data_t *ffd,
            const char *fs_path,
            apr_pool_t *result_pool,
            apr_pool_t *scratch_pool)
{
  svn_config_t *config;

  SVN_ERR(svn_config_read3(&config,
                           svn_dirent_join(fs_path, PATH_CONFIG, scratch_pool),
                           FALSE, FALSE, FALSE, scratch_pool));

  /* Initialize ffd->rep_sharing_allowed. */
  if (ffd->format >= SVN_FS_FS__MIN_REP_SHARING_FORMAT)
    SVN_ERR(svn_config_get_bool(config, &ffd->rep_sharing_allowed,
                                CONFIG_SECTION_REP_SHARING,
                                CONFIG_OPTION_ENABLE_REP_SHARING, TRUE));
  else
    ffd->rep_sharing_allowed = FALSE;

  /* Initialize deltification settings in ffd. */
  if (ffd->format >= SVN_FS_FS__MIN_DELTIFICATION_FORMAT)
    {
      apr_int64_t compression_level;

      SVN_ERR(svn_config_get_bool(config, &ffd->deltify_directories,
                                  CONFIG_SECTION_DELTIFICATION,
                                  CONFIG_OPTION_ENABLE_DIR_DELTIFICATION,
                                  TRUE));
      SVN_ERR(svn_config_get_bool(config, &ffd->deltify_properties,
                                  CONFIG_SECTION_DELTIFICATION,
                                  CONFIG_OPTION_ENABLE_PROPS_DELTIFICATION,
                                  TRUE));
      SVN_ERR(svn_config_get_int64(config, &ffd->max_deltification_walk,
                                   CONFIG_SECTION_DELTIFICATION,
                                   CONFIG_OPTION_MAX_DELTIFICATION_WALK,
                                   SVN_FS_FS_MAX_DELTIFICATION_WALK));
      SVN_ERR(svn_config_get_int64(config, &ffd->max_linear_deltification,
                                   CONFIG_SECTION_DELTIFICATION,
                                   CONFIG_OPTION_MAX_LINEAR_DELTIFICATION,
                                   SVN_FS_FS_MAX_LINEAR_DELTIFICATION));

      SVN_ERR(svn_config_get_int64(config, &compression_level,
                                   CONFIG_SECTION_DELTIFICATION,
                                   CONFIG_OPTION_COMPRESSION_LEVEL,
                                   SVN_DELTA_COMPRESSION_LEVEL_DEFAULT));
      ffd->delta_compression_level
        = (int)MIN(MAX(SVN_DELTA_COMPRESSION_LEVEL_NONE, compression_level),
                   SVN_DELTA_COMPRESSION_LEVEL_MAX);
    }
  else
    {
      ffd->deltify_directories = FALSE;
      ffd->deltify_properties = FALSE;
      ffd->max_deltification_walk = SVN_FS_FS_MAX_DELTIFICATION_WALK;
      ffd->max_linear_deltification = SVN_FS_FS_MAX_LINEAR_DELTIFICATION;
      ffd->delta_compression_level = SVN_DELTA_COMPRESSION_LEVEL_DEFAULT;
    }

  /* Initialize revprop packing settings in ffd. */
  if (ffd->format >= SVN_FS_FS__MIN_PACKED_REVPROP_FORMAT)
    {
      SVN_ERR(svn_config_get_bool(config, &ffd->compress_packed_revprops,
                                  CONFIG_SECTION_PACKED_REVPROPS,
                                  CONFIG_OPTION_COMPRESS_PACKED_REVPROPS,
                                  FALSE));
      SVN_ERR(svn_config_get_int64(config, &ffd->revprop_pack_size,
                                   CONFIG_SECTION_PACKED_REVPROPS,
                                   CONFIG_OPTION_REVPROP_PACK_SIZE,
                                   ffd->compress_packed_revprops
                                       ? 0x100
                                       : 0x40));

      ffd->revprop_pack_size *= 1024;
    }
  else
    {
      ffd->revprop_pack_size = 0x10000;
      ffd->compress_packed_revprops = FALSE;
    }

      /* should be irrelevant but we initialize them anyway */
  ffd->block_size = 0x1000;

  if (ffd->format >= SVN_FS_FS__MIN_PACKED_FORMAT)
    {
      SVN_ERR(svn_config_get_bool(config, &ffd->pack_after_commit,
                                  CONFIG_SECTION_DEBUG,
                                  CONFIG_OPTION_PACK_AFTER_COMMIT,
                                  FALSE));
    }
  else
    {
      ffd->pack_after_commit = FALSE;
    }

  /* memcached configuration */
  SVN_ERR(svn_cache__make_memcache_from_config(&ffd->memcache, config,
                                               result_pool, scratch_pool));

  SVN_ERR(svn_config_get_bool(config, &ffd->fail_stop,
                              CONFIG_SECTION_CACHES, CONFIG_OPTION_FAIL_STOP,
                              FALSE));

  return SVN_NO_ERROR;
}

static svn_error_t *
write_config(svn_fs_t *fs,
             apr_pool_t *pool)
{
#define NL APR_EOL_STR
  static const char * const fsfs_conf_contents =
"### This file controls the configuration of the FSFS filesystem."           NL
""                                                                           NL
"[" SVN_CACHE_CONFIG_CATEGORY_MEMCACHED_SERVERS "]"                          NL
"### These options name memcached servers used to cache internal FSFS"       NL
"### data.  See http://www.danga.com/memcached/ for more information on"     NL
"### memcached.  To use memcached with FSFS, run one or more memcached"      NL
"### servers, and specify each of them as an option like so:"                NL
"# first-server = 127.0.0.1:11211"                                           NL
"# remote-memcached = mymemcached.corp.example.com:11212"                    NL
"### The option name is ignored; the value is of the form HOST:PORT."        NL
"### memcached servers can be shared between multiple repositories;"         NL
"### however, if you do this, you *must* ensure that repositories have"      NL
"### distinct UUIDs and paths, or else cached data from one repository"      NL
"### might be used by another accidentally.  Note also that memcached has"   NL
"### no authentication for reads or writes, so you must ensure that your"    NL
"### memcached servers are only accessible by trusted users."                NL
""                                                                           NL
"[" CONFIG_SECTION_CACHES "]"                                                NL
"### When a cache-related error occurs, normally Subversion ignores it"      NL
"### and continues, logging an error if the server is appropriately"         NL
"### configured (and ignoring it with file:// access).  To make"             NL
"### Subversion never ignore cache errors, uncomment this line."             NL
"# " CONFIG_OPTION_FAIL_STOP " = true"                                       NL
""                                                                           NL
"[" CONFIG_SECTION_REP_SHARING "]"                                           NL
"### To conserve space, the filesystem can optionally avoid storing"         NL
"### duplicate representations.  This comes at a slight cost in"             NL
"### performance, as maintaining a database of shared representations can"   NL
"### increase commit times.  The space savings are dependent upon the size"  NL
"### of the repository, the number of objects it contains and the amount of" NL
"### duplication between them, usually a function of the branching and"      NL
"### merging process."                                                       NL
"###"                                                                        NL
"### The following parameter enables rep-sharing in the repository.  It can" NL
"### be switched on and off at will, but for best space-saving results"      NL
"### should be enabled consistently over the life of the repository."        NL
"### 'svnadmin verify' will check the rep-cache regardless of this setting." NL
"### rep-sharing is enabled by default."                                     NL
"# " CONFIG_OPTION_ENABLE_REP_SHARING " = true"                              NL
""                                                                           NL
"[" CONFIG_SECTION_DELTIFICATION "]"                                         NL
"### To conserve space, the filesystem stores data as differences against"   NL
"### existing representations.  This comes at a slight cost in performance," NL
"### as calculating differences can increase commit times.  Reading data"    NL
"### will also create higher CPU load and the data will be fragmented."      NL
"### Since deltification tends to save significant amounts of disk space,"   NL
"### the overall I/O load can actually be lower."                            NL
"###"                                                                        NL
"### The options in this section allow for tuning the deltification"         NL
"### strategy.  Their effects on data size and server performance may vary"  NL
"### from one repository to another.  Versions prior to 1.8 will ignore"     NL
"### this section."                                                          NL
"###"                                                                        NL
"### The following parameter enables deltification for directories. It can"  NL
"### be switched on and off at will, but for best space-saving results"      NL
"### should be enabled consistently over the lifetime of the repository."    NL
"### Repositories containing large directories will benefit greatly."        NL
"### In rarely accessed repositories, the I/O overhead may be significant"   NL
"### as caches will most likely be low."                                     NL
"### directory deltification is enabled by default."                         NL
"# " CONFIG_OPTION_ENABLE_DIR_DELTIFICATION " = true"                        NL
"###"                                                                        NL
"### The following parameter enables deltification for properties on files"  NL
"### and directories.  Overall, this is a minor tuning option but can save"  NL
"### some disk space if you merge frequently or frequently change node"      NL
"### properties.  You should not activate this if rep-sharing has been"      NL
"### disabled because this may result in a net increase in repository size." NL
"### property deltification is enabled by default."                          NL
"# " CONFIG_OPTION_ENABLE_PROPS_DELTIFICATION " = true"                      NL
"###"                                                                        NL
"### During commit, the server may need to walk the whole change history of" NL
"### of a given node to find a suitable deltification base.  This linear"    NL
"### process can impact commit times, svnadmin load and similar operations." NL
"### This setting limits the depth of the deltification history.  If the"    NL
"### threshold has been reached, the node will be stored as fulltext and a"  NL
"### new deltification history begins."                                      NL
"### Note, this is unrelated to svn log."                                    NL
"### Very large values rarely provide significant additional savings but"    NL
"### can impact performance greatly - in particular if directory"            NL
"### deltification has been activated.  Very small values may be useful in"  NL
"### repositories that are dominated by large, changing binaries."           NL
"### Should be a power of two minus 1.  A value of 0 will effectively"       NL
"### disable deltification."                                                 NL
"### For 1.8, the default value is 1023; earlier versions have no limit."    NL
"# " CONFIG_OPTION_MAX_DELTIFICATION_WALK " = 1023"                          NL
"###"                                                                        NL
"### The skip-delta scheme used by FSFS tends to repeatably store redundant" NL
"### delta information where a simple delta against the latest version is"   NL
"### often smaller.  By default, 1.8+ will therefore use skip deltas only"   NL
"### after the linear chain of deltas has grown beyond the threshold"        NL
"### specified by this setting."                                             NL
"### Values up to 64 can result in some reduction in repository size for"    NL
"### the cost of quickly increasing I/O and CPU costs. Similarly, smaller"   NL
"### numbers can reduce those costs at the cost of more disk space.  For"    NL
"### rarely read repositories or those containing larger binaries, this may" NL
"### present a better trade-off."                                            NL
"### Should be a power of two.  A value of 1 or smaller will cause the"      NL
"### exclusive use of skip-deltas (as in pre-1.8)."                          NL
"### For 1.8, the default value is 16; earlier versions use 1."              NL
"# " CONFIG_OPTION_MAX_LINEAR_DELTIFICATION " = 16"                          NL
"###"                                                                        NL
"### After deltification, we compress the data through zlib to minimize on-" NL
"### disk size.  That can be an expensive and ineffective process.  This"    NL
"### setting controls the usage of zlib in future revisions."                NL
"### Revisions with highly compressible data in them may shrink in size"     NL
"### if the setting is increased but may take much longer to commit.  The"   NL
"### time taken to uncompress that data again is widely independent of the"  NL
"### compression level."                                                     NL
"### Compression will be ineffective if the incoming content is already"     NL
"### highly compressed.  In that case, disabling the compression entirely"   NL
"### will speed up commits as well as reading the data.  Repositories with"  NL
"### many small compressible files (source code) but also a high percentage" NL
"### of large incompressible ones (artwork) may benefit from compression"    NL
"### levels lowered to e.g. 1."                                              NL
"### Valid values are 0 to 9 with 9 providing the highest compression ratio" NL
"### and 0 disabling it altogether."                                         NL
"### The default value is 5."                                                NL
"# " CONFIG_OPTION_COMPRESSION_LEVEL " = 5"                                  NL
""                                                                           NL
"[" CONFIG_SECTION_PACKED_REVPROPS "]"                                       NL
"### This parameter controls the size (in kBytes) of packed revprop files."  NL
"### Revprops of consecutive revisions will be concatenated into a single"   NL
"### file up to but not exceeding the threshold given here.  However, each"  NL
"### pack file may be much smaller and revprops of a single revision may be" NL
"### much larger than the limit set here.  The threshold will be applied"    NL
"### before optional compression takes place."                               NL
"### Large values will reduce disk space usage at the expense of increased"  NL
"### latency and CPU usage reading and changing individual revprops.  They"  NL
"### become an advantage when revprop caching has been enabled because a"    NL
"### lot of data can be read in one go.  Values smaller than 4 kByte will"   NL
"### not improve latency any further and quickly render revprop packing"     NL
"### ineffective."                                                           NL
"### revprop-pack-size is 64 kBytes by default for non-compressed revprop"   NL
"### pack files and 256 kBytes when compression has been enabled."           NL
"# " CONFIG_OPTION_REVPROP_PACK_SIZE " = 64"                                 NL
"###"                                                                        NL
"### To save disk space, packed revprop files may be compressed.  Standard"  NL
"### revprops tend to allow for very effective compression.  Reading and"    NL
"### even more so writing, become significantly more CPU intensive.  With"   NL
"### revprop caching enabled, the overhead can be offset by reduced I/O"     NL
"### unless you often modify revprops after packing."                        NL
"### Compressing packed revprops is disabled by default."                    NL
"# " CONFIG_OPTION_COMPRESS_PACKED_REVPROPS " = false"                       NL
""                                                                           NL
"[" CONFIG_SECTION_IO "]"                                                    NL
"### Parameters in this section control the data access granularity in"      NL
"### format 7 repositories and later.  The defaults should translate into"   NL
"### decent performance over a wide range of setups."                        NL
"###"                                                                        NL
"### When a specific piece of information needs to be read from disk,  a"    NL
"### data block is being read at once and its contents are being cached."    NL
"### If the repository is being stored on a RAID, the block size should be"  NL
"### either 50% or 100% of RAID block size / granularity.  Also, your file"  NL
"### system blocks/clusters should be properly aligned and sized.  In that"  NL
"### setup, each access will hit only one disk (minimizes I/O load) but"     NL
"### uses all the data provided by the disk in a single access."             NL
"### For SSD-based storage systems, slightly lower values around 16 kB"      NL
"### may improve latency while still maximizing throughput.  If block-read"  NL
"### has not been enabled, this will be capped to 4 kBytes."                 NL
"### Can be changed at any time but must be a power of 2."                   NL
"### block-size is given in kBytes and with a default of 64 kBytes."         NL
"# " CONFIG_OPTION_BLOCK_SIZE " = 64"                                        NL
;
#undef NL
  return svn_io_file_create(svn_dirent_join(fs->path, PATH_CONFIG, pool),
                            fsfs_conf_contents, pool);
}

/* Read / Evaluate the global configuration in FS->CONFIG to set up
 * parameters in FS. */
static svn_error_t *
read_global_config(svn_fs_t *fs)
{
  fs_fs_data_t *ffd = fs->fsap_data;
  /* Ignore the user-specified larger block size if we don't use block-read.
     Defaulting to 4k gives us the same access granularity in format 7 as in
     older formats. */
    ffd->block_size = MIN(0x1000, ffd->block_size);

  return SVN_NO_ERROR;
}

/* Read FS's UUID file and store the data in the FS struct. */
static svn_error_t *
read_uuid(svn_fs_t *fs,
          apr_pool_t *scratch_pool)
{
  fs_fs_data_t *ffd = fs->fsap_data;
  apr_file_t *uuid_file;
  char buf[APR_UUID_FORMATTED_LENGTH + 2];
  apr_size_t limit;

  /* Read the repository uuid. */
  SVN_ERR(svn_io_file_open(&uuid_file, path_uuid(fs, scratch_pool),
                           APR_READ | APR_BUFFERED, APR_OS_DEFAULT,
                           scratch_pool));

  limit = sizeof(buf);
  SVN_ERR(svn_io_read_length_line(uuid_file, buf, &limit, scratch_pool));
  fs->uuid = apr_pstrdup(fs->pool, buf);

  /* Read the instance ID. */
  if (ffd->format >= SVN_FS_FS__MIN_INSTANCE_ID_FORMAT)
    {
      limit = sizeof(buf);
      SVN_ERR(svn_io_read_length_line(uuid_file, buf, &limit,
                                      scratch_pool));
      ffd->instance_id = apr_pstrdup(fs->pool, buf);
    }
  else
    {
      ffd->instance_id = fs->uuid;
    }

  SVN_ERR(svn_io_file_close(uuid_file, scratch_pool));

  return SVN_NO_ERROR;
}

svn_error_t *
svn_fs_fs__read_format_file(svn_fs_t *fs, apr_pool_t *scratch_pool)
{
  fs_fs_data_t *ffd = fs->fsap_data;
  int format, max_files_per_dir;

<<<<<<< HEAD
  fs->path = apr_pstrdup(fs->pool, path);

  /* Read the FS format number. */
  SVN_ERR(read_format(&format, &max_files_per_dir,
                      path_format(fs, pool), pool));
=======
  /* Read info from format file. */
  SVN_ERR(read_format(&format, &max_files_per_dir, &min_log_addressing_rev,
                      path_format(fs, scratch_pool), scratch_pool));
>>>>>>> 2bdf7e6b

  /* Now that we've got *all* info, store / update values in FFD. */
  ffd->format = format;
  ffd->max_files_per_dir = max_files_per_dir;

  return SVN_NO_ERROR;
}

svn_error_t *
svn_fs_fs__open(svn_fs_t *fs, const char *path, apr_pool_t *pool)
{
  fs_fs_data_t *ffd = fs->fsap_data;
  fs->path = apr_pstrdup(fs->pool, path);

  /* Read the FS format file. */
  SVN_ERR(svn_fs_fs__read_format_file(fs, pool));

  /* Read in and cache the repository uuid. */
  SVN_ERR(read_uuid(fs, pool));

  /* Read the min unpacked revision. */
  if (ffd->format >= SVN_FS_FS__MIN_PACKED_FORMAT)
    SVN_ERR(svn_fs_fs__update_min_unpacked_rev(fs, pool));

  /* Read the configuration file. */
  SVN_ERR(read_config(ffd, fs->path, fs->pool, pool));

  /* Global configuration options. */
  SVN_ERR(read_global_config(fs));

  return get_youngest(&(ffd->youngest_rev_cache), path, pool);
}

/* Wrapper around svn_io_file_create which ignores EEXIST. */
static svn_error_t *
create_file_ignore_eexist(const char *file,
                          const char *contents,
                          apr_pool_t *pool)
{
  svn_error_t *err = svn_io_file_create(file, contents, pool);
  if (err && APR_STATUS_IS_EEXIST(err->apr_err))
    {
      svn_error_clear(err);
      err = SVN_NO_ERROR;
    }
  return svn_error_trace(err);
}

/* Baton type bridging svn_fs_fs__upgrade and upgrade_body carrying 
 * parameters over between them. */
struct upgrade_baton_t
{
  svn_fs_t *fs;
  svn_fs_upgrade_notify_t notify_func;
  void *notify_baton;
  svn_cancel_func_t cancel_func;
  void *cancel_baton;
};

static svn_error_t *
upgrade_body(void *baton, apr_pool_t *pool)
{
  struct upgrade_baton_t *upgrade_baton = baton;
  svn_fs_t *fs = upgrade_baton->fs;
  fs_fs_data_t *ffd = fs->fsap_data;
  int format, max_files_per_dir;
  const char *format_path = path_format(fs, pool);
  svn_node_kind_t kind;
  svn_boolean_t needs_revprop_shard_cleanup = FALSE;

  /* Read the FS format number and max-files-per-dir setting. */
  SVN_ERR(read_format(&format, &max_files_per_dir,
                      format_path, pool));

  /* If the config file does not exist, create one. */
  SVN_ERR(svn_io_check_path(svn_dirent_join(fs->path, PATH_CONFIG, pool),
                            &kind, pool));
  switch (kind)
    {
    case svn_node_none:
      SVN_ERR(write_config(fs, pool));
      break;
    case svn_node_file:
      break;
    default:
      return svn_error_createf(SVN_ERR_FS_GENERAL, NULL,
                               _("'%s' is not a regular file."
                                 " Please move it out of "
                                 "the way and try again"),
                               svn_dirent_join(fs->path, PATH_CONFIG, pool));
    }

  /* If we're already up-to-date, there's nothing else to be done here. */
  if (format == SVN_FS_FS__FORMAT_NUMBER)
    return SVN_NO_ERROR;

  /* If our filesystem predates the existence of the 'txn-current
     file', make that file and its corresponding lock file. */
  if (format < SVN_FS_FS__MIN_TXN_CURRENT_FORMAT)
    {
      SVN_ERR(create_file_ignore_eexist(
                           svn_fs_fs__path_txn_current(fs, pool), "0\n",
                           pool));
      SVN_ERR(create_file_ignore_eexist(
                           svn_fs_fs__path_txn_current_lock(fs, pool), "",
                           pool));
    }

  /* If our filesystem predates the existence of the 'txn-protorevs'
     dir, make that directory.  */
  if (format < SVN_FS_FS__MIN_PROTOREVS_DIR_FORMAT)
    {
      /* We don't use path_txn_proto_rev() here because it expects
         we've already bumped our format. */
      SVN_ERR(svn_io_make_dir_recursively(
          svn_dirent_join(fs->path, PATH_TXN_PROTOS_DIR, pool), pool));
    }

  /* If our filesystem is new enough, write the min unpacked rev file. */
  if (format < SVN_FS_FS__MIN_PACKED_FORMAT)
    SVN_ERR(svn_io_file_create(svn_fs_fs__path_min_unpacked_rev(fs, pool),
                               "0\n", pool));

  /* If the file system supports revision packing but not revprop packing
     *and* the FS has been sharded, pack the revprops up to the point that
     revision data has been packed.  However, keep the non-packed revprop
     files around until after the format bump */
  if (   format >= SVN_FS_FS__MIN_PACKED_FORMAT
      && format < SVN_FS_FS__MIN_PACKED_REVPROP_FORMAT
      && max_files_per_dir > 0)
    {
      needs_revprop_shard_cleanup = TRUE;
      SVN_ERR(svn_fs_fs__upgrade_pack_revprops(fs,
                                               upgrade_baton->notify_func,
                                               upgrade_baton->notify_baton,
                                               upgrade_baton->cancel_func,
                                               upgrade_baton->cancel_baton,
                                               pool));
    }

  /* We will need the UUID info shortly ...
     Read it before the format bump as the UUID file still uses the old
     format. */
  SVN_ERR(read_uuid(fs, pool));

  /* Update the format info in the FS struct.  Upgrade steps further
     down will use the format from FS to create missing info. */
  ffd->format = SVN_FS_FS__FORMAT_NUMBER;
  ffd->max_files_per_dir = max_files_per_dir;

  /* Always add / bump the instance ID such that no form of caching
     accidentally uses outdated information.  Keep the UUID. */
  SVN_ERR(svn_fs_fs__set_uuid(fs, fs->uuid, NULL, pool));

  /* Bump the format file. */
  SVN_ERR(svn_fs_fs__write_format(fs, TRUE, pool));
  if (upgrade_baton->notify_func)
    SVN_ERR(upgrade_baton->notify_func(upgrade_baton->notify_baton,
                                       SVN_FS_FS__FORMAT_NUMBER,
                                       svn_fs_upgrade_format_bumped,
                                       pool));

  /* Now, it is safe to remove the redundant revprop files. */
  if (needs_revprop_shard_cleanup)
    SVN_ERR(svn_fs_fs__upgrade_cleanup_pack_revprops(fs,
                                               upgrade_baton->notify_func,
                                               upgrade_baton->notify_baton,
                                               upgrade_baton->cancel_func,
                                               upgrade_baton->cancel_baton,
                                               pool));

  /* Done */
  return SVN_NO_ERROR;
}


svn_error_t *
svn_fs_fs__upgrade(svn_fs_t *fs,
                   svn_fs_upgrade_notify_t notify_func,
                   void *notify_baton,
                   svn_cancel_func_t cancel_func,
                   void *cancel_baton,
                   apr_pool_t *pool)
{
  struct upgrade_baton_t baton;
  baton.fs = fs;
  baton.notify_func = notify_func;
  baton.notify_baton = notify_baton;
  baton.cancel_func = cancel_func;
  baton.cancel_baton = cancel_baton;
  
  return svn_fs_fs__with_all_locks(fs, upgrade_body, (void *)&baton, pool);
}

/* Find the youngest revision in a repository at path FS_PATH and
   return it in *YOUNGEST_P.  Perform temporary allocations in
   POOL. */
static svn_error_t *
get_youngest(svn_revnum_t *youngest_p,
             const char *fs_path,
             apr_pool_t *pool)
{
  svn_stringbuf_t *buf;
  SVN_ERR(svn_fs_fs__read_content(&buf,
                                  svn_dirent_join(fs_path, PATH_CURRENT,
                                                  pool),
                                  pool));

  *youngest_p = SVN_STR_TO_REV(buf->data);

  return SVN_NO_ERROR;
}


svn_error_t *
svn_fs_fs__youngest_rev(svn_revnum_t *youngest_p,
                        svn_fs_t *fs,
                        apr_pool_t *pool)
{
  fs_fs_data_t *ffd = fs->fsap_data;

  SVN_ERR(get_youngest(youngest_p, fs->path, pool));
  ffd->youngest_rev_cache = *youngest_p;

  return SVN_NO_ERROR;
}

int
svn_fs_fs__shard_size(svn_fs_t *fs)
{
  fs_fs_data_t *ffd = fs->fsap_data;

  return ffd->max_files_per_dir;
}

svn_error_t *
svn_fs_fs__min_unpacked_rev(svn_revnum_t *min_unpacked,
                            svn_fs_t *fs,
                            apr_pool_t *pool)
{
  fs_fs_data_t *ffd = fs->fsap_data;

  SVN_ERR(svn_fs_fs__update_min_unpacked_rev(fs, pool));
  *min_unpacked = ffd->min_unpacked_rev;

  return SVN_NO_ERROR;
}

svn_error_t *
svn_fs_fs__ensure_revision_exists(svn_revnum_t rev,
                                  svn_fs_t *fs,
                                  apr_pool_t *pool)
{
  fs_fs_data_t *ffd = fs->fsap_data;

  if (! SVN_IS_VALID_REVNUM(rev))
    return svn_error_createf(SVN_ERR_FS_NO_SUCH_REVISION, NULL,
                             _("Invalid revision number '%ld'"), rev);


  /* Did the revision exist the last time we checked the current
     file? */
  if (rev <= ffd->youngest_rev_cache)
    return SVN_NO_ERROR;

  SVN_ERR(get_youngest(&(ffd->youngest_rev_cache), fs->path, pool));

  /* Check again. */
  if (rev <= ffd->youngest_rev_cache)
    return SVN_NO_ERROR;

  return svn_error_createf(SVN_ERR_FS_NO_SUCH_REVISION, NULL,
                           _("No such revision %ld"), rev);
}

svn_error_t *
svn_fs_fs__file_length(svn_filesize_t *length,
                       node_revision_t *noderev,
                       apr_pool_t *pool)
{
  if (noderev->data_rep)
    *length = noderev->data_rep->expanded_size;
  else
    *length = 0;

  return SVN_NO_ERROR;
}

svn_error_t *
svn_fs_fs__file_text_rep_equal(svn_boolean_t *equal,
                               svn_fs_t *fs,
                               node_revision_t *a,
                               node_revision_t *b,
                               svn_boolean_t strict,
                               apr_pool_t *scratch_pool)
{
  svn_stream_t *contents_a, *contents_b;
  representation_t *rep_a = a->data_rep;
  representation_t *rep_b = b->data_rep;
  svn_boolean_t a_empty = !rep_a || rep_a->expanded_size == 0;
  svn_boolean_t b_empty = !rep_b || rep_b->expanded_size == 0;

  /* This makes sure that neither rep will be NULL later on */
  if (a_empty && b_empty)
    {
      *equal = TRUE;
      return SVN_NO_ERROR;
    }

  if (a_empty != b_empty)
    {
      *equal = FALSE;
      return SVN_NO_ERROR;
    }

  /* File text representations always know their checksums - even in a txn. */
  if (memcmp(rep_a->md5_digest, rep_b->md5_digest, sizeof(rep_a->md5_digest)))
    {
      *equal = FALSE;
      return SVN_NO_ERROR;
    }

  /* Paranoia. Compare SHA1 checksums because that's the level of
     confidence we require for e.g. the working copy. */
  if (rep_a->has_sha1 && rep_b->has_sha1)
    {
      *equal = memcmp(rep_a->sha1_digest, rep_b->sha1_digest,
                      sizeof(rep_a->sha1_digest)) == 0;
      return SVN_NO_ERROR;
    }

  /* Same path in same rev or txn? */
  if (svn_fs_fs__id_eq(a->id, b->id))
    {
      *equal = TRUE;
      return SVN_NO_ERROR;
    }

  /* Old repositories may not have the SHA1 checksum handy.
     This check becomes expensive.  Skip it unless explicitly required. */
  if (!strict)
    {
      *equal = TRUE;
      return SVN_NO_ERROR;
    }

  SVN_ERR(svn_fs_fs__get_contents(&contents_a, fs, rep_a, TRUE,
                                  scratch_pool));
  SVN_ERR(svn_fs_fs__get_contents(&contents_b, fs, rep_b, TRUE,
                                  scratch_pool));
  SVN_ERR(svn_stream_contents_same2(equal, contents_a, contents_b,
                                   scratch_pool));

  return SVN_NO_ERROR;
}

svn_error_t *
svn_fs_fs__prop_rep_equal(svn_boolean_t *equal,
                          svn_fs_t *fs,
                          node_revision_t *a,
                          node_revision_t *b,
                          svn_boolean_t strict,
                          apr_pool_t *scratch_pool)
{
  representation_t *rep_a = a->prop_rep;
  representation_t *rep_b = b->prop_rep;
  apr_hash_t *proplist_a;
  apr_hash_t *proplist_b;

  /* Mainly for a==b==NULL */
  if (rep_a == rep_b)
    {
      *equal = TRUE;
      return SVN_NO_ERROR;
    }

  /* Committed property lists can be compared quickly */
  if (   rep_a && rep_b
      && !svn_fs_fs__id_txn_used(&rep_a->txn_id)
      && !svn_fs_fs__id_txn_used(&rep_b->txn_id))
    {
      /* MD5 must be given. Having the same checksum is good enough for
         accepting the prop lists as equal. */
      *equal = memcmp(rep_a->md5_digest, rep_b->md5_digest,
                      sizeof(rep_a->md5_digest)) == 0;
      return SVN_NO_ERROR;
    }

  /* Same path in same txn? */
  if (svn_fs_fs__id_eq(a->id, b->id))
    {
      *equal = TRUE;
      return SVN_NO_ERROR;
    }

  /* Skip the expensive bits unless we are in strict mode.
     Simply assume that there is a difference. */
  if (!strict)
    {
      *equal = FALSE;
      return SVN_NO_ERROR;
    }

  /* At least one of the reps has been modified in a txn.
     Fetch and compare them. */
  SVN_ERR(svn_fs_fs__get_proplist(&proplist_a, fs, a, scratch_pool));
  SVN_ERR(svn_fs_fs__get_proplist(&proplist_b, fs, b, scratch_pool));

  *equal = svn_fs__prop_lists_equal(proplist_a, proplist_b, scratch_pool);
  return SVN_NO_ERROR;
}


svn_error_t *
svn_fs_fs__file_checksum(svn_checksum_t **checksum,
                         node_revision_t *noderev,
                         svn_checksum_kind_t kind,
                         apr_pool_t *pool)
{
  *checksum = NULL;

  if (noderev->data_rep)
    {
      svn_checksum_t temp;
      temp.kind = kind;
      
      switch(kind)
        {
          case svn_checksum_md5:
            temp.digest = noderev->data_rep->md5_digest;
            break;

          case svn_checksum_sha1:
            if (! noderev->data_rep->has_sha1)
              return SVN_NO_ERROR;

            temp.digest = noderev->data_rep->sha1_digest;
            break;

          default:
            return SVN_NO_ERROR;
        }

      *checksum = svn_checksum_dup(&temp, pool);
    }

  return SVN_NO_ERROR;
}

representation_t *
svn_fs_fs__rep_copy(representation_t *rep,
                    apr_pool_t *pool)
{
  if (rep == NULL)
    return NULL;

  return apr_pmemdup(pool, rep, sizeof(*rep));
}


/* Write out the zeroth revision for filesystem FS.
   Perform temporary allocations in SCRATCH_POOL. */
static svn_error_t *
write_revision_zero(svn_fs_t *fs,
                    apr_pool_t *scratch_pool)
{
  const char *path_revision_zero = svn_fs_fs__path_rev(fs, 0, scratch_pool);
  apr_hash_t *proplist;
  svn_string_t date;

  /* Write out a rev file for revision 0. */
  SVN_ERR(svn_io_file_create(path_revision_zero,
                             "PLAIN\nEND\nENDREP\n"
                             "id: 0.0.r0/17\n"
                             "type: dir\n"
                             "count: 0\n"
                             "text: 0 0 4 4 "
                             "2d2977d1c96f487abe4a1e202dd03b4e\n"
                             "cpath: /\n"
                             "\n\n17 107\n", scratch_pool));

  SVN_ERR(svn_io_set_file_read_only(path_revision_zero, FALSE, scratch_pool));

  /* Set a date on revision 0. */
  date.data = svn_time_to_cstring(apr_time_now(), scratch_pool);
  date.len = strlen(date.data);
  proplist = apr_hash_make(scratch_pool);
  svn_hash_sets(proplist, SVN_PROP_REVISION_DATE, &date);
  SVN_ERR(svn_fs_fs__set_revision_proplist(fs, 0, proplist, scratch_pool));

  return SVN_NO_ERROR;
}

svn_error_t *
svn_fs_fs__create(svn_fs_t *fs,
                  const char *path,
                  apr_pool_t *pool)
{
  int format = SVN_FS_FS__FORMAT_NUMBER;
  fs_fs_data_t *ffd = fs->fsap_data;
  int shard_size = SVN_FS_FS_DEFAULT_MAX_FILES_PER_DIR;

  fs->path = apr_pstrdup(fs->pool, path);
  /* Process the given filesystem config. */
  if (fs->config)
    {
      svn_version_t *compatible_version;
      const char *shard_size_str;
      SVN_ERR(svn_fs__compatible_version(&compatible_version, fs->config,
                                         pool));

      /* select format number */
      switch(compatible_version->minor)
        {
          case 0: return svn_error_create(SVN_ERR_FS_UNSUPPORTED_FORMAT, NULL,
                 _("FSFS is not compatible with Subversion prior to 1.1"));

          case 1:
          case 2:
          case 3: format = 1;
                  break;

          case 4: format = 2;
                  break;

          case 5: format = 3;
                  break;

          case 6:
          case 7: format = 4;
                  break;

          case 8: format = 6;
                  break;

          default:format = SVN_FS_FS__FORMAT_NUMBER;
        }

      shard_size_str = svn_hash_gets(fs->config, SVN_FS_CONFIG_FSFS_SHARD_SIZE);
      if (shard_size_str)
        {
          apr_int64_t val;
          SVN_ERR(svn_cstring_strtoi64(&val, shard_size_str, 0,
                                       APR_INT32_MAX, 10));

          shard_size = (int) val;
        }
    }
  ffd->format = format;

  /* Use an appropriate sharding mode if supported by the format. */
  if (format >= SVN_FS_FS__MIN_LAYOUT_FORMAT_OPTION_FORMAT)
    ffd->max_files_per_dir = shard_size;

  /* Create the revision data directories. */
  if (ffd->max_files_per_dir)
    SVN_ERR(svn_io_make_dir_recursively(svn_fs_fs__path_rev_shard(fs, 0,
                                                                  pool),
                                        pool));
  else
    SVN_ERR(svn_io_make_dir_recursively(svn_dirent_join(path, PATH_REVS_DIR,
                                                        pool),
                                        pool));

  /* Create the revprops directory. */
  if (ffd->max_files_per_dir)
    SVN_ERR(svn_io_make_dir_recursively(svn_fs_fs__path_revprops_shard(fs, 0,
                                                                       pool),
                                        pool));
  else
    SVN_ERR(svn_io_make_dir_recursively(svn_dirent_join(path,
                                                        PATH_REVPROPS_DIR,
                                                        pool),
                                        pool));

  /* Create the transaction directory. */
  SVN_ERR(svn_io_make_dir_recursively(svn_dirent_join(path, PATH_TXNS_DIR,
                                                      pool),
                                      pool));

  /* Create the protorevs directory. */
  if (format >= SVN_FS_FS__MIN_PROTOREVS_DIR_FORMAT)
    SVN_ERR(svn_io_make_dir_recursively(svn_dirent_join(path, PATH_TXN_PROTOS_DIR,
                                                      pool),
                                        pool));

  /* Create the 'current' file. */
  SVN_ERR(svn_io_file_create(svn_fs_fs__path_current(fs, pool),
                             (format >= SVN_FS_FS__MIN_NO_GLOBAL_IDS_FORMAT
                              ? "0\n" : "0 1 1\n"),
                             pool));
  SVN_ERR(svn_io_file_create_empty(svn_fs_fs__path_lock(fs, pool), pool));
  SVN_ERR(svn_fs_fs__set_uuid(fs, NULL, NULL, pool));

  /* Create the fsfs.conf file if supported.  Older server versions would
     simply ignore the file but that might result in a different behavior
     than with the later releases.  Also, hotcopy would ignore, i.e. not
     copy, a fsfs.conf with old formats. */
  if (ffd->format >= SVN_FS_FS__MIN_CONFIG_FILE)
    SVN_ERR(write_config(fs, pool));

  SVN_ERR(read_config(ffd, fs->path, fs->pool, pool));

  /* Global configuration options. */
  SVN_ERR(read_global_config(fs));

  /* Add revision 0. */
  SVN_ERR(write_revision_zero(fs, pool));

  /* Create the min unpacked rev file. */
  if (ffd->format >= SVN_FS_FS__MIN_PACKED_FORMAT)
    SVN_ERR(svn_io_file_create(svn_fs_fs__path_min_unpacked_rev(fs, pool),
                               "0\n", pool));

  /* Create the txn-current file if the repository supports
     the transaction sequence file. */
  if (format >= SVN_FS_FS__MIN_TXN_CURRENT_FORMAT)
    {
      SVN_ERR(svn_io_file_create(svn_fs_fs__path_txn_current(fs, pool),
                                 "0\n", pool));
      SVN_ERR(svn_io_file_create_empty(
                                 svn_fs_fs__path_txn_current_lock(fs, pool),
                                 pool));
    }

  /* This filesystem is ready.  Stamp it with a format number. */
  SVN_ERR(svn_fs_fs__write_format(fs, FALSE, pool));

  ffd->youngest_rev_cache = 0;
  return SVN_NO_ERROR;
}

svn_error_t *
svn_fs_fs__set_uuid(svn_fs_t *fs,
                    const char *uuid,
                    const char *instance_id,
                    apr_pool_t *pool)
{
  fs_fs_data_t *ffd = fs->fsap_data;
  const char *uuid_path = path_uuid(fs, pool);
  svn_stringbuf_t *contents = svn_stringbuf_create_empty(pool);

  if (! uuid)
    uuid = svn_uuid_generate(pool);

  if (! instance_id)
    instance_id = svn_uuid_generate(pool);

  svn_stringbuf_appendcstr(contents, uuid);
  svn_stringbuf_appendcstr(contents, "\n");

  if (ffd->format >= SVN_FS_FS__MIN_INSTANCE_ID_FORMAT)
    {
      svn_stringbuf_appendcstr(contents, instance_id);
      svn_stringbuf_appendcstr(contents, "\n");
    }

  /* We use the permissions of the 'current' file, because the 'uuid'
     file does not exist during repository creation. */
  SVN_ERR(svn_io_write_atomic(uuid_path, contents->data, contents->len,
                              svn_fs_fs__path_current(fs, pool) /* perms */,
                              pool));

  fs->uuid = apr_pstrdup(fs->pool, uuid);

  if (ffd->format >= SVN_FS_FS__MIN_INSTANCE_ID_FORMAT)
    ffd->instance_id = apr_pstrdup(fs->pool, instance_id);
  else
    ffd->instance_id = fs->uuid;

  return SVN_NO_ERROR;
}

/** Node origin lazy cache. */

/* If directory PATH does not exist, create it and give it the same
   permissions as FS_path.*/
svn_error_t *
svn_fs_fs__ensure_dir_exists(const char *path,
                             const char *fs_path,
                             apr_pool_t *pool)
{
  svn_error_t *err = svn_io_dir_make(path, APR_OS_DEFAULT, pool);
  if (err && APR_STATUS_IS_EEXIST(err->apr_err))
    {
      svn_error_clear(err);
      return SVN_NO_ERROR;
    }
  SVN_ERR(err);

  /* We successfully created a new directory.  Dup the permissions
     from FS->path. */
  return svn_io_copy_perms(fs_path, path, pool);
}

/* Set *NODE_ORIGINS to a hash mapping 'const char *' node IDs to
   'svn_string_t *' node revision IDs.  Use POOL for allocations. */
static svn_error_t *
get_node_origins_from_file(svn_fs_t *fs,
                           apr_hash_t **node_origins,
                           const char *node_origins_file,
                           apr_pool_t *pool)
{
  apr_file_t *fd;
  svn_error_t *err;
  svn_stream_t *stream;

  *node_origins = NULL;
  err = svn_io_file_open(&fd, node_origins_file,
                         APR_READ, APR_OS_DEFAULT, pool);
  if (err && APR_STATUS_IS_ENOENT(err->apr_err))
    {
      svn_error_clear(err);
      return SVN_NO_ERROR;
    }
  SVN_ERR(err);

  stream = svn_stream_from_aprfile2(fd, FALSE, pool);
  *node_origins = apr_hash_make(pool);
  SVN_ERR(svn_hash_read2(*node_origins, stream, SVN_HASH_TERMINATOR, pool));
  return svn_stream_close(stream);
}

svn_error_t *
svn_fs_fs__get_node_origin(const svn_fs_id_t **origin_id,
                           svn_fs_t *fs,
                           const svn_fs_fs__id_part_t *node_id,
                           apr_pool_t *pool)
{
  apr_hash_t *node_origins;

  *origin_id = NULL;
  SVN_ERR(get_node_origins_from_file(fs, &node_origins,
                                     svn_fs_fs__path_node_origin(fs, node_id,
                                                                 pool),
                                     pool));
  if (node_origins)
    {
      char node_id_ptr[SVN_INT64_BUFFER_SIZE];
      apr_size_t len = svn__ui64tobase36(node_id_ptr, node_id->number);
      svn_string_t *origin_id_str
        = apr_hash_get(node_origins, node_id_ptr, len);

      if (origin_id_str)
        SVN_ERR(svn_fs_fs__id_parse(origin_id,
                                    apr_pstrdup(pool, origin_id_str->data),
                                    pool));
    }
  return SVN_NO_ERROR;
}


/* Helper for svn_fs_fs__set_node_origin.  Takes a NODE_ID/NODE_REV_ID
   pair and adds it to the NODE_ORIGINS_PATH file.  */
static svn_error_t *
set_node_origins_for_file(svn_fs_t *fs,
                          const char *node_origins_path,
                          const svn_fs_fs__id_part_t *node_id,
                          svn_string_t *node_rev_id,
                          apr_pool_t *pool)
{
  const char *path_tmp;
  svn_stream_t *stream;
  apr_hash_t *origins_hash;
  svn_string_t *old_node_rev_id;

  /* the hash serialization functions require strings as keys */
  char node_id_ptr[SVN_INT64_BUFFER_SIZE];
  apr_size_t len = svn__ui64tobase36(node_id_ptr, node_id->number);

  SVN_ERR(svn_fs_fs__ensure_dir_exists(svn_dirent_join(fs->path,
                                                       PATH_NODE_ORIGINS_DIR,
                                                       pool),
                                       fs->path, pool));

  /* Read the previously existing origins (if any), and merge our
     update with it. */
  SVN_ERR(get_node_origins_from_file(fs, &origins_hash,
                                     node_origins_path, pool));
  if (! origins_hash)
    origins_hash = apr_hash_make(pool);

  old_node_rev_id = apr_hash_get(origins_hash, node_id_ptr, len);

  if (old_node_rev_id && !svn_string_compare(node_rev_id, old_node_rev_id))
    return svn_error_createf(SVN_ERR_FS_CORRUPT, NULL,
                             _("Node origin for '%s' exists with a different "
                               "value (%s) than what we were about to store "
                               "(%s)"),
                             node_id_ptr, old_node_rev_id->data,
                             node_rev_id->data);

  apr_hash_set(origins_hash, node_id_ptr, len, node_rev_id);

  /* Sure, there's a race condition here.  Two processes could be
     trying to add different cache elements to the same file at the
     same time, and the entries added by the first one to write will
     be lost.  But this is just a cache of reconstructible data, so
     we'll accept this problem in return for not having to deal with
     locking overhead. */

  /* Create a temporary file, write out our hash, and close the file. */
  SVN_ERR(svn_stream_open_unique(&stream, &path_tmp,
                                 svn_dirent_dirname(node_origins_path, pool),
                                 svn_io_file_del_none, pool, pool));
  SVN_ERR(svn_hash_write2(origins_hash, stream, SVN_HASH_TERMINATOR, pool));
  SVN_ERR(svn_stream_close(stream));

  /* Rename the temp file as the real destination */
  return svn_io_file_rename(path_tmp, node_origins_path, pool);
}


svn_error_t *
svn_fs_fs__set_node_origin(svn_fs_t *fs,
                           const svn_fs_fs__id_part_t *node_id,
                           const svn_fs_id_t *node_rev_id,
                           apr_pool_t *pool)
{
  svn_error_t *err;
  const char *filename = svn_fs_fs__path_node_origin(fs, node_id, pool);

  err = set_node_origins_for_file(fs, filename,
                                  node_id,
                                  svn_fs_fs__id_unparse(node_rev_id, pool),
                                  pool);
  if (err && APR_STATUS_IS_EACCES(err->apr_err))
    {
      /* It's just a cache; stop trying if I can't write. */
      svn_error_clear(err);
      err = NULL;
    }
  return svn_error_trace(err);
}



/*** Revisions ***/

svn_error_t *
svn_fs_fs__revision_prop(svn_string_t **value_p,
                         svn_fs_t *fs,
                         svn_revnum_t rev,
                         const char *propname,
                         apr_pool_t *pool)
{
  apr_hash_t *table;

  SVN_ERR(svn_fs__check_fs(fs, TRUE));
  SVN_ERR(svn_fs_fs__get_revision_proplist(&table, fs, rev, pool));

  *value_p = svn_hash_gets(table, propname);

  return SVN_NO_ERROR;
}


/* Baton used for change_rev_prop_body below. */
struct change_rev_prop_baton {
  svn_fs_t *fs;
  svn_revnum_t rev;
  const char *name;
  const svn_string_t *const *old_value_p;
  const svn_string_t *value;
};

/* The work-horse for svn_fs_fs__change_rev_prop, called with the FS
   write lock.  This implements the svn_fs_fs__with_write_lock()
   'body' callback type.  BATON is a 'struct change_rev_prop_baton *'. */
static svn_error_t *
change_rev_prop_body(void *baton, apr_pool_t *pool)
{
  struct change_rev_prop_baton *cb = baton;
  apr_hash_t *table;

  SVN_ERR(svn_fs_fs__get_revision_proplist(&table, cb->fs, cb->rev, pool));

  if (cb->old_value_p)
    {
      const svn_string_t *wanted_value = *cb->old_value_p;
      const svn_string_t *present_value = svn_hash_gets(table, cb->name);
      if ((!wanted_value != !present_value)
          || (wanted_value && present_value
              && !svn_string_compare(wanted_value, present_value)))
        {
          /* What we expected isn't what we found. */
          return svn_error_createf(SVN_ERR_FS_PROP_BASEVALUE_MISMATCH, NULL,
                                   _("revprop '%s' has unexpected value in "
                                     "filesystem"),
                                   cb->name);
        }
      /* Fall through. */
    }
  svn_hash_sets(table, cb->name, cb->value);

  return svn_fs_fs__set_revision_proplist(cb->fs, cb->rev, table, pool);
}

svn_error_t *
svn_fs_fs__change_rev_prop(svn_fs_t *fs,
                           svn_revnum_t rev,
                           const char *name,
                           const svn_string_t *const *old_value_p,
                           const svn_string_t *value,
                           apr_pool_t *pool)
{
  struct change_rev_prop_baton cb;

  SVN_ERR(svn_fs__check_fs(fs, TRUE));

  cb.fs = fs;
  cb.rev = rev;
  cb.name = name;
  cb.old_value_p = old_value_p;
  cb.value = value;

  return svn_fs_fs__with_write_lock(fs, change_rev_prop_body, &cb, pool);
}


svn_error_t *
svn_fs_fs__info_format(int *fs_format,
                       svn_version_t **supports_version,
                       svn_fs_t *fs,
                       apr_pool_t *result_pool,
                       apr_pool_t *scratch_pool)
{
  fs_fs_data_t *ffd = fs->fsap_data;
  *fs_format = ffd->format;
  *supports_version = apr_palloc(result_pool, sizeof(svn_version_t));

  (*supports_version)->major = SVN_VER_MAJOR;
  (*supports_version)->minor = 1;
  (*supports_version)->patch = 0;
  (*supports_version)->tag = "";

  switch (ffd->format)
    {
    case 1:
      break;
    case 2:
      (*supports_version)->minor = 4;
      break;
    case 3:
      (*supports_version)->minor = 5;
      break;
    case 4:
      (*supports_version)->minor = 6;
      break;
    case 6:
      (*supports_version)->minor = 8;
      break;
    case 7:
      (*supports_version)->minor = 9;
      break;
#ifdef SVN_DEBUG
# if SVN_FS_FS__FORMAT_NUMBER != 7
#  error "Need to add a 'case' statement here"
# endif
#endif
    }

  return SVN_NO_ERROR;
}

svn_error_t *
svn_fs_fs__info_config_files(apr_array_header_t **files,
                             svn_fs_t *fs,
                             apr_pool_t *result_pool,
                             apr_pool_t *scratch_pool)
{
  *files = apr_array_make(result_pool, 1, sizeof(const char *));
  APR_ARRAY_PUSH(*files, const char *) = svn_dirent_join(fs->path, PATH_CONFIG,
                                                         result_pool);
  return SVN_NO_ERROR;
}<|MERGE_RESOLUTION|>--- conflicted
+++ resolved
@@ -941,17 +941,9 @@
   fs_fs_data_t *ffd = fs->fsap_data;
   int format, max_files_per_dir;
 
-<<<<<<< HEAD
-  fs->path = apr_pstrdup(fs->pool, path);
-
-  /* Read the FS format number. */
+  /* Read info from format file. */
   SVN_ERR(read_format(&format, &max_files_per_dir,
-                      path_format(fs, pool), pool));
-=======
-  /* Read info from format file. */
-  SVN_ERR(read_format(&format, &max_files_per_dir, &min_log_addressing_rev,
                       path_format(fs, scratch_pool), scratch_pool));
->>>>>>> 2bdf7e6b
 
   /* Now that we've got *all* info, store / update values in FFD. */
   ffd->format = format;
