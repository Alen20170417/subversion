/* fs_fs.c --- filesystem operations specific to fs_fs
 *
 * ====================================================================
 *    Licensed to the Apache Software Foundation (ASF) under one
 *    or more contributor license agreements.  See the NOTICE file
 *    distributed with this work for additional information
 *    regarding copyright ownership.  The ASF licenses this file
 *    to you under the Apache License, Version 2.0 (the
 *    "License"); you may not use this file except in compliance
 *    with the License.  You may obtain a copy of the License at
 *
 *      http://www.apache.org/licenses/LICENSE-2.0
 *
 *    Unless required by applicable law or agreed to in writing,
 *    software distributed under the License is distributed on an
 *    "AS IS" BASIS, WITHOUT WARRANTIES OR CONDITIONS OF ANY
 *    KIND, either express or implied.  See the License for the
 *    specific language governing permissions and limitations
 *    under the License.
 * ====================================================================
 */

#include "fs_fs.h"

#include <apr_uuid.h>

#include "svn_private_config.h"

#include "svn_hash.h"
#include "svn_props.h"
#include "svn_time.h"
#include "svn_dirent_uri.h"
#include "svn_sorts.h"
#include "svn_version.h"

#include "cached_data.h"
#include "id.h"
#include "index.h"
#include "rep-cache.h"
#include "revprops.h"
#include "transaction.h"
#include "tree.h"
#include "util.h"

#include "private/svn_fs_util.h"
#include "private/svn_io_private.h"
#include "private/svn_string_private.h"
#include "private/svn_subr_private.h"
#include "../libsvn_fs/fs-loader.h"

/* The default maximum number of files per directory to store in the
   rev and revprops directory.  The number below is somewhat arbitrary,
   and can be overridden by defining the macro while compiling; the
   figure of 1000 is reasonable for VFAT filesystems, which are by far
   the worst performers in this area. */
#ifndef SVN_FS_FS_DEFAULT_MAX_FILES_PER_DIR
#define SVN_FS_FS_DEFAULT_MAX_FILES_PER_DIR 1000
#endif

/* Begin deltification after a node history exceeded this this limit.
   Useful values are 4 to 64 with 16 being a good compromise between
   computational overhead and repository size savings.
   Should be a power of 2.
   Values < 2 will result in standard skip-delta behavior. */
#define SVN_FS_FS_MAX_LINEAR_DELTIFICATION 16

/* Finding a deltification base takes operations proportional to the
   number of changes being skipped. To prevent exploding runtime
   during commits, limit the deltification range to this value.
   Should be a power of 2 minus one.
   Values < 1 disable deltification. */
#define SVN_FS_FS_MAX_DELTIFICATION_WALK 1023

/* Notes:

To avoid opening and closing the rev-files all the time, it would
probably be advantageous to keep each rev-file open for the
lifetime of the transaction object.  I'll leave that as a later
optimization for now.

I didn't keep track of pool lifetimes at all in this code.  There
are likely some errors because of that.

*/

/* Declarations. */

static svn_error_t *
get_youngest(svn_revnum_t *youngest_p, svn_fs_t *fs, apr_pool_t *pool);

/* Pathname helper functions */

static const char *
path_format(svn_fs_t *fs, apr_pool_t *pool)
{
  return svn_dirent_join(fs->path, PATH_FORMAT, pool);
}

static APR_INLINE const char *
path_uuid(svn_fs_t *fs, apr_pool_t *pool)
{
  return svn_dirent_join(fs->path, PATH_UUID, pool);
}

const char *
svn_fs_fs__path_current(svn_fs_t *fs, apr_pool_t *pool)
{
  return svn_dirent_join(fs->path, PATH_CURRENT, pool);
}



/* Get a lock on empty file LOCK_FILENAME, creating it in POOL. */
static svn_error_t *
get_lock_on_filesystem(const char *lock_filename,
                       apr_pool_t *pool)
{
  return svn_error_trace(svn_io__file_lock_autocreate(lock_filename, pool));
}

/* Reset the HAS_WRITE_LOCK member in the FFD given as BATON_VOID.
   When registered with the pool holding the lock on the lock file,
   this makes sure the flag gets reset just before we release the lock. */
static apr_status_t
reset_lock_flag(void *baton_void)
{
  fs_fs_data_t *ffd = baton_void;
  ffd->has_write_lock = FALSE;
  return APR_SUCCESS;
}

/* Structure defining a file system lock to be acquired and the function
   to be executed while the lock is held.

   Instances of this structure may be nested to allow for multiple locks to
   be taken out before executing the user-provided body.  In that case, BODY
   and BATON of the outer instances will be with_lock and a with_lock_baton_t
   instance (transparently, no special treatment is required.).  It is
   illegal to attempt to acquire the same lock twice within the same lock
   chain or via nesting calls using separate lock chains.

   All instances along the chain share the same LOCK_POOL such that only one
   pool needs to be created and cleared for all locks.  We also allocate as
   much data from that lock pool as possible to minimize memory usage in
   caller pools. */
typedef struct with_lock_baton_t
{
  /* The filesystem we operate on.  Same for all instances along the chain. */
  svn_fs_t *fs;

  /* Mutex to complement the lock file in an APR threaded process.
     No-op object for non-threaded processes but never NULL. */
  svn_mutex__t *mutex;

  /* Path to the file to lock. */
  const char *lock_path;

  /* If true, set FS->HAS_WRITE_LOCK after we acquired the lock. */
  svn_boolean_t is_global_lock;

  /* Function body to execute after we acquired the lock.
     This may be user-provided or a nested call to with_lock(). */
  svn_error_t *(*body)(void *baton,
                       apr_pool_t *pool);

  /* Baton to pass to BODY; possibly NULL.
     This may be user-provided or a nested lock baton instance. */
  void *baton;

  /* Pool for all allocations along the lock chain and BODY.  Will hold the
     file locks and gets destroyed after the outermost BODY returned,
     releasing all file locks.
     Same for all instances along the chain. */
  apr_pool_t *lock_pool;

  /* TRUE, iff BODY is the user-provided body. */
  svn_boolean_t is_inner_most_lock;

  /* TRUE, iff this is not a nested lock.
     Then responsible for destroying LOCK_POOL. */
  svn_boolean_t is_outer_most_lock;
} with_lock_baton_t;

/* Obtain a write lock on the file BATON->LOCK_PATH and call BATON->BODY
   with BATON->BATON.  If this is the outermost lock call, release all file
   locks after the body returned.  If BATON->IS_GLOBAL_LOCK is set, set the
   HAS_WRITE_LOCK flag while we keep the write lock. */
static svn_error_t *
with_some_lock_file(with_lock_baton_t *baton)
{
  apr_pool_t *pool = baton->lock_pool;
  svn_error_t *err = get_lock_on_filesystem(baton->lock_path, pool);

  if (!err)
    {
      svn_fs_t *fs = baton->fs;
      fs_fs_data_t *ffd = fs->fsap_data;

      if (baton->is_global_lock)
        {
          /* set the "got the lock" flag and register reset function */
          apr_pool_cleanup_register(pool,
                                    ffd,
                                    reset_lock_flag,
                                    apr_pool_cleanup_null);
          ffd->has_write_lock = TRUE;
        }

      /* nobody else will modify the repo state
         => read HEAD & pack info once */
      if (baton->is_inner_most_lock)
        {
          if (ffd->format >= SVN_FS_FS__MIN_PACKED_FORMAT)
            err = svn_fs_fs__update_min_unpacked_rev(fs, pool);
          if (!err)
            err = get_youngest(&ffd->youngest_rev_cache, fs, pool);
        }

      if (!err)
        err = baton->body(baton->baton, pool);
    }

  if (baton->is_outer_most_lock)
    svn_pool_destroy(pool);

  return svn_error_trace(err);
}

/* Wraps with_some_lock_file, protecting it with BATON->MUTEX.

   POOL is unused here and only provided for signature compatibility with
   WITH_LOCK_BATON_T.BODY. */
static svn_error_t *
with_lock(void *baton,
          apr_pool_t *pool)
{
  with_lock_baton_t *lock_baton = baton;
  SVN_MUTEX__WITH_LOCK(lock_baton->mutex, with_some_lock_file(lock_baton));

  return SVN_NO_ERROR;
}

/* Enum identifying a filesystem lock. */
typedef enum lock_id_t
{
  write_lock,
  txn_lock,
  pack_lock
} lock_id_t;

/* Initialize BATON->MUTEX, BATON->LOCK_PATH and BATON->IS_GLOBAL_LOCK
   according to the LOCK_ID.  All other members of BATON must already be
   valid. */
static void
init_lock_baton(with_lock_baton_t *baton,
                lock_id_t lock_id)
{
  fs_fs_data_t *ffd = baton->fs->fsap_data;
  fs_fs_shared_data_t *ffsd = ffd->shared;

  switch (lock_id)
    {
    case write_lock:
      baton->mutex = ffsd->fs_write_lock;
      baton->lock_path = svn_fs_fs__path_lock(baton->fs, baton->lock_pool);
      baton->is_global_lock = TRUE;
      break;

    case txn_lock:
      baton->mutex = ffsd->txn_current_lock;
      baton->lock_path = svn_fs_fs__path_txn_current_lock(baton->fs,
                                                          baton->lock_pool);
      baton->is_global_lock = FALSE;
      break;

    case pack_lock:
      baton->mutex = ffsd->fs_pack_lock;
      baton->lock_path = svn_fs_fs__path_pack_lock(baton->fs,
                                                   baton->lock_pool);
      baton->is_global_lock = FALSE;
      break;
    }
}

/* Return the  baton for the innermost lock of a (potential) lock chain.
   The baton shall take out LOCK_ID from FS and execute BODY with BATON
   while the lock is being held.  Allocate the result in a sub-pool of POOL.
 */
static with_lock_baton_t *
create_lock_baton(svn_fs_t *fs,
                  lock_id_t lock_id,
                  svn_error_t *(*body)(void *baton,
                                       apr_pool_t *pool),
                  void *baton,
                  apr_pool_t *pool)
{
  /* Allocate everything along the lock chain into a single sub-pool.
     This minimizes memory usage and cleanup overhead. */
  apr_pool_t *lock_pool = svn_pool_create(pool);
  with_lock_baton_t *result = apr_pcalloc(lock_pool, sizeof(*result));

  /* Store parameters. */
  result->fs = fs;
  result->body = body;
  result->baton = baton;

  /* File locks etc. will use this pool as well for easy cleanup. */
  result->lock_pool = lock_pool;

  /* Right now, we are the first, (only, ) and last struct in the chain. */
  result->is_inner_most_lock = TRUE;
  result->is_outer_most_lock = TRUE;

  /* Select mutex and lock file path depending on LOCK_ID.
     Also, initialize dependent members (IS_GLOBAL_LOCK only, ATM). */
  init_lock_baton(result, lock_id);

  return result;
}

/* Return a baton that wraps NESTED and requests LOCK_ID as additional lock.
 *
 * That means, when you create a lock chain, start with the last / innermost
 * lock to take out and add the first / outermost lock last.
 */
static with_lock_baton_t *
chain_lock_baton(lock_id_t lock_id,
                 with_lock_baton_t *nested)
{
  /* Use the same pool for batons along the lock chain. */
  apr_pool_t *lock_pool = nested->lock_pool;
  with_lock_baton_t *result = apr_pcalloc(lock_pool, sizeof(*result));

  /* All locks along the chain operate on the same FS. */
  result->fs = nested->fs;

  /* Execution of this baton means acquiring the nested lock and its
     execution. */
  result->body = with_lock;
  result->baton = nested;

  /* Shared among all locks along the chain. */
  result->lock_pool = lock_pool;

  /* We are the new outermost lock but surely not the innermost lock. */
  result->is_inner_most_lock = FALSE;
  result->is_outer_most_lock = TRUE;
  nested->is_outer_most_lock = FALSE;

  /* Select mutex and lock file path depending on LOCK_ID.
     Also, initialize dependent members (IS_GLOBAL_LOCK only, ATM). */
  init_lock_baton(result, lock_id);

  return result;
}

svn_error_t *
svn_fs_fs__with_write_lock(svn_fs_t *fs,
                           svn_error_t *(*body)(void *baton,
                                                apr_pool_t *pool),
                           void *baton,
                           apr_pool_t *pool)
{
  return svn_error_trace(
           with_lock(create_lock_baton(fs, write_lock, body, baton, pool),
                     pool));
}

svn_error_t *
svn_fs_fs__with_pack_lock(svn_fs_t *fs,
                          svn_error_t *(*body)(void *baton,
                                               apr_pool_t *pool),
                          void *baton,
                          apr_pool_t *pool)
{
  return svn_error_trace(
           with_lock(create_lock_baton(fs, pack_lock, body, baton, pool),
                     pool));
}

svn_error_t *
svn_fs_fs__with_txn_current_lock(svn_fs_t *fs,
                                 svn_error_t *(*body)(void *baton,
                                                      apr_pool_t *pool),
                                 void *baton,
                                 apr_pool_t *pool)
{
  return svn_error_trace(
           with_lock(create_lock_baton(fs, txn_lock, body, baton, pool),
                     pool));
}

svn_error_t *
svn_fs_fs__with_all_locks(svn_fs_t *fs,
                          svn_error_t *(*body)(void *baton,
                                               apr_pool_t *pool),
                          void *baton,
                          apr_pool_t *pool)
{
  fs_fs_data_t *ffd = fs->fsap_data;

  /* Be sure to use the correct lock ordering as documented in
     fs_fs_shared_data_t.  The lock chain is being created in 
     innermost (last to acquire) -> outermost (first to acquire) order. */
  with_lock_baton_t *lock_baton
    = create_lock_baton(fs, write_lock, body, baton, pool);

  if (ffd->format >= SVN_FS_FS__MIN_PACK_LOCK_FORMAT)
    lock_baton = chain_lock_baton(pack_lock, lock_baton);

  if (ffd->format >= SVN_FS_FS__MIN_TXN_CURRENT_FORMAT)
    lock_baton = chain_lock_baton(txn_lock, lock_baton);

  return svn_error_trace(with_lock(lock_baton, pool));
}





/* Check that BUF, a nul-terminated buffer of text from format file PATH,
   contains only digits at OFFSET and beyond, raising an error if not.

   Uses POOL for temporary allocation. */
static svn_error_t *
check_format_file_buffer_numeric(const char *buf, apr_off_t offset,
                                 const char *path, apr_pool_t *pool)
{
  return svn_fs_fs__check_file_buffer_numeric(buf, offset, path, "Format",
                                              pool);
}

/* Return the error SVN_ERR_FS_UNSUPPORTED_FORMAT if FS's format
   number is not the same as a format number supported by this
   Subversion. */
static svn_error_t *
check_format(int format)
{
  /* Blacklist.  These formats may be either younger or older than
     SVN_FS_FS__FORMAT_NUMBER, but we don't support them. */
  if (format == SVN_FS_FS__PACKED_REVPROP_SQLITE_DEV_FORMAT)
    return svn_error_createf(SVN_ERR_FS_UNSUPPORTED_FORMAT, NULL,
                             _("Found format '%d', only created by "
                               "unreleased dev builds; see "
                               "http://subversion.apache.org"
                               "/docs/release-notes/1.7#revprop-packing"),
                             format);

  /* We support all formats from 1-current simultaneously */
  if (1 <= format && format <= SVN_FS_FS__FORMAT_NUMBER)
    return SVN_NO_ERROR;

  return svn_error_createf(SVN_ERR_FS_UNSUPPORTED_FORMAT, NULL,
     _("Expected FS format between '1' and '%d'; found format '%d'"),
     SVN_FS_FS__FORMAT_NUMBER, format);
}

/* Read the format number and maximum number of files per directory
   from PATH and return them in *PFORMAT and *MAX_FILES_PER_DIR respectively.

   *MAX_FILES_PER_DIR is obtained from the 'layout' format option, and
   will be set to zero if a linear scheme should be used.

   Use POOL for temporary allocation. */
static svn_error_t *
read_format(int *pformat,
            int *max_files_per_dir,
            const char *path,
            apr_pool_t *pool)
{
  svn_error_t *err;
  svn_stream_t *stream;
  svn_stringbuf_t *content;
  svn_stringbuf_t *buf;
  svn_boolean_t eos = FALSE;

  err = svn_stringbuf_from_file2(&content, path, pool);
  if (err && APR_STATUS_IS_ENOENT(err->apr_err))
    {
      /* Treat an absent format file as format 1.  Do not try to
         create the format file on the fly, because the repository
         might be read-only for us, or this might be a read-only
         operation, and the spirit of FSFS is to make no changes
         whatseover in read-only operations.  See thread starting at
         http://subversion.tigris.org/servlets/ReadMsg?list=dev&msgNo=97600
         for more. */
      svn_error_clear(err);
      *pformat = 1;
      *max_files_per_dir = 0;

      return SVN_NO_ERROR;
    }
  SVN_ERR(err);

  stream = svn_stream_from_stringbuf(content, pool);
  SVN_ERR(svn_stream_readline(stream, &buf, "\n", &eos, pool));
  if (buf->len == 0 && eos)
    {
      /* Return a more useful error message. */
      return svn_error_createf(SVN_ERR_BAD_VERSION_FILE_FORMAT, NULL,
                               _("Can't read first line of format file '%s'"),
                               svn_dirent_local_style(path, pool));
    }

  /* Check that the first line contains only digits. */
  SVN_ERR(check_format_file_buffer_numeric(buf->data, 0, path, pool));
  SVN_ERR(svn_cstring_atoi(pformat, buf->data));

  /* Check that we support this format at all */
  SVN_ERR(check_format(*pformat));

  /* Set the default values for anything that can be set via an option. */
  *max_files_per_dir = 0;

  /* Read any options. */
  while (!eos)
    {
      SVN_ERR(svn_stream_readline(stream, &buf, "\n", &eos, pool));
      if (buf->len == 0)
        break;

      if (*pformat >= SVN_FS_FS__MIN_LAYOUT_FORMAT_OPTION_FORMAT &&
          strncmp(buf->data, "layout ", 7) == 0)
        {
          if (strcmp(buf->data + 7, "linear") == 0)
            {
              *max_files_per_dir = 0;
              continue;
            }

          if (strncmp(buf->data + 7, "sharded ", 8) == 0)
            {
              /* Check that the argument is numeric. */
              SVN_ERR(check_format_file_buffer_numeric(buf->data, 15, path, pool));
              SVN_ERR(svn_cstring_atoi(max_files_per_dir, buf->data + 15));
              continue;
            }
        }

      return svn_error_createf(SVN_ERR_BAD_VERSION_FILE_FORMAT, NULL,
         _("'%s' contains invalid filesystem format option '%s'"),
         svn_dirent_local_style(path, pool), buf->data);
    }

  return SVN_NO_ERROR;
}

/* Write the format number, maximum number of files per directory and
   the addressing scheme to a new format file in PATH, possibly expecting
   to overwrite a previously existing file.

   Use POOL for temporary allocation. */
svn_error_t *
svn_fs_fs__write_format(svn_fs_t *fs,
                        svn_boolean_t overwrite,
                        apr_pool_t *pool)
{
  svn_stringbuf_t *sb;
  fs_fs_data_t *ffd = fs->fsap_data;
  const char *path = path_format(fs, pool);

  SVN_ERR_ASSERT(1 <= ffd->format
                 && ffd->format <= SVN_FS_FS__FORMAT_NUMBER);

  sb = svn_stringbuf_createf(pool, "%d\n", ffd->format);

  if (ffd->format >= SVN_FS_FS__MIN_LAYOUT_FORMAT_OPTION_FORMAT)
    {
      if (ffd->max_files_per_dir)
        svn_stringbuf_appendcstr(sb, apr_psprintf(pool, "layout sharded %d\n",
                                                  ffd->max_files_per_dir));
      else
        svn_stringbuf_appendcstr(sb, "layout linear\n");
    }

  /* svn_io_write_version_file() does a load of magic to allow it to
     replace version files that already exist.  We only need to do
     that when we're allowed to overwrite an existing file. */
  if (! overwrite)
    {
      /* Create the file */
      SVN_ERR(svn_io_file_create(path, sb->data, pool));
    }
  else
    {
      SVN_ERR(svn_io_write_atomic(path, sb->data, sb->len,
                                  NULL /* copy_perms_path */, pool));
    }

  /* And set the perms to make it read only */
  return svn_io_set_file_read_only(path, FALSE, pool);
}

svn_boolean_t
svn_fs_fs__fs_supports_mergeinfo(svn_fs_t *fs)
{
  fs_fs_data_t *ffd = fs->fsap_data;
  return ffd->format >= SVN_FS_FS__MIN_MERGEINFO_FORMAT;
}

/* Check that BLOCK_SIZE is a valid block / page size, i.e. it is within
 * the range of what the current system may address in RAM and it is a
 * power of 2.  Assume that the element size within the block is ITEM_SIZE.
 * Use SCRATCH_POOL for temporary allocations.
 */
static svn_error_t *
verify_block_size(apr_int64_t block_size,
                  apr_size_t item_size,
                  const char *name,
                  apr_pool_t *scratch_pool
                 )
{
  /* Limit range. */
  if (block_size <= 0)
    return svn_error_createf(SVN_ERR_BAD_CONFIG_VALUE, NULL,
                             _("%s is too small for fsfs.conf setting '%s'."),
                             apr_psprintf(scratch_pool,
                                          "%" APR_INT64_T_FMT,
                                          block_size),
                             name);

  if (block_size > SVN_MAX_OBJECT_SIZE / item_size)
    return svn_error_createf(SVN_ERR_BAD_CONFIG_VALUE, NULL,
                             _("%s is too large for fsfs.conf setting '%s'."),
                             apr_psprintf(scratch_pool,
                                          "%" APR_INT64_T_FMT,
                                          block_size),
                             name);

  /* Ensure it is a power of two.
   * For positive X,  X & (X-1) will reset the lowest bit set.
   * If the result is 0, at most one bit has been set. */
  if (0 != (block_size & (block_size - 1)))
    return svn_error_createf(SVN_ERR_BAD_CONFIG_VALUE, NULL,
                             _("%s is invalid for fsfs.conf setting '%s' "
                               "because it is not a power of 2."),
                             apr_psprintf(scratch_pool,
                                          "%" APR_INT64_T_FMT,
                                          block_size),
                             name);

  return SVN_NO_ERROR;
}

/* Read the configuration information of the file system at FS_PATH
 * and set the respective values in FFD.  Use pools as usual.
 */
static svn_error_t *
read_config(fs_fs_data_t *ffd,
            const char *fs_path,
            apr_pool_t *result_pool,
            apr_pool_t *scratch_pool)
{
  svn_config_t *config;

  SVN_ERR(svn_config_read3(&config,
                           svn_dirent_join(fs_path, PATH_CONFIG, scratch_pool),
                           FALSE, FALSE, FALSE, scratch_pool));

  /* Initialize ffd->rep_sharing_allowed. */
  if (ffd->format >= SVN_FS_FS__MIN_REP_SHARING_FORMAT)
    SVN_ERR(svn_config_get_bool(config, &ffd->rep_sharing_allowed,
                                CONFIG_SECTION_REP_SHARING,
                                CONFIG_OPTION_ENABLE_REP_SHARING, TRUE));
  else
    ffd->rep_sharing_allowed = FALSE;

  /* Initialize deltification settings in ffd. */
  if (ffd->format >= SVN_FS_FS__MIN_DELTIFICATION_FORMAT)
    {
      apr_int64_t compression_level;

      SVN_ERR(svn_config_get_bool(config, &ffd->deltify_directories,
                                  CONFIG_SECTION_DELTIFICATION,
                                  CONFIG_OPTION_ENABLE_DIR_DELTIFICATION,
                                  TRUE));
      SVN_ERR(svn_config_get_bool(config, &ffd->deltify_properties,
                                  CONFIG_SECTION_DELTIFICATION,
                                  CONFIG_OPTION_ENABLE_PROPS_DELTIFICATION,
                                  TRUE));
      SVN_ERR(svn_config_get_int64(config, &ffd->max_deltification_walk,
                                   CONFIG_SECTION_DELTIFICATION,
                                   CONFIG_OPTION_MAX_DELTIFICATION_WALK,
                                   SVN_FS_FS_MAX_DELTIFICATION_WALK));
      SVN_ERR(svn_config_get_int64(config, &ffd->max_linear_deltification,
                                   CONFIG_SECTION_DELTIFICATION,
                                   CONFIG_OPTION_MAX_LINEAR_DELTIFICATION,
                                   SVN_FS_FS_MAX_LINEAR_DELTIFICATION));

      SVN_ERR(svn_config_get_int64(config, &compression_level,
                                   CONFIG_SECTION_DELTIFICATION,
                                   CONFIG_OPTION_COMPRESSION_LEVEL,
                                   SVN_DELTA_COMPRESSION_LEVEL_DEFAULT));
      ffd->delta_compression_level
        = (int)MIN(MAX(SVN_DELTA_COMPRESSION_LEVEL_NONE, compression_level),
                   SVN_DELTA_COMPRESSION_LEVEL_MAX);
    }
  else
    {
      ffd->deltify_directories = FALSE;
      ffd->deltify_properties = FALSE;
      ffd->max_deltification_walk = SVN_FS_FS_MAX_DELTIFICATION_WALK;
      ffd->max_linear_deltification = SVN_FS_FS_MAX_LINEAR_DELTIFICATION;
      ffd->delta_compression_level = SVN_DELTA_COMPRESSION_LEVEL_DEFAULT;
    }

  /* Initialize revprop packing settings in ffd. */
  if (ffd->format >= SVN_FS_FS__MIN_PACKED_REVPROP_FORMAT)
    {
      SVN_ERR(svn_config_get_bool(config, &ffd->compress_packed_revprops,
                                  CONFIG_SECTION_PACKED_REVPROPS,
                                  CONFIG_OPTION_COMPRESS_PACKED_REVPROPS,
                                  FALSE));
      SVN_ERR(svn_config_get_int64(config, &ffd->revprop_pack_size,
                                   CONFIG_SECTION_PACKED_REVPROPS,
                                   CONFIG_OPTION_REVPROP_PACK_SIZE,
                                   ffd->compress_packed_revprops
                                       ? 0x10
                                       : 0x4));

      ffd->revprop_pack_size *= 1024;
    }
  else
    {
      ffd->revprop_pack_size = 0x10000;
      ffd->compress_packed_revprops = FALSE;
    }

<<<<<<< HEAD
=======
  if (ffd->format >= SVN_FS_FS__MIN_LOG_ADDRESSING_FORMAT)
    {
      SVN_ERR(svn_config_get_int64(config, &ffd->block_size,
                                   CONFIG_SECTION_IO,
                                   CONFIG_OPTION_BLOCK_SIZE,
                                   64));
      SVN_ERR(svn_config_get_int64(config, &ffd->l2p_page_size,
                                   CONFIG_SECTION_IO,
                                   CONFIG_OPTION_L2P_PAGE_SIZE,
                                   0x2000));
      SVN_ERR(svn_config_get_int64(config, &ffd->p2l_page_size,
                                   CONFIG_SECTION_IO,
                                   CONFIG_OPTION_P2L_PAGE_SIZE,
                                   0x400));

      /* Don't accept unreasonable or illegal values.
       * Block size and P2L page size are in kbytes;
       * L2P blocks are arrays of apr_off_t. */
      SVN_ERR(verify_block_size(ffd->block_size, 0x400,
                                CONFIG_OPTION_BLOCK_SIZE, scratch_pool));
      SVN_ERR(verify_block_size(ffd->p2l_page_size, 0x400,
                                CONFIG_OPTION_P2L_PAGE_SIZE, scratch_pool));
      SVN_ERR(verify_block_size(ffd->l2p_page_size, sizeof(apr_off_t),
                                CONFIG_OPTION_L2P_PAGE_SIZE, scratch_pool));

      /* convert kBytes to bytes */
      ffd->block_size *= 0x400;
      ffd->p2l_page_size *= 0x400;
      /* L2P pages are in entries - not in (k)Bytes */
    }
  else
    {
>>>>>>> d5f7391d
      /* should be irrelevant but we initialize them anyway */
  ffd->block_size = 0x1000;

  if (ffd->format >= SVN_FS_FS__MIN_PACKED_FORMAT)
    {
      SVN_ERR(svn_config_get_bool(config, &ffd->pack_after_commit,
                                  CONFIG_SECTION_DEBUG,
                                  CONFIG_OPTION_PACK_AFTER_COMMIT,
                                  FALSE));
    }
  else
    {
      ffd->pack_after_commit = FALSE;
    }

  /* memcached configuration */
  SVN_ERR(svn_cache__make_memcache_from_config(&ffd->memcache, config,
                                               result_pool, scratch_pool));

  SVN_ERR(svn_config_get_bool(config, &ffd->fail_stop,
                              CONFIG_SECTION_CACHES, CONFIG_OPTION_FAIL_STOP,
                              FALSE));

  return SVN_NO_ERROR;
}

static svn_error_t *
write_config(svn_fs_t *fs,
             apr_pool_t *pool)
{
#define NL APR_EOL_STR
  static const char * const fsfs_conf_contents =
"### This file controls the configuration of the FSFS filesystem."           NL
""                                                                           NL
"[" SVN_CACHE_CONFIG_CATEGORY_MEMCACHED_SERVERS "]"                          NL
"### These options name memcached servers used to cache internal FSFS"       NL
"### data.  See http://www.danga.com/memcached/ for more information on"     NL
"### memcached.  To use memcached with FSFS, run one or more memcached"      NL
"### servers, and specify each of them as an option like so:"                NL
"# first-server = 127.0.0.1:11211"                                           NL
"# remote-memcached = mymemcached.corp.example.com:11212"                    NL
"### The option name is ignored; the value is of the form HOST:PORT."        NL
"### memcached servers can be shared between multiple repositories;"         NL
"### however, if you do this, you *must* ensure that repositories have"      NL
"### distinct UUIDs and paths, or else cached data from one repository"      NL
"### might be used by another accidentally.  Note also that memcached has"   NL
"### no authentication for reads or writes, so you must ensure that your"    NL
"### memcached servers are only accessible by trusted users."                NL
""                                                                           NL
"[" CONFIG_SECTION_CACHES "]"                                                NL
"### When a cache-related error occurs, normally Subversion ignores it"      NL
"### and continues, logging an error if the server is appropriately"         NL
"### configured (and ignoring it with file:// access).  To make"             NL
"### Subversion never ignore cache errors, uncomment this line."             NL
"# " CONFIG_OPTION_FAIL_STOP " = true"                                       NL
""                                                                           NL
"[" CONFIG_SECTION_REP_SHARING "]"                                           NL
"### To conserve space, the filesystem can optionally avoid storing"         NL
"### duplicate representations.  This comes at a slight cost in"             NL
"### performance, as maintaining a database of shared representations can"   NL
"### increase commit times.  The space savings are dependent upon the size"  NL
"### of the repository, the number of objects it contains and the amount of" NL
"### duplication between them, usually a function of the branching and"      NL
"### merging process."                                                       NL
"###"                                                                        NL
"### The following parameter enables rep-sharing in the repository.  It can" NL
"### be switched on and off at will, but for best space-saving results"      NL
"### should be enabled consistently over the life of the repository."        NL
"### 'svnadmin verify' will check the rep-cache regardless of this setting." NL
"### rep-sharing is enabled by default."                                     NL
"# " CONFIG_OPTION_ENABLE_REP_SHARING " = true"                              NL
""                                                                           NL
"[" CONFIG_SECTION_DELTIFICATION "]"                                         NL
"### To conserve space, the filesystem stores data as differences against"   NL
"### existing representations.  This comes at a slight cost in performance," NL
"### as calculating differences can increase commit times.  Reading data"    NL
"### will also create higher CPU load and the data will be fragmented."      NL
"### Since deltification tends to save significant amounts of disk space,"   NL
"### the overall I/O load can actually be lower."                            NL
"###"                                                                        NL
"### The options in this section allow for tuning the deltification"         NL
"### strategy.  Their effects on data size and server performance may vary"  NL
"### from one repository to another.  Versions prior to 1.8 will ignore"     NL
"### this section."                                                          NL
"###"                                                                        NL
"### The following parameter enables deltification for directories. It can"  NL
"### be switched on and off at will, but for best space-saving results"      NL
"### should be enabled consistently over the lifetime of the repository."    NL
"### Repositories containing large directories will benefit greatly."        NL
"### In rarely accessed repositories, the I/O overhead may be significant"   NL
"### as caches will most likely be low."                                     NL
"### directory deltification is enabled by default."                         NL
"# " CONFIG_OPTION_ENABLE_DIR_DELTIFICATION " = true"                        NL
"###"                                                                        NL
"### The following parameter enables deltification for properties on files"  NL
"### and directories.  Overall, this is a minor tuning option but can save"  NL
"### some disk space if you merge frequently or frequently change node"      NL
"### properties.  You should not activate this if rep-sharing has been"      NL
"### disabled because this may result in a net increase in repository size." NL
"### property deltification is enabled by default."                          NL
"# " CONFIG_OPTION_ENABLE_PROPS_DELTIFICATION " = true"                      NL
"###"                                                                        NL
"### During commit, the server may need to walk the whole change history of" NL
"### of a given node to find a suitable deltification base.  This linear"    NL
"### process can impact commit times, svnadmin load and similar operations." NL
"### This setting limits the depth of the deltification history.  If the"    NL
"### threshold has been reached, the node will be stored as fulltext and a"  NL
"### new deltification history begins."                                      NL
"### Note, this is unrelated to svn log."                                    NL
"### Very large values rarely provide significant additional savings but"    NL
"### can impact performance greatly - in particular if directory"            NL
"### deltification has been activated.  Very small values may be useful in"  NL
"### repositories that are dominated by large, changing binaries."           NL
"### Should be a power of two minus 1.  A value of 0 will effectively"       NL
"### disable deltification."                                                 NL
"### For 1.8, the default value is 1023; earlier versions have no limit."    NL
"# " CONFIG_OPTION_MAX_DELTIFICATION_WALK " = 1023"                          NL
"###"                                                                        NL
"### The skip-delta scheme used by FSFS tends to repeatably store redundant" NL
"### delta information where a simple delta against the latest version is"   NL
"### often smaller.  By default, 1.8+ will therefore use skip deltas only"   NL
"### after the linear chain of deltas has grown beyond the threshold"        NL
"### specified by this setting."                                             NL
"### Values up to 64 can result in some reduction in repository size for"    NL
"### the cost of quickly increasing I/O and CPU costs. Similarly, smaller"   NL
"### numbers can reduce those costs at the cost of more disk space.  For"    NL
"### rarely read repositories or those containing larger binaries, this may" NL
"### present a better trade-off."                                            NL
"### Should be a power of two.  A value of 1 or smaller will cause the"      NL
"### exclusive use of skip-deltas (as in pre-1.8)."                          NL
"### For 1.8, the default value is 16; earlier versions use 1."              NL
"# " CONFIG_OPTION_MAX_LINEAR_DELTIFICATION " = 16"                          NL
"###"                                                                        NL
"### After deltification, we compress the data through zlib to minimize on-" NL
"### disk size.  That can be an expensive and ineffective process.  This"    NL
"### setting controls the usage of zlib in future revisions."                NL
"### Revisions with highly compressible data in them may shrink in size"     NL
"### if the setting is increased but may take much longer to commit.  The"   NL
"### time taken to uncompress that data again is widely independent of the"  NL
"### compression level."                                                     NL
"### Compression will be ineffective if the incoming content is already"     NL
"### highly compressed.  In that case, disabling the compression entirely"   NL
"### will speed up commits as well as reading the data.  Repositories with"  NL
"### many small compressible files (source code) but also a high percentage" NL
"### of large incompressible ones (artwork) may benefit from compression"    NL
"### levels lowered to e.g. 1."                                              NL
"### Valid values are 0 to 9 with 9 providing the highest compression ratio" NL
"### and 0 disabling it altogether."                                         NL
"### The default value is 5."                                                NL
"# " CONFIG_OPTION_COMPRESSION_LEVEL " = 5"                                  NL
""                                                                           NL
"[" CONFIG_SECTION_PACKED_REVPROPS "]"                                       NL
"### This parameter controls the size (in kBytes) of packed revprop files."  NL
"### Revprops of consecutive revisions will be concatenated into a single"   NL
"### file up to but not exceeding the threshold given here.  However, each"  NL
"### pack file may be much smaller and revprops of a single revision may be" NL
"### much larger than the limit set here.  The threshold will be applied"    NL
"### before optional compression takes place."                               NL
"### Large values will reduce disk space usage at the expense of increased"  NL
"### latency and CPU usage reading and changing individual revprops."        NL
"### Values smaller than 4 kByte will not improve latency any further and "  NL
"### quickly render revprop packing ineffective."                            NL
"### revprop-pack-size is 4 kBytes by default for non-compressed revprop"    NL
"### pack files and 16 kBytes when compression has been enabled."            NL
"# " CONFIG_OPTION_REVPROP_PACK_SIZE " = 4"                                  NL
"###"                                                                        NL
"### To save disk space, packed revprop files may be compressed.  Standard"  NL
"### revprops tend to allow for very effective compression.  Reading and"    NL
"### even more so writing, become significantly more CPU intensive."         NL
"### Compressing packed revprops is disabled by default."                    NL
"# " CONFIG_OPTION_COMPRESS_PACKED_REVPROPS " = false"                       NL
""                                                                           NL
"[" CONFIG_SECTION_IO "]"                                                    NL
"### Parameters in this section control the data access granularity in"      NL
"### format 7 repositories and later.  The defaults should translate into"   NL
"### decent performance over a wide range of setups."                        NL
"###"                                                                        NL
"### When a specific piece of information needs to be read from disk,  a"    NL
"### data block is being read at once and its contents are being cached."    NL
"### If the repository is being stored on a RAID, the block size should be"  NL
"### either 50% or 100% of RAID block size / granularity.  Also, your file"  NL
"### system blocks/clusters should be properly aligned and sized.  In that"  NL
"### setup, each access will hit only one disk (minimizes I/O load) but"     NL
"### uses all the data provided by the disk in a single access."             NL
"### For SSD-based storage systems, slightly lower values around 16 kB"      NL
"### may improve latency while still maximizing throughput.  If block-read"  NL
"### has not been enabled, this will be capped to 4 kBytes."                 NL
"### Can be changed at any time but must be a power of 2."                   NL
"### block-size is given in kBytes and with a default of 64 kBytes."         NL
"# " CONFIG_OPTION_BLOCK_SIZE " = 64"                                        NL
;
#undef NL
  return svn_io_file_create(svn_dirent_join(fs->path, PATH_CONFIG, pool),
                            fsfs_conf_contents, pool);
}

/* Read / Evaluate the global configuration in FS->CONFIG to set up
 * parameters in FS. */
static svn_error_t *
read_global_config(svn_fs_t *fs)
{
  fs_fs_data_t *ffd = fs->fsap_data;
<<<<<<< HEAD
=======

  /* Providing a config hash is optional. */
  if (fs->config)
    ffd->use_block_read = svn_hash__get_bool(fs->config,
                                             SVN_FS_CONFIG_FSFS_BLOCK_READ,
                                             FALSE);
  else
    ffd->use_block_read = FALSE;

>>>>>>> d5f7391d
  /* Ignore the user-specified larger block size if we don't use block-read.
     Defaulting to 4k gives us the same access granularity in format 7 as in
     older formats. */
    ffd->block_size = MIN(0x1000, ffd->block_size);

  return SVN_NO_ERROR;
}

/* Read FS's UUID file and store the data in the FS struct. */
static svn_error_t *
read_uuid(svn_fs_t *fs,
          apr_pool_t *scratch_pool)
{
  fs_fs_data_t *ffd = fs->fsap_data;
  apr_file_t *uuid_file;
  char buf[APR_UUID_FORMATTED_LENGTH + 2];
  apr_size_t limit;

  /* Read the repository uuid. */
  SVN_ERR(svn_io_file_open(&uuid_file, path_uuid(fs, scratch_pool),
                           APR_READ | APR_BUFFERED, APR_OS_DEFAULT,
                           scratch_pool));

  limit = sizeof(buf);
  SVN_ERR(svn_io_read_length_line(uuid_file, buf, &limit, scratch_pool));
  fs->uuid = apr_pstrdup(fs->pool, buf);

  /* Read the instance ID. */
  if (ffd->format >= SVN_FS_FS__MIN_INSTANCE_ID_FORMAT)
    {
      limit = sizeof(buf);
      SVN_ERR(svn_io_read_length_line(uuid_file, buf, &limit,
                                      scratch_pool));
      ffd->instance_id = apr_pstrdup(fs->pool, buf);
    }
  else
    {
      ffd->instance_id = fs->uuid;
    }

  SVN_ERR(svn_io_file_close(uuid_file, scratch_pool));

  return SVN_NO_ERROR;
}

svn_error_t *
svn_fs_fs__read_format_file(svn_fs_t *fs, apr_pool_t *scratch_pool)
{
  fs_fs_data_t *ffd = fs->fsap_data;
  int format, max_files_per_dir;

  /* Read info from format file. */
  SVN_ERR(read_format(&format, &max_files_per_dir,
                      path_format(fs, scratch_pool), scratch_pool));

  /* Now that we've got *all* info, store / update values in FFD. */
  ffd->format = format;
  ffd->max_files_per_dir = max_files_per_dir;

  return SVN_NO_ERROR;
}

svn_error_t *
svn_fs_fs__open(svn_fs_t *fs, const char *path, apr_pool_t *pool)
{
  fs_fs_data_t *ffd = fs->fsap_data;
  fs->path = apr_pstrdup(fs->pool, path);

  /* Read the FS format file. */
  SVN_ERR(svn_fs_fs__read_format_file(fs, pool));

  /* Read in and cache the repository uuid. */
  SVN_ERR(read_uuid(fs, pool));

  /* Read the min unpacked revision. */
  if (ffd->format >= SVN_FS_FS__MIN_PACKED_FORMAT)
    SVN_ERR(svn_fs_fs__update_min_unpacked_rev(fs, pool));

  /* Read the configuration file. */
  SVN_ERR(read_config(ffd, fs->path, fs->pool, pool));

  /* Global configuration options. */
  SVN_ERR(read_global_config(fs));

  return get_youngest(&(ffd->youngest_rev_cache), fs, pool);
}

/* Wrapper around svn_io_file_create which ignores EEXIST. */
static svn_error_t *
create_file_ignore_eexist(const char *file,
                          const char *contents,
                          apr_pool_t *pool)
{
  svn_error_t *err = svn_io_file_create(file, contents, pool);
  if (err && APR_STATUS_IS_EEXIST(err->apr_err))
    {
      svn_error_clear(err);
      err = SVN_NO_ERROR;
    }
  return svn_error_trace(err);
}

/* Baton type bridging svn_fs_fs__upgrade and upgrade_body carrying 
 * parameters over between them. */
struct upgrade_baton_t
{
  svn_fs_t *fs;
  svn_fs_upgrade_notify_t notify_func;
  void *notify_baton;
  svn_cancel_func_t cancel_func;
  void *cancel_baton;
};

static svn_error_t *
upgrade_body(void *baton, apr_pool_t *pool)
{
  struct upgrade_baton_t *upgrade_baton = baton;
  svn_fs_t *fs = upgrade_baton->fs;
  fs_fs_data_t *ffd = fs->fsap_data;
  int format, max_files_per_dir;
  const char *format_path = path_format(fs, pool);
  svn_node_kind_t kind;
  svn_boolean_t needs_revprop_shard_cleanup = FALSE;
  svn_error_t* err;
  const char *txns_dir;

  /* Read the FS format number and max-files-per-dir setting. */
  SVN_ERR(read_format(&format, &max_files_per_dir,
                      format_path, pool));

  /* If the config file does not exist, create one. */
  SVN_ERR(svn_io_check_path(svn_dirent_join(fs->path, PATH_CONFIG, pool),
                            &kind, pool));
  switch (kind)
    {
    case svn_node_none:
      SVN_ERR(write_config(fs, pool));
      break;
    case svn_node_file:
      break;
    default:
      return svn_error_createf(SVN_ERR_FS_GENERAL, NULL,
                               _("'%s' is not a regular file."
                                 " Please move it out of "
                                 "the way and try again"),
                               svn_dirent_join(fs->path, PATH_CONFIG, pool));
    }

  /* If we're already up-to-date, there's nothing else to be done here. */
  if (format == SVN_FS_FS__FORMAT_NUMBER)
    return SVN_NO_ERROR;

  /* Remember the current 'transactions' dir path */
  txns_dir = svn_fs_fs__path_txns_dir(fs, pool);

  /* If our filesystem predates the existence of the 'txn-current
     file', make that file and its corresponding lock file. */
  if (format < SVN_FS_FS__MIN_TXN_CURRENT_FORMAT)
    {
      SVN_ERR(create_file_ignore_eexist(
                           svn_fs_fs__path_txn_current(fs, pool), "0\n",
                           pool));
      SVN_ERR(create_file_ignore_eexist(
                           svn_fs_fs__path_txn_current_lock(fs, pool), "",
                           pool));
    }

  /* If our filesystem predates the existence of the 'txn-protorevs'
     dir, make that directory.  */
  if (format < SVN_FS_FS__MIN_PROTOREVS_DIR_FORMAT)
    {
      SVN_ERR(svn_io_make_dir_recursively(
          svn_fs_fs__path_txn_proto_revs(fs, pool), pool));
    }

  /* If our filesystem is new enough, write the min unpacked rev file. */
  if (format < SVN_FS_FS__MIN_PACKED_FORMAT)
    SVN_ERR(svn_io_file_create(svn_fs_fs__path_min_unpacked_rev(fs, pool),
                               "0\n", pool));

  /* If the file system supports revision packing but not revprop packing
     *and* the FS has been sharded, pack the revprops up to the point that
     revision data has been packed.  However, keep the non-packed revprop
     files around until after the format bump */
  if (   format >= SVN_FS_FS__MIN_PACKED_FORMAT
      && format < SVN_FS_FS__MIN_PACKED_REVPROP_FORMAT
      && max_files_per_dir > 0)
    {
      needs_revprop_shard_cleanup = TRUE;
      SVN_ERR(svn_fs_fs__upgrade_pack_revprops(fs,
                                               upgrade_baton->notify_func,
                                               upgrade_baton->notify_baton,
                                               upgrade_baton->cancel_func,
                                               upgrade_baton->cancel_baton,
                                               pool));
    }

  /* We will need the UUID info shortly ...
     Read it before the format bump as the UUID file still uses the old
     format. */
  SVN_ERR(read_uuid(fs, pool));

  /* Update the format info in the FS struct.  Upgrade steps further
     down will use the format from FS to create missing info. */
  ffd->format = SVN_FS_FS__FORMAT_NUMBER;
  ffd->max_files_per_dir = max_files_per_dir;

  /* Always add / bump the instance ID such that no form of caching
     accidentally uses outdated information.  Keep the UUID. */
  SVN_ERR(svn_fs_fs__set_uuid(fs, fs->uuid, NULL, pool));

  /* Rename the 'transactions' folder */
  if (format < SVN_FS_FS__MIN_LOG_ADDRESSING_FORMAT)
    SVN_ERR(svn_io_file_rename(txns_dir, svn_fs_fs__path_txns_dir(fs, pool),
                               pool));

  /* Bump the format file. */
  err = svn_fs_fs__write_format(fs, TRUE, pool);
  if (err)
    {
      /* Something went wrong at the last minute.
       * Undo the 'transactions' dir rename. */
      if (format < SVN_FS_FS__MIN_LOG_ADDRESSING_FORMAT)
        svn_error_compose(err,
                          svn_io_file_rename(svn_fs_fs__path_txns_dir(fs,
                                                                      pool),
                                             txns_dir, pool));

      SVN_ERR(err);
    }
  else
    if (upgrade_baton->notify_func)
      SVN_ERR(upgrade_baton->notify_func(upgrade_baton->notify_baton,
                                        SVN_FS_FS__FORMAT_NUMBER,
                                        svn_fs_upgrade_format_bumped,
                                        pool));

  /* Now, it is safe to remove the redundant revprop files. */
  if (needs_revprop_shard_cleanup)
    SVN_ERR(svn_fs_fs__upgrade_cleanup_pack_revprops(fs,
                                               upgrade_baton->notify_func,
                                               upgrade_baton->notify_baton,
                                               upgrade_baton->cancel_func,
                                               upgrade_baton->cancel_baton,
                                               pool));

  /* Done */
  return SVN_NO_ERROR;
}


svn_error_t *
svn_fs_fs__upgrade(svn_fs_t *fs,
                   svn_fs_upgrade_notify_t notify_func,
                   void *notify_baton,
                   svn_cancel_func_t cancel_func,
                   void *cancel_baton,
                   apr_pool_t *pool)
{
  struct upgrade_baton_t baton;
  baton.fs = fs;
  baton.notify_func = notify_func;
  baton.notify_baton = notify_baton;
  baton.cancel_func = cancel_func;
  baton.cancel_baton = cancel_baton;
  
  return svn_fs_fs__with_all_locks(fs, upgrade_body, (void *)&baton, pool);
}

/* Find the youngest revision in a repository at path FS_PATH and
   return it in *YOUNGEST_P.  Perform temporary allocations in
   POOL. */
static svn_error_t *
get_youngest(svn_revnum_t *youngest_p,
             svn_fs_t *fs,
             apr_pool_t *pool)
{
  apr_uint64_t dummy;
  SVN_ERR(svn_fs_fs__read_current(youngest_p, &dummy, &dummy, fs, pool));
  return SVN_NO_ERROR;
}


svn_error_t *
svn_fs_fs__youngest_rev(svn_revnum_t *youngest_p,
                        svn_fs_t *fs,
                        apr_pool_t *pool)
{
  fs_fs_data_t *ffd = fs->fsap_data;

  SVN_ERR(get_youngest(youngest_p, fs, pool));
  ffd->youngest_rev_cache = *youngest_p;

  return SVN_NO_ERROR;
}

int
svn_fs_fs__shard_size(svn_fs_t *fs)
{
  fs_fs_data_t *ffd = fs->fsap_data;

  return ffd->max_files_per_dir;
}

svn_error_t *
svn_fs_fs__min_unpacked_rev(svn_revnum_t *min_unpacked,
                            svn_fs_t *fs,
                            apr_pool_t *pool)
{
  fs_fs_data_t *ffd = fs->fsap_data;

  SVN_ERR(svn_fs_fs__update_min_unpacked_rev(fs, pool));
  *min_unpacked = ffd->min_unpacked_rev;

  return SVN_NO_ERROR;
}

svn_error_t *
svn_fs_fs__ensure_revision_exists(svn_revnum_t rev,
                                  svn_fs_t *fs,
                                  apr_pool_t *pool)
{
  fs_fs_data_t *ffd = fs->fsap_data;

  if (! SVN_IS_VALID_REVNUM(rev))
    return svn_error_createf(SVN_ERR_FS_NO_SUCH_REVISION, NULL,
                             _("Invalid revision number '%ld'"), rev);


  /* Did the revision exist the last time we checked the current
     file? */
  if (rev <= ffd->youngest_rev_cache)
    return SVN_NO_ERROR;

  SVN_ERR(get_youngest(&(ffd->youngest_rev_cache), fs, pool));

  /* Check again. */
  if (rev <= ffd->youngest_rev_cache)
    return SVN_NO_ERROR;

  return svn_error_createf(SVN_ERR_FS_NO_SUCH_REVISION, NULL,
                           _("No such revision %ld"), rev);
}

svn_error_t *
svn_fs_fs__file_length(svn_filesize_t *length,
                       node_revision_t *noderev,
                       apr_pool_t *pool)
{
  if (noderev->data_rep)
    *length = noderev->data_rep->expanded_size;
  else
    *length = 0;

  return SVN_NO_ERROR;
}

svn_error_t *
svn_fs_fs__file_text_rep_equal(svn_boolean_t *equal,
                               svn_fs_t *fs,
                               node_revision_t *a,
                               node_revision_t *b,
                               svn_boolean_t strict,
                               apr_pool_t *scratch_pool)
{
  svn_stream_t *contents_a, *contents_b;
  representation_t *rep_a = a->data_rep;
  representation_t *rep_b = b->data_rep;
  svn_boolean_t a_empty = !rep_a || rep_a->expanded_size == 0;
  svn_boolean_t b_empty = !rep_b || rep_b->expanded_size == 0;

  /* This makes sure that neither rep will be NULL later on */
  if (a_empty && b_empty)
    {
      *equal = TRUE;
      return SVN_NO_ERROR;
    }

  if (a_empty != b_empty)
    {
      *equal = FALSE;
      return SVN_NO_ERROR;
    }

  /* File text representations always know their checksums - even in a txn. */
  if (memcmp(rep_a->md5_digest, rep_b->md5_digest, sizeof(rep_a->md5_digest)))
    {
      *equal = FALSE;
      return SVN_NO_ERROR;
    }

  /* Paranoia. Compare SHA1 checksums because that's the level of
     confidence we require for e.g. the working copy. */
  if (rep_a->has_sha1 && rep_b->has_sha1)
    {
      *equal = memcmp(rep_a->sha1_digest, rep_b->sha1_digest,
                      sizeof(rep_a->sha1_digest)) == 0;
      return SVN_NO_ERROR;
    }

  /* Same path in same rev or txn? */
  if (svn_fs_fs__id_eq(a->id, b->id))
    {
      *equal = TRUE;
      return SVN_NO_ERROR;
    }

  /* Old repositories may not have the SHA1 checksum handy.
     This check becomes expensive.  Skip it unless explicitly required.

     We already have seen that the ID is different, so produce a likely
     false negative as allowed by the API description - even though the
     MD5 matched, there is an extremely slim chance that the SHA1 wouldn't.
   */
  if (!strict)
    {
      *equal = FALSE;
      return SVN_NO_ERROR;
    }

  SVN_ERR(svn_fs_fs__get_contents(&contents_a, fs, rep_a, TRUE,
                                  scratch_pool));
  SVN_ERR(svn_fs_fs__get_contents(&contents_b, fs, rep_b, TRUE,
                                  scratch_pool));
  SVN_ERR(svn_stream_contents_same2(equal, contents_a, contents_b,
                                   scratch_pool));

  return SVN_NO_ERROR;
}

svn_error_t *
svn_fs_fs__prop_rep_equal(svn_boolean_t *equal,
                          svn_fs_t *fs,
                          node_revision_t *a,
                          node_revision_t *b,
                          svn_boolean_t strict,
                          apr_pool_t *scratch_pool)
{
  representation_t *rep_a = a->prop_rep;
  representation_t *rep_b = b->prop_rep;
  apr_hash_t *proplist_a;
  apr_hash_t *proplist_b;

  /* Mainly for a==b==NULL */
  if (rep_a == rep_b)
    {
      *equal = TRUE;
      return SVN_NO_ERROR;
    }

  /* Committed property lists can be compared quickly */
  if (   rep_a && rep_b
      && !svn_fs_fs__id_txn_used(&rep_a->txn_id)
      && !svn_fs_fs__id_txn_used(&rep_b->txn_id))
    {
      /* MD5 must be given. Having the same checksum is good enough for
         accepting the prop lists as equal. */
      *equal = memcmp(rep_a->md5_digest, rep_b->md5_digest,
                      sizeof(rep_a->md5_digest)) == 0;
      return SVN_NO_ERROR;
    }

  /* Same path in same txn? */
  if (svn_fs_fs__id_eq(a->id, b->id))
    {
      *equal = TRUE;
      return SVN_NO_ERROR;
    }

  /* Skip the expensive bits unless we are in strict mode.
     Simply assume that there is a difference. */
  if (!strict)
    {
      *equal = FALSE;
      return SVN_NO_ERROR;
    }

  /* At least one of the reps has been modified in a txn.
     Fetch and compare them. */
  SVN_ERR(svn_fs_fs__get_proplist(&proplist_a, fs, a, scratch_pool));
  SVN_ERR(svn_fs_fs__get_proplist(&proplist_b, fs, b, scratch_pool));

  *equal = svn_fs__prop_lists_equal(proplist_a, proplist_b, scratch_pool);
  return SVN_NO_ERROR;
}


svn_error_t *
svn_fs_fs__file_checksum(svn_checksum_t **checksum,
                         node_revision_t *noderev,
                         svn_checksum_kind_t kind,
                         apr_pool_t *pool)
{
  *checksum = NULL;

  if (noderev->data_rep)
    {
      svn_checksum_t temp;
      temp.kind = kind;
      
      switch(kind)
        {
          case svn_checksum_md5:
            temp.digest = noderev->data_rep->md5_digest;
            break;

          case svn_checksum_sha1:
            if (! noderev->data_rep->has_sha1)
              return SVN_NO_ERROR;

            temp.digest = noderev->data_rep->sha1_digest;
            break;

          default:
            return SVN_NO_ERROR;
        }

      *checksum = svn_checksum_dup(&temp, pool);
    }

  return SVN_NO_ERROR;
}

representation_t *
svn_fs_fs__rep_copy(representation_t *rep,
                    apr_pool_t *pool)
{
  if (rep == NULL)
    return NULL;

  return apr_pmemdup(pool, rep, sizeof(*rep));
}


/* Write out the zeroth revision for filesystem FS.
   Perform temporary allocations in SCRATCH_POOL. */
static svn_error_t *
write_revision_zero(svn_fs_t *fs,
                    apr_pool_t *scratch_pool)
{
  const char *path_revision_zero = svn_fs_fs__path_rev(fs, 0, scratch_pool);
  apr_hash_t *proplist;
  svn_string_t date;

  /* Write out a rev file for revision 0. */
  SVN_ERR(svn_io_file_create(path_revision_zero,
                             "PLAIN\nEND\nENDREP\n"
                             "id: 0.0.r0/17\n"
                             "type: dir\n"
                             "count: 0\n"
                             "text: 0 0 4 4 "
                             "2d2977d1c96f487abe4a1e202dd03b4e\n"
                             "cpath: /\n"
                             "\n\n17 107\n", scratch_pool));

  SVN_ERR(svn_io_set_file_read_only(path_revision_zero, FALSE, scratch_pool));

  /* Set a date on revision 0. */
  date.data = svn_time_to_cstring(apr_time_now(), scratch_pool);
  date.len = strlen(date.data);
  proplist = apr_hash_make(scratch_pool);
  svn_hash_sets(proplist, SVN_PROP_REVISION_DATE, &date);
  SVN_ERR(svn_fs_fs__set_revision_proplist(fs, 0, proplist, scratch_pool));

  return SVN_NO_ERROR;
}

svn_error_t *
svn_fs_fs__create_file_tree(svn_fs_t *fs,
                            const char *path,
                            int format,
                            int shard_size,
                            svn_revnum_t min_log_addressing_rev,
                            apr_pool_t *pool)
{
  fs_fs_data_t *ffd = fs->fsap_data;

  fs->path = apr_pstrdup(fs->pool, path);
  ffd->format = format;

  /* Use an appropriate sharding mode if supported by the format. */
  if (format >= SVN_FS_FS__MIN_LAYOUT_FORMAT_OPTION_FORMAT)
    ffd->max_files_per_dir = shard_size;
  else
    ffd->max_files_per_dir = 0;

<<<<<<< HEAD
=======
  /* Select the addressing mode depending on the format. */
  if (format >= SVN_FS_FS__MIN_LOG_ADDRESSING_FORMAT)
    ffd->min_log_addressing_rev = min_log_addressing_rev;
  else
    ffd->min_log_addressing_rev = SVN_INVALID_REVNUM;

>>>>>>> d5f7391d
  /* Create the revision data directories. */
  if (ffd->max_files_per_dir)
    SVN_ERR(svn_io_make_dir_recursively(svn_fs_fs__path_rev_shard(fs, 0,
                                                                  pool),
                                        pool));
  else
    SVN_ERR(svn_io_make_dir_recursively(svn_dirent_join(path, PATH_REVS_DIR,
                                                        pool),
                                        pool));

  /* Create the revprops directory. */
  if (ffd->max_files_per_dir)
    SVN_ERR(svn_io_make_dir_recursively(svn_fs_fs__path_revprops_shard(fs, 0,
                                                                       pool),
                                        pool));
  else
    SVN_ERR(svn_io_make_dir_recursively(svn_dirent_join(path,
                                                        PATH_REVPROPS_DIR,
                                                        pool),
                                        pool));

  /* Create the transaction directory. */
  SVN_ERR(svn_io_make_dir_recursively(svn_fs_fs__path_txns_dir(fs, pool),
                                      pool));

  /* Create the protorevs directory. */
  if (format >= SVN_FS_FS__MIN_PROTOREVS_DIR_FORMAT)
    SVN_ERR(svn_io_make_dir_recursively(svn_fs_fs__path_txn_proto_revs(fs,
                                                                       pool),
                                        pool));

  /* Create the 'current' file. */
  SVN_ERR(svn_io_file_create_empty(svn_fs_fs__path_current(fs, pool), pool));
  SVN_ERR(svn_fs_fs__write_current(fs, 0, 1, 1, pool));

  /* Create the 'uuid' file. */
  SVN_ERR(svn_io_file_create_empty(svn_fs_fs__path_lock(fs, pool), pool));
  SVN_ERR(svn_fs_fs__set_uuid(fs, NULL, NULL, pool));

  /* Create the fsfs.conf file if supported.  Older server versions would
     simply ignore the file but that might result in a different behavior
     than with the later releases.  Also, hotcopy would ignore, i.e. not
     copy, a fsfs.conf with old formats. */
  if (ffd->format >= SVN_FS_FS__MIN_CONFIG_FILE)
    SVN_ERR(write_config(fs, pool));

  SVN_ERR(read_config(ffd, fs->path, fs->pool, pool));

  /* Global configuration options. */
  SVN_ERR(read_global_config(fs));

  /* Add revision 0. */
  SVN_ERR(write_revision_zero(fs, pool));

  /* Create the min unpacked rev file. */
  if (ffd->format >= SVN_FS_FS__MIN_PACKED_FORMAT)
    SVN_ERR(svn_io_file_create(svn_fs_fs__path_min_unpacked_rev(fs, pool),
                               "0\n", pool));

  /* Create the txn-current file if the repository supports
     the transaction sequence file. */
  if (format >= SVN_FS_FS__MIN_TXN_CURRENT_FORMAT)
    {
      SVN_ERR(svn_io_file_create(svn_fs_fs__path_txn_current(fs, pool),
                                 "0\n", pool));
      SVN_ERR(svn_io_file_create_empty(
                                 svn_fs_fs__path_txn_current_lock(fs, pool),
                                 pool));
    }

  ffd->youngest_rev_cache = 0;
  return SVN_NO_ERROR;
}

svn_error_t *
svn_fs_fs__create(svn_fs_t *fs,
                  const char *path,
                  apr_pool_t *pool)
{
  int format = SVN_FS_FS__FORMAT_NUMBER;
  int shard_size = SVN_FS_FS_DEFAULT_MAX_FILES_PER_DIR;

  /* Process the given filesystem config. */
  if (fs->config)
    {
      svn_version_t *compatible_version;
      const char *shard_size_str;
      SVN_ERR(svn_fs__compatible_version(&compatible_version, fs->config,
                                         pool));

      /* select format number */
      switch(compatible_version->minor)
        {
          case 0: return svn_error_create(SVN_ERR_FS_UNSUPPORTED_FORMAT, NULL,
                 _("FSFS is not compatible with Subversion prior to 1.1"));

          case 1:
          case 2:
          case 3: format = 1;
                  break;

          case 4: format = 2;
                  break;

          case 5: format = 3;
                  break;

          case 6:
          case 7: format = 4;
                  break;

          case 8: format = 6;
                  break;

          default:format = SVN_FS_FS__FORMAT_NUMBER;
        }

      shard_size_str = svn_hash_gets(fs->config, SVN_FS_CONFIG_FSFS_SHARD_SIZE);
      if (shard_size_str)
        {
          apr_int64_t val;
          SVN_ERR(svn_cstring_strtoi64(&val, shard_size_str, 0,
                                       APR_INT32_MAX, 10));

          shard_size = (int) val;
        }
    }

  /* Actual FS creation. */
  SVN_ERR(svn_fs_fs__create_file_tree(fs, path, format, shard_size, 0, pool));

  /* This filesystem is ready.  Stamp it with a format number. */
  SVN_ERR(svn_fs_fs__write_format(fs, FALSE, pool));

  return SVN_NO_ERROR;
}

svn_error_t *
svn_fs_fs__set_uuid(svn_fs_t *fs,
                    const char *uuid,
                    const char *instance_id,
                    apr_pool_t *pool)
{
  fs_fs_data_t *ffd = fs->fsap_data;
  const char *uuid_path = path_uuid(fs, pool);
  svn_stringbuf_t *contents = svn_stringbuf_create_empty(pool);

  if (! uuid)
    uuid = svn_uuid_generate(pool);

  if (! instance_id)
    instance_id = svn_uuid_generate(pool);

  svn_stringbuf_appendcstr(contents, uuid);
  svn_stringbuf_appendcstr(contents, "\n");

  if (ffd->format >= SVN_FS_FS__MIN_INSTANCE_ID_FORMAT)
    {
      svn_stringbuf_appendcstr(contents, instance_id);
      svn_stringbuf_appendcstr(contents, "\n");
    }

  /* We use the permissions of the 'current' file, because the 'uuid'
     file does not exist during repository creation. */
  SVN_ERR(svn_io_write_atomic(uuid_path, contents->data, contents->len,
                              svn_fs_fs__path_current(fs, pool) /* perms */,
                              pool));

  fs->uuid = apr_pstrdup(fs->pool, uuid);

  if (ffd->format >= SVN_FS_FS__MIN_INSTANCE_ID_FORMAT)
    ffd->instance_id = apr_pstrdup(fs->pool, instance_id);
  else
    ffd->instance_id = fs->uuid;

  return SVN_NO_ERROR;
}

/** Node origin lazy cache. */

/* If directory PATH does not exist, create it and give it the same
   permissions as FS_path.*/
svn_error_t *
svn_fs_fs__ensure_dir_exists(const char *path,
                             const char *fs_path,
                             apr_pool_t *pool)
{
  svn_error_t *err = svn_io_dir_make(path, APR_OS_DEFAULT, pool);
  if (err && APR_STATUS_IS_EEXIST(err->apr_err))
    {
      svn_error_clear(err);
      return SVN_NO_ERROR;
    }
  SVN_ERR(err);

  /* We successfully created a new directory.  Dup the permissions
     from FS->path. */
  return svn_io_copy_perms(fs_path, path, pool);
}

/* Set *NODE_ORIGINS to a hash mapping 'const char *' node IDs to
   'svn_string_t *' node revision IDs.  Use POOL for allocations. */
static svn_error_t *
get_node_origins_from_file(svn_fs_t *fs,
                           apr_hash_t **node_origins,
                           const char *node_origins_file,
                           apr_pool_t *pool)
{
  apr_file_t *fd;
  svn_error_t *err;
  svn_stream_t *stream;

  *node_origins = NULL;
  err = svn_io_file_open(&fd, node_origins_file,
                         APR_READ, APR_OS_DEFAULT, pool);
  if (err && APR_STATUS_IS_ENOENT(err->apr_err))
    {
      svn_error_clear(err);
      return SVN_NO_ERROR;
    }
  SVN_ERR(err);

  stream = svn_stream_from_aprfile2(fd, FALSE, pool);
  *node_origins = apr_hash_make(pool);
  SVN_ERR(svn_hash_read2(*node_origins, stream, SVN_HASH_TERMINATOR, pool));
  return svn_stream_close(stream);
}

svn_error_t *
svn_fs_fs__get_node_origin(const svn_fs_id_t **origin_id,
                           svn_fs_t *fs,
                           const svn_fs_fs__id_part_t *node_id,
                           apr_pool_t *pool)
{
  apr_hash_t *node_origins;

  *origin_id = NULL;
  SVN_ERR(get_node_origins_from_file(fs, &node_origins,
                                     svn_fs_fs__path_node_origin(fs, node_id,
                                                                 pool),
                                     pool));
  if (node_origins)
    {
      char node_id_ptr[SVN_INT64_BUFFER_SIZE];
      apr_size_t len = svn__ui64tobase36(node_id_ptr, node_id->number);
      svn_string_t *origin_id_str
        = apr_hash_get(node_origins, node_id_ptr, len);

      if (origin_id_str)
        SVN_ERR(svn_fs_fs__id_parse(origin_id,
                                    apr_pstrdup(pool, origin_id_str->data),
                                    pool));
    }
  return SVN_NO_ERROR;
}


/* Helper for svn_fs_fs__set_node_origin.  Takes a NODE_ID/NODE_REV_ID
   pair and adds it to the NODE_ORIGINS_PATH file.  */
static svn_error_t *
set_node_origins_for_file(svn_fs_t *fs,
                          const char *node_origins_path,
                          const svn_fs_fs__id_part_t *node_id,
                          svn_string_t *node_rev_id,
                          apr_pool_t *pool)
{
  const char *path_tmp;
  svn_stream_t *stream;
  apr_hash_t *origins_hash;
  svn_string_t *old_node_rev_id;

  /* the hash serialization functions require strings as keys */
  char node_id_ptr[SVN_INT64_BUFFER_SIZE];
  apr_size_t len = svn__ui64tobase36(node_id_ptr, node_id->number);

  SVN_ERR(svn_fs_fs__ensure_dir_exists(svn_dirent_join(fs->path,
                                                       PATH_NODE_ORIGINS_DIR,
                                                       pool),
                                       fs->path, pool));

  /* Read the previously existing origins (if any), and merge our
     update with it. */
  SVN_ERR(get_node_origins_from_file(fs, &origins_hash,
                                     node_origins_path, pool));
  if (! origins_hash)
    origins_hash = apr_hash_make(pool);

  old_node_rev_id = apr_hash_get(origins_hash, node_id_ptr, len);

  if (old_node_rev_id && !svn_string_compare(node_rev_id, old_node_rev_id))
    return svn_error_createf(SVN_ERR_FS_CORRUPT, NULL,
                             _("Node origin for '%s' exists with a different "
                               "value (%s) than what we were about to store "
                               "(%s)"),
                             node_id_ptr, old_node_rev_id->data,
                             node_rev_id->data);

  apr_hash_set(origins_hash, node_id_ptr, len, node_rev_id);

  /* Sure, there's a race condition here.  Two processes could be
     trying to add different cache elements to the same file at the
     same time, and the entries added by the first one to write will
     be lost.  But this is just a cache of reconstructible data, so
     we'll accept this problem in return for not having to deal with
     locking overhead. */

  /* Create a temporary file, write out our hash, and close the file. */
  SVN_ERR(svn_stream_open_unique(&stream, &path_tmp,
                                 svn_dirent_dirname(node_origins_path, pool),
                                 svn_io_file_del_none, pool, pool));
  SVN_ERR(svn_hash_write2(origins_hash, stream, SVN_HASH_TERMINATOR, pool));
  SVN_ERR(svn_stream_close(stream));

  /* Rename the temp file as the real destination */
  return svn_io_file_rename(path_tmp, node_origins_path, pool);
}


svn_error_t *
svn_fs_fs__set_node_origin(svn_fs_t *fs,
                           const svn_fs_fs__id_part_t *node_id,
                           const svn_fs_id_t *node_rev_id,
                           apr_pool_t *pool)
{
  svn_error_t *err;
  const char *filename = svn_fs_fs__path_node_origin(fs, node_id, pool);

  err = set_node_origins_for_file(fs, filename,
                                  node_id,
                                  svn_fs_fs__id_unparse(node_rev_id, pool),
                                  pool);
  if (err && APR_STATUS_IS_EACCES(err->apr_err))
    {
      /* It's just a cache; stop trying if I can't write. */
      svn_error_clear(err);
      err = NULL;
    }
  return svn_error_trace(err);
}



/*** Revisions ***/

svn_error_t *
svn_fs_fs__revision_prop(svn_string_t **value_p,
                         svn_fs_t *fs,
                         svn_revnum_t rev,
                         const char *propname,
                         apr_pool_t *pool)
{
  apr_hash_t *table;

  SVN_ERR(svn_fs__check_fs(fs, TRUE));
  SVN_ERR(svn_fs_fs__get_revision_proplist(&table, fs, rev, pool));

  *value_p = svn_hash_gets(table, propname);

  return SVN_NO_ERROR;
}


/* Baton used for change_rev_prop_body below. */
struct change_rev_prop_baton {
  svn_fs_t *fs;
  svn_revnum_t rev;
  const char *name;
  const svn_string_t *const *old_value_p;
  const svn_string_t *value;
};

/* The work-horse for svn_fs_fs__change_rev_prop, called with the FS
   write lock.  This implements the svn_fs_fs__with_write_lock()
   'body' callback type.  BATON is a 'struct change_rev_prop_baton *'. */
static svn_error_t *
change_rev_prop_body(void *baton, apr_pool_t *pool)
{
  struct change_rev_prop_baton *cb = baton;
  apr_hash_t *table;

  SVN_ERR(svn_fs_fs__get_revision_proplist(&table, cb->fs, cb->rev, pool));

  if (cb->old_value_p)
    {
      const svn_string_t *wanted_value = *cb->old_value_p;
      const svn_string_t *present_value = svn_hash_gets(table, cb->name);
      if ((!wanted_value != !present_value)
          || (wanted_value && present_value
              && !svn_string_compare(wanted_value, present_value)))
        {
          /* What we expected isn't what we found. */
          return svn_error_createf(SVN_ERR_FS_PROP_BASEVALUE_MISMATCH, NULL,
                                   _("revprop '%s' has unexpected value in "
                                     "filesystem"),
                                   cb->name);
        }
      /* Fall through. */
    }
  svn_hash_sets(table, cb->name, cb->value);

  return svn_fs_fs__set_revision_proplist(cb->fs, cb->rev, table, pool);
}

svn_error_t *
svn_fs_fs__change_rev_prop(svn_fs_t *fs,
                           svn_revnum_t rev,
                           const char *name,
                           const svn_string_t *const *old_value_p,
                           const svn_string_t *value,
                           apr_pool_t *pool)
{
  struct change_rev_prop_baton cb;

  SVN_ERR(svn_fs__check_fs(fs, TRUE));

  cb.fs = fs;
  cb.rev = rev;
  cb.name = name;
  cb.old_value_p = old_value_p;
  cb.value = value;

  return svn_fs_fs__with_write_lock(fs, change_rev_prop_body, &cb, pool);
}


svn_error_t *
svn_fs_fs__info_format(int *fs_format,
                       svn_version_t **supports_version,
                       svn_fs_t *fs,
                       apr_pool_t *result_pool,
                       apr_pool_t *scratch_pool)
{
  fs_fs_data_t *ffd = fs->fsap_data;
  *fs_format = ffd->format;
  *supports_version = apr_palloc(result_pool, sizeof(svn_version_t));

  (*supports_version)->major = SVN_VER_MAJOR;
  (*supports_version)->minor = 1;
  (*supports_version)->patch = 0;
  (*supports_version)->tag = "";

  switch (ffd->format)
    {
    case 1:
      break;
    case 2:
      (*supports_version)->minor = 4;
      break;
    case 3:
      (*supports_version)->minor = 5;
      break;
    case 4:
      (*supports_version)->minor = 6;
      break;
    case 6:
      (*supports_version)->minor = 8;
      break;
    case 7:
      (*supports_version)->minor = 9;
      break;
#ifdef SVN_DEBUG
# if SVN_FS_FS__FORMAT_NUMBER != 7
#  error "Need to add a 'case' statement here"
# endif
#endif
    }

  return SVN_NO_ERROR;
}

svn_error_t *
svn_fs_fs__info_config_files(apr_array_header_t **files,
                             svn_fs_t *fs,
                             apr_pool_t *result_pool,
                             apr_pool_t *scratch_pool)
{
  *files = apr_array_make(result_pool, 1, sizeof(const char *));
  APR_ARRAY_PUSH(*files, const char *) = svn_dirent_join(fs->path, PATH_CONFIG,
                                                         result_pool);
  return SVN_NO_ERROR;
}<|MERGE_RESOLUTION|>--- conflicted
+++ resolved
@@ -600,50 +600,6 @@
   return ffd->format >= SVN_FS_FS__MIN_MERGEINFO_FORMAT;
 }
 
-/* Check that BLOCK_SIZE is a valid block / page size, i.e. it is within
- * the range of what the current system may address in RAM and it is a
- * power of 2.  Assume that the element size within the block is ITEM_SIZE.
- * Use SCRATCH_POOL for temporary allocations.
- */
-static svn_error_t *
-verify_block_size(apr_int64_t block_size,
-                  apr_size_t item_size,
-                  const char *name,
-                  apr_pool_t *scratch_pool
-                 )
-{
-  /* Limit range. */
-  if (block_size <= 0)
-    return svn_error_createf(SVN_ERR_BAD_CONFIG_VALUE, NULL,
-                             _("%s is too small for fsfs.conf setting '%s'."),
-                             apr_psprintf(scratch_pool,
-                                          "%" APR_INT64_T_FMT,
-                                          block_size),
-                             name);
-
-  if (block_size > SVN_MAX_OBJECT_SIZE / item_size)
-    return svn_error_createf(SVN_ERR_BAD_CONFIG_VALUE, NULL,
-                             _("%s is too large for fsfs.conf setting '%s'."),
-                             apr_psprintf(scratch_pool,
-                                          "%" APR_INT64_T_FMT,
-                                          block_size),
-                             name);
-
-  /* Ensure it is a power of two.
-   * For positive X,  X & (X-1) will reset the lowest bit set.
-   * If the result is 0, at most one bit has been set. */
-  if (0 != (block_size & (block_size - 1)))
-    return svn_error_createf(SVN_ERR_BAD_CONFIG_VALUE, NULL,
-                             _("%s is invalid for fsfs.conf setting '%s' "
-                               "because it is not a power of 2."),
-                             apr_psprintf(scratch_pool,
-                                          "%" APR_INT64_T_FMT,
-                                          block_size),
-                             name);
-
-  return SVN_NO_ERROR;
-}
-
 /* Read the configuration information of the file system at FS_PATH
  * and set the respective values in FFD.  Use pools as usual.
  */
@@ -728,41 +684,6 @@
       ffd->compress_packed_revprops = FALSE;
     }
 
-<<<<<<< HEAD
-=======
-  if (ffd->format >= SVN_FS_FS__MIN_LOG_ADDRESSING_FORMAT)
-    {
-      SVN_ERR(svn_config_get_int64(config, &ffd->block_size,
-                                   CONFIG_SECTION_IO,
-                                   CONFIG_OPTION_BLOCK_SIZE,
-                                   64));
-      SVN_ERR(svn_config_get_int64(config, &ffd->l2p_page_size,
-                                   CONFIG_SECTION_IO,
-                                   CONFIG_OPTION_L2P_PAGE_SIZE,
-                                   0x2000));
-      SVN_ERR(svn_config_get_int64(config, &ffd->p2l_page_size,
-                                   CONFIG_SECTION_IO,
-                                   CONFIG_OPTION_P2L_PAGE_SIZE,
-                                   0x400));
-
-      /* Don't accept unreasonable or illegal values.
-       * Block size and P2L page size are in kbytes;
-       * L2P blocks are arrays of apr_off_t. */
-      SVN_ERR(verify_block_size(ffd->block_size, 0x400,
-                                CONFIG_OPTION_BLOCK_SIZE, scratch_pool));
-      SVN_ERR(verify_block_size(ffd->p2l_page_size, 0x400,
-                                CONFIG_OPTION_P2L_PAGE_SIZE, scratch_pool));
-      SVN_ERR(verify_block_size(ffd->l2p_page_size, sizeof(apr_off_t),
-                                CONFIG_OPTION_L2P_PAGE_SIZE, scratch_pool));
-
-      /* convert kBytes to bytes */
-      ffd->block_size *= 0x400;
-      ffd->p2l_page_size *= 0x400;
-      /* L2P pages are in entries - not in (k)Bytes */
-    }
-  else
-    {
->>>>>>> d5f7391d
       /* should be irrelevant but we initialize them anyway */
   ffd->block_size = 0x1000;
 
@@ -965,18 +886,6 @@
 read_global_config(svn_fs_t *fs)
 {
   fs_fs_data_t *ffd = fs->fsap_data;
-<<<<<<< HEAD
-=======
-
-  /* Providing a config hash is optional. */
-  if (fs->config)
-    ffd->use_block_read = svn_hash__get_bool(fs->config,
-                                             SVN_FS_CONFIG_FSFS_BLOCK_READ,
-                                             FALSE);
-  else
-    ffd->use_block_read = FALSE;
-
->>>>>>> d5f7391d
   /* Ignore the user-specified larger block size if we don't use block-read.
      Defaulting to 4k gives us the same access granularity in format 7 as in
      older formats. */
@@ -1100,8 +1009,6 @@
   const char *format_path = path_format(fs, pool);
   svn_node_kind_t kind;
   svn_boolean_t needs_revprop_shard_cleanup = FALSE;
-  svn_error_t* err;
-  const char *txns_dir;
 
   /* Read the FS format number and max-files-per-dir setting. */
   SVN_ERR(read_format(&format, &max_files_per_dir,
@@ -1129,9 +1036,6 @@
   if (format == SVN_FS_FS__FORMAT_NUMBER)
     return SVN_NO_ERROR;
 
-  /* Remember the current 'transactions' dir path */
-  txns_dir = svn_fs_fs__path_txns_dir(fs, pool);
-
   /* If our filesystem predates the existence of the 'txn-current
      file', make that file and its corresponding lock file. */
   if (format < SVN_FS_FS__MIN_TXN_CURRENT_FORMAT)
@@ -1188,31 +1092,14 @@
      accidentally uses outdated information.  Keep the UUID. */
   SVN_ERR(svn_fs_fs__set_uuid(fs, fs->uuid, NULL, pool));
 
-  /* Rename the 'transactions' folder */
-  if (format < SVN_FS_FS__MIN_LOG_ADDRESSING_FORMAT)
-    SVN_ERR(svn_io_file_rename(txns_dir, svn_fs_fs__path_txns_dir(fs, pool),
-                               pool));
-
   /* Bump the format file. */
-  err = svn_fs_fs__write_format(fs, TRUE, pool);
-  if (err)
-    {
-      /* Something went wrong at the last minute.
-       * Undo the 'transactions' dir rename. */
-      if (format < SVN_FS_FS__MIN_LOG_ADDRESSING_FORMAT)
-        svn_error_compose(err,
-                          svn_io_file_rename(svn_fs_fs__path_txns_dir(fs,
-                                                                      pool),
-                                             txns_dir, pool));
-
-      SVN_ERR(err);
-    }
-  else
-    if (upgrade_baton->notify_func)
-      SVN_ERR(upgrade_baton->notify_func(upgrade_baton->notify_baton,
-                                        SVN_FS_FS__FORMAT_NUMBER,
-                                        svn_fs_upgrade_format_bumped,
-                                        pool));
+  SVN_ERR(svn_fs_fs__write_format(fs, TRUE, pool));
+
+  if (upgrade_baton->notify_func)
+    SVN_ERR(upgrade_baton->notify_func(upgrade_baton->notify_baton,
+                                       SVN_FS_FS__FORMAT_NUMBER,
+                                       svn_fs_upgrade_format_bumped,
+                                       pool));
 
   /* Now, it is safe to remove the redundant revprop files. */
   if (needs_revprop_shard_cleanup)
@@ -1549,7 +1436,6 @@
                             const char *path,
                             int format,
                             int shard_size,
-                            svn_revnum_t min_log_addressing_rev,
                             apr_pool_t *pool)
 {
   fs_fs_data_t *ffd = fs->fsap_data;
@@ -1563,15 +1449,6 @@
   else
     ffd->max_files_per_dir = 0;
 
-<<<<<<< HEAD
-=======
-  /* Select the addressing mode depending on the format. */
-  if (format >= SVN_FS_FS__MIN_LOG_ADDRESSING_FORMAT)
-    ffd->min_log_addressing_rev = min_log_addressing_rev;
-  else
-    ffd->min_log_addressing_rev = SVN_INVALID_REVNUM;
-
->>>>>>> d5f7391d
   /* Create the revision data directories. */
   if (ffd->max_files_per_dir)
     SVN_ERR(svn_io_make_dir_recursively(svn_fs_fs__path_rev_shard(fs, 0,
@@ -1701,7 +1578,7 @@
     }
 
   /* Actual FS creation. */
-  SVN_ERR(svn_fs_fs__create_file_tree(fs, path, format, shard_size, 0, pool));
+  SVN_ERR(svn_fs_fs__create_file_tree(fs, path, format, shard_size, pool));
 
   /* This filesystem is ready.  Stamp it with a format number. */
   SVN_ERR(svn_fs_fs__write_format(fs, FALSE, pool));
