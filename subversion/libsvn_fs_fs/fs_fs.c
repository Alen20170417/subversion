--- conflicted
+++ resolved
@@ -156,7 +156,6 @@
 /* The vtable associated with an open transaction object. */
 static txn_vtable_t txn_vtable = {
   svn_fs_fs__commit_txn,
-  svn_fs_fs__commit_obliteration_txn,
   svn_fs_fs__abort_txn,
   svn_fs_fs__txn_prop,
   svn_fs_fs__txn_proplist,
@@ -582,33 +581,6 @@
    BATON and that subpool, destroy the subpool (releasing the write
    lock) and return what BODY returned. */
 static svn_error_t *
-<<<<<<< HEAD
-with_some_lock(svn_error_t *(*body)(void *baton,
-                                    apr_pool_t *pool),
-               void *baton,
-               const char *lock_filename,
-#if SVN_FS_FS__USE_LOCK_MUTEX
-               apr_thread_mutex_t *lock_mutex,
-#endif
-               apr_pool_t *pool)
-{
-  apr_pool_t *subpool = svn_pool_create(pool);
-  svn_error_t *err;
-
-#if SVN_FS_FS__USE_LOCK_MUTEX
-  apr_status_t status;
-
-  /* POSIX fcntl locks are per-process, so we need to serialize locks
-     within the process. */
-  status = apr_thread_mutex_lock(lock_mutex);
-  if (status)
-    return svn_error_wrap_apr(status,
-                              _("Can't grab FSFS mutex for '%s'"),
-                              lock_filename);
-#endif
-
-  err = get_lock_on_filesystem(lock_filename, subpool);
-=======
 with_some_lock_file(svn_fs_t *fs,
                     svn_error_t *(*body)(void *baton,
                                          apr_pool_t *pool),
@@ -618,7 +590,6 @@
 {
   apr_pool_t *subpool = svn_pool_create(pool);
   svn_error_t *err = get_lock_on_filesystem(lock_filename, subpool);
->>>>>>> 4cf18c3e
 
   if (!err)
     {
@@ -632,19 +603,7 @@
 
   svn_pool_destroy(subpool);
 
-<<<<<<< HEAD
-#if SVN_FS_FS__USE_LOCK_MUTEX
-  status = apr_thread_mutex_unlock(lock_mutex);
-  if (status && !err)
-    return svn_error_wrap_apr(status,
-                              _("Can't ungrab FSFS mutex for '%s'"),
-                              lock_filename);
-#endif
-
-  return svn_error_return(err);
-=======
   return svn_error_trace(err);
->>>>>>> 4cf18c3e
 }
 
 svn_error_t *
@@ -654,28 +613,15 @@
                            void *baton,
                            apr_pool_t *pool)
 {
-<<<<<<< HEAD
-#if SVN_FS_FS__USE_LOCK_MUTEX
-=======
->>>>>>> 4cf18c3e
   fs_fs_data_t *ffd = fs->fsap_data;
   fs_fs_shared_data_t *ffsd = ffd->shared;
 
-<<<<<<< HEAD
-  return with_some_lock(body, baton,
-                        path_lock(fs, pool),
-#if SVN_FS_FS__USE_LOCK_MUTEX
-                        mutex,
-#endif
-                        pool);
-=======
   SVN_MUTEX__WITH_LOCK(ffsd->fs_write_lock,
                        with_some_lock_file(fs, body, baton,
                                            path_lock(fs, pool),
                                            pool));
 
   return SVN_NO_ERROR;
->>>>>>> 4cf18c3e
 }
 
 /* Run BODY (with BATON and POOL) while the txn-current file
@@ -687,28 +633,15 @@
                       void *baton,
                       apr_pool_t *pool)
 {
-<<<<<<< HEAD
-#if SVN_FS_FS__USE_LOCK_MUTEX
-=======
->>>>>>> 4cf18c3e
   fs_fs_data_t *ffd = fs->fsap_data;
   fs_fs_shared_data_t *ffsd = ffd->shared;
 
-<<<<<<< HEAD
-  return with_some_lock(body, baton,
-                        path_txn_current_lock(fs, pool),
-#if SVN_FS_FS__USE_LOCK_MUTEX
-                        mutex,
-#endif
-                        pool);
-=======
   SVN_MUTEX__WITH_LOCK(ffsd->txn_current_lock,
                        with_some_lock_file(fs, body, baton,
                                            path_txn_current_lock(fs, pool),
                                            pool));
 
   return SVN_NO_ERROR;
->>>>>>> 4cf18c3e
 }
 
 /* A structure used by unlock_proto_rev() and unlock_proto_rev_body(),
@@ -1163,15 +1096,9 @@
 {
   fs_fs_data_t *ffd = fs->fsap_data;
 
-<<<<<<< HEAD
-  SVN_ERR(svn_config_read(&ffd->config,
-                          svn_dirent_join(fs->path, PATH_CONFIG, pool),
-                          FALSE, fs->pool));
-=======
   SVN_ERR(svn_config_read2(&ffd->config,
                            svn_dirent_join(fs->path, PATH_CONFIG, pool),
                            FALSE, FALSE, fs->pool));
->>>>>>> 4cf18c3e
 
   /* Initialize ffd->rep_sharing_allowed. */
   if (ffd->format >= SVN_FS_FS__MIN_REP_SHARING_FORMAT)
@@ -1181,8 +1108,6 @@
   else
     ffd->rep_sharing_allowed = FALSE;
 
-<<<<<<< HEAD
-=======
   /* Initialize ffd->deltify_directories. */
   if (ffd->format >= SVN_FS_FS__MIN_DELTIFICATION_FORMAT)
     {
@@ -1211,7 +1136,6 @@
       ffd->max_linear_deltification = SVN_FS_FS_MAX_LINEAR_DELTIFICATION;
     }
 
->>>>>>> 4cf18c3e
   return SVN_NO_ERROR;
 }
 
@@ -1257,10 +1181,6 @@
 "### The following parameter enables rep-sharing in the repository.  It can" NL
 "### be switched on and off at will, but for best space-saving results"      NL
 "### should be enabled consistently over the life of the repository."        NL
-<<<<<<< HEAD
-"# " CONFIG_OPTION_ENABLE_REP_SHARING " = true"                              NL
-
-=======
 "### 'svnadmin verify' will check the rep-cache regardless of this setting." NL
 "### rep-sharing is enabled by default."                                     NL
 "# " CONFIG_OPTION_ENABLE_REP_SHARING " = true"                              NL
@@ -1325,7 +1245,6 @@
 "### exclusive use of skip-deltas (as in pre-1.8)."                          NL
 "### For 1.8, the default value is 16; earlier versions use 1."              NL
 "# " CONFIG_OPTION_MAX_LINEAR_DELTIFICATION " = 16"                          NL
->>>>>>> 4cf18c3e
 ;
 #undef NL
   return svn_io_file_create(svn_dirent_join(fs->path, PATH_CONFIG, pool),
@@ -1634,182 +1553,6 @@
   return SVN_NO_ERROR;
 }
 
-<<<<<<< HEAD
-svn_error_t *
-svn_fs_fs__hotcopy(const char *src_path,
-                   const char *dst_path,
-                   apr_pool_t *pool)
-{
-  const char *src_subdir, *dst_subdir;
-  svn_revnum_t youngest, rev, min_unpacked_rev;
-  apr_pool_t *iterpool;
-  svn_node_kind_t kind;
-  int format, max_files_per_dir;
-
-  /* Check format to be sure we know how to hotcopy this FS. */
-  SVN_ERR(read_format(&format, &max_files_per_dir,
-                      svn_dirent_join(src_path, PATH_FORMAT, pool),
-                      pool));
-  SVN_ERR(check_format(format));
-
-  /* Copy the 'current' file. */
-  SVN_ERR(svn_io_dir_file_copy(src_path, dst_path, PATH_CURRENT, pool));
-
-  /* Copy the uuid. */
-  SVN_ERR(svn_io_dir_file_copy(src_path, dst_path, PATH_UUID, pool));
-
-  /* Copy the min unpacked rev, and read its value. */
-  if (format >= SVN_FS_FS__MIN_PACKED_FORMAT)
-    {
-      const char *min_unpacked_rev_path;
-      min_unpacked_rev_path = svn_dirent_join(src_path, PATH_MIN_UNPACKED_REV,
-                                              pool);
-
-      SVN_ERR(svn_io_dir_file_copy(src_path, dst_path, PATH_MIN_UNPACKED_REV,
-                                   pool));
-      SVN_ERR(read_min_unpacked_rev(&min_unpacked_rev, min_unpacked_rev_path,
-                                    pool));
-    }
-  else
-    {
-      min_unpacked_rev = 0;
-    }
-
-  /* Find the youngest revision from this 'current' file. */
-  SVN_ERR(get_youngest(&youngest, dst_path, pool));
-
-  /* Copy the necessary rev files. */
-  src_subdir = svn_dirent_join(src_path, PATH_REVS_DIR, pool);
-  dst_subdir = svn_dirent_join(dst_path, PATH_REVS_DIR, pool);
-
-  SVN_ERR(svn_io_make_dir_recursively(dst_subdir, pool));
-
-  iterpool = svn_pool_create(pool);
-  /* First, copy packed shards. */
-  for (rev = 0; rev < min_unpacked_rev; rev += max_files_per_dir)
-    {
-      const char *packed_shard = apr_psprintf(iterpool, "%ld.pack",
-                                              rev / max_files_per_dir);
-      const char *src_subdir_packed_shard;
-      src_subdir_packed_shard = svn_dirent_join(src_subdir, packed_shard,
-                                                iterpool);
-
-      SVN_ERR(svn_io_copy_dir_recursively(src_subdir_packed_shard,
-                                          dst_subdir, packed_shard,
-                                          TRUE /* copy_perms */,
-                                          NULL /* cancel_func */, NULL,
-                                          iterpool));
-      svn_pool_clear(iterpool);
-    }
-
-  /* Then, copy non-packed shards. */
-  SVN_ERR_ASSERT(rev == min_unpacked_rev);
-  for (; rev <= youngest; rev++)
-    {
-      const char *src_subdir_shard = src_subdir,
-                 *dst_subdir_shard = dst_subdir;
-
-      if (max_files_per_dir)
-        {
-          const char *shard = apr_psprintf(iterpool, "%ld",
-                                           rev / max_files_per_dir);
-          src_subdir_shard = svn_dirent_join(src_subdir, shard, iterpool);
-          dst_subdir_shard = svn_dirent_join(dst_subdir, shard, iterpool);
-
-          if (rev % max_files_per_dir == 0)
-            {
-              SVN_ERR(svn_io_dir_make(dst_subdir_shard, APR_OS_DEFAULT,
-                                      iterpool));
-              SVN_ERR(svn_fs_fs__dup_perms(dst_subdir_shard, dst_subdir,
-                                           iterpool));
-            }
-        }
-
-      SVN_ERR(svn_io_dir_file_copy(src_subdir_shard, dst_subdir_shard,
-                                   apr_psprintf(iterpool, "%ld", rev),
-                                   iterpool));
-      svn_pool_clear(iterpool);
-    }
-
-  /* Copy the necessary revprop files. */
-  src_subdir = svn_dirent_join(src_path, PATH_REVPROPS_DIR, pool);
-  dst_subdir = svn_dirent_join(dst_path, PATH_REVPROPS_DIR, pool);
-
-  SVN_ERR(svn_io_make_dir_recursively(dst_subdir, pool));
-
-  for (rev = 0; rev <= youngest; rev++)
-    {
-      const char *src_subdir_shard = src_subdir,
-                 *dst_subdir_shard = dst_subdir;
-
-      svn_pool_clear(iterpool);
-
-      if (max_files_per_dir)
-        {
-          const char *shard = apr_psprintf(iterpool, "%ld",
-                                           rev / max_files_per_dir);
-          src_subdir_shard = svn_dirent_join(src_subdir, shard, iterpool);
-          dst_subdir_shard = svn_dirent_join(dst_subdir, shard, iterpool);
-
-          if (rev % max_files_per_dir == 0)
-            {
-              SVN_ERR(svn_io_dir_make(dst_subdir_shard, APR_OS_DEFAULT,
-                                      iterpool));
-              SVN_ERR(svn_fs_fs__dup_perms(dst_subdir_shard, dst_subdir,
-                                           iterpool));
-            }
-        }
-
-      SVN_ERR(svn_io_dir_file_copy(src_subdir_shard, dst_subdir_shard,
-                                   apr_psprintf(iterpool, "%ld", rev),
-                                   iterpool));
-    }
-
-  svn_pool_destroy(iterpool);
-
-  /* Make an empty transactions directory for now.  Eventually some
-     method of copying in progress transactions will need to be
-     developed.*/
-  dst_subdir = svn_dirent_join(dst_path, PATH_TXNS_DIR, pool);
-  SVN_ERR(svn_io_make_dir_recursively(dst_subdir, pool));
-  if (format >= SVN_FS_FS__MIN_PROTOREVS_DIR_FORMAT)
-    {
-      dst_subdir = svn_dirent_join(dst_path, PATH_TXN_PROTOS_DIR, pool);
-      SVN_ERR(svn_io_make_dir_recursively(dst_subdir, pool));
-    }
-
-  /* Now copy the locks tree. */
-  src_subdir = svn_dirent_join(src_path, PATH_LOCKS_DIR, pool);
-  SVN_ERR(svn_io_check_path(src_subdir, &kind, pool));
-  if (kind == svn_node_dir)
-    SVN_ERR(svn_io_copy_dir_recursively(src_subdir, dst_path,
-                                        PATH_LOCKS_DIR, TRUE, NULL,
-                                        NULL, pool));
-
-  /* Now copy the node-origins cache tree. */
-  src_subdir = svn_dirent_join(src_path, PATH_NODE_ORIGINS_DIR, pool);
-  SVN_ERR(svn_io_check_path(src_subdir, &kind, pool));
-  if (kind == svn_node_dir)
-    SVN_ERR(svn_io_copy_dir_recursively(src_subdir, dst_path,
-                                        PATH_NODE_ORIGINS_DIR, TRUE, NULL,
-                                        NULL, pool));
-
-  /* Now copy the rep cache. */
-  src_subdir = svn_dirent_join(src_path, REP_CACHE_DB_NAME, pool);
-  SVN_ERR(svn_io_check_path(src_subdir, &kind, pool));
-  if (kind == svn_node_file)
-    SVN_ERR(svn_io_dir_file_copy(src_path, dst_path, REP_CACHE_DB_NAME, pool));
-
-  /* Copy the txn-current file. */
-  if (format >= SVN_FS_FS__MIN_TXN_CURRENT_FORMAT)
-    SVN_ERR(svn_io_dir_file_copy(src_path, dst_path, PATH_TXN_CURRENT, pool));
-
-  /* Hotcopied FS is complete. Stamp it with a format file. */
-  return write_format(svn_dirent_join(dst_path, PATH_FORMAT, pool),
-                      format, max_files_per_dir, FALSE, pool);
-}
-=======
->>>>>>> 4cf18c3e
 
 svn_error_t *
 svn_fs_fs__youngest_rev(svn_revnum_t *youngest_p,
@@ -2002,12 +1745,8 @@
   fs_fs_data_t *ffd = fs->fsap_data;
   svn_stream_t *manifest_stream;
   svn_boolean_t is_cached;
-<<<<<<< HEAD
-  apr_int64_t shard;
-=======
   svn_revnum_t shard;
   apr_int64_t shard_pos;
->>>>>>> 4cf18c3e
   apr_array_header_t *manifest;
   apr_pool_t *iterpool;
 
@@ -2229,8 +1968,6 @@
   return SVN_NO_ERROR;
 }
 
-<<<<<<< HEAD
-=======
 /* Wrap read_rep_offsets_body(), extracting its TXN_ID from our NODEREV_ID,
    and adding an error message. */
 static svn_error_t *
@@ -2333,7 +2070,6 @@
   return SVN_NO_ERROR;
 }
 
->>>>>>> 4cf18c3e
 /* Get the node-revision for the node ID in FS.
    Set *NODEREV_P to the new node-revision structure, allocated in POOL.
    See svn_fs_fs__get_node_revision, which wraps this and adds another
@@ -3182,21 +2918,11 @@
                          tmp_path, pool);
 }
 
-<<<<<<< HEAD
-      SVN_ERR(svn_hash__clear(proplist, pool));
-      RETRY_RECOVERABLE(err, revprop_file,
-                        svn_hash_read2(proplist,
-                                       svn_stream_from_aprfile2(revprop_file,
-                                                                TRUE,
-                                                                iterpool),
-                                       SVN_HASH_TERMINATOR, pool));
-=======
 /* Make sure the revprop_namespace member in FS is set. */
 static svn_error_t *
 ensure_revprop_namespace(svn_fs_t *fs)
 {
   fs_fs_data_t *ffd = fs->fsap_data;
->>>>>>> 4cf18c3e
 
   return ffd->revprop_namespace == NULL
     ? svn_atomic_namespace__create(&ffd->revprop_namespace,
@@ -4476,11 +4202,7 @@
     {
       const void *key;
       apr_ssize_t klen;
-<<<<<<< HEAD
-      svn_fs_dirent_t *dirent = svn_apr_hash_index_val(hi);
-=======
       svn_fs_dirent_t *dirent = svn__apr_hash_index_val(hi);
->>>>>>> 4cf18c3e
       const char *new_val;
 
       apr_hash_this(hi, &key, &klen, NULL);
@@ -4509,21 +4231,12 @@
   /* Translate the string dir entries into real entries. */
   for (hi = apr_hash_first(pool, str_entries); hi; hi = apr_hash_next(hi))
     {
-<<<<<<< HEAD
-      const char *name = svn_apr_hash_index_key(hi);
-      svn_string_t *str_val = svn_apr_hash_index_val(hi);
-      char *str, *last_str;
-      svn_fs_dirent_t *dirent = apr_pcalloc(pool, sizeof(*dirent));
-
-      str = apr_pstrdup(pool, str_val->data);
-=======
       const char *name = svn__apr_hash_index_key(hi);
       svn_string_t *str_val = svn__apr_hash_index_val(hi);
       char *str, *last_str;
       svn_fs_dirent_t *dirent = apr_pcalloc(pool, sizeof(*dirent));
 
       last_str = apr_pstrdup(pool, str_val->data);
->>>>>>> 4cf18c3e
       dirent->name = apr_pstrdup(pool, name);
 
       str = svn_cstring_tokenize(" ", &last_str);
@@ -5195,17 +4908,6 @@
                hi = apr_hash_next(hi))
             {
               /* KEY is the path. */
-<<<<<<< HEAD
-              const char *path = svn_apr_hash_index_key(hi);
-              apr_ssize_t klen = svn_apr_hash_index_klen(hi);
-
-              /* If we come across our own path, ignore it. */
-              if (strcmp(change->path, path) == 0)
-                continue;
-
-              /* If we come across a child of our path, remove it. */
-              if (svn_dirent_is_child(change->path, path, iterpool))
-=======
               const void *path;
               apr_ssize_t klen;
               apr_hash_this(hi, &path, &klen, NULL);
@@ -5216,7 +4918,6 @@
                */
               if (   klen >= min_child_len
                   && svn_dirent_is_child(change->path, path, iterpool))
->>>>>>> 4cf18c3e
                 apr_hash_set(changed_paths, path, klen, NULL);
             }
         }
@@ -5491,54 +5192,6 @@
 
   /* Create a new root node for this transaction. */
   SVN_ERR(svn_fs_fs__rev_get_root(&root_id, fs, rev, pool));
-  SVN_ERR(create_new_txn_noderev_from_rev(fs, txn->id, root_id, pool));
-
-  /* Create an empty rev file. */
-  SVN_ERR(svn_io_file_create(path_txn_proto_rev(fs, txn->id, pool), "",
-                             pool));
-
-  /* Create an empty rev-lock file. */
-  SVN_ERR(svn_io_file_create(path_txn_proto_rev_lock(fs, txn->id, pool), "",
-                             pool));
-
-  /* Create an empty changes file. */
-  SVN_ERR(svn_io_file_create(path_txn_changes(fs, txn->id, pool), "",
-                             pool));
-
-  /* Create the next-ids file. */
-  return svn_io_file_create(path_txn_next_ids(fs, txn->id, pool), "0 0\n",
-                            pool);
-}
-
-/* ### Not sure if this creates the right kind of txn for obliterate
- * - need to construct it differently from a normal txn? */
-static svn_error_t *
-svn_fs_fs__create_obliteration_txn(svn_fs_txn_t **txn_p,
-                                   svn_fs_t *fs,
-                                   svn_revnum_t rev,
-                                   apr_pool_t *pool)
-{
-  fs_fs_data_t *ffd = fs->fsap_data;
-  svn_fs_txn_t *txn;
-  svn_fs_id_t *root_id;
-
-  txn = apr_pcalloc(pool, sizeof(*txn));
-
-  /* Get the txn_id. */
-  if (ffd->format >= SVN_FS_FS__MIN_TXN_CURRENT_FORMAT)
-    SVN_ERR(create_txn_dir(&txn->id, fs, rev, pool));
-  else
-    SVN_ERR(create_txn_dir_pre_1_5(&txn->id, fs, rev, pool));
-
-  txn->fs = fs;
-  txn->base_rev = rev;
-
-  txn->vtable = &txn_vtable;
-  *txn_p = txn;
-
-  /* Create a new root node for this transaction. */
-  SVN_ERR(svn_fs_fs__rev_get_root(&root_id, fs, rev, pool));
-  /* ### Need to clone the rev root instead of create_new_txn_... */
   SVN_ERR(create_new_txn_noderev_from_rev(fs, txn->id, root_id, pool));
 
   /* Create an empty rev file. */
@@ -6361,16 +6014,7 @@
 
   /* Check and see if we already have a representation somewhere that's
      identical to the one we just wrote out. */
-<<<<<<< HEAD
-  if (ffd->rep_sharing_allowed)
-    /* ### TODO: ignore errors opening the DB (issue #3506) * */
-    SVN_ERR(svn_fs_fs__get_rep_reference(&old_rep, b->fs, rep->sha1_checksum,
-                                         b->parent_pool));
-  else
-    old_rep = NULL;
-=======
   SVN_ERR(get_shared_rep(&old_rep, b->fs, rep, NULL, b->parent_pool));
->>>>>>> 4cf18c3e
 
   if (old_rep)
     {
@@ -6801,11 +6445,7 @@
 }
 
 /* Copy a node-revision specified by id ID in fileystem FS from a
-<<<<<<< HEAD
-   transaction into the permanent rev-file FILE.  Set *NEW_ID_P to a
-=======
    transaction into the proto-rev-file FILE.  Set *NEW_ID_P to a
->>>>>>> 4cf18c3e
    pointer to the new node-id which will be allocated in POOL.
    If this is a directory, copy all children as well.
 
@@ -6813,11 +6453,6 @@
    the first available node and copy ids for this filesystem, for older
    FS formats.
 
-<<<<<<< HEAD
-   If REPS_TO_CACHE is not NULL, append to it a copy (allocated in
-   REPS_POOL) of each data rep that is new in this revision.
-
-=======
    REV is the revision number that this proto-rev-file will represent.
 
    INITIAL_OFFSET is the offset of the proto-rev-file on entry to
@@ -6834,7 +6469,6 @@
    node-revision.  It is only controls additional sanity checking
    logic.
 
->>>>>>> 4cf18c3e
    Temporary allocations are also from POOL. */
 static svn_error_t *
 write_final_rev(const svn_fs_id_t **new_id_p,
@@ -6844,16 +6478,11 @@
                 const svn_fs_id_t *id,
                 const char *start_node_id,
                 const char *start_copy_id,
-<<<<<<< HEAD
-                apr_array_header_t *reps_to_cache,
-                apr_pool_t *reps_pool,
-=======
                 apr_off_t initial_offset,
                 apr_array_header_t *reps_to_cache,
                 apr_hash_t *reps_hash,
                 apr_pool_t *reps_pool,
                 svn_boolean_t at_root,
->>>>>>> 4cf18c3e
                 apr_pool_t *pool)
 {
   node_revision_t *noderev;
@@ -6885,21 +6514,12 @@
 
       for (hi = apr_hash_first(pool, entries); hi; hi = apr_hash_next(hi))
         {
-<<<<<<< HEAD
-          svn_fs_dirent_t *dirent = svn_apr_hash_index_val(hi);
-
-          svn_pool_clear(subpool);
-          SVN_ERR(write_final_rev(&new_id, file, rev, fs, dirent->id,
-                                  start_node_id, start_copy_id,
-                                  reps_to_cache, reps_pool,
-=======
           svn_fs_dirent_t *dirent = svn__apr_hash_index_val(hi);
 
           svn_pool_clear(subpool);
           SVN_ERR(write_final_rev(&new_id, file, rev, fs, dirent->id,
                                   start_node_id, start_copy_id, initial_offset,
                                   reps_to_cache, reps_hash, reps_pool, FALSE,
->>>>>>> 4cf18c3e
                                   subpool));
           if (new_id && (svn_fs_fs__id_rev(new_id) == rev))
             dirent->id = svn_fs_fs__id_copy(new_id, pool);
@@ -7045,19 +6665,6 @@
                                    svn_fs_fs__fs_supports_mergeinfo(fs),
                                    pool));
 
-<<<<<<< HEAD
-  /* Save the data representation's hash in the rep cache. */
-  if (ffd->rep_sharing_allowed
-        && noderev->data_rep && noderev->kind == svn_node_file
-        && noderev->data_rep->revision == rev)
-    {
-      SVN_ERR_ASSERT(reps_to_cache && reps_pool);
-      APR_ARRAY_PUSH(reps_to_cache, representation_t *)
-        = svn_fs_fs__rep_copy(noderev->data_rep, reps_pool);
-    }
-
-=======
->>>>>>> 4cf18c3e
   /* Return our ID that references the revision file. */
   *new_id_p = noderev->id;
 
@@ -7098,13 +6705,8 @@
 
       svn_pool_clear(iterpool);
 
-<<<<<<< HEAD
-      change = svn_apr_hash_index_val(hi);
-      path = svn_apr_hash_index_key(hi);
-=======
       change = svn__apr_hash_index_val(hi);
       path = svn__apr_hash_index_key(hi);
->>>>>>> 4cf18c3e
 
       id = change->node_rev_id;
 
@@ -7133,37 +6735,6 @@
   return SVN_NO_ERROR;
 }
 
-<<<<<<< HEAD
-
-svn_error_t *
-svn_fs_fs__dup_perms(const char *filename,
-                     const char *perms_reference,
-                     apr_pool_t *pool)
-{
-#ifndef WIN32
-  apr_status_t status;
-  apr_finfo_t finfo;
-  const char *filename_apr, *perms_reference_apr;
-
-  SVN_ERR(svn_path_cstring_from_utf8(&filename_apr, filename, pool));
-  SVN_ERR(svn_path_cstring_from_utf8(&perms_reference_apr, perms_reference,
-                                     pool));
-
-  status = apr_stat(&finfo, perms_reference_apr, APR_FINFO_PROT, pool);
-  if (status)
-    return svn_error_wrap_apr(status, _("Can't stat '%s'"),
-                              svn_dirent_local_style(perms_reference, pool));
-  status = apr_file_perms_set(filename_apr, finfo.protection);
-  if (status)
-    return svn_error_wrap_apr(status, _("Can't chmod '%s'"),
-                              svn_dirent_local_style(filename, pool));
-#endif
-  return SVN_NO_ERROR;
-}
-
-
-=======
->>>>>>> 4cf18c3e
 /* Atomically update the 'current' file to hold the specifed REV,
    NEXT_NODE_ID, and NEXT_COPY_ID.  (The two next-ID parameters are
    ignored and may be NULL if the FS format does not use them.)
@@ -7242,11 +6813,7 @@
   changed_paths = apr_array_make(pool, apr_hash_count(changes) + 1,
                                  sizeof(const char *));
   for (hi = apr_hash_first(pool, changes); hi; hi = apr_hash_next(hi))
-<<<<<<< HEAD
-    APR_ARRAY_PUSH(changed_paths, const char *) = svn_apr_hash_index_key(hi);
-=======
     APR_ARRAY_PUSH(changed_paths, const char *) = svn__apr_hash_index_key(hi);
->>>>>>> 4cf18c3e
   qsort(changed_paths->elts, changed_paths->nelts,
         changed_paths->elt_size, svn_sort_compare_paths);
 
@@ -7305,10 +6872,7 @@
   svn_fs_t *fs;
   svn_fs_txn_t *txn;
   apr_array_header_t *reps_to_cache;
-<<<<<<< HEAD
-=======
   apr_hash_t *reps_hash;
->>>>>>> 4cf18c3e
   apr_pool_t *reps_pool;
 };
 
@@ -7365,15 +6929,9 @@
   /* Write out all the node-revisions and directory contents. */
   root_id = svn_fs_fs__id_txn_create("0", "0", cb->txn->id, pool);
   SVN_ERR(write_final_rev(&new_root_id, proto_file, new_rev, cb->fs, root_id,
-<<<<<<< HEAD
-                          start_node_id, start_copy_id,
-                          cb->reps_to_cache, cb->reps_pool,
-                          pool));
-=======
                           start_node_id, start_copy_id, initial_offset,
                           cb->reps_to_cache, cb->reps_hash, cb->reps_pool,
                           TRUE, pool));
->>>>>>> 4cf18c3e
 
   /* Write the changed-path information. */
   SVN_ERR(write_final_changed_path_info(&changed_path_offset, proto_file,
@@ -7493,109 +7051,11 @@
   return SVN_NO_ERROR;
 }
 
-<<<<<<< HEAD
-/* The work-horse for svn_fs_fs__commit_obliteration, called with the FS write lock.
-   This implements the svn_fs_fs__with_write_lock() 'body' callback
-   type.  BATON is a 'struct commit_baton *'. */
-static svn_error_t *
-commit_obliteration_body(void *baton, apr_pool_t *pool)
-{
-  struct commit_baton *cb = baton;
-  fs_fs_data_t *ffd = cb->fs->fsap_data;
-  const char *old_rev_filename, *rev_filename, *proto_filename;
-  const char *revprop_filename, *final_revprop;
-  const svn_fs_id_t *root_id, *new_root_id;
-  const char *start_node_id = NULL, *start_copy_id = NULL;
-  svn_revnum_t rev = *cb->new_rev_p;
-  svn_revnum_t old_rev = rev, new_rev = rev;  /* ### relics of normal commit */
-  apr_file_t *proto_file;
-  void *proto_file_lockcookie;
-  apr_off_t changed_path_offset;
-  char *buf;
-
-  SVN_ERR_ASSERT(! is_packed_rev(cb->fs, rev));
-
-  /* Get the next node_id and copy_id to use. */
-  if (ffd->format < SVN_FS_FS__MIN_NO_GLOBAL_IDS_FORMAT)
-    /* ### But not like this, perhaps, for obliterate? Or, if so, then we
-     * should increment and write back this info in the 'current' file as
-     * the non-oblit commit does. */
-    SVN_ERR(get_next_revision_ids(&start_node_id, &start_copy_id, cb->fs,
-                                  pool));
-
-  /* Get a write handle on the proto revision file. */
-  SVN_ERR(get_writable_proto_rev(&proto_file, &proto_file_lockcookie,
-                                 cb->fs, cb->txn->id, pool));
-
-  /* Write out all the node-revisions and directory contents. */
-  root_id = svn_fs_fs__id_txn_create("0", "0", cb->txn->id, pool);
-  SVN_ERR(write_final_rev(&new_root_id, proto_file, new_rev, cb->fs, root_id,
-                          start_node_id, start_copy_id,
-                          cb->reps_to_cache, cb->reps_pool,
-                          pool));
-
-  /* Write the changed-path information. */
-  SVN_ERR(write_final_changed_path_info(&changed_path_offset, proto_file,
-                                        cb->fs, cb->txn->id, pool));
-
-  /* Write the final line. */
-  buf = apr_psprintf(pool, "\n%" APR_OFF_T_FMT " %" APR_OFF_T_FMT "\n",
-                     svn_fs_fs__id_offset(new_root_id),
-                     changed_path_offset);
-  SVN_ERR(svn_io_file_write_full(proto_file, buf, strlen(buf), NULL,
-                                 pool));
-  SVN_ERR(svn_io_file_flush_to_disk(proto_file, pool));
-  SVN_ERR(svn_io_file_close(proto_file, pool));
-
-  /* We don't unlock the prototype revision file immediately to avoid a
-     race with another caller writing to the prototype revision file
-     before we commit it. */
-
-  /* Move the finished rev file into place. */
-  if (is_packed_rev(cb->fs, rev))
-    {
-      /* ### complexity */
-      SVN_ERR_MALFUNCTION();
-    }
-  else
-    {
-      SVN_ERR(svn_fs_fs__path_rev_absolute(&old_rev_filename,
-                                           cb->fs, old_rev, pool));
-      rev_filename = path_rev(cb->fs, new_rev, pool);
-      proto_filename = path_txn_proto_rev(cb->fs, cb->txn->id, pool);
-      SVN_ERR(move_into_place(proto_filename, rev_filename, old_rev_filename,
-                              pool));
-    }
-
-  /* Now that we've moved the prototype revision file out of the way,
-     we can unlock it (since further attempts to write to the file
-     will fail as it no longer exists).  We must do this so that we can
-     remove the transaction directory later. */
-  SVN_ERR(unlock_proto_rev(cb->fs, cb->txn->id, proto_file_lockcookie, pool));
-
-  /* Move the revprops file into place. */
-  revprop_filename = path_txn_props(cb->fs, cb->txn->id, pool);
-  final_revprop = path_revprops(cb->fs, new_rev, pool);
-  SVN_ERR(move_into_place(revprop_filename, final_revprop, old_rev_filename,
-                          pool));
-
-  /* Remove this transaction directory. */
-  SVN_ERR(svn_fs_fs__purge_txn(cb->fs, cb->txn->id, pool));
-
-  return SVN_NO_ERROR;
-}
-
-=======
->>>>>>> 4cf18c3e
 /* Add the representations in REPS_TO_CACHE (an array of representation_t *)
  * to the rep-cache database of FS. */
 static svn_error_t *
 write_reps_to_cache(svn_fs_t *fs,
-<<<<<<< HEAD
-                    apr_array_header_t *reps_to_cache,
-=======
                     const apr_array_header_t *reps_to_cache,
->>>>>>> 4cf18c3e
                     apr_pool_t *scratch_pool)
 {
   int i;
@@ -7645,35 +7105,23 @@
   if (ffd->rep_sharing_allowed)
     {
       cb.reps_to_cache = apr_array_make(pool, 5, sizeof(representation_t *));
-<<<<<<< HEAD
-=======
       cb.reps_hash = apr_hash_make(pool);
->>>>>>> 4cf18c3e
       cb.reps_pool = pool;
     }
   else
     {
       cb.reps_to_cache = NULL;
-<<<<<<< HEAD
-=======
       cb.reps_hash = NULL;
->>>>>>> 4cf18c3e
       cb.reps_pool = NULL;
     }
 
   SVN_ERR(svn_fs_fs__with_write_lock(fs, commit_body, &cb, pool));
 
-<<<<<<< HEAD
-  if (ffd->rep_sharing_allowed)
-    {
-      /* ### TODO: ignore errors opening the DB (issue #3506) * */
-=======
   /* At this point, *NEW_REV_P has been set, so errors below won't affect
      the success of the commit.  (See svn_fs_commit_txn().)  */
 
   if (ffd->rep_sharing_allowed)
     {
->>>>>>> 4cf18c3e
       SVN_ERR(svn_fs_fs__open_rep_cache(fs, pool));
       SVN_ERR(svn_sqlite__with_transaction(ffd->rep_cache_db,
                                            commit_sqlite_txn_callback,
@@ -7681,52 +7129,6 @@
     }
 
   return SVN_NO_ERROR;
-<<<<<<< HEAD
-}
-
-svn_error_t *
-svn_fs_fs__commit_obliteration(svn_revnum_t rev,
-                               svn_fs_t *fs,
-                               svn_fs_txn_t *txn,
-                               apr_pool_t *pool)
-{
-  struct commit_baton cb;
-  fs_fs_data_t *ffd = fs->fsap_data;
-
-  /* Analogous to svn_fs_fs__commit(). */
-  cb.new_rev_p = &rev;
-  cb.fs = fs;
-  cb.txn = txn;
-
-  if (ffd->rep_sharing_allowed)
-    {
-      cb.reps_to_cache = apr_array_make(pool, 5, sizeof(representation_t *));
-      cb.reps_pool = pool;
-    }
-  else
-    {
-      cb.reps_to_cache = NULL;
-      cb.reps_pool = NULL;
-    }
-
-  /* Commit the obliteration revision */
-  SVN_ERR(svn_fs_fs__with_write_lock(fs, commit_obliteration_body, &cb, pool));
-
-  /* TODO: Update the rep cache: in particular, delete invalid entries, and
-   * ensure we will re-validate entries that may already be in pending txns. */
-  if (ffd->rep_sharing_allowed)
-    {
-      /* ###
-       * SVN_ERR(svn_fs_fs__open_rep_cache(fs, pool));
-       * SVN_ERR(svn_sqlite__with_transaction(ffd->rep_cache_db,
-       *                                      commit_sqlite_txn_callback,
-       *                                      &cb, pool));
-       */
-    }
-
-  return SVN_NO_ERROR;
-=======
->>>>>>> 4cf18c3e
 }
 
 
@@ -8058,11 +7460,7 @@
       svn_fs_id_t *id;
       const char *node_id, *copy_id;
       apr_off_t child_dir_offset;
-<<<<<<< HEAD
-      const svn_string_t *path = svn_apr_hash_index_val(hi);
-=======
       const svn_string_t *path = svn__apr_hash_index_val(hi);
->>>>>>> 4cf18c3e
 
       svn_pool_clear(iterpool);
 
@@ -8488,13 +7886,8 @@
   /* Loop through all the entries and return anything that ends with '.txn'. */
   for (hi = apr_hash_first(pool, dirents); hi; hi = apr_hash_next(hi))
     {
-<<<<<<< HEAD
-      const char *name = svn_apr_hash_index_key(hi);
-      apr_ssize_t klen = svn_apr_hash_index_klen(hi);
-=======
       const char *name = svn__apr_hash_index_key(hi);
       apr_ssize_t klen = svn__apr_hash_index_klen(hi);
->>>>>>> 4cf18c3e
       const char *id;
 
       /* The name must end with ".txn" to be considered a transaction. */
@@ -8762,28 +8155,6 @@
     }
 
   return svn_fs_fs__change_txn_props(*txn_p, props, pool);
-}
-
-svn_error_t *
-svn_fs_fs__begin_obliteration_txn(svn_fs_txn_t **txn_p,
-                                  svn_fs_t *fs,
-                                  svn_revnum_t rev,
-                                  apr_pool_t *pool)
-{
-  apr_array_header_t *props = apr_array_make(pool, 0, sizeof(svn_prop_t));
-
-  SVN_ERR(svn_fs__check_fs(fs, TRUE));
-
-  SVN_ERR(svn_fs_fs__create_obliteration_txn(txn_p, fs, rev, pool));
-
-  /* ### Not sure if we need to do anything to this txn such as
-   * - setting temporary txn props (as done in svn_fs_fs__begin_txn()) */
-
-  /* ### This "change txn props" call is just because if the txn props file
-   * doesn't exist, a call to svn_fs_fs__txn_proplist() later fails. */
-  SVN_ERR(svn_fs_fs__change_txn_props(*txn_p, props, pool));
-
-  return SVN_NO_ERROR;
 }
 
 