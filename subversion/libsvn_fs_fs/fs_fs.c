--- conflicted
+++ resolved
@@ -2997,10 +2997,7 @@
   svn_file_handle_cache__handle_t *revision_file;
   apr_file_t *apr_rev_file;
   apr_off_t root_offset;
-<<<<<<< HEAD
   svn_cache__t *cache = NULL;
-=======
->>>>>>> a902d2c4
   svn_fs_id_t *root_id = NULL;
   svn_boolean_t is_cached;
 
@@ -3207,14 +3204,10 @@
    representation is. */
 struct rep_state
 {
-<<<<<<< HEAD
   svn_file_handle_cache__handle_t *file;
                     /* For convenience, store the APR file handle
                        along with the surrounding cached file handle. */
   apr_file_t *apr_file;
-=======
-  apr_file_t *file;
->>>>>>> a902d2c4
                     /* The txdelta window cache to use or NULL. */
   svn_cache__t *window_cache;
   apr_off_t start;  /* The starting offset for the raw
@@ -3239,18 +3232,11 @@
   unsigned char buf[4];
 
   SVN_ERR(open_and_seek_representation(&rs->file, fs, rep, pool));
-<<<<<<< HEAD
   rs->apr_file = svn_file_handle_cache__get_apr_handle(rs->file);
   rs->window_cache = ffd->txdelta_window_cache;
 
   SVN_ERR(read_rep_line(&ra, rs->apr_file, pool));
   SVN_ERR(get_file_offset(&rs->start, rs->apr_file, pool));
-=======
-  rs->window_cache = ffd->txdelta_window_cache;
-
-  SVN_ERR(read_rep_line(&ra, rs->file, pool));
-  SVN_ERR(get_file_offset(&rs->start, rs->file, pool));
->>>>>>> a902d2c4
   rs->off = rs->start;
   rs->end = rs->start + rep->size;
   *rep_state = rs;
@@ -3456,11 +3442,7 @@
    * And if nobody else detects the problems, the file content checksum
    * comparison _will_ find them.
    */
-<<<<<<< HEAD
   if (apr_file_name_get(&name, rs->apr_file))
-=======
-  if (apr_file_name_get(&name, rs->file))
->>>>>>> a902d2c4
     return "";
 
   /* We care about the file name only as it represents the start revision
@@ -3521,11 +3503,7 @@
           rs->off = cached_window->end_offset;
 
           /* manipulate the rev file as if we just read from it */
-<<<<<<< HEAD
           SVN_ERR(svn_io_file_seek(rs->apr_file, APR_SET, &rs->off, pool));
-=======
-          SVN_ERR(svn_io_file_seek(rs->file, APR_SET, &rs->off, pool));
->>>>>>> a902d2c4
         }
     }
 
@@ -3589,11 +3567,7 @@
 
   /* Actually read the next window. */
   old_offset = rs->off;
-<<<<<<< HEAD
   stream = svn_stream__from_cached_file_handle(rs->file, TRUE, pool);
-=======
-  stream = svn_stream_from_aprfile2(rs->file, TRUE, pool);
->>>>>>> a902d2c4
   SVN_ERR(svn_txdelta_read_svndiff_window(nwin, stream, rs->ver, pool));
   rs->chunk_index++;
   SVN_ERR(get_file_offset(&rs->off, rs->apr_file, pool));
@@ -3660,7 +3634,6 @@
       && svn_cache__is_cachable(ffd->fulltext_cache, (apr_size_t)size);
 }
 
-<<<<<<< HEAD
 /* Store fulltext in RB in the fulltext cache used by said RB. Items that
  * are too large to be cached won't. Also, this will be a no-op if no 
  * fulltext cache has been enabled in RB.
@@ -3682,10 +3655,6 @@
   return SVN_NO_ERROR;
 }
 
-=======
-/* Close method used on streams returned by read_representation().
- */
->>>>>>> a902d2c4
 static svn_error_t *
 rep_read_contents_close(void *baton)
 {
