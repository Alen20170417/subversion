--- conflicted
+++ resolved
@@ -3381,7 +3381,6 @@
     }
 
   svn_pool_destroy(iterpool);
-<<<<<<< HEAD
 
   return SVN_NO_ERROR;
 }
@@ -3618,8 +3617,6 @@
 
   svn_pool_clear(iterpool);
   svn_pool_clear(subpool);
-=======
->>>>>>> 16c737df
 
   return SVN_NO_ERROR;
 }
@@ -3801,7 +3798,6 @@
         }
     }
 
-<<<<<<< HEAD
   if (svn_fs_fs__use_log_addressing(cb->fs, new_rev))
     {
       /* Convert the index files from the proto format into their form
@@ -3816,14 +3812,11 @@
                       new_rev, pool));
     }
 
-  /* Move the finished rev file into place. */
-=======
   /* Move the finished rev file into place.
 
      ### This "breaks" the transaction by removing the protorev file
      ### but the revision is not yet complete.  If this commit does
      ### not complete for any reason the transaction will be lost. */
->>>>>>> 16c737df
   old_rev_filename = svn_fs_fs__path_rev_absolute(cb->fs, old_rev, pool);
   rev_filename = svn_fs_fs__path_rev(cb->fs, new_rev, pool);
   proto_filename = svn_fs_fs__path_txn_proto_rev(cb->fs, txn_id, pool);
