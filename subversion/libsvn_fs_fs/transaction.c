--- conflicted
+++ resolved
@@ -2652,15 +2652,15 @@
           reset_txn_in_rep(noderev->data_rep);
           noderev->data_rep->revision = rev;
 
-          /* See issue 3845.  Some unknown mechanism caused the
-             protorev file to get truncated, so check for that
-             here.  */
-          if (noderev->data_rep->item_index + noderev->data_rep->size
-              > initial_offset)
-            return svn_error_create(SVN_ERR_FS_CORRUPT, NULL,
-                                    _("Truncated protorev file detected"));
+              /* See issue 3845.  Some unknown mechanism caused the
+                 protorev file to get truncated, so check for that
+                 here.  */
+              if (noderev->data_rep->item_index + noderev->data_rep->size
+                  > initial_offset)
+                return svn_error_create(SVN_ERR_FS_CORRUPT, NULL,
+                                        _("Truncated protorev file detected"));
+            }
         }
-    }
 
   svn_pool_destroy(subpool);
 
@@ -3105,38 +3105,15 @@
                                         cb->fs, txn_id, changed_paths,
                                         new_rev, pool));
 
-<<<<<<< HEAD
-  /* Write the final line. */
+      /* Write the final line. */
 
   trailer
-    = svn_fs_fs__unparse_revision_trailer
-              ((apr_off_t)svn_fs_fs__id_item(new_root_id),
-               changed_path_offset,
-               pool);
-  SVN_ERR(svn_io_file_write_full(proto_file, trailer->data, trailer->len,
-                                 NULL, pool));
-=======
-  if (svn_fs_fs__use_log_addressing(cb->fs))
-    {
-      /* Append the index data to the rev file. */
-      SVN_ERR(svn_fs_fs__add_index_data(cb->fs, proto_file,
-                      svn_fs_fs__path_l2p_proto_index(cb->fs, txn_id, pool),
-                      svn_fs_fs__path_p2l_proto_index(cb->fs, txn_id, pool),
-                      new_rev, pool));
-    }
-  else
-    {
-      /* Write the final line. */
-
-      svn_stringbuf_t *trailer
         = svn_fs_fs__unparse_revision_trailer
                   ((apr_off_t)svn_fs_fs__id_item(new_root_id),
                    changed_path_offset,
                    pool);
       SVN_ERR(svn_io_file_write_full(proto_file, trailer->data, trailer->len,
                                      NULL, pool));
-    }
->>>>>>> 3bade83b
 
   SVN_ERR(svn_io_file_flush_to_disk(proto_file, pool));
   SVN_ERR(svn_io_file_close(proto_file, pool));
