/* lock.c :  functions for manipulating filesystem locks.
 *
 * ====================================================================
 * Copyright (c) 2000-2007 CollabNet.  All rights reserved.
 *
 * This software is licensed as described in the file COPYING, which
 * you should have received as part of this distribution.  The terms
 * are also available at http://subversion.tigris.org/license-1.html.
 * If newer versions of this license are posted there, you may use a
 * newer version instead, at your option.
 *
 * This software consists of voluntary contributions made by many
 * individuals.  For exact contribution history, see the revision
 * history and logs, available at http://subversion.tigris.org/.
 * ====================================================================
 */


#include <assert.h>
#include "svn_pools.h"
#include "svn_error.h"
#include "svn_path.h"
#include "svn_fs.h"
#include "svn_hash.h"
#include "svn_time.h"
#include "svn_utf.h"
#include "svn_md5.h"

#include <apr_uuid.h>
#include <apr_file_io.h>
#include <apr_file_info.h>
#include <apr_md5.h>

#include "lock.h"
#include "tree.h"
#include "err.h"
#include "fs_fs.h"
#include "../libsvn_fs/fs-loader.h"

#include "private/svn_fs_util.h"
#include "svn_private_config.h"

/* Names of hash keys used to store a lock for writing to disk. */
#define PATH_KEY "path"
#define TOKEN_KEY "token"
#define OWNER_KEY "owner"
#define CREATION_DATE_KEY "creation_date"
#define EXPIRATION_DATE_KEY "expiration_date"
#define COMMENT_KEY "comment"
#define IS_DAV_COMMENT_KEY "is_dav_comment"
#define CHILDREN_KEY "children"

/* Number of characters from the head of a digest file name used to
   calculate a subdirectory in which to drop that file. */
#define DIGEST_SUBDIR_LEN 3



/*** Generic helper functions. ***/

/* Return the MD5 hash of STR. */
static const char *
make_digest(const char *str,
            apr_pool_t *pool)
{
  unsigned char digest[APR_MD5_DIGESTSIZE];

  apr_md5(digest, str, strlen(str));
  return svn_md5_digest_to_cstring_display(digest, pool);
}


/* Set the value of KEY (whose size is KEY_LEN, or APR_HASH_KEY_STRING
   if unknown) to an svn_string_t-ized version of VALUE (whose size is
   VALUE_LEN, or APR_HASH_KEY_STRING if unknown) in HASH.  The value
   will be allocated in POOL; KEY will not be duped.  If either KEY or VALUE
   is NULL, this function will do nothing. */
static void
hash_store(apr_hash_t *hash,
           const char *key,
           apr_ssize_t key_len,
           const char *value,
           apr_ssize_t value_len,
           apr_pool_t *pool)
{
  if (! (key && value))
    return;
  if (value_len == APR_HASH_KEY_STRING)
    value_len = strlen(value);
  apr_hash_set(hash, key, key_len,
               svn_string_ncreate(value, value_len, pool));
}


/* Fetch the value of KEY from HASH, returning only the cstring data
   of that value (if it exists). */
static const char *
hash_fetch(apr_hash_t *hash,
           const char *key,
           apr_pool_t *pool)
{
  svn_string_t *str = apr_hash_get(hash, key, APR_HASH_KEY_STRING);
  return str ? str->data : NULL;
}



/*** Digest file handling functions. ***/

/* Return the path of the lock/entries file for which DIGEST is the
   hashed repository relative path. */
static const char *
digest_path_from_digest(svn_fs_t *fs,
                        const char *digest,
                        apr_pool_t *pool)
{
<<<<<<< HEAD
  return svn_path_join_many(pool, fs->path, PATH_LOCKS_DIR, 
                            apr_pstrmemdup(pool, digest, DIGEST_SUBDIR_LEN), 
=======
  return svn_path_join_many(pool, fs->path, PATH_LOCKS_DIR,
                            apr_pstrmemdup(pool, digest, DIGEST_SUBDIR_LEN),
>>>>>>> 8595db6c
                            digest, NULL);
}


/* Return the path to the lock/entries digest file associate with
   PATH, where PATH is the path to the lock file or lock entries file
   in FS. */
static const char *
digest_path_from_path(svn_fs_t *fs,
                      const char *path,
                      apr_pool_t *pool)
{
  const char *digest = make_digest(path, pool);
<<<<<<< HEAD
  return svn_path_join_many(pool, fs->path, PATH_LOCKS_DIR, 
                            apr_pstrmemdup(pool, digest, DIGEST_SUBDIR_LEN), 
=======
  return svn_path_join_many(pool, fs->path, PATH_LOCKS_DIR,
                            apr_pstrmemdup(pool, digest, DIGEST_SUBDIR_LEN),
>>>>>>> 8595db6c
                            digest, NULL);
}


/* Write to DIGEST_PATH a representation of CHILDREN (which may be
   empty, if the versioned path in FS represented by DIGEST_PATH has
   no children) and LOCK (which may be NULL if that versioned path is
   lock itself locked).  Use POOL for all allocations. */
static svn_error_t *
write_digest_file(apr_hash_t *children,
                  svn_lock_t *lock,
                  svn_fs_t *fs,
                  const char *digest_path,
                  apr_pool_t *pool)
{
  svn_error_t *err = SVN_NO_ERROR;
  apr_file_t *fd;
  apr_hash_index_t *hi;
  apr_hash_t *hash = apr_hash_make(pool);
  const char *tmp_path;

<<<<<<< HEAD
  SVN_ERR(ensure_dir_exists(svn_path_join(fs->path, PATH_LOCKS_DIR, pool), 
                            fs, pool));
  SVN_ERR(ensure_dir_exists(svn_path_dirname(digest_path, pool), fs, pool));
=======
  SVN_ERR(svn_fs_fs__ensure_dir_exists(svn_path_join(fs->path, PATH_LOCKS_DIR, 
                                                     pool), fs, pool));
  SVN_ERR(svn_fs_fs__ensure_dir_exists(svn_path_dirname(digest_path, pool), fs,
                                       pool));
>>>>>>> 8595db6c
  SVN_ERR(svn_io_open_unique_file2
          (&fd, &tmp_path, digest_path, ".tmp", svn_io_file_del_none, pool));

  if (lock)
    {
      const char *creation_date = NULL, *expiration_date = NULL;
      if (lock->creation_date)
        creation_date = svn_time_to_cstring(lock->creation_date, pool);
      if (lock->expiration_date)
        expiration_date = svn_time_to_cstring(lock->expiration_date, pool);
      hash_store(hash, PATH_KEY, sizeof(PATH_KEY)-1,
                 lock->path, APR_HASH_KEY_STRING, pool);
      hash_store(hash, TOKEN_KEY, sizeof(TOKEN_KEY)-1,
                 lock->token, APR_HASH_KEY_STRING, pool);
      hash_store(hash, OWNER_KEY, sizeof(OWNER_KEY)-1,
                 lock->owner, APR_HASH_KEY_STRING, pool);
      hash_store(hash, COMMENT_KEY, sizeof(COMMENT_KEY)-1,
                 lock->comment, APR_HASH_KEY_STRING, pool);
      hash_store(hash, IS_DAV_COMMENT_KEY, sizeof(IS_DAV_COMMENT_KEY)-1,
                 lock->is_dav_comment ? "1" : "0", 1, pool);
      hash_store(hash, CREATION_DATE_KEY, sizeof(CREATION_DATE_KEY)-1,
                 creation_date, APR_HASH_KEY_STRING, pool);
      hash_store(hash, EXPIRATION_DATE_KEY, sizeof(EXPIRATION_DATE_KEY)-1,
                 expiration_date, APR_HASH_KEY_STRING, pool);
    }
  if (apr_hash_count(children))
    {
      svn_stringbuf_t *children_list = svn_stringbuf_create("", pool);
      for (hi = apr_hash_first(pool, children); hi; hi = apr_hash_next(hi))
        {
          const void *key;
          apr_ssize_t klen;
          apr_hash_this(hi, &key, &klen, NULL);
          svn_stringbuf_appendbytes(children_list, key, klen);
          svn_stringbuf_appendbytes(children_list, "\n", 1);
        }
      hash_store(hash, CHILDREN_KEY, sizeof(CHILDREN_KEY)-1,
                 children_list->data, children_list->len, pool);
    }

  if ((err = svn_hash_write2(hash,
                             svn_stream_from_aprfile(fd, pool),
                             SVN_HASH_TERMINATOR, pool)))
    {
      svn_error_clear(svn_io_file_close(fd, pool));
      return svn_error_createf(err->apr_err,
                               err,
                               _("Cannot write lock/entries hashfile '%s'"),
                               svn_path_local_style(tmp_path, pool));
    }

  SVN_ERR(svn_io_file_close(fd, pool));
  SVN_ERR(svn_io_file_rename(tmp_path, digest_path, pool));
  SVN_ERR(svn_fs_fs__dup_perms
          (digest_path, svn_fs_fs__path_rev(fs, 0, pool), pool));

  return SVN_NO_ERROR;
}


/* Parse the file at DIGEST_PATH, populating the lock LOCK_P in that
   file (if it exists, and if *LOCK_P is non-NULL) and the hash of
   CHILDREN_P (if any exist, and if *CHILDREN_P is non-NULL).  Use POOL
   for all allocations.  */
static svn_error_t *
read_digest_file(apr_hash_t **children_p,
                 svn_lock_t **lock_p,
                 svn_fs_t *fs,
                 const char *digest_path,
                 apr_pool_t *pool)
{
  svn_error_t *err = SVN_NO_ERROR;
  svn_lock_t *lock;
  apr_hash_t *hash;
  apr_file_t *fd;
  const char *val;

  if (lock_p)
    *lock_p = NULL;
  if (children_p)
    *children_p = apr_hash_make(pool);

  err = svn_io_file_open(&fd, digest_path, APR_READ, APR_OS_DEFAULT, pool);
  if (err && APR_STATUS_IS_ENOENT(err->apr_err))
    {
      svn_error_clear(err);
      return SVN_NO_ERROR;
    }
  SVN_ERR(err);

  /* If our caller doesn't care about anything but the presence of the
     file... whatever. */
  if (! (lock_p || children_p))
    return svn_io_file_close(fd, pool);

  hash = apr_hash_make(pool);
  if ((err = svn_hash_read2(hash,
                            svn_stream_from_aprfile(fd, pool),
                            SVN_HASH_TERMINATOR, pool)))
    {
      svn_error_clear(svn_io_file_close(fd, pool));
      return svn_error_createf(err->apr_err,
                               err,
                               _("Can't parse lock/entries hashfile '%s'"),
                               svn_path_local_style(digest_path, pool));
    }
  SVN_ERR(svn_io_file_close(fd, pool));

  /* If our caller cares, see if we have a lock path in our hash. If
     so, we'll assume we have a lock here. */
  val = hash_fetch(hash, PATH_KEY, pool);
  if (val && lock_p)
    {
      const char *path = val;

      /* Create our lock and load it up. */
      lock = svn_lock_create(pool);
      lock->path = path;

      if (! ((lock->token = hash_fetch(hash, TOKEN_KEY, pool))))
        return svn_fs_fs__err_corrupt_lockfile(fs, path);

      if (! ((lock->owner = hash_fetch(hash, OWNER_KEY, pool))))
        return svn_fs_fs__err_corrupt_lockfile(fs, path);

      if (! ((val = hash_fetch(hash, IS_DAV_COMMENT_KEY, pool))))
        return svn_fs_fs__err_corrupt_lockfile(fs, path);
      lock->is_dav_comment = (val[0] == '1') ? TRUE : FALSE;

      if (! ((val = hash_fetch(hash, CREATION_DATE_KEY, pool))))
        return svn_fs_fs__err_corrupt_lockfile(fs, path);
      SVN_ERR(svn_time_from_cstring(&(lock->creation_date), val, pool));

      if ((val = hash_fetch(hash, EXPIRATION_DATE_KEY, pool)))
        SVN_ERR(svn_time_from_cstring(&(lock->expiration_date), val, pool));

      lock->comment = hash_fetch(hash, COMMENT_KEY, pool);

      *lock_p = lock;
    }

  /* If our caller cares, see if we have any children for this path. */
  val = hash_fetch(hash, CHILDREN_KEY, pool);
  if (val && children_p)
    {
      apr_array_header_t *kiddos = svn_cstring_split(val, "\n", FALSE, pool);
      int i;

      for (i = 0; i < kiddos->nelts; i++)
        {
          apr_hash_set(*children_p, APR_ARRAY_IDX(kiddos, i, const char *),
                       APR_HASH_KEY_STRING, (void *)1);
        }
    }
  return SVN_NO_ERROR;
}



/*** Lock helper functions (path here are still FS paths, not on-disk
     schema-supporting paths) ***/


/* Write LOCK in FS to the actual OS filesystem. */
static svn_error_t *
set_lock(svn_fs_t *fs,
         svn_lock_t *lock,
         apr_pool_t *pool)
{
  svn_stringbuf_t *this_path = svn_stringbuf_create(lock->path, pool);
  svn_stringbuf_t *last_child = svn_stringbuf_create("", pool);
  apr_pool_t *subpool;

  assert(lock);

  /* Iterate in reverse, creating the lock for LOCK->path, and then
     just adding entries for its parent, until we reach a parent
     that's already listed in *its* parent. */
  subpool = svn_pool_create(pool);
  while (1729)
    {
      const char *digest_path, *parent_dir, *digest_file;
      apr_hash_t *this_children;
      svn_lock_t *this_lock;

      svn_pool_clear(subpool);

      /* Calculate the DIGEST_PATH for the currently FS path, and then
         split it into a PARENT_DIR and DIGEST_FILE basename. */
      digest_path = digest_path_from_path(fs, this_path->data, subpool);
      svn_path_split(digest_path, &parent_dir, &digest_file, subpool);

      SVN_ERR(read_digest_file(&this_children, &this_lock, fs,
                               digest_path, subpool));

      /* We're either writing a new lock (first time through only) or
         a new entry (every time but the first). */
      if (lock)
        {
          this_lock = lock;
          lock = NULL;
          svn_stringbuf_set(last_child, digest_file);
        }
      else
        {
          /* If we already have an entry for this path, we're done. */
          if (apr_hash_get(this_children, last_child->data, last_child->len))
            break;
          apr_hash_set(this_children, last_child->data,
                       last_child->len, (void *)1);
        }
      SVN_ERR(write_digest_file(this_children, this_lock, fs,
                                digest_path, subpool));

      /* Prep for next iteration, or bail if we're done. */
      if ((this_path->len == 1) && (this_path->data[0] == '/'))
        break;
      svn_stringbuf_set(this_path,
                        svn_path_dirname(this_path->data, subpool));
    }

  svn_pool_destroy(subpool);
  return SVN_NO_ERROR;
}

/* Delete LOCK from FS in the actual OS filesystem. */
static svn_error_t *
delete_lock(svn_fs_t *fs,
            svn_lock_t *lock,
            apr_pool_t *pool)
{
  svn_stringbuf_t *this_path = svn_stringbuf_create(lock->path, pool);
  svn_stringbuf_t *child_to_kill = svn_stringbuf_create("", pool);
  apr_pool_t *subpool;

  assert(lock);

  /* Iterate in reverse, deleting the lock for LOCK->path, and then
     pruning entries from its parents. */
  subpool = svn_pool_create(pool);
  while (1729)
    {
      const char *digest_path, *parent_dir, *digest_file;
      apr_hash_t *this_children;
      svn_lock_t *this_lock;

      svn_pool_clear(subpool);

      /* Calculate the DIGEST_PATH for the currently FS path, and then
         split it into a PARENT_DIR and DIGEST_FILE basename. */
      digest_path = digest_path_from_path(fs, this_path->data, subpool);
      svn_path_split(digest_path, &parent_dir, &digest_file, subpool);

      SVN_ERR(read_digest_file(&this_children, &this_lock, fs,
                               digest_path, subpool));

      /* If we are supposed to drop the last entry from this path's
         children list, do so. */
      if (child_to_kill->len)
        apr_hash_set(this_children, child_to_kill->data,
                     child_to_kill->len, NULL);

      /* Delete the lock (first time through only). */
      if (lock)
        {
          this_lock = NULL;
          lock = NULL;
        }

      if (! (this_lock || apr_hash_count(this_children) != 0))
        {
          /* Special case:  no goodz, no file.  And remember to nix
             the entry for it in its parent. */
          svn_stringbuf_set(child_to_kill,
                            svn_path_basename(digest_path, subpool));
          SVN_ERR(svn_io_remove_file(digest_path, subpool));
        }
      else
        {
          SVN_ERR(write_digest_file(this_children, this_lock, fs,
                                    digest_path, subpool));
          svn_stringbuf_setempty(child_to_kill);
        }

      /* Prep for next iteration, or bail if we're done. */
      if ((this_path->len == 1) && (this_path->data[0] == '/'))
        break;
      svn_stringbuf_set(this_path,
                        svn_path_dirname(this_path->data, subpool));
    }

  svn_pool_destroy(subpool);
  return SVN_NO_ERROR;
}

/* Set *LOCK_P to the lock for PATH in FS.  HAVE_WRITE_LOCK should be
   TRUE if the caller (or one of its callers) has taken out the
   repository-wide write lock, FALSE otherwise.  Use POOL for
   allocations. */
static svn_error_t *
get_lock(svn_lock_t **lock_p,
         svn_fs_t *fs,
         const char *path,
         svn_boolean_t have_write_lock,
         apr_pool_t *pool)
{
  svn_lock_t *lock;
  const char *digest_path = digest_path_from_path(fs, path, pool);

  SVN_ERR(read_digest_file(NULL, &lock, fs, digest_path, pool));
  if (! lock)
    return SVN_FS__ERR_NO_SUCH_LOCK(fs, path);

  /* Don't return an expired lock. */
  if (lock->expiration_date && (apr_time_now() > lock->expiration_date))
    {
      /* Only remove the lock if we have the write lock.
         Read operations shouldn't change the filesystem. */
      if (have_write_lock)
        SVN_ERR(delete_lock(fs, lock, pool));
      *lock_p = NULL;
      return SVN_FS__ERR_LOCK_EXPIRED(fs, lock->token);
    }

  *lock_p = lock;
  return SVN_NO_ERROR;
}


/* Set *LOCK_P to the lock for PATH in FS.  HAVE_WRITE_LOCK should be
   TRUE if the caller (or one of its callers) has taken out the
   repository-wide write lock, FALSE otherwise.  Use POOL for
   allocations. */
static svn_error_t *
get_lock_helper(svn_fs_t *fs,
                svn_lock_t **lock_p,
                const char *path,
                svn_boolean_t have_write_lock,
                apr_pool_t *pool)
{
  svn_lock_t *lock;
  svn_error_t *err;

  err = get_lock(&lock, fs, path, have_write_lock, pool);

  /* We've deliberately decided that this function doesn't tell the
     caller *why* the lock is unavailable.  */
  if (err && ((err->apr_err == SVN_ERR_FS_NO_SUCH_LOCK)
              || (err->apr_err == SVN_ERR_FS_LOCK_EXPIRED)))
    {
      svn_error_clear(err);
      *lock_p = NULL;
      return SVN_NO_ERROR;
    }
  else
    SVN_ERR(err);

  *lock_p = lock;
  return SVN_NO_ERROR;
}


/* A recursive function that calls GET_LOCKS_FUNC/GET_LOCKS_BATON for
   all locks in and under PATH in FS.
   HAVE_WRITE_LOCK should be true if the caller (directly or indirectly)
   has the FS write lock. */
static svn_error_t *
walk_digest_files(svn_fs_t *fs,
                  const char *digest_path,
                  svn_fs_get_locks_callback_t get_locks_func,
                  void *get_locks_baton,
                  svn_boolean_t have_write_lock,
                  apr_pool_t *pool)
{
  apr_hash_t *children;
  svn_lock_t *lock;
  apr_hash_index_t *hi;
  apr_pool_t *subpool;

  /* First, send up any locks in the current digest file. */
  SVN_ERR(read_digest_file(&children, &lock, fs, digest_path, pool));
  if (lock)
    {
      /* Don't report an expired lock. */
      if (lock->expiration_date == 0
          || (apr_time_now() <= lock->expiration_date))
        {
          if (get_locks_func)
            SVN_ERR(get_locks_func(get_locks_baton, lock, pool));
        }
      else
        {
          /* Only remove the lock if we have the write lock.
             Read operations shouldn't change the filesystem. */
          if (have_write_lock)
            SVN_ERR(delete_lock(fs, lock, pool));
        }
    }

  /* Now, recurse on this thing's child entries (if any; bail otherwise). */
  if (! apr_hash_count(children))
    return SVN_NO_ERROR;
  subpool = svn_pool_create(pool);
  for (hi = apr_hash_first(pool, children); hi; hi = apr_hash_next(hi))
    {
      const void *key;
      svn_pool_clear(subpool);
      apr_hash_this(hi, &key, NULL, NULL);
      SVN_ERR(walk_digest_files
              (fs, digest_path_from_digest(fs, key, subpool),
               get_locks_func, get_locks_baton, have_write_lock, subpool));
    }
  svn_pool_destroy(subpool);
  return SVN_NO_ERROR;
}


/* Utility function:  verify that a lock can be used.  Interesting
   errors returned from this function:

      SVN_ERR_FS_NO_USER: No username attached to FS.
      SVN_ERR_FS_LOCK_OWNER_MISMATCH: FS's username doesn't match LOCK's owner.
      SVN_ERR_FS_BAD_LOCK_TOKEN: FS doesn't hold matching lock-token for LOCK.
 */
static svn_error_t *
verify_lock(svn_fs_t *fs,
            svn_lock_t *lock,
            apr_pool_t *pool)
{
  if ((! fs->access_ctx) || (! fs->access_ctx->username))
    return svn_error_createf
      (SVN_ERR_FS_NO_USER, NULL,
       _("Cannot verify lock on path '%s'; no username available"),
       lock->path);

  else if (strcmp(fs->access_ctx->username, lock->owner) != 0)
    return svn_error_createf
      (SVN_ERR_FS_LOCK_OWNER_MISMATCH, NULL,
       _("User %s does not own lock on path '%s' (currently locked by %s)"),
       fs->access_ctx->username, lock->path, lock->owner);

  else if (apr_hash_get(fs->access_ctx->lock_tokens, lock->token,
                        APR_HASH_KEY_STRING) == NULL)
    return svn_error_createf
      (SVN_ERR_FS_BAD_LOCK_TOKEN, NULL,
       _("Cannot verify lock on path '%s'; no matching lock-token available"),
       lock->path);

  return SVN_NO_ERROR;
}


/* This implements the svn_fs_get_locks_callback_t interface, where
   BATON is just an svn_fs_t object. */
static svn_error_t *
get_locks_callback(void *baton,
                   svn_lock_t *lock,
                   apr_pool_t *pool)
{
  return verify_lock(baton, lock, pool);
}


/* The main routine for lock enforcement, used throughout libsvn_fs_fs. */
svn_error_t *
svn_fs_fs__allow_locked_operation(const char *path,
                                  svn_fs_t *fs,
                                  svn_boolean_t recurse,
                                  svn_boolean_t have_write_lock,
                                  apr_pool_t *pool)
{
  path = svn_fs__canonicalize_abspath(path, pool);
  if (recurse)
    {
      /* Discover all locks at or below the path. */
      const char *digest_path = digest_path_from_path(fs, path, pool);
      SVN_ERR(walk_digest_files(fs, digest_path, get_locks_callback,
                                fs, have_write_lock, pool));
    }
  else
    {
      /* Discover and verify any lock attached to the path. */
      svn_lock_t *lock;
      SVN_ERR(get_lock_helper(fs, &lock, path, have_write_lock, pool));
      if (lock)
        SVN_ERR(verify_lock(fs, lock, pool));
    }
  return SVN_NO_ERROR;
}

/* Baton used for lock_body below. */
struct lock_baton {
  svn_lock_t **lock_p;
  svn_fs_t *fs;
  const char *path;
  const char *token;
  const char *comment;
  svn_boolean_t is_dav_comment;
  apr_time_t expiration_date;
  svn_revnum_t current_rev;
  svn_boolean_t steal_lock;
  apr_pool_t *pool;
};


/* This implements the svn_fs_fs__with_write_lock() 'body' callback
   type, and assumes that the write lock is held.
   BATON is a 'struct lock_baton *'. */
static svn_error_t *
lock_body(void *baton, apr_pool_t *pool)
{
  struct lock_baton *lb = baton;
  svn_node_kind_t kind;
  svn_lock_t *existing_lock;
  svn_lock_t *lock;
  svn_fs_root_t *root;
  svn_revnum_t youngest;

  /* Until we implement directory locks someday, we only allow locks
     on files or non-existent paths. */
  /* Use fs->vtable->foo instead of svn_fs_foo to avoid circular
     library dependencies, which are not portable. */
  SVN_ERR(lb->fs->vtable->youngest_rev(&youngest, lb->fs, pool));
  SVN_ERR(lb->fs->vtable->revision_root(&root, lb->fs, youngest, pool));
  SVN_ERR(svn_fs_fs__check_path(&kind, root, lb->path, pool));
  if (kind == svn_node_dir)
    return SVN_FS__ERR_NOT_FILE(lb->fs, lb->path);

  /* While our locking implementation easily supports the locking of
     nonexistent paths, we deliberately choose not to allow such madness. */
  if (kind == svn_node_none)
    return svn_error_createf(SVN_ERR_FS_NOT_FOUND, NULL,
                             _("Path '%s' doesn't exist in HEAD revision"),
                             lb->path);

  /* We need to have a username attached to the fs. */
  if (!lb->fs->access_ctx || !lb->fs->access_ctx->username)
    return SVN_FS__ERR_NO_USER(lb->fs);

  /* Is the caller attempting to lock an out-of-date working file? */
  if (SVN_IS_VALID_REVNUM(lb->current_rev))
    {
      svn_revnum_t created_rev;
      SVN_ERR(svn_fs_fs__node_created_rev(&created_rev, root, lb->path,
                                          pool));

      /* SVN_INVALID_REVNUM means the path doesn't exist.  So
         apparently somebody is trying to lock something in their
         working copy, but somebody else has deleted the thing
         from HEAD.  That counts as being 'out of date'. */
      if (! SVN_IS_VALID_REVNUM(created_rev))
        return svn_error_createf
          (SVN_ERR_FS_OUT_OF_DATE, NULL,
           _("Path '%s' doesn't exist in HEAD revision"), lb->path);

      if (lb->current_rev < created_rev)
        return svn_error_createf
          (SVN_ERR_FS_OUT_OF_DATE, NULL,
           _("Lock failed: newer version of '%s' exists"), lb->path);
    }

  /* If the caller provided a TOKEN, we *really* need to see
     if a lock already exists with that token, and if so, verify that
     the lock's path matches PATH.  Otherwise we run the risk of
     breaking the 1-to-1 mapping of lock tokens to locked paths. */
  /* ### TODO:  actually do this check.  This is tough, because the
     schema doesn't supply a lookup-by-token mechanism. */

  /* Is the path already locked?

     Note that this next function call will automatically ignore any
     errors about {the path not existing as a key, the path's token
     not existing as a key, the lock just having been expired}.  And
     that's totally fine.  Any of these three errors are perfectly
     acceptable to ignore; it means that the path is now free and
     clear for locking, because the fsfs funcs just cleared out both
     of the tables for us.   */
  SVN_ERR(get_lock_helper(lb->fs, &existing_lock, lb->path, TRUE, pool));
  if (existing_lock)
    {
      if (! lb->steal_lock)
        {
          /* Sorry, the path is already locked. */
          return SVN_FS__ERR_PATH_ALREADY_LOCKED(lb->fs, existing_lock);
        }
      else
        {
          /* STEAL_LOCK was passed, so fs_username is "stealing" the
             lock from lock->owner.  Destroy the existing lock. */
          SVN_ERR(delete_lock(lb->fs, existing_lock, pool));
        }
    }

  /* Create our new lock, and add it to the tables.
     Ensure that the lock is created in the correct pool. */
  lock = svn_lock_create(lb->pool);
  if (lb->token)
    lock->token = apr_pstrdup(lb->pool, lb->token);
  else
    SVN_ERR(svn_fs_fs__generate_lock_token(&(lock->token), lb->fs,
                                           lb->pool));
  lock->path = apr_pstrdup(lb->pool, lb->path);
  lock->owner = apr_pstrdup(lb->pool, lb->fs->access_ctx->username);
  lock->comment = apr_pstrdup(lb->pool, lb->comment);
  lock->is_dav_comment = lb->is_dav_comment;
  lock->creation_date = apr_time_now();
  lock->expiration_date = lb->expiration_date;
  SVN_ERR(set_lock(lb->fs, lock, pool));
  *lb->lock_p = lock;

  return SVN_NO_ERROR;
}

/* Baton used for unlock_body below. */
struct unlock_baton {
  svn_fs_t *fs;
  const char *path;
  const char *token;
  svn_boolean_t break_lock;
};

/* This implements the svn_fs_fs__with_write_lock() 'body' callback
   type, and assumes that the write lock is held.
   BATON is a 'struct unlock_baton *'. */
static svn_error_t *
unlock_body(void *baton, apr_pool_t *pool)
{
  struct unlock_baton *ub = baton;
  svn_lock_t *lock;

  /* This could return SVN_ERR_FS_BAD_LOCK_TOKEN or SVN_ERR_FS_LOCK_EXPIRED. */
  SVN_ERR(get_lock(&lock, ub->fs, ub->path, TRUE, pool));

  /* Unless breaking the lock, we do some checks. */
  if (! ub->break_lock)
    {
      /* Sanity check:  the incoming token should match lock->token. */
      if (strcmp(ub->token, lock->token) != 0)
        return SVN_FS__ERR_NO_SUCH_LOCK(ub->fs, lock->path);

      /* There better be a username attached to the fs. */
      if (! (ub->fs->access_ctx && ub->fs->access_ctx->username))
        return SVN_FS__ERR_NO_USER(ub->fs);

      /* And that username better be the same as the lock's owner. */
      if (strcmp(ub->fs->access_ctx->username, lock->owner) != 0)
        return SVN_FS__ERR_LOCK_OWNER_MISMATCH
          (ub->fs, ub->fs->access_ctx->username, lock->owner);
    }

  /* Remove lock and lock token files. */
  SVN_ERR(delete_lock(ub->fs, lock, pool));

  return SVN_NO_ERROR;
}


/*** Public API implementations ***/

svn_error_t *
svn_fs_fs__lock(svn_lock_t **lock_p,
                svn_fs_t *fs,
                const char *path,
                const char *token,
                const char *comment,
                svn_boolean_t is_dav_comment,
                apr_time_t expiration_date,
                svn_revnum_t current_rev,
                svn_boolean_t steal_lock,
                apr_pool_t *pool)
{
  struct lock_baton lb;

  SVN_ERR(svn_fs__check_fs(fs, TRUE));
  path = svn_fs__canonicalize_abspath(path, pool);

  lb.lock_p = lock_p;
  lb.fs = fs;
  lb.path = path;
  lb.token = token;
  lb.comment = comment;
  lb.is_dav_comment = is_dav_comment;
  lb.expiration_date = expiration_date;
  lb.current_rev = current_rev;
  lb.steal_lock = steal_lock;
  lb.pool = pool;

  SVN_ERR(svn_fs_fs__with_write_lock(fs, lock_body, &lb, pool));

  return SVN_NO_ERROR;
}


svn_error_t *
svn_fs_fs__generate_lock_token(const char **token,
                               svn_fs_t *fs,
                               apr_pool_t *pool)
{
  SVN_ERR(svn_fs__check_fs(fs, TRUE));

  /* Notice that 'fs' is currently unused.  But perhaps someday, we'll
     want to use the fs UUID + some incremented number?  For now, we
     generate a URI that matches the DAV RFC.  We could change this to
     some other URI scheme someday, if we wish. */
  *token = apr_pstrcat(pool, "opaquelocktoken:",
                       svn_uuid_generate(pool), NULL);
  return SVN_NO_ERROR;
}


svn_error_t *
svn_fs_fs__unlock(svn_fs_t *fs,
                  const char *path,
                  const char *token,
                  svn_boolean_t break_lock,
                  apr_pool_t *pool)
{
  struct unlock_baton ub;

  SVN_ERR(svn_fs__check_fs(fs, TRUE));
  path = svn_fs__canonicalize_abspath(path, pool);

  ub.fs = fs;
  ub.path = path;
  ub.token = token;
  ub.break_lock = break_lock;

  SVN_ERR(svn_fs_fs__with_write_lock(fs, unlock_body, &ub, pool));

  return SVN_NO_ERROR;
}


svn_error_t *
svn_fs_fs__get_lock(svn_lock_t **lock_p,
                    svn_fs_t *fs,
                    const char *path,
                    apr_pool_t *pool)
{
  SVN_ERR(svn_fs__check_fs(fs, TRUE));
  path = svn_fs__canonicalize_abspath(path, pool);
  return get_lock_helper(fs, lock_p, path, FALSE, pool);
}


svn_error_t *
svn_fs_fs__get_locks(svn_fs_t *fs,
                     const char *path,
                     svn_fs_get_locks_callback_t get_locks_func,
                     void *get_locks_baton,
                     apr_pool_t *pool)
{
  const char *digest_path;

  SVN_ERR(svn_fs__check_fs(fs, TRUE));
  path = svn_fs__canonicalize_abspath(path, pool);

  /* Get the top digest path in our tree of interest, and then walk it. */
  digest_path = digest_path_from_path(fs, path, pool);
  return walk_digest_files(fs, digest_path, get_locks_func,
                           get_locks_baton, FALSE, pool);
}<|MERGE_RESOLUTION|>--- conflicted
+++ resolved
@@ -1,43 +1,47 @@
 /* lock.c :  functions for manipulating filesystem locks.
  *
  * ====================================================================
- * Copyright (c) 2000-2007 CollabNet.  All rights reserved.
+ *    Licensed to the Apache Software Foundation (ASF) under one
+ *    or more contributor license agreements.  See the NOTICE file
+ *    distributed with this work for additional information
+ *    regarding copyright ownership.  The ASF licenses this file
+ *    to you under the Apache License, Version 2.0 (the
+ *    "License"); you may not use this file except in compliance
+ *    with the License.  You may obtain a copy of the License at
  *
- * This software is licensed as described in the file COPYING, which
- * you should have received as part of this distribution.  The terms
- * are also available at http://subversion.tigris.org/license-1.html.
- * If newer versions of this license are posted there, you may use a
- * newer version instead, at your option.
+ *      http://www.apache.org/licenses/LICENSE-2.0
  *
- * This software consists of voluntary contributions made by many
- * individuals.  For exact contribution history, see the revision
- * history and logs, available at http://subversion.tigris.org/.
+ *    Unless required by applicable law or agreed to in writing,
+ *    software distributed under the License is distributed on an
+ *    "AS IS" BASIS, WITHOUT WARRANTIES OR CONDITIONS OF ANY
+ *    KIND, either express or implied.  See the License for the
+ *    specific language governing permissions and limitations
+ *    under the License.
  * ====================================================================
  */
 
-
-#include <assert.h>
 #include "svn_pools.h"
 #include "svn_error.h"
+#include "svn_dirent_uri.h"
 #include "svn_path.h"
 #include "svn_fs.h"
 #include "svn_hash.h"
 #include "svn_time.h"
 #include "svn_utf.h"
-#include "svn_md5.h"
 
 #include <apr_uuid.h>
 #include <apr_file_io.h>
 #include <apr_file_info.h>
-#include <apr_md5.h>
 
 #include "lock.h"
 #include "tree.h"
-#include "err.h"
 #include "fs_fs.h"
+#include "util.h"
 #include "../libsvn_fs/fs-loader.h"
 
 #include "private/svn_fs_util.h"
+#include "private/svn_fspath.h"
+#include "private/svn_sorts_private.h"
 #include "svn_private_config.h"
 
 /* Names of hash keys used to store a lock for writing to disk. */
@@ -59,15 +63,18 @@
 
 /*** Generic helper functions. ***/
 
-/* Return the MD5 hash of STR. */
-static const char *
-make_digest(const char *str,
+/* Set *DIGEST to the MD5 hash of STR. */
+static svn_error_t *
+make_digest(const char **digest,
+            const char *str,
             apr_pool_t *pool)
 {
-  unsigned char digest[APR_MD5_DIGESTSIZE];
-
-  apr_md5(digest, str, strlen(str));
-  return svn_md5_digest_to_cstring_display(digest, pool);
+  svn_checksum_t *checksum;
+
+  SVN_ERR(svn_checksum(&checksum, svn_checksum_md5, str, strlen(str), pool));
+
+  *digest = svn_checksum_to_cstring_display(checksum, pool);
+  return SVN_NO_ERROR;
 }
 
 
@@ -97,13 +104,23 @@
    of that value (if it exists). */
 static const char *
 hash_fetch(apr_hash_t *hash,
-           const char *key,
-           apr_pool_t *pool)
-{
-  svn_string_t *str = apr_hash_get(hash, key, APR_HASH_KEY_STRING);
+           const char *key)
+{
+  svn_string_t *str = svn_hash_gets(hash, key);
   return str ? str->data : NULL;
 }
 
+
+/* SVN_ERR_FS_CORRUPT: the lockfile for PATH in FS is corrupt.  */
+static svn_error_t *
+err_corrupt_lockfile(const char *fs_path, const char *path)
+{
+  return
+    svn_error_createf(
+     SVN_ERR_FS_CORRUPT, 0,
+     _("Corrupt lockfile for path '%s' in filesystem '%s'"),
+     path, fs_path);
+}
 
  
@@ -112,70 +129,59 @@
 /* Return the path of the lock/entries file for which DIGEST is the
    hashed repository relative path. */
 static const char *
-digest_path_from_digest(svn_fs_t *fs,
+digest_path_from_digest(const char *fs_path,
                         const char *digest,
                         apr_pool_t *pool)
 {
-<<<<<<< HEAD
-  return svn_path_join_many(pool, fs->path, PATH_LOCKS_DIR, 
-                            apr_pstrmemdup(pool, digest, DIGEST_SUBDIR_LEN), 
-=======
-  return svn_path_join_many(pool, fs->path, PATH_LOCKS_DIR,
-                            apr_pstrmemdup(pool, digest, DIGEST_SUBDIR_LEN),
->>>>>>> 8595db6c
-                            digest, NULL);
-}
-
-
-/* Return the path to the lock/entries digest file associate with
-   PATH, where PATH is the path to the lock file or lock entries file
+  return svn_dirent_join_many(pool, fs_path, PATH_LOCKS_DIR,
+                              apr_pstrmemdup(pool, digest, DIGEST_SUBDIR_LEN),
+                              digest, SVN_VA_NULL);
+}
+
+
+/* Set *DIGEST_PATH to the path to the lock/entries digest file associate
+   with PATH, where PATH is the path to the lock file or lock entries file
    in FS. */
-static const char *
-digest_path_from_path(svn_fs_t *fs,
+static svn_error_t *
+digest_path_from_path(const char **digest_path,
+                      const char *fs_path,
                       const char *path,
                       apr_pool_t *pool)
 {
-  const char *digest = make_digest(path, pool);
-<<<<<<< HEAD
-  return svn_path_join_many(pool, fs->path, PATH_LOCKS_DIR, 
-                            apr_pstrmemdup(pool, digest, DIGEST_SUBDIR_LEN), 
-=======
-  return svn_path_join_many(pool, fs->path, PATH_LOCKS_DIR,
-                            apr_pstrmemdup(pool, digest, DIGEST_SUBDIR_LEN),
->>>>>>> 8595db6c
-                            digest, NULL);
+  const char *digest;
+  SVN_ERR(make_digest(&digest, path, pool));
+  *digest_path = svn_dirent_join_many(pool, fs_path, PATH_LOCKS_DIR,
+                                      apr_pstrmemdup(pool, digest,
+                                                     DIGEST_SUBDIR_LEN),
+                                      digest, SVN_VA_NULL);
+  return SVN_NO_ERROR;
 }
 
 
 /* Write to DIGEST_PATH a representation of CHILDREN (which may be
    empty, if the versioned path in FS represented by DIGEST_PATH has
    no children) and LOCK (which may be NULL if that versioned path is
-   lock itself locked).  Use POOL for all allocations. */
+   lock itself locked).  Set the permissions of DIGEST_PATH to those of
+   PERMS_REFERENCE.  Use POOL for all allocations.
+ */
 static svn_error_t *
 write_digest_file(apr_hash_t *children,
                   svn_lock_t *lock,
-                  svn_fs_t *fs,
+                  const char *fs_path,
                   const char *digest_path,
+                  const char *perms_reference,
                   apr_pool_t *pool)
 {
   svn_error_t *err = SVN_NO_ERROR;
-  apr_file_t *fd;
+  svn_stream_t *stream;
   apr_hash_index_t *hi;
   apr_hash_t *hash = apr_hash_make(pool);
   const char *tmp_path;
 
-<<<<<<< HEAD
-  SVN_ERR(ensure_dir_exists(svn_path_join(fs->path, PATH_LOCKS_DIR, pool), 
-                            fs, pool));
-  SVN_ERR(ensure_dir_exists(svn_path_dirname(digest_path, pool), fs, pool));
-=======
-  SVN_ERR(svn_fs_fs__ensure_dir_exists(svn_path_join(fs->path, PATH_LOCKS_DIR, 
-                                                     pool), fs, pool));
-  SVN_ERR(svn_fs_fs__ensure_dir_exists(svn_path_dirname(digest_path, pool), fs,
-                                       pool));
->>>>>>> 8595db6c
-  SVN_ERR(svn_io_open_unique_file2
-          (&fd, &tmp_path, digest_path, ".tmp", svn_io_file_del_none, pool));
+  SVN_ERR(svn_fs_fs__ensure_dir_exists(svn_dirent_join(fs_path, PATH_LOCKS_DIR,
+                                                       pool), fs_path, pool));
+  SVN_ERR(svn_fs_fs__ensure_dir_exists(svn_dirent_dirname(digest_path, pool),
+                                       fs_path, pool));
 
   if (lock)
     {
@@ -201,35 +207,33 @@
     }
   if (apr_hash_count(children))
     {
-      svn_stringbuf_t *children_list = svn_stringbuf_create("", pool);
+      svn_stringbuf_t *children_list = svn_stringbuf_create_empty(pool);
       for (hi = apr_hash_first(pool, children); hi; hi = apr_hash_next(hi))
         {
-          const void *key;
-          apr_ssize_t klen;
-          apr_hash_this(hi, &key, &klen, NULL);
-          svn_stringbuf_appendbytes(children_list, key, klen);
-          svn_stringbuf_appendbytes(children_list, "\n", 1);
+          svn_stringbuf_appendbytes(children_list,
+                                    apr_hash_this_key(hi),
+                                    apr_hash_this_key_len(hi));
+          svn_stringbuf_appendbyte(children_list, '\n');
         }
       hash_store(hash, CHILDREN_KEY, sizeof(CHILDREN_KEY)-1,
                  children_list->data, children_list->len, pool);
     }
 
-  if ((err = svn_hash_write2(hash,
-                             svn_stream_from_aprfile(fd, pool),
-                             SVN_HASH_TERMINATOR, pool)))
-    {
-      svn_error_clear(svn_io_file_close(fd, pool));
+  SVN_ERR(svn_stream_open_unique(&stream, &tmp_path,
+                                 svn_dirent_dirname(digest_path, pool),
+                                 svn_io_file_del_none, pool, pool));
+  if ((err = svn_hash_write2(hash, stream, SVN_HASH_TERMINATOR, pool)))
+    {
+      err = svn_error_compose_create(err, svn_stream_close(stream));
       return svn_error_createf(err->apr_err,
                                err,
                                _("Cannot write lock/entries hashfile '%s'"),
-                               svn_path_local_style(tmp_path, pool));
-    }
-
-  SVN_ERR(svn_io_file_close(fd, pool));
+                               svn_dirent_local_style(tmp_path, pool));
+    }
+
+  SVN_ERR(svn_stream_close(stream));
   SVN_ERR(svn_io_file_rename(tmp_path, digest_path, pool));
-  SVN_ERR(svn_fs_fs__dup_perms
-          (digest_path, svn_fs_fs__path_rev(fs, 0, pool), pool));
-
+  SVN_ERR(svn_io_copy_perms(perms_reference, digest_path, pool));
   return SVN_NO_ERROR;
 }
 
@@ -241,50 +245,47 @@
 static svn_error_t *
 read_digest_file(apr_hash_t **children_p,
                  svn_lock_t **lock_p,
-                 svn_fs_t *fs,
+                 const char *fs_path,
                  const char *digest_path,
                  apr_pool_t *pool)
 {
   svn_error_t *err = SVN_NO_ERROR;
   svn_lock_t *lock;
   apr_hash_t *hash;
-  apr_file_t *fd;
+  svn_stream_t *stream;
   const char *val;
+  svn_node_kind_t kind;
 
   if (lock_p)
     *lock_p = NULL;
   if (children_p)
     *children_p = apr_hash_make(pool);
 
-  err = svn_io_file_open(&fd, digest_path, APR_READ, APR_OS_DEFAULT, pool);
-  if (err && APR_STATUS_IS_ENOENT(err->apr_err))
-    {
-      svn_error_clear(err);
-      return SVN_NO_ERROR;
-    }
-  SVN_ERR(err);
+  SVN_ERR(svn_io_check_path(digest_path, &kind, pool));
+  if (kind == svn_node_none)
+    return SVN_NO_ERROR;
 
   /* If our caller doesn't care about anything but the presence of the
      file... whatever. */
-  if (! (lock_p || children_p))
-    return svn_io_file_close(fd, pool);
+  if (kind == svn_node_file && !lock_p && !children_p)
+    return SVN_NO_ERROR;
+
+  SVN_ERR(svn_stream_open_readonly(&stream, digest_path, pool, pool));
 
   hash = apr_hash_make(pool);
-  if ((err = svn_hash_read2(hash,
-                            svn_stream_from_aprfile(fd, pool),
-                            SVN_HASH_TERMINATOR, pool)))
-    {
-      svn_error_clear(svn_io_file_close(fd, pool));
+  if ((err = svn_hash_read2(hash, stream, SVN_HASH_TERMINATOR, pool)))
+    {
+      err = svn_error_compose_create(err, svn_stream_close(stream));
       return svn_error_createf(err->apr_err,
                                err,
                                _("Can't parse lock/entries hashfile '%s'"),
-                               svn_path_local_style(digest_path, pool));
-    }
-  SVN_ERR(svn_io_file_close(fd, pool));
+                               svn_dirent_local_style(digest_path, pool));
+    }
+  SVN_ERR(svn_stream_close(stream));
 
   /* If our caller cares, see if we have a lock path in our hash. If
      so, we'll assume we have a lock here. */
-  val = hash_fetch(hash, PATH_KEY, pool);
+  val = hash_fetch(hash, PATH_KEY);
   if (val && lock_p)
     {
       const char *path = val;
@@ -293,30 +294,30 @@
       lock = svn_lock_create(pool);
       lock->path = path;
 
-      if (! ((lock->token = hash_fetch(hash, TOKEN_KEY, pool))))
-        return svn_fs_fs__err_corrupt_lockfile(fs, path);
-
-      if (! ((lock->owner = hash_fetch(hash, OWNER_KEY, pool))))
-        return svn_fs_fs__err_corrupt_lockfile(fs, path);
-
-      if (! ((val = hash_fetch(hash, IS_DAV_COMMENT_KEY, pool))))
-        return svn_fs_fs__err_corrupt_lockfile(fs, path);
-      lock->is_dav_comment = (val[0] == '1') ? TRUE : FALSE;
-
-      if (! ((val = hash_fetch(hash, CREATION_DATE_KEY, pool))))
-        return svn_fs_fs__err_corrupt_lockfile(fs, path);
+      if (! ((lock->token = hash_fetch(hash, TOKEN_KEY))))
+        return svn_error_trace(err_corrupt_lockfile(fs_path, path));
+
+      if (! ((lock->owner = hash_fetch(hash, OWNER_KEY))))
+        return svn_error_trace(err_corrupt_lockfile(fs_path, path));
+
+      if (! ((val = hash_fetch(hash, IS_DAV_COMMENT_KEY))))
+        return svn_error_trace(err_corrupt_lockfile(fs_path, path));
+      lock->is_dav_comment = (val[0] == '1');
+
+      if (! ((val = hash_fetch(hash, CREATION_DATE_KEY))))
+        return svn_error_trace(err_corrupt_lockfile(fs_path, path));
       SVN_ERR(svn_time_from_cstring(&(lock->creation_date), val, pool));
 
-      if ((val = hash_fetch(hash, EXPIRATION_DATE_KEY, pool)))
+      if ((val = hash_fetch(hash, EXPIRATION_DATE_KEY)))
         SVN_ERR(svn_time_from_cstring(&(lock->expiration_date), val, pool));
 
-      lock->comment = hash_fetch(hash, COMMENT_KEY, pool);
+      lock->comment = hash_fetch(hash, COMMENT_KEY);
 
       *lock_p = lock;
     }
 
   /* If our caller cares, see if we have any children for this path. */
-  val = hash_fetch(hash, CHILDREN_KEY, pool);
+  val = hash_fetch(hash, CHILDREN_KEY);
   if (val && children_p)
     {
       apr_array_header_t *kiddos = svn_cstring_split(val, "\n", FALSE, pool);
@@ -324,8 +325,8 @@
 
       for (i = 0; i < kiddos->nelts; i++)
         {
-          apr_hash_set(*children_p, APR_ARRAY_IDX(kiddos, i, const char *),
-                       APR_HASH_KEY_STRING, (void *)1);
+          svn_hash_sets(*children_p, APR_ARRAY_IDX(kiddos, i, const char *),
+                        (void *)1);
         }
     }
   return SVN_NO_ERROR;
@@ -338,164 +339,162 @@
      schema-supporting paths) ***/
 
 
-/* Write LOCK in FS to the actual OS filesystem. */
-static svn_error_t *
-set_lock(svn_fs_t *fs,
+/* Write LOCK in FS to the actual OS filesystem.
+
+   Use PERMS_REFERENCE for the permissions of any digest files.
+ */
+static svn_error_t *
+set_lock(const char *fs_path,
          svn_lock_t *lock,
+         const char *perms_reference,
          apr_pool_t *pool)
 {
-  svn_stringbuf_t *this_path = svn_stringbuf_create(lock->path, pool);
-  svn_stringbuf_t *last_child = svn_stringbuf_create("", pool);
-  apr_pool_t *subpool;
-
-  assert(lock);
-
-  /* Iterate in reverse, creating the lock for LOCK->path, and then
-     just adding entries for its parent, until we reach a parent
-     that's already listed in *its* parent. */
-  subpool = svn_pool_create(pool);
-  while (1729)
-    {
-      const char *digest_path, *parent_dir, *digest_file;
-      apr_hash_t *this_children;
-      svn_lock_t *this_lock;
-
-      svn_pool_clear(subpool);
-
-      /* Calculate the DIGEST_PATH for the currently FS path, and then
-         split it into a PARENT_DIR and DIGEST_FILE basename. */
-      digest_path = digest_path_from_path(fs, this_path->data, subpool);
-      svn_path_split(digest_path, &parent_dir, &digest_file, subpool);
-
-      SVN_ERR(read_digest_file(&this_children, &this_lock, fs,
-                               digest_path, subpool));
-
-      /* We're either writing a new lock (first time through only) or
-         a new entry (every time but the first). */
-      if (lock)
-        {
-          this_lock = lock;
-          lock = NULL;
-          svn_stringbuf_set(last_child, digest_file);
-        }
-      else
-        {
-          /* If we already have an entry for this path, we're done. */
-          if (apr_hash_get(this_children, last_child->data, last_child->len))
-            break;
-          apr_hash_set(this_children, last_child->data,
-                       last_child->len, (void *)1);
-        }
-      SVN_ERR(write_digest_file(this_children, this_lock, fs,
-                                digest_path, subpool));
-
-      /* Prep for next iteration, or bail if we're done. */
-      if ((this_path->len == 1) && (this_path->data[0] == '/'))
-        break;
-      svn_stringbuf_set(this_path,
-                        svn_path_dirname(this_path->data, subpool));
-    }
-
-  svn_pool_destroy(subpool);
-  return SVN_NO_ERROR;
-}
-
-/* Delete LOCK from FS in the actual OS filesystem. */
-static svn_error_t *
-delete_lock(svn_fs_t *fs,
-            svn_lock_t *lock,
+  const char *digest_path;
+  apr_hash_t *children;
+
+  SVN_ERR(digest_path_from_path(&digest_path, fs_path, lock->path, pool));
+
+  /* We could get away without reading the file as children should
+     always come back empty. */
+  SVN_ERR(read_digest_file(&children, NULL, fs_path, digest_path, pool));
+
+  SVN_ERR(write_digest_file(children, lock, fs_path, digest_path,
+                            perms_reference, pool));
+
+  return SVN_NO_ERROR;
+}
+
+static svn_error_t *
+delete_lock(const char *fs_path,
+            const char *path,
             apr_pool_t *pool)
 {
-  svn_stringbuf_t *this_path = svn_stringbuf_create(lock->path, pool);
-  svn_stringbuf_t *child_to_kill = svn_stringbuf_create("", pool);
-  apr_pool_t *subpool;
-
-  assert(lock);
-
-  /* Iterate in reverse, deleting the lock for LOCK->path, and then
-     pruning entries from its parents. */
-  subpool = svn_pool_create(pool);
-  while (1729)
-    {
-      const char *digest_path, *parent_dir, *digest_file;
-      apr_hash_t *this_children;
-      svn_lock_t *this_lock;
-
-      svn_pool_clear(subpool);
-
-      /* Calculate the DIGEST_PATH for the currently FS path, and then
-         split it into a PARENT_DIR and DIGEST_FILE basename. */
-      digest_path = digest_path_from_path(fs, this_path->data, subpool);
-      svn_path_split(digest_path, &parent_dir, &digest_file, subpool);
-
-      SVN_ERR(read_digest_file(&this_children, &this_lock, fs,
-                               digest_path, subpool));
-
-      /* If we are supposed to drop the last entry from this path's
-         children list, do so. */
-      if (child_to_kill->len)
-        apr_hash_set(this_children, child_to_kill->data,
-                     child_to_kill->len, NULL);
-
-      /* Delete the lock (first time through only). */
-      if (lock)
-        {
-          this_lock = NULL;
-          lock = NULL;
-        }
-
-      if (! (this_lock || apr_hash_count(this_children) != 0))
-        {
-          /* Special case:  no goodz, no file.  And remember to nix
-             the entry for it in its parent. */
-          svn_stringbuf_set(child_to_kill,
-                            svn_path_basename(digest_path, subpool));
-          SVN_ERR(svn_io_remove_file(digest_path, subpool));
-        }
-      else
-        {
-          SVN_ERR(write_digest_file(this_children, this_lock, fs,
-                                    digest_path, subpool));
-          svn_stringbuf_setempty(child_to_kill);
-        }
-
-      /* Prep for next iteration, or bail if we're done. */
-      if ((this_path->len == 1) && (this_path->data[0] == '/'))
-        break;
-      svn_stringbuf_set(this_path,
-                        svn_path_dirname(this_path->data, subpool));
-    }
-
-  svn_pool_destroy(subpool);
-  return SVN_NO_ERROR;
+  const char *digest_path;
+
+  SVN_ERR(digest_path_from_path(&digest_path, fs_path, path, pool));
+
+  SVN_ERR(svn_io_remove_file2(digest_path, TRUE, pool));
+
+  return SVN_NO_ERROR;
+}
+
+static svn_error_t *
+add_to_digest(const char *fs_path,
+              apr_array_header_t *paths,
+              const char *index_path,
+              const char *perms_reference,
+              apr_pool_t *pool)
+{
+  const char *index_digest_path;
+  apr_hash_t *children;
+  svn_lock_t *lock;
+  int i;
+  unsigned int original_count;
+
+  SVN_ERR(digest_path_from_path(&index_digest_path, fs_path, index_path, pool));
+
+  SVN_ERR(read_digest_file(&children, &lock, fs_path, index_digest_path, pool));
+
+  original_count = apr_hash_count(children);
+
+  for (i = 0; i < paths->nelts; ++i)
+    {
+      const char *path = APR_ARRAY_IDX(paths, i, const char *);
+      const char *digest_path, *digest_file;
+
+      SVN_ERR(digest_path_from_path(&digest_path, fs_path, path, pool));
+      digest_file = svn_dirent_basename(digest_path, NULL);
+      svn_hash_sets(children, digest_file, (void *)1);
+    }
+
+  if (apr_hash_count(children) != original_count)
+    SVN_ERR(write_digest_file(children, lock, fs_path, index_digest_path,
+                              perms_reference, pool));
+
+  return SVN_NO_ERROR;
+}
+
+static svn_error_t *
+delete_from_digest(const char *fs_path,
+                   apr_array_header_t *paths,
+                   const char *index_path,
+                   const char *perms_reference,
+                   apr_pool_t *pool)
+{
+  const char *index_digest_path;
+  apr_hash_t *children;
+  svn_lock_t *lock;
+  int i;
+
+  SVN_ERR(digest_path_from_path(&index_digest_path, fs_path, index_path, pool));
+
+  SVN_ERR(read_digest_file(&children, &lock, fs_path, index_digest_path, pool));
+
+  for (i = 0; i < paths->nelts; ++i)
+    {
+      const char *path = APR_ARRAY_IDX(paths, i, const char *);
+      const char *digest_path, *digest_file;
+
+      SVN_ERR(digest_path_from_path(&digest_path, fs_path, path, pool));
+      digest_file = svn_dirent_basename(digest_path, NULL);
+      svn_hash_sets(children, digest_file, NULL);
+    }
+
+  if (apr_hash_count(children) || lock)
+    SVN_ERR(write_digest_file(children, lock, fs_path, index_digest_path,
+                              perms_reference, pool));
+  else
+    SVN_ERR(svn_io_remove_file2(index_digest_path, TRUE, pool));
+
+  return SVN_NO_ERROR;
+}
+
+static svn_error_t *
+unlock_single(svn_fs_t *fs,
+              svn_lock_t *lock,
+              apr_pool_t *pool);
+
+/* Check if LOCK has been already expired. */
+static svn_boolean_t lock_expired(const svn_lock_t *lock)
+{
+  return lock->expiration_date && (apr_time_now() > lock->expiration_date);
 }
 
 /* Set *LOCK_P to the lock for PATH in FS.  HAVE_WRITE_LOCK should be
    TRUE if the caller (or one of its callers) has taken out the
-   repository-wide write lock, FALSE otherwise.  Use POOL for
-   allocations. */
+   repository-wide write lock, FALSE otherwise.  If MUST_EXIST is
+   not set, the function will simply return NULL in *LOCK_P instead
+   of creating an SVN_FS__ERR_NO_SUCH_LOCK error in case the lock
+   was not found (much faster).  Use POOL for allocations. */
 static svn_error_t *
 get_lock(svn_lock_t **lock_p,
          svn_fs_t *fs,
          const char *path,
          svn_boolean_t have_write_lock,
+         svn_boolean_t must_exist,
          apr_pool_t *pool)
 {
-  svn_lock_t *lock;
-  const char *digest_path = digest_path_from_path(fs, path, pool);
-
-  SVN_ERR(read_digest_file(NULL, &lock, fs, digest_path, pool));
+  svn_lock_t *lock = NULL;
+  const char *digest_path;
+  svn_node_kind_t kind;
+
+  SVN_ERR(digest_path_from_path(&digest_path, fs->path, path, pool));
+  SVN_ERR(svn_io_check_path(digest_path, &kind, pool));
+
+  *lock_p = NULL;
+  if (kind != svn_node_none)
+    SVN_ERR(read_digest_file(NULL, &lock, fs->path, digest_path, pool));
+
   if (! lock)
-    return SVN_FS__ERR_NO_SUCH_LOCK(fs, path);
+    return must_exist ? SVN_FS__ERR_NO_SUCH_LOCK(fs, path) : SVN_NO_ERROR;
 
   /* Don't return an expired lock. */
-  if (lock->expiration_date && (apr_time_now() > lock->expiration_date))
+  if (lock_expired(lock))
     {
       /* Only remove the lock if we have the write lock.
          Read operations shouldn't change the filesystem. */
       if (have_write_lock)
-        SVN_ERR(delete_lock(fs, lock, pool));
-      *lock_p = NULL;
+        SVN_ERR(unlock_single(fs, lock, pool));
       return SVN_FS__ERR_LOCK_EXPIRED(fs, lock->token);
     }
 
@@ -518,7 +517,7 @@
   svn_lock_t *lock;
   svn_error_t *err;
 
-  err = get_lock(&lock, fs, path, have_write_lock, pool);
+  err = get_lock(&lock, fs, path, have_write_lock, FALSE, pool);
 
   /* We've deliberately decided that this function doesn't tell the
      caller *why* the lock is unavailable.  */
@@ -537,55 +536,62 @@
 }
 
 
-/* A recursive function that calls GET_LOCKS_FUNC/GET_LOCKS_BATON for
+/* A function that calls GET_LOCKS_FUNC/GET_LOCKS_BATON for
    all locks in and under PATH in FS.
    HAVE_WRITE_LOCK should be true if the caller (directly or indirectly)
    has the FS write lock. */
 static svn_error_t *
-walk_digest_files(svn_fs_t *fs,
-                  const char *digest_path,
-                  svn_fs_get_locks_callback_t get_locks_func,
-                  void *get_locks_baton,
-                  svn_boolean_t have_write_lock,
-                  apr_pool_t *pool)
-{
+walk_locks(svn_fs_t *fs,
+           const char *digest_path,
+           svn_fs_get_locks_callback_t get_locks_func,
+           void *get_locks_baton,
+           svn_boolean_t have_write_lock,
+           apr_pool_t *pool)
+{
+  apr_hash_index_t *hi;
   apr_hash_t *children;
+  apr_pool_t *subpool;
   svn_lock_t *lock;
-  apr_hash_index_t *hi;
-  apr_pool_t *subpool;
 
   /* First, send up any locks in the current digest file. */
-  SVN_ERR(read_digest_file(&children, &lock, fs, digest_path, pool));
-  if (lock)
-    {
-      /* Don't report an expired lock. */
-      if (lock->expiration_date == 0
-          || (apr_time_now() <= lock->expiration_date))
-        {
-          if (get_locks_func)
-            SVN_ERR(get_locks_func(get_locks_baton, lock, pool));
-        }
-      else
+  SVN_ERR(read_digest_file(&children, &lock, fs->path, digest_path, pool));
+
+  if (lock && lock_expired(lock))
+    {
+      /* Only remove the lock if we have the write lock.
+         Read operations shouldn't change the filesystem. */
+      if (have_write_lock)
+        SVN_ERR(unlock_single(fs, lock, pool));
+    }
+  else if (lock)
+    {
+      SVN_ERR(get_locks_func(get_locks_baton, lock, pool));
+    }
+
+  /* Now, report all the child entries (if any; bail otherwise). */
+  if (! apr_hash_count(children))
+    return SVN_NO_ERROR;
+  subpool = svn_pool_create(pool);
+  for (hi = apr_hash_first(pool, children); hi; hi = apr_hash_next(hi))
+    {
+      const char *digest = apr_hash_this_key(hi);
+      svn_pool_clear(subpool);
+
+      SVN_ERR(read_digest_file
+              (NULL, &lock, fs->path,
+               digest_path_from_digest(fs->path, digest, subpool), subpool));
+
+      if (lock && lock_expired(lock))
         {
           /* Only remove the lock if we have the write lock.
              Read operations shouldn't change the filesystem. */
           if (have_write_lock)
-            SVN_ERR(delete_lock(fs, lock, pool));
+            SVN_ERR(unlock_single(fs, lock, pool));
         }
-    }
-
-  /* Now, recurse on this thing's child entries (if any; bail otherwise). */
-  if (! apr_hash_count(children))
-    return SVN_NO_ERROR;
-  subpool = svn_pool_create(pool);
-  for (hi = apr_hash_first(pool, children); hi; hi = apr_hash_next(hi))
-    {
-      const void *key;
-      svn_pool_clear(subpool);
-      apr_hash_this(hi, &key, NULL, NULL);
-      SVN_ERR(walk_digest_files
-              (fs, digest_path_from_digest(fs, key, subpool),
-               get_locks_func, get_locks_baton, have_write_lock, subpool));
+      else if (lock)
+        {
+          SVN_ERR(get_locks_func(get_locks_baton, lock, pool));
+        }
     }
   svn_pool_destroy(subpool);
   return SVN_NO_ERROR;
@@ -613,11 +619,10 @@
   else if (strcmp(fs->access_ctx->username, lock->owner) != 0)
     return svn_error_createf
       (SVN_ERR_FS_LOCK_OWNER_MISMATCH, NULL,
-       _("User %s does not own lock on path '%s' (currently locked by %s)"),
+       _("User '%s' does not own lock on path '%s' (currently locked by '%s')"),
        fs->access_ctx->username, lock->path, lock->owner);
 
-  else if (apr_hash_get(fs->access_ctx->lock_tokens, lock->token,
-                        APR_HASH_KEY_STRING) == NULL)
+  else if (svn_hash_gets(fs->access_ctx->lock_tokens, lock->token) == NULL)
     return svn_error_createf
       (SVN_ERR_FS_BAD_LOCK_TOKEN, NULL,
        _("Cannot verify lock on path '%s'; no matching lock-token available"),
@@ -650,9 +655,10 @@
   if (recurse)
     {
       /* Discover all locks at or below the path. */
-      const char *digest_path = digest_path_from_path(fs, path, pool);
-      SVN_ERR(walk_digest_files(fs, digest_path, get_locks_callback,
-                                fs, have_write_lock, pool));
+      const char *digest_path;
+      SVN_ERR(digest_path_from_path(&digest_path, fs->path, path, pool));
+      SVN_ERR(walk_locks(fs, digest_path, get_locks_callback,
+                         fs, have_write_lock, pool));
     }
   else
     {
@@ -665,60 +671,100 @@
   return SVN_NO_ERROR;
 }
 
-/* Baton used for lock_body below. */
+/* Helper function called from the lock and unlock code.
+   UPDATES is a map from "const char *" parent paths to "apr_array_header_t *"
+   arrays of child paths.  For all of the parent paths of PATH this function
+   adds PATH to the corresponding array of child paths. */
+static void
+schedule_index_update(apr_hash_t *updates,
+                      const char *path,
+                      apr_pool_t *scratch_pool)
+{
+  apr_pool_t *hashpool = apr_hash_pool_get(updates);
+  const char *parent_path = path;
+
+  while (! svn_fspath__is_root(parent_path, strlen(parent_path)))
+    {
+      apr_array_header_t *children;
+
+      parent_path = svn_fspath__dirname(parent_path, scratch_pool);
+      children = svn_hash_gets(updates, parent_path);
+
+      if (! children)
+        {
+          children = apr_array_make(hashpool, 8, sizeof(const char *));
+          svn_hash_sets(updates, apr_pstrdup(hashpool, parent_path), children);
+        }
+
+      APR_ARRAY_PUSH(children, const char *) = path;
+    }
+}
+
+/* The effective arguments for lock_body() below. */
 struct lock_baton {
-  svn_lock_t **lock_p;
   svn_fs_t *fs;
-  const char *path;
-  const char *token;
+  apr_array_header_t *targets;
+  apr_array_header_t *infos;
   const char *comment;
   svn_boolean_t is_dav_comment;
   apr_time_t expiration_date;
-  svn_revnum_t current_rev;
   svn_boolean_t steal_lock;
-  apr_pool_t *pool;
+  apr_pool_t *result_pool;
 };
 
-
-/* This implements the svn_fs_fs__with_write_lock() 'body' callback
-   type, and assumes that the write lock is held.
-   BATON is a 'struct lock_baton *'. */
-static svn_error_t *
-lock_body(void *baton, apr_pool_t *pool)
-{
-  struct lock_baton *lb = baton;
+static svn_error_t *
+check_lock(svn_error_t **fs_err,
+           const char *path,
+           const svn_fs_lock_target_t *target,
+           struct lock_baton *lb,
+           svn_fs_root_t *root,
+           svn_revnum_t youngest_rev,
+           apr_pool_t *pool)
+{
   svn_node_kind_t kind;
   svn_lock_t *existing_lock;
-  svn_lock_t *lock;
-  svn_fs_root_t *root;
-  svn_revnum_t youngest;
-
-  /* Until we implement directory locks someday, we only allow locks
-     on files or non-existent paths. */
-  /* Use fs->vtable->foo instead of svn_fs_foo to avoid circular
-     library dependencies, which are not portable. */
-  SVN_ERR(lb->fs->vtable->youngest_rev(&youngest, lb->fs, pool));
-  SVN_ERR(lb->fs->vtable->revision_root(&root, lb->fs, youngest, pool));
-  SVN_ERR(svn_fs_fs__check_path(&kind, root, lb->path, pool));
+
+  *fs_err = SVN_NO_ERROR;
+
+  SVN_ERR(svn_fs_fs__check_path(&kind, root, path, pool));
   if (kind == svn_node_dir)
-    return SVN_FS__ERR_NOT_FILE(lb->fs, lb->path);
+    {
+      *fs_err = SVN_FS__ERR_NOT_FILE(lb->fs, path);
+      return SVN_NO_ERROR;
+    }
 
   /* While our locking implementation easily supports the locking of
      nonexistent paths, we deliberately choose not to allow such madness. */
   if (kind == svn_node_none)
-    return svn_error_createf(SVN_ERR_FS_NOT_FOUND, NULL,
-                             _("Path '%s' doesn't exist in HEAD revision"),
-                             lb->path);
-
-  /* We need to have a username attached to the fs. */
-  if (!lb->fs->access_ctx || !lb->fs->access_ctx->username)
-    return SVN_FS__ERR_NO_USER(lb->fs);
+    {
+      if (SVN_IS_VALID_REVNUM(target->current_rev))
+        *fs_err = svn_error_createf(
+          SVN_ERR_FS_OUT_OF_DATE, NULL,
+          _("Path '%s' doesn't exist in HEAD revision"),
+          path);
+      else
+        *fs_err = svn_error_createf(
+          SVN_ERR_FS_NOT_FOUND, NULL,
+          _("Path '%s' doesn't exist in HEAD revision"),
+          path);
+
+      return SVN_NO_ERROR;
+    }
 
   /* Is the caller attempting to lock an out-of-date working file? */
-  if (SVN_IS_VALID_REVNUM(lb->current_rev))
+  if (SVN_IS_VALID_REVNUM(target->current_rev))
     {
       svn_revnum_t created_rev;
-      SVN_ERR(svn_fs_fs__node_created_rev(&created_rev, root, lb->path,
+
+      if (target->current_rev > youngest_rev)
+        {
+          *fs_err = svn_error_createf(SVN_ERR_FS_NO_SUCH_REVISION, NULL,
+                                      _("No such revision %ld"),
+                                      target->current_rev);
+          return SVN_NO_ERROR;
+        }
+
+      SVN_ERR(svn_fs_fs__node_created_rev(&created_rev, root, path,
                                           pool));
 
       /* SVN_INVALID_REVNUM means the path doesn't exist.  So
@@ -726,14 +772,22 @@
          working copy, but somebody else has deleted the thing
          from HEAD.  That counts as being 'out of date'. */
       if (! SVN_IS_VALID_REVNUM(created_rev))
-        return svn_error_createf
-          (SVN_ERR_FS_OUT_OF_DATE, NULL,
-           _("Path '%s' doesn't exist in HEAD revision"), lb->path);
-
-      if (lb->current_rev < created_rev)
-        return svn_error_createf
-          (SVN_ERR_FS_OUT_OF_DATE, NULL,
-           _("Lock failed: newer version of '%s' exists"), lb->path);
+        {
+          *fs_err = svn_error_createf
+            (SVN_ERR_FS_OUT_OF_DATE, NULL,
+             _("Path '%s' doesn't exist in HEAD revision"), path);
+
+          return SVN_NO_ERROR;
+        }
+
+      if (target->current_rev < created_rev)
+        {
+          *fs_err = svn_error_createf
+            (SVN_ERR_FS_OUT_OF_DATE, NULL,
+             _("Lock failed: newer version of '%s' exists"), path);
+
+          return SVN_NO_ERROR;
+        }
     }
 
   /* If the caller provided a TOKEN, we *really* need to see
@@ -752,81 +806,289 @@
      acceptable to ignore; it means that the path is now free and
      clear for locking, because the fsfs funcs just cleared out both
      of the tables for us.   */
-  SVN_ERR(get_lock_helper(lb->fs, &existing_lock, lb->path, TRUE, pool));
+  SVN_ERR(get_lock_helper(lb->fs, &existing_lock, path, TRUE, pool));
   if (existing_lock)
     {
       if (! lb->steal_lock)
         {
           /* Sorry, the path is already locked. */
-          return SVN_FS__ERR_PATH_ALREADY_LOCKED(lb->fs, existing_lock);
+          *fs_err = SVN_FS__ERR_PATH_ALREADY_LOCKED(lb->fs, existing_lock);
+          return SVN_NO_ERROR;
         }
-      else
+    }
+
+  return SVN_NO_ERROR;
+}
+
+struct lock_info_t {
+  const char *path;
+  svn_lock_t *lock;
+  svn_error_t *fs_err;
+};
+
+/* The body of svn_fs_fs__lock(), which see.
+
+   BATON is a 'struct lock_baton *' holding the effective arguments.
+   BATON->targets is an array of 'svn_sort__item_t' targets, sorted by
+   path, mapping canonical path to 'svn_fs_lock_target_t'.  Set
+   BATON->infos to an array of 'lock_info_t' holding the results.  For
+   the other arguments, see svn_fs_lock_many().
+
+   This implements the svn_fs_fs__with_write_lock() 'body' callback
+   type, and assumes that the write lock is held.
+ */
+static svn_error_t *
+lock_body(void *baton, apr_pool_t *pool)
+{
+  struct lock_baton *lb = baton;
+  svn_fs_root_t *root;
+  svn_revnum_t youngest;
+  const char *rev_0_path;
+  int i;
+  apr_hash_t *index_updates = apr_hash_make(pool);
+  apr_hash_index_t *hi;
+  apr_pool_t *iterpool = svn_pool_create(pool);
+
+  /* Until we implement directory locks someday, we only allow locks
+     on files or non-existent paths. */
+  /* Use fs->vtable->foo instead of svn_fs_foo to avoid circular
+     library dependencies, which are not portable. */
+  SVN_ERR(lb->fs->vtable->youngest_rev(&youngest, lb->fs, pool));
+  SVN_ERR(lb->fs->vtable->revision_root(&root, lb->fs, youngest, pool));
+
+  for (i = 0; i < lb->targets->nelts; ++i)
+    {
+      const svn_sort__item_t *item = &APR_ARRAY_IDX(lb->targets, i,
+                                                    svn_sort__item_t);
+      struct lock_info_t info;
+
+      svn_pool_clear(iterpool);
+
+      info.path = item->key;
+      info.lock = NULL;
+      info.fs_err = SVN_NO_ERROR;
+
+      SVN_ERR(check_lock(&info.fs_err, info.path, item->value, lb, root,
+                         youngest, iterpool));
+
+      /* If no error occurred while pre-checking, schedule the index updates for
+         this path. */
+      if (!info.fs_err)
+        schedule_index_update(index_updates, info.path, iterpool);
+
+      APR_ARRAY_PUSH(lb->infos, struct lock_info_t) = info;
+    }
+
+  rev_0_path = svn_fs_fs__path_rev_absolute(lb->fs, 0, pool);
+
+  /* We apply the scheduled index updates before writing the actual locks.
+
+     Writing indices before locks is correct: if interrupted it leaves
+     indices without locks rather than locks without indices.  An
+     index without a lock is consistent in that it always shows up as
+     unlocked in svn_fs_fs__allow_locked_operation.  A lock without an
+     index is inconsistent, svn_fs_fs__allow_locked_operation will
+     show locked on the file but unlocked on the parent. */
+
+  for (hi = apr_hash_first(pool, index_updates); hi; hi = apr_hash_next(hi))
+    {
+      const char *path = apr_hash_this_key(hi);
+      apr_array_header_t *children = apr_hash_this_val(hi);
+
+      svn_pool_clear(iterpool);
+      SVN_ERR(add_to_digest(lb->fs->path, children, path, rev_0_path,
+                            iterpool));
+    }
+
+  for (i = 0; i < lb->infos->nelts; ++i)
+    {
+      struct lock_info_t *info = &APR_ARRAY_IDX(lb->infos, i,
+                                                struct lock_info_t);
+      svn_sort__item_t *item = &APR_ARRAY_IDX(lb->targets, i, svn_sort__item_t);
+      svn_fs_lock_target_t *target = item->value;
+
+      svn_pool_clear(iterpool);
+
+      if (! info->fs_err)
         {
-          /* STEAL_LOCK was passed, so fs_username is "stealing" the
-             lock from lock->owner.  Destroy the existing lock. */
-          SVN_ERR(delete_lock(lb->fs, existing_lock, pool));
+          info->lock = svn_lock_create(lb->result_pool);
+          if (target->token)
+            info->lock->token = apr_pstrdup(lb->result_pool, target->token);
+          else
+            SVN_ERR(svn_fs_fs__generate_lock_token(&(info->lock->token), lb->fs,
+                                                   lb->result_pool));
+
+          /* The INFO->PATH is already allocated in LB->RESULT_POOL as a result
+             of svn_fspath__canonicalize() (see svn_fs_fs__lock()). */
+          info->lock->path = info->path;
+          info->lock->owner = apr_pstrdup(lb->result_pool,
+                                          lb->fs->access_ctx->username);
+          info->lock->comment = apr_pstrdup(lb->result_pool, lb->comment);
+          info->lock->is_dav_comment = lb->is_dav_comment;
+          info->lock->creation_date = apr_time_now();
+          info->lock->expiration_date = lb->expiration_date;
+
+          info->fs_err = set_lock(lb->fs->path, info->lock, rev_0_path,
+                                  iterpool);
         }
     }
 
-  /* Create our new lock, and add it to the tables.
-     Ensure that the lock is created in the correct pool. */
-  lock = svn_lock_create(lb->pool);
-  if (lb->token)
-    lock->token = apr_pstrdup(lb->pool, lb->token);
-  else
-    SVN_ERR(svn_fs_fs__generate_lock_token(&(lock->token), lb->fs,
-                                           lb->pool));
-  lock->path = apr_pstrdup(lb->pool, lb->path);
-  lock->owner = apr_pstrdup(lb->pool, lb->fs->access_ctx->username);
-  lock->comment = apr_pstrdup(lb->pool, lb->comment);
-  lock->is_dav_comment = lb->is_dav_comment;
-  lock->creation_date = apr_time_now();
-  lock->expiration_date = lb->expiration_date;
-  SVN_ERR(set_lock(lb->fs, lock, pool));
-  *lb->lock_p = lock;
-
-  return SVN_NO_ERROR;
-}
-
-/* Baton used for unlock_body below. */
+  svn_pool_destroy(iterpool);
+  return SVN_NO_ERROR;
+}
+
+/* The effective arguments for unlock_body() below. */
 struct unlock_baton {
   svn_fs_t *fs;
+  apr_array_header_t *targets;
+  apr_array_header_t *infos;
+  /* Set skip_check TRUE to prevent the checks that set infos[].fs_err. */
+  svn_boolean_t skip_check;
+  svn_boolean_t break_lock;
+  apr_pool_t *result_pool;
+};
+
+static svn_error_t *
+check_unlock(svn_error_t **fs_err,
+             const char *path,
+             const char *token,
+             struct unlock_baton *ub,
+             svn_fs_root_t *root,
+             apr_pool_t *pool)
+{
+  svn_lock_t *lock;
+
+  *fs_err = get_lock(&lock, ub->fs, path, TRUE, TRUE, pool);
+  if (!*fs_err && !ub->break_lock)
+    {
+      if (strcmp(token, lock->token) != 0)
+        *fs_err = SVN_FS__ERR_NO_SUCH_LOCK(ub->fs, path);
+      else if (strcmp(ub->fs->access_ctx->username, lock->owner) != 0)
+        *fs_err = SVN_FS__ERR_LOCK_OWNER_MISMATCH(ub->fs,
+                                                  ub->fs->access_ctx->username,
+                                                  lock->owner);
+    }
+
+  return SVN_NO_ERROR;
+}
+
+struct unlock_info_t {
   const char *path;
-  const char *token;
-  svn_boolean_t break_lock;
+  svn_error_t *fs_err;
+  svn_boolean_t done;
 };
 
-/* This implements the svn_fs_fs__with_write_lock() 'body' callback
+/* The body of svn_fs_fs__unlock(), which see.
+
+   BATON is a 'struct unlock_baton *' holding the effective arguments.
+   BATON->targets is an array of 'svn_sort__item_t' targets, sorted by
+   path, mapping canonical path to (const char *) token.  Set
+   BATON->infos to an array of 'unlock_info_t' results.  For the other
+   arguments, see svn_fs_unlock_many().
+
+   This implements the svn_fs_fs__with_write_lock() 'body' callback
    type, and assumes that the write lock is held.
-   BATON is a 'struct unlock_baton *'. */
+ */
 static svn_error_t *
 unlock_body(void *baton, apr_pool_t *pool)
 {
   struct unlock_baton *ub = baton;
-  svn_lock_t *lock;
-
-  /* This could return SVN_ERR_FS_BAD_LOCK_TOKEN or SVN_ERR_FS_LOCK_EXPIRED. */
-  SVN_ERR(get_lock(&lock, ub->fs, ub->path, TRUE, pool));
-
-  /* Unless breaking the lock, we do some checks. */
-  if (! ub->break_lock)
-    {
-      /* Sanity check:  the incoming token should match lock->token. */
-      if (strcmp(ub->token, lock->token) != 0)
-        return SVN_FS__ERR_NO_SUCH_LOCK(ub->fs, lock->path);
-
-      /* There better be a username attached to the fs. */
-      if (! (ub->fs->access_ctx && ub->fs->access_ctx->username))
-        return SVN_FS__ERR_NO_USER(ub->fs);
-
-      /* And that username better be the same as the lock's owner. */
-      if (strcmp(ub->fs->access_ctx->username, lock->owner) != 0)
-        return SVN_FS__ERR_LOCK_OWNER_MISMATCH
-          (ub->fs, ub->fs->access_ctx->username, lock->owner);
-    }
-
-  /* Remove lock and lock token files. */
-  SVN_ERR(delete_lock(ub->fs, lock, pool));
+  svn_fs_root_t *root;
+  svn_revnum_t youngest;
+  const char *rev_0_path;
+  int i;
+  apr_hash_t *indices_updates = apr_hash_make(pool);
+  apr_hash_index_t *hi;
+  apr_pool_t *iterpool = svn_pool_create(pool);
+
+  SVN_ERR(ub->fs->vtable->youngest_rev(&youngest, ub->fs, pool));
+  SVN_ERR(ub->fs->vtable->revision_root(&root, ub->fs, youngest, pool));
+
+  for (i = 0; i < ub->targets->nelts; ++i)
+    {
+      const svn_sort__item_t *item = &APR_ARRAY_IDX(ub->targets, i,
+                                                    svn_sort__item_t);
+      const char *token = item->value;
+      struct unlock_info_t info;
+
+      svn_pool_clear(iterpool);
+
+      info.path = item->key;
+      info.fs_err = SVN_NO_ERROR;
+      info.done = FALSE;
+
+      if (!ub->skip_check)
+        SVN_ERR(check_unlock(&info.fs_err, info.path, token, ub, root,
+                             iterpool));
+
+      /* If no error occurred while pre-checking, schedule the index updates for
+         this path. */
+      if (!info.fs_err)
+        schedule_index_update(indices_updates, info.path, iterpool);
+
+      APR_ARRAY_PUSH(ub->infos, struct unlock_info_t) = info;
+    }
+
+  rev_0_path = svn_fs_fs__path_rev_absolute(ub->fs, 0, pool);
+
+  /* Unlike the lock_body(), we need to delete locks *before* we start to
+     update indices. */
+
+  for (i = 0; i < ub->infos->nelts; ++i)
+    {
+      struct unlock_info_t *info = &APR_ARRAY_IDX(ub->infos, i,
+                                                  struct unlock_info_t);
+
+      svn_pool_clear(iterpool);
+
+      if (! info->fs_err)
+        {
+          SVN_ERR(delete_lock(ub->fs->path, info->path, iterpool));
+          info->done = TRUE;
+        }
+    }
+
+  for (hi = apr_hash_first(pool, indices_updates); hi; hi = apr_hash_next(hi))
+    {
+      const char *path = apr_hash_this_key(hi);
+      apr_array_header_t *children = apr_hash_this_val(hi);
+
+      svn_pool_clear(iterpool);
+      SVN_ERR(delete_from_digest(ub->fs->path, children, path, rev_0_path,
+                                 iterpool));
+    }
+
+  svn_pool_destroy(iterpool);
+  return SVN_NO_ERROR;
+}
+
+/* Unlock the lock described by LOCK->path and LOCK->token in FS.
+
+   This assumes that the write lock is held.
+ */
+static svn_error_t *
+unlock_single(svn_fs_t *fs,
+              svn_lock_t *lock,
+              apr_pool_t *pool)
+{
+  struct unlock_baton ub;
+  svn_sort__item_t item;
+  apr_array_header_t *targets = apr_array_make(pool, 1,
+                                               sizeof(svn_sort__item_t));
+  item.key = lock->path;
+  item.klen = strlen(item.key);
+  item.value = (char*)lock->token;
+  APR_ARRAY_PUSH(targets, svn_sort__item_t) = item;
+
+  ub.fs = fs;
+  ub.targets = targets;
+  ub.infos = apr_array_make(pool, targets->nelts,
+                            sizeof(struct unlock_info_t));
+  ub.skip_check = TRUE;
+  ub.result_pool = pool;
+
+  /* No ub.infos[].fs_err error because skip_check is TRUE. */
+  SVN_ERR(unlock_body(&ub, pool));
 
   return SVN_NO_ERROR;
 }
@@ -836,36 +1098,89 @@
 /*** Public API implementations ***/
 
 svn_error_t *
-svn_fs_fs__lock(svn_lock_t **lock_p,
-                svn_fs_t *fs,
-                const char *path,
-                const char *token,
+svn_fs_fs__lock(svn_fs_t *fs,
+                apr_hash_t *targets,
                 const char *comment,
                 svn_boolean_t is_dav_comment,
                 apr_time_t expiration_date,
-                svn_revnum_t current_rev,
                 svn_boolean_t steal_lock,
-                apr_pool_t *pool)
+                svn_fs_lock_callback_t lock_callback,
+                void *lock_baton,
+                apr_pool_t *result_pool,
+                apr_pool_t *scratch_pool)
 {
   struct lock_baton lb;
+  apr_array_header_t *sorted_targets;
+  apr_hash_t *canonical_targets = apr_hash_make(scratch_pool);
+  apr_hash_index_t *hi;
+  apr_pool_t *iterpool;
+  svn_error_t *err, *cb_err = SVN_NO_ERROR;
+  int i;
 
   SVN_ERR(svn_fs__check_fs(fs, TRUE));
-  path = svn_fs__canonicalize_abspath(path, pool);
-
-  lb.lock_p = lock_p;
+
+  /* We need to have a username attached to the fs. */
+  if (!fs->access_ctx || !fs->access_ctx->username)
+    return SVN_FS__ERR_NO_USER(fs);
+
+  /* The FS locking API allows both canonical and non-canonical
+     paths which means that the same canonical path could be
+     represented more than once in the TARGETS hash.  We just keep
+     one, choosing one with a token if possible. */
+  for (hi = apr_hash_first(scratch_pool, targets); hi; hi = apr_hash_next(hi))
+    {
+      const char *path = apr_hash_this_key(hi);
+      const svn_fs_lock_target_t *target = apr_hash_this_val(hi);
+      const svn_fs_lock_target_t *other;
+
+      path = svn_fspath__canonicalize(path, result_pool);
+      other = svn_hash_gets(canonical_targets, path);
+
+      if (!other || (!other->token && target->token))
+        svn_hash_sets(canonical_targets, path, target);
+    }
+
+  sorted_targets = svn_sort__hash(canonical_targets,
+                                  svn_sort_compare_items_as_paths,
+                                  scratch_pool);
+
   lb.fs = fs;
-  lb.path = path;
-  lb.token = token;
+  lb.targets = sorted_targets;
+  lb.infos = apr_array_make(result_pool, sorted_targets->nelts,
+                            sizeof(struct lock_info_t));
   lb.comment = comment;
   lb.is_dav_comment = is_dav_comment;
   lb.expiration_date = expiration_date;
-  lb.current_rev = current_rev;
   lb.steal_lock = steal_lock;
-  lb.pool = pool;
-
-  SVN_ERR(svn_fs_fs__with_write_lock(fs, lock_body, &lb, pool));
-
-  return SVN_NO_ERROR;
+  lb.result_pool = result_pool;
+
+  iterpool = svn_pool_create(scratch_pool);
+  err = svn_fs_fs__with_write_lock(fs, lock_body, &lb, iterpool);
+  for (i = 0; i < lb.infos->nelts; ++i)
+    {
+      struct lock_info_t *info = &APR_ARRAY_IDX(lb.infos, i,
+                                                struct lock_info_t);
+      svn_pool_clear(iterpool);
+      if (!cb_err && lock_callback)
+        {
+          if (!info->lock && !info->fs_err)
+            info->fs_err = svn_error_createf(SVN_ERR_FS_LOCK_OPERATION_FAILED,
+                                             0, _("Failed to lock '%s'"),
+                                             info->path);
+
+          cb_err = lock_callback(lock_baton, info->path, info->lock,
+                                 info->fs_err, iterpool);
+        }
+      svn_error_clear(info->fs_err);
+    }
+  svn_pool_destroy(iterpool);
+
+  if (err && cb_err)
+    svn_error_compose(err, cb_err);
+  else if (!err)
+    err = cb_err;
+
+  return svn_error_trace(err);
 }
 
 
@@ -881,31 +1196,84 @@
      generate a URI that matches the DAV RFC.  We could change this to
      some other URI scheme someday, if we wish. */
   *token = apr_pstrcat(pool, "opaquelocktoken:",
-                       svn_uuid_generate(pool), NULL);
-  return SVN_NO_ERROR;
-}
-
+                       svn_uuid_generate(pool), SVN_VA_NULL);
+  return SVN_NO_ERROR;
+}
 
 svn_error_t *
 svn_fs_fs__unlock(svn_fs_t *fs,
-                  const char *path,
-                  const char *token,
+                  apr_hash_t *targets,
                   svn_boolean_t break_lock,
-                  apr_pool_t *pool)
+                  svn_fs_lock_callback_t lock_callback,
+                  void *lock_baton,
+                  apr_pool_t *result_pool,
+                  apr_pool_t *scratch_pool)
 {
   struct unlock_baton ub;
+  apr_array_header_t *sorted_targets;
+  apr_hash_t *canonical_targets = apr_hash_make(scratch_pool);
+  apr_hash_index_t *hi;
+  apr_pool_t *iterpool;
+  svn_error_t *err, *cb_err = SVN_NO_ERROR;
+  int i;
 
   SVN_ERR(svn_fs__check_fs(fs, TRUE));
-  path = svn_fs__canonicalize_abspath(path, pool);
+
+  /* We need to have a username attached to the fs. */
+  if (!fs->access_ctx || !fs->access_ctx->username)
+    return SVN_FS__ERR_NO_USER(fs);
+
+  for (hi = apr_hash_first(scratch_pool, targets); hi; hi = apr_hash_next(hi))
+    {
+      const char *path = apr_hash_this_key(hi);
+      const char *token = apr_hash_this_val(hi);
+      const char *other;
+
+      path = svn_fspath__canonicalize(path, result_pool);
+      other = svn_hash_gets(canonical_targets, path);
+
+      if (!other)
+        svn_hash_sets(canonical_targets, path, token);
+    }
+
+  sorted_targets = svn_sort__hash(canonical_targets,
+                                  svn_sort_compare_items_as_paths,
+                                  scratch_pool);
 
   ub.fs = fs;
-  ub.path = path;
-  ub.token = token;
+  ub.targets = sorted_targets;
+  ub.infos = apr_array_make(result_pool, sorted_targets->nelts,
+                            sizeof(struct unlock_info_t));
+  ub.skip_check = FALSE;
   ub.break_lock = break_lock;
-
-  SVN_ERR(svn_fs_fs__with_write_lock(fs, unlock_body, &ub, pool));
-
-  return SVN_NO_ERROR;
+  ub.result_pool = result_pool;
+
+  iterpool = svn_pool_create(scratch_pool);
+  err = svn_fs_fs__with_write_lock(fs, unlock_body, &ub, iterpool);
+  for (i = 0; i < ub.infos->nelts; ++i)
+    {
+      struct unlock_info_t *info = &APR_ARRAY_IDX(ub.infos, i,
+                                                  struct unlock_info_t);
+      svn_pool_clear(iterpool);
+      if (!cb_err && lock_callback)
+        {
+          if (!info->done && !info->fs_err)
+            info->fs_err = svn_error_createf(SVN_ERR_FS_LOCK_OPERATION_FAILED,
+                                             0, _("Failed to unlock '%s'"),
+                                             info->path);
+          cb_err = lock_callback(lock_baton, info->path, NULL, info->fs_err,
+                                 iterpool);
+        }
+      svn_error_clear(info->fs_err);
+    }
+  svn_pool_destroy(iterpool);
+
+  if (err && cb_err)
+    svn_error_compose(err, cb_err);
+  else if (!err)
+    err = cb_err;
+
+  return svn_error_trace(err);
 }
 
 
@@ -921,20 +1289,83 @@
 }
 
 
+/* Baton for get_locks_filter_func(). */
+typedef struct get_locks_filter_baton_t
+{
+  const char *path;
+  svn_depth_t requested_depth;
+  svn_fs_get_locks_callback_t get_locks_func;
+  void *get_locks_baton;
+
+} get_locks_filter_baton_t;
+
+
+/* A wrapper for the GET_LOCKS_FUNC passed to svn_fs_fs__get_locks()
+   which filters out locks on paths that aren't within
+   BATON->requested_depth of BATON->path before called
+   BATON->get_locks_func() with BATON->get_locks_baton.
+
+   NOTE: See issue #3660 for details about how the FSFS lock
+   management code is inconsistent.  Until that inconsistency is
+   resolved, we take this filtering approach rather than honoring
+   depth requests closer to the crawling code.  In other words, once
+   we decide how to resolve issue #3660, there might be a more
+   performant way to honor the depth passed to svn_fs_fs__get_locks().  */
+static svn_error_t *
+get_locks_filter_func(void *baton,
+                      svn_lock_t *lock,
+                      apr_pool_t *pool)
+{
+  get_locks_filter_baton_t *b = baton;
+
+  /* Filter out unwanted paths.  Since Subversion only allows
+     locks on files, we can treat depth=immediates the same as
+     depth=files for filtering purposes.  Meaning, we'll keep
+     this lock if:
+
+     a) its path is the very path we queried, or
+     b) we've asked for a fully recursive answer, or
+     c) we've asked for depth=files or depth=immediates, and this
+        lock is on an immediate child of our query path.
+  */
+  if ((strcmp(b->path, lock->path) == 0)
+      || (b->requested_depth == svn_depth_infinity))
+    {
+      SVN_ERR(b->get_locks_func(b->get_locks_baton, lock, pool));
+    }
+  else if ((b->requested_depth == svn_depth_files) ||
+           (b->requested_depth == svn_depth_immediates))
+    {
+      const char *rel_uri = svn_fspath__skip_ancestor(b->path, lock->path);
+      if (rel_uri && (svn_path_component_count(rel_uri) == 1))
+        SVN_ERR(b->get_locks_func(b->get_locks_baton, lock, pool));
+    }
+
+  return SVN_NO_ERROR;
+}
+
 svn_error_t *
 svn_fs_fs__get_locks(svn_fs_t *fs,
                      const char *path,
+                     svn_depth_t depth,
                      svn_fs_get_locks_callback_t get_locks_func,
                      void *get_locks_baton,
                      apr_pool_t *pool)
 {
   const char *digest_path;
+  get_locks_filter_baton_t glfb;
 
   SVN_ERR(svn_fs__check_fs(fs, TRUE));
   path = svn_fs__canonicalize_abspath(path, pool);
 
+  glfb.path = path;
+  glfb.requested_depth = depth;
+  glfb.get_locks_func = get_locks_func;
+  glfb.get_locks_baton = get_locks_baton;
+
   /* Get the top digest path in our tree of interest, and then walk it. */
-  digest_path = digest_path_from_path(fs, path, pool);
-  return walk_digest_files(fs, digest_path, get_locks_func,
-                           get_locks_baton, FALSE, pool);
+  SVN_ERR(digest_path_from_path(&digest_path, fs->path, path, pool));
+  SVN_ERR(walk_locks(fs, digest_path, get_locks_filter_func, &glfb,
+                     FALSE, pool));
+  return SVN_NO_ERROR;
 }