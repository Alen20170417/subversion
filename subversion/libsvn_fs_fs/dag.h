/* dag.h : DAG-like interface filesystem, private to libsvn_fs
 *
 * ====================================================================
 *    Licensed to the Subversion Corporation (SVN Corp.) under one
 *    or more contributor license agreements.  See the NOTICE file
 *    distributed with this work for additional information
 *    regarding copyright ownership.  The SVN Corp. licenses this file
 *    to you under the Apache License, Version 2.0 (the
 *    "License"); you may not use this file except in compliance
 *    with the License.  You may obtain a copy of the License at
 *
 *      http://www.apache.org/licenses/LICENSE-2.0
 *
 *    Unless required by applicable law or agreed to in writing,
 *    software distributed under the License is distributed on an
 *    "AS IS" BASIS, WITHOUT WARRANTIES OR CONDITIONS OF ANY
 *    KIND, either express or implied.  See the License for the
 *    specific language governing permissions and limitations
 *    under the License.
 * ====================================================================
 */

#ifndef SVN_LIBSVN_FS_DAG_H
#define SVN_LIBSVN_FS_DAG_H

#include "svn_fs.h"
#include "svn_delta.h"
#include "private/svn_cache.h"

#include "fs.h"

#ifdef __cplusplus
extern "C" {
#endif /* __cplusplus */


/* The interface in this file provides all the essential filesystem
   operations, but exposes the filesystem's DAG structure.  This makes
   it simpler to implement than the public interface, since a client
   of this interface has to understand and cope with shared structure
   directly as it appears in the database.  However, it's still a
   self-consistent set of invariants to maintain, making it
   (hopefully) a useful interface boundary.

   In other words:

   - The dag_node_t interface exposes the internal DAG structure of
     the filesystem, while the svn_fs.h interface does any cloning
     necessary to make the filesystem look like a tree.

   - The dag_node_t interface exposes the existence of copy nodes,
     whereas the svn_fs.h handles them transparently.

   - dag_node_t's must be explicitly cloned, whereas the svn_fs.h
     operations make clones implicitly.

   - Callers of the dag_node_t interface use Berkeley DB transactions
     to ensure consistency between operations, while callers of the
     svn_fs.h interface use Subversion transactions.  */


/* Generic DAG node stuff.  */

<<<<<<< HEAD
=======
typedef struct dag_node_t dag_node_t;
>>>>>>> 6215c21a

/* Fill *NODE with a dag_node_t representing node revision ID in FS,
   allocating in POOL.  */
svn_error_t *
svn_fs_fs__dag_get_node(dag_node_t **node,
                        svn_fs_t *fs,
                        const svn_fs_id_t *id,
                        apr_pool_t *pool);


/* Return a new dag_node_t object referring to the same node as NODE,
   allocated in POOL.  If you're trying to build a structure in a
   pool that wants to refer to dag nodes that may have been allocated
   elsewhere, you can call this function and avoid inter-pool pointers. */
dag_node_t *
svn_fs_fs__dag_dup(const dag_node_t *node,
                   apr_pool_t *pool);

/* Like svn_fs_fs__dag_dup, but implementing the svn_cache__dup_func_t
   prototype, and NULLing the FS field. */
svn_error_t *
svn_fs_fs__dag_dup_for_cache(void **out,
                             const void *in,
                             apr_pool_t *pool);

/* Serialize a DAG node.
   Implements svn_cache__serialize_func_t */
svn_error_t *
svn_fs_fs__dag_serialize(char **data,
                         apr_size_t *data_len,
                         void *in,
                         apr_pool_t *pool);

/* Deserialize a DAG node.
   Implements svn_cache__deserialize_func_t */
svn_error_t *
svn_fs_fs__dag_deserialize(void **out,
                           const char *data,
                           apr_size_t data_len,
                           apr_pool_t *pool);

/* Return the filesystem containing NODE.  */
svn_fs_t *svn_fs_fs__dag_get_fs(dag_node_t *node);

/* Changes the filesystem containing NODE to FS.  (Used when pulling
   nodes out of a shared cache, say.) */
void svn_fs_fs__dag_set_fs(dag_node_t *node, svn_fs_t *fs);


/* Set *REV to NODE's revision number, allocating in POOL.  If NODE
   has never been committed as part of a revision, set *REV to
   SVN_INVALID_REVNUM.  */
svn_error_t *svn_fs_fs__dag_get_revision(svn_revnum_t *rev,
                                         dag_node_t *node,
                                         apr_pool_t *pool);


/* Return the node revision ID of NODE.  The value returned is shared
   with NODE, and will be deallocated when NODE is.  */
const svn_fs_id_t *svn_fs_fs__dag_get_id(const dag_node_t *node);


/* Return the created path of NODE.  The value returned is shared
   with NODE, and will be deallocated when NODE is.  */
const char *svn_fs_fs__dag_get_created_path(dag_node_t *node);


/* Set *ID_P to the node revision ID of NODE's immediate predecessor,
   or NULL if NODE has no predecessor, allocating from POOL.

   Use POOL for all allocations, including to cache the node_revision in
   NODE.
 */
svn_error_t *svn_fs_fs__dag_get_predecessor_id(const svn_fs_id_t **id_p,
                                               dag_node_t *node,
                                               apr_pool_t *pool);


/* Set *COUNT to the number of predecessors NODE has (recursively), or
   -1 if not known, allocating from POOL.

   Use POOL for all allocations, including to cache the node_revision in
   NODE.
 */
svn_error_t *svn_fs_fs__dag_get_predecessor_count(int *count,
                                                  dag_node_t *node,
                                                  apr_pool_t *pool);

/* Set *COUNT to the number of node under NODE (inclusive) with
   svn:mergeinfo properties, allocating from POOL.

   Use POOL for all allocations, including to cache the node_revision in
   NODE.
 */
svn_error_t *svn_fs_fs__dag_get_mergeinfo_count(apr_int64_t *count,
                                                dag_node_t *node,
                                                apr_pool_t *pool);

/* Set *DO_THEY to a flag indicating whether or not NODE is a
   directory with at least one descendant (not including itself) with
   svn:mergeinfo.

   Use POOL for all allocations, including to cache the node_revision in
   NODE.
 */
svn_error_t *
svn_fs_fs__dag_has_descendants_with_mergeinfo(svn_boolean_t *do_they,
                                              dag_node_t *node,
                                              apr_pool_t *pool);

/* Set *HAS_MERGEINFO to a flag indicating whether or not NODE itself
   has svn:mergeinfo set on it.

   Use POOL for all allocations, including to cache the node_revision in
   NODE.
 */
svn_error_t *
svn_fs_fs__dag_has_mergeinfo(svn_boolean_t *has_mergeinfo,
                             dag_node_t *node,
                             apr_pool_t *pool);

/* Return non-zero IFF NODE is currently mutable. */
<<<<<<< HEAD
svn_boolean_t svn_fs_fs__dag_check_mutable(dag_node_t *node);
=======
svn_boolean_t svn_fs_fs__dag_check_mutable(const dag_node_t *node);
>>>>>>> 6215c21a

/* Return the node kind of NODE. */
svn_node_kind_t svn_fs_fs__dag_node_kind(dag_node_t *node);

/* Set *PROPLIST_P to a PROPLIST hash representing the entire property
   list of NODE, allocating from POOL.  The hash has const char *
   names (the property names) and svn_string_t * values (the property
   values).

   If properties do not exist on NODE, *PROPLIST_P will be set to
   NULL.

   Use POOL for all allocations, including to cache the node_revision in
   NODE.
 */
svn_error_t *svn_fs_fs__dag_get_proplist(apr_hash_t **proplist_p,
                                         dag_node_t *node,
                                         apr_pool_t *pool);

/* Set the property list of NODE to PROPLIST, allocating from POOL.
<<<<<<< HEAD
   The node being changed must be mutable.  */
=======
   The node being changed must be mutable.

   Use POOL for all allocations, including to cache the node_revision in
   NODE.
 */
>>>>>>> 6215c21a
svn_error_t *svn_fs_fs__dag_set_proplist(dag_node_t *node,
                                         apr_hash_t *proplist,
                                         apr_pool_t *pool);

/* Increment the mergeinfo_count field on NODE by INCREMENT.  The node
   being changed must be mutable.

   Use POOL for all allocations, including to cache the node_revision in
   NODE.
 */
svn_error_t *svn_fs_fs__dag_increment_mergeinfo_count(dag_node_t *node,
                                                      apr_int64_t increment,
                                                      apr_pool_t *pool);

/* Set the has-mergeinfo flag on NODE to HAS_MERGEINFO.  The node
   being changed must be mutable.

   Use POOL for all allocations, including to cache the node_revision in
   NODE.
 */
svn_error_t *svn_fs_fs__dag_set_has_mergeinfo(dag_node_t *node,
                                              svn_boolean_t has_mergeinfo,
                                              apr_pool_t *pool);



/* Revision and transaction roots.  */


/* Open the root of revision REV of filesystem FS, allocating from
   POOL.  Set *NODE_P to the new node.  */
svn_error_t *svn_fs_fs__dag_revision_root(dag_node_t **node_p,
                                          svn_fs_t *fs,
                                          svn_revnum_t rev,
                                          apr_pool_t *pool);


/* Set *NODE_P to the root of transaction TXN_ID in FS, allocating
   from POOL.

   Note that the root node of TXN_ID is not necessarily mutable.  If
   no changes have been made in the transaction, then it may share its
   root directory with its base revision.  To get a mutable root node
   for a transaction, call svn_fs_fs__dag_clone_root.  */
svn_error_t *svn_fs_fs__dag_txn_root(dag_node_t **node_p,
                                     svn_fs_t *fs,
                                     const char *txn_id,
                                     apr_pool_t *pool);


/* Set *NODE_P to the base root of transaction TXN_ID in FS,
   allocating from POOL.  Allocate the node in TRAIL->pool.  */
svn_error_t *svn_fs_fs__dag_txn_base_root(dag_node_t **node_p,
                                          svn_fs_t *fs,
                                          const char *txn_id,
                                          apr_pool_t *pool);


/* Clone the root directory of TXN_ID in FS, and update the
   `transactions' table entry to point to it, unless this has been
   done already.  In either case, set *ROOT_P to a reference to the
   root directory clone.  Allocate *ROOT_P in POOL.  */
svn_error_t *svn_fs_fs__dag_clone_root(dag_node_t **root_p,
                                       svn_fs_t *fs,
                                       const char *txn_id,
                                       apr_pool_t *pool);



/* Directories.  */


/* Open the node named NAME in the directory PARENT.  Set *CHILD_P to
   the new node, allocated in POOL.  NAME must be a single path
   component; it cannot be a slash-separated directory path.

   Use POOL for all allocations, including to cache the node_revision in
   PARENT.
 */
svn_error_t *svn_fs_fs__dag_open(dag_node_t **child_p,
                                 dag_node_t *parent,
                                 const char *name,
                                 apr_pool_t *pool);


/* Set *ENTRIES_P to a hash table of NODE's entries.  The keys of the
   table are entry names, and the values are svn_fs_dirent_t's.  The
   returned table (and its keys and values) is allocated in POOL,
   which is also used for temporary allocations.  NODE_POOL is used
   for any allocation of memory that needs to live as long as NODE
   lives. */
svn_error_t *svn_fs_fs__dag_dir_entries(apr_hash_t **entries_p,
                                        dag_node_t *node,
                                        apr_pool_t *pool,
                                        apr_pool_t *node_pool);


/* Set ENTRY_NAME in NODE to point to ID (with kind KIND), allocating
   from POOL.  NODE must be a mutable directory.  ID can refer to a
   mutable or immutable node.  If ENTRY_NAME does not exist, it will
   be created.  TXN_ID is the Subversion transaction under which this
   occurs.

   Use POOL for all allocations, including to cache the node_revision in
   NODE.
 */
svn_error_t *svn_fs_fs__dag_set_entry(dag_node_t *node,
                                      const char *entry_name,
                                      const svn_fs_id_t *id,
                                      svn_node_kind_t kind,
                                      const char *txn_id,
                                      apr_pool_t *pool);


/* Make a new mutable clone of the node named NAME in PARENT, and
   adjust PARENT's directory entry to point to it, unless NAME in
   PARENT already refers to a mutable node.  In either case, set
   *CHILD_P to a reference to the new node, allocated in POOL.  PARENT
   must be mutable.  NAME must be a single path component; it cannot
   be a slash-separated directory path.  PARENT_PATH must be the
   canonicalized absolute path of the parent directory.

   COPY_ID, if non-NULL, is a key into the `copies' table, and
   indicates that this new node is being created as the result of a
   copy operation, and specifically which operation that was.

   PATH is the canonicalized absolute path at which this node is being
   created.

   TXN_ID is the Subversion transaction under which this occurs.

   Use POOL for all allocations, including to cache the node_revision in
   FILE.
 */
svn_error_t *svn_fs_fs__dag_clone_child(dag_node_t **child_p,
                                        dag_node_t *parent,
                                        const char *parent_path,
                                        const char *name,
                                        const char *copy_id,
                                        const char *txn_id,
                                        svn_boolean_t is_parent_copyroot,
                                        apr_pool_t *pool);


/* Delete the directory entry named NAME from PARENT, allocating from
   POOL.  PARENT must be mutable.  NAME must be a single path
   component; it cannot be a slash-separated directory path.  If the
   node being deleted is a mutable directory, remove all mutable nodes
   reachable from it.  TXN_ID is the Subversion transaction under
   which this occurs.

   If return SVN_ERR_FS_NO_SUCH_ENTRY, then there is no entry NAME in
   PARENT.

   Use POOL for all allocations, including to cache the node_revision in
   FILE.
 */
svn_error_t *svn_fs_fs__dag_delete(dag_node_t *parent,
                                   const char *name,
                                   const char *txn_id,
                                   apr_pool_t *pool);


/* Delete the node revision assigned to node ID from FS's `nodes'
   table, allocating from POOL.  Also delete any mutable
   representations and strings associated with that node revision.  ID
   may refer to a file or directory, which must be mutable.

   NOTE: If ID represents a directory, and that directory has mutable
   children, you risk orphaning those children by leaving them
   dangling, disconnected from all DAG trees.  It is assumed that
   callers of this interface know what in the world they are doing.  */
svn_error_t *svn_fs_fs__dag_remove_node(svn_fs_t *fs,
                                        const svn_fs_id_t *id,
                                        apr_pool_t *pool);


/* Delete all mutable node revisions reachable from node ID, including
   ID itself, from FS's `nodes' table, allocating from POOL.  Also
   delete any mutable representations and strings associated with that
   node revision.  ID may refer to a file or directory, which may be
   mutable or immutable. */
svn_error_t *svn_fs_fs__dag_delete_if_mutable(svn_fs_t *fs,
                                              const svn_fs_id_t *id,
                                              apr_pool_t *pool);


/* Create a new mutable directory named NAME in PARENT.  Set *CHILD_P
   to a reference to the new node, allocated in POOL.  The new
   directory has no contents, and no properties.  PARENT must be
   mutable.  NAME must be a single path component; it cannot be a
   slash-separated directory path.  PARENT_PATH must be the
   canonicalized absolute path of the parent directory.  PARENT must
   not currently have an entry named NAME.  TXN_ID is the Subversion
   transaction under which this occurs.

   Use POOL for all allocations, including to cache the node_revision in
   PARENT.
 */
svn_error_t *svn_fs_fs__dag_make_dir(dag_node_t **child_p,
                                     dag_node_t *parent,
                                     const char *parent_path,
                                     const char *name,
                                     const char *txn_id,
                                     apr_pool_t *pool);



/* Files.  */


/* Set *CONTENTS to a readable generic stream which yields the
   contents of FILE.  Allocate the stream in POOL.

   If FILE is not a file, return SVN_ERR_FS_NOT_FILE.

   Use POOL for all allocations, including to cache the node_revision in
   FILE.
 */
svn_error_t *svn_fs_fs__dag_get_contents(svn_stream_t **contents,
                                         dag_node_t *file,
                                         apr_pool_t *pool);


/* Set *STREAM_P to a delta stream that will turn the contents of SOURCE into
   the contents of TARGET, allocated in POOL.  If SOURCE is null, the empty
   string will be used.

   Use POOL for all allocations, including to cache the node_revision in
   SOURCE and TARGET.
 */
svn_error_t *
svn_fs_fs__dag_get_file_delta_stream(svn_txdelta_stream_t **stream_p,
                                     dag_node_t *source,
                                     dag_node_t *target,
                                     apr_pool_t *pool);

/* Return a generic writable stream in *CONTENTS with which to set the
   contents of FILE.  Allocate the stream in POOL.

   Any previous edits on the file will be deleted, and a new edit
   stream will be constructed.

   Use POOL for all allocations, including to cache the node_revision in
   FILE.
 */
svn_error_t *svn_fs_fs__dag_get_edit_stream(svn_stream_t **contents,
                                            dag_node_t *file,
                                            apr_pool_t *pool);


/* Signify the completion of edits to FILE made using the stream
   returned by svn_fs_fs__dag_get_edit_stream, allocating from POOL.

   If CHECKSUM is non-null, it must match the checksum for FILE's
   contents (note: this is not recalculated, the recorded checksum is
   used), else the error SVN_ERR_CHECKSUM_MISMATCH is returned.

   This operation is a no-op if no edits are present.

   Use POOL for all allocations, including to cache the node_revision in
   FILE.
 */
svn_error_t *svn_fs_fs__dag_finalize_edits(dag_node_t *file,
<<<<<<< HEAD
                                           const char *checksum,
=======
                                           const svn_checksum_t *checksum,
>>>>>>> 6215c21a
                                           apr_pool_t *pool);


/* Set *LENGTH to the length of the contents of FILE.

   Use POOL for all allocations, including to cache the node_revision in
   FILE.
 */
svn_error_t *svn_fs_fs__dag_file_length(svn_filesize_t *length,
                                        dag_node_t *file,
                                        apr_pool_t *pool);

/* Put the recorded checksum of type KIND for FILE into CHECKSUM, allocating
   from POOL.

   If no stored checksum is available, do not calculate the checksum,
   just put NULL into CHECKSUM.

   Use POOL for all allocations, including to cache the node_revision in
   FILE.
 */
svn_error_t *
svn_fs_fs__dag_file_checksum(svn_checksum_t **checksum,
                             dag_node_t *file,
                             svn_checksum_kind_t kind,
                             apr_pool_t *pool);

/* Create a new mutable file named NAME in PARENT.  Set *CHILD_P to a
   reference to the new node, allocated in POOL.  The new file's
   contents are the empty string, and it has no properties.  PARENT
   must be mutable.  NAME must be a single path component; it cannot
   be a slash-separated directory path.  PARENT_PATH must be the
   canonicalized absolute path of the parent directory.  TXN_ID is the
   Subversion transaction under which this occurs.

   Use POOL for all allocations, including to cache the node_revision in
   PARENT.
 */
svn_error_t *svn_fs_fs__dag_make_file(dag_node_t **child_p,
                                      dag_node_t *parent,
                                      const char *parent_path,
                                      const char *name,
                                      const char *txn_id,
                                      apr_pool_t *pool);



/* Copies */

/* Make ENTRY in TO_NODE be a copy of FROM_NODE, allocating from POOL.
   TO_NODE must be mutable.  TXN_ID is the Subversion transaction
   under which this occurs.

   If PRESERVE_HISTORY is true, the new node will record that it was
   copied from FROM_PATH in FROM_REV; therefore, FROM_NODE should be
   the node found at FROM_PATH in FROM_REV, although this is not
   checked.  FROM_PATH should be canonicalized before being passed
   here.

   If PRESERVE_HISTORY is false, FROM_PATH and FROM_REV are ignored.

   Use POOL for all allocations, including to cache the node_revision in
   FROM_NODE.
 */
svn_error_t *svn_fs_fs__dag_copy(dag_node_t *to_node,
                                 const char *entry,
                                 dag_node_t *from_node,
                                 svn_boolean_t preserve_history,
                                 svn_revnum_t from_rev,
                                 const char *from_path,
                                 const char *txn_id,
                                 apr_pool_t *pool);


/* Comparison */

/* Find out what is the same between two nodes.

   If PROPS_CHANGED is non-null, set *PROPS_CHANGED to 1 if the two
   nodes have different property lists, or to 0 if same.

   If CONTENTS_CHANGED is non-null, set *CONTENTS_CHANGED to 1 if the
   two nodes have different contents, or to 0 if same.  For files,
   file contents are compared; for directories, the entries lists are
   compared.  If one is a file and the other is a directory, the one's
   contents will be compared to the other's entries list.  (Not
   terribly useful, I suppose, but that's the caller's business.)

   ### todo: This function only compares rep keys at the moment.  This
   may leave us with a slight chance of a false positive, though I
   don't really see how that would happen in practice.  Nevertheless,
<<<<<<< HEAD
   it should probably be fixed.  */
svn_error_t *svn_fs_fs__dag_things_different(svn_boolean_t *props_changed,
                                             svn_boolean_t *contents_changed,
                                             dag_node_t *node1,
                                             dag_node_t *node2,
                                             apr_pool_t *pool);
=======
   it should probably be fixed.
>>>>>>> 6215c21a

   Use POOL for all allocations, including to cache the node_revision in NODE1
   and NODE2.
 */
svn_error_t *svn_fs_fs__dag_things_different(svn_boolean_t *props_changed,
                                             svn_boolean_t *contents_changed,
                                             dag_node_t *node1,
                                             dag_node_t *node2,
                                             apr_pool_t *pool);


/* Set *REV and *PATH to the copyroot revision and path of node NODE, or
   to SVN_INVALID_REVNUM and NULL if no copyroot exists.
   Use POOL for all allocations, including to cache the node_revision in NODE.
 */
svn_error_t *svn_fs_fs__dag_get_copyroot(svn_revnum_t *rev,
                                         const char **path,
                                         dag_node_t *node,
                                         apr_pool_t *pool);

/* Set *REV to the copyfrom revision associated with NODE.
   Use POOL for all allocations, including to cache the node_revision in NODE.
 */
svn_error_t *svn_fs_fs__dag_get_copyfrom_rev(svn_revnum_t *rev,
                                             dag_node_t *node,
                                             apr_pool_t *pool);

/* Set *PATH to the copyfrom path associated with NODE.
   Use POOL for all allocations, including to cache the node_revision in NODE.
 */
svn_error_t *svn_fs_fs__dag_get_copyfrom_path(const char **path,
                                              dag_node_t *node,
                                              apr_pool_t *pool);

#ifdef __cplusplus
}
#endif /* __cplusplus */

#endif /* SVN_LIBSVN_FS_DAG_H */<|MERGE_RESOLUTION|>--- conflicted
+++ resolved
@@ -27,8 +27,6 @@
 #include "svn_delta.h"
 #include "private/svn_cache.h"
 
-#include "fs.h"
-
 #ifdef __cplusplus
 extern "C" {
 #endif /* __cplusplus */
@@ -63,10 +61,7 @@
 
 /* Generic DAG node stuff.  */
 
-<<<<<<< HEAD
-=======
 typedef struct dag_node_t dag_node_t;
->>>>>>> 6215c21a
 
 /* Fill *NODE with a dag_node_t representing node revision ID in FS,
    allocating in POOL.  */
@@ -189,11 +184,7 @@
                              apr_pool_t *pool);
 
 /* Return non-zero IFF NODE is currently mutable. */
-<<<<<<< HEAD
-svn_boolean_t svn_fs_fs__dag_check_mutable(dag_node_t *node);
-=======
 svn_boolean_t svn_fs_fs__dag_check_mutable(const dag_node_t *node);
->>>>>>> 6215c21a
 
 /* Return the node kind of NODE. */
 svn_node_kind_t svn_fs_fs__dag_node_kind(dag_node_t *node);
@@ -214,15 +205,11 @@
                                          apr_pool_t *pool);
 
 /* Set the property list of NODE to PROPLIST, allocating from POOL.
-<<<<<<< HEAD
-   The node being changed must be mutable.  */
-=======
    The node being changed must be mutable.
 
    Use POOL for all allocations, including to cache the node_revision in
    NODE.
  */
->>>>>>> 6215c21a
 svn_error_t *svn_fs_fs__dag_set_proplist(dag_node_t *node,
                                          apr_hash_t *proplist,
                                          apr_pool_t *pool);
@@ -490,11 +477,7 @@
    FILE.
  */
 svn_error_t *svn_fs_fs__dag_finalize_edits(dag_node_t *file,
-<<<<<<< HEAD
-                                           const char *checksum,
-=======
                                            const svn_checksum_t *checksum,
->>>>>>> 6215c21a
                                            apr_pool_t *pool);
 
 
@@ -588,25 +571,16 @@
    ### todo: This function only compares rep keys at the moment.  This
    may leave us with a slight chance of a false positive, though I
    don't really see how that would happen in practice.  Nevertheless,
-<<<<<<< HEAD
-   it should probably be fixed.  */
+   it should probably be fixed.
+
+   Use POOL for all allocations, including to cache the node_revision in NODE1
+   and NODE2.
+ */
 svn_error_t *svn_fs_fs__dag_things_different(svn_boolean_t *props_changed,
                                              svn_boolean_t *contents_changed,
                                              dag_node_t *node1,
                                              dag_node_t *node2,
                                              apr_pool_t *pool);
-=======
-   it should probably be fixed.
->>>>>>> 6215c21a
-
-   Use POOL for all allocations, including to cache the node_revision in NODE1
-   and NODE2.
- */
-svn_error_t *svn_fs_fs__dag_things_different(svn_boolean_t *props_changed,
-                                             svn_boolean_t *contents_changed,
-                                             dag_node_t *node1,
-                                             dag_node_t *node2,
-                                             apr_pool_t *pool);
 
 
 /* Set *REV and *PATH to the copyroot revision and path of node NODE, or
