--- conflicted
+++ resolved
@@ -160,595 +160,6 @@
   return SVN_NO_ERROR;
 }
 
-<<<<<<< HEAD
-=======
-/* Verify that the MD5 checksum of the data between offsets START and END
- * in FILE matches the EXPECTED checksum.  If there is a mismatch use the
- * indedx NAME in the error message.  Supports cancellation with CANCEL_FUNC
- * and CANCEL_BATON.  SCRATCH_POOL is for temporary allocations. */
-static svn_error_t *
-verify_index_checksum(apr_file_t *file,
-                      const char *name,
-                      apr_off_t start,
-                      apr_off_t end,
-                      svn_checksum_t *expected,
-                      svn_cancel_func_t cancel_func,
-                      void *cancel_baton,
-                      apr_pool_t *scratch_pool)
-{
-  unsigned char buffer[SVN__STREAM_CHUNK_SIZE];
-  apr_off_t size = end - start;
-  svn_checksum_t *actual;
-  svn_checksum_ctx_t *context
-    = svn_checksum_ctx_create(svn_checksum_md5, scratch_pool);
-
-  /* Calculate the index checksum. */
-  SVN_ERR(svn_io_file_seek(file, APR_SET, &start, scratch_pool));
-  while (size > 0)
-    {
-      apr_size_t to_read = size > sizeof(buffer)
-                         ? sizeof(buffer)
-                         : (apr_size_t)size;
-      SVN_ERR(svn_io_file_read_full2(file, buffer, to_read, NULL, NULL,
-                                     scratch_pool));
-      SVN_ERR(svn_checksum_update(context, buffer, to_read));
-      size -= to_read;
-
-      if (cancel_func)
-        SVN_ERR(cancel_func(cancel_baton));
-    }
-
-  SVN_ERR(svn_checksum_final(&actual, context, scratch_pool));
-
-  /* Verify that it matches the expected checksum. */
-  if (!svn_checksum_match(expected, actual))
-    {
-      const char *file_name;
-
-      SVN_ERR(svn_io_file_name_get(&file_name, file, scratch_pool));
-      SVN_ERR(svn_checksum_mismatch_err(expected, actual, scratch_pool, 
-                                        _("%s checksum mismatch in file %s"),
-                                        name, file_name));
-    }
-
-  return SVN_NO_ERROR;
-}
-
-/* Verify the MD5 checksums of the index data in the rev / pack file
- * containing revision START in FS.  If given, invoke CANCEL_FUNC with
- * CANCEL_BATON at regular intervals.  Use SCRATCH_POOL for temporary
- * allocations.
- */
-static svn_error_t *
-verify_index_checksums(svn_fs_t *fs,
-                       svn_revnum_t start,
-                       svn_cancel_func_t cancel_func,
-                       void *cancel_baton,
-                       apr_pool_t *scratch_pool)
-{
-  svn_fs_fs__revision_file_t *rev_file;
-
-  /* Open the rev / pack file and read the footer */
-  SVN_ERR(svn_fs_fs__open_pack_or_rev_file(&rev_file, fs, start,
-                                           scratch_pool, scratch_pool));
-  SVN_ERR(svn_fs_fs__auto_read_footer(rev_file));
-
-  /* Verify the index contents against the checksum from the footer. */
-  SVN_ERR(verify_index_checksum(rev_file->file, "L2P index",
-                                rev_file->l2p_offset, rev_file->p2l_offset,
-                                rev_file->l2p_checksum,
-                                cancel_func, cancel_baton, scratch_pool));
-  SVN_ERR(verify_index_checksum(rev_file->file, "P2L index",
-                                rev_file->p2l_offset, rev_file->footer_offset,
-                                rev_file->p2l_checksum,
-                                cancel_func, cancel_baton, scratch_pool));
-
-  /* Done. */
-  SVN_ERR(svn_fs_fs__close_revision_file(rev_file));
-
-  return SVN_NO_ERROR;
-}
-
-/* Verify that for all log-to-phys index entries for revisions START to
- * START + COUNT-1 in FS there is a consistent entry in the phys-to-log
- * index.  If given, invoke CANCEL_FUNC with CANCEL_BATON at regular
- * intervals. Use POOL for allocations.
- */
-static svn_error_t *
-compare_l2p_to_p2l_index(svn_fs_t *fs,
-                         svn_revnum_t start,
-                         svn_revnum_t count,
-                         svn_cancel_func_t cancel_func,
-                         void *cancel_baton,
-                         apr_pool_t *pool)
-{
-  svn_revnum_t i;
-  apr_pool_t *iterpool = svn_pool_create(pool);
-  apr_array_header_t *max_ids;
-
-  /* common file access structure */
-  svn_fs_fs__revision_file_t *rev_file;
-  SVN_ERR(svn_fs_fs__open_pack_or_rev_file(&rev_file, fs, start, pool,
-                                           iterpool));
-
-  /* determine the range of items to check for each revision */
-  SVN_ERR(svn_fs_fs__l2p_get_max_ids(&max_ids, fs, start, count, pool,
-                                     iterpool));
-
-  /* check all items in all revisions if the given range */
-  for (i = 0; i < max_ids->nelts; ++i)
-    {
-      apr_uint64_t k;
-      apr_uint64_t max_id = APR_ARRAY_IDX(max_ids, i, apr_uint64_t);
-      svn_revnum_t revision = start + i;
-
-      for (k = 0; k < max_id; ++k)
-        {
-          apr_off_t offset;
-          svn_fs_fs__p2l_entry_t *p2l_entry;
-          svn_pool_clear(iterpool);
-
-          /* get L2P entry.  Ignore unused entries. */
-          SVN_ERR(svn_fs_fs__item_offset(&offset, fs, rev_file, revision,
-                                         NULL, k, iterpool));
-          if (offset == -1)
-            continue;
-
-          /* find the corresponding P2L entry */
-          SVN_ERR(svn_fs_fs__p2l_entry_lookup(&p2l_entry, fs, rev_file,
-                                              revision, offset, iterpool,
-                                              iterpool));
-
-          if (p2l_entry == NULL)
-            return svn_error_createf(SVN_ERR_FS_INDEX_INCONSISTENT,
-                                     NULL,
-                                     _("p2l index entry not found for "
-                                       "PHYS %s returned by "
-                                       "l2p index for LOG r%ld:i%ld"),
-                                     apr_off_t_toa(pool, offset),
-                                     revision, (long)k);
-
-          if (   p2l_entry->item.number != k
-              || p2l_entry->item.revision != revision)
-            return svn_error_createf(SVN_ERR_FS_INDEX_INCONSISTENT,
-                                     NULL,
-                                     _("p2l index info LOG r%ld:i%ld"
-                                       " does not match "
-                                       "l2p index for LOG r%ld:i%ld"),
-                                     p2l_entry->item.revision,
-                                     (long)p2l_entry->item.number,
-                                     revision, (long)k);
-        }
-
-      if (cancel_func)
-        SVN_ERR(cancel_func(cancel_baton));
-    }
-
-  svn_pool_destroy(iterpool);
-
-  SVN_ERR(svn_fs_fs__close_revision_file(rev_file));
-
-  return SVN_NO_ERROR;
-}
-
-/* Verify that for all phys-to-log index entries for revisions START to
- * START + COUNT-1 in FS there is a consistent entry in the log-to-phys
- * index.  If given, invoke CANCEL_FUNC with CANCEL_BATON at regular
- * intervals. Use POOL for allocations.
- *
- * Please note that we can only check on pack / rev file granularity and
- * must only be called for a single rev / pack file.
- */
-static svn_error_t *
-compare_p2l_to_l2p_index(svn_fs_t *fs,
-                         svn_revnum_t start,
-                         svn_revnum_t count,
-                         svn_cancel_func_t cancel_func,
-                         void *cancel_baton,
-                         apr_pool_t *pool)
-{
-  fs_fs_data_t *ffd = fs->fsap_data;
-  apr_pool_t *iterpool = svn_pool_create(pool);
-  apr_off_t max_offset;
-  apr_off_t offset = 0;
-
-  /* common file access structure */
-  svn_fs_fs__revision_file_t *rev_file;
-  SVN_ERR(svn_fs_fs__open_pack_or_rev_file(&rev_file, fs, start, pool,
-                                           iterpool));
-
-  /* get the size of the rev / pack file as covered by the P2L index */
-  SVN_ERR(svn_fs_fs__p2l_get_max_offset(&max_offset, fs, rev_file, start,
-                                        pool));
-
-  /* for all offsets in the file, get the P2L index entries and check
-     them against the L2P index */
-  for (offset = 0; offset < max_offset; )
-    {
-      apr_array_header_t *entries;
-      svn_fs_fs__p2l_entry_t *last_entry;
-      int i;
-
-      svn_pool_clear(iterpool);
-
-      /* get all entries for the current block */
-      SVN_ERR(svn_fs_fs__p2l_index_lookup(&entries, fs, rev_file, start,
-                                          offset, ffd->p2l_page_size,
-                                          iterpool, iterpool));
-      if (entries->nelts == 0)
-        return svn_error_createf(SVN_ERR_FS_INDEX_CORRUPTION,
-                                 NULL,
-                                 _("p2l does not cover offset %s"
-                                   " for revision %ld"),
-                                  apr_off_t_toa(pool, offset), start);
-
-      /* process all entries (and later continue with the next block) */
-      last_entry
-        = &APR_ARRAY_IDX(entries, entries->nelts-1, svn_fs_fs__p2l_entry_t);
-      offset = last_entry->offset + last_entry->size;
-
-      for (i = 0; i < entries->nelts; ++i)
-        {
-          svn_fs_fs__p2l_entry_t *entry
-            = &APR_ARRAY_IDX(entries, i, svn_fs_fs__p2l_entry_t);
-
-          /* check all sub-items for consist entries in the L2P index */
-          if (entry->type == SVN_FS_FS__ITEM_TYPE_UNUSED)
-            {
-              /* There is no L2P entry for unused rev file sections.
-               * And its P2L index data is hardly ever used.  But we
-               * should still check whether someone tempered with it. */
-              if (   entry->item.revision != SVN_INVALID_REVNUM
-                  && (   entry->item.revision < start
-                      || entry->item.revision >= start + count))
-                return svn_error_createf(SVN_ERR_FS_INDEX_INCONSISTENT,
-                                         NULL,
-                                         _("Empty P2L entry for PHYS %s "
-                                           "refers to revision %ld outside "
-                                           "the rev / pack file (%ld-%ld)"),
-                                         apr_off_t_toa(pool, entry->offset),
-                                         (long)entry->item.number,
-                                         start, start + count - 1);
-            }
-          else
-            {
-              apr_off_t l2p_offset;
-              SVN_ERR(svn_fs_fs__item_offset(&l2p_offset, fs, rev_file,
-                                             entry->item.revision, NULL,
-                                             entry->item.number, iterpool));
-
-              if (l2p_offset != entry->offset)
-                return svn_error_createf(SVN_ERR_FS_INDEX_INCONSISTENT,
-                                         NULL,
-                                         _("l2p index entry PHYS %s"
-                                           "does not match p2l index value "
-                                           "LOG r%ld:i%ld for PHYS %s"),
-                                         apr_off_t_toa(pool, l2p_offset),
-                                         entry->item.revision,
-                                         (long)entry->item.number,
-                                         apr_off_t_toa(pool, entry->offset));
-            }
-        }
-
-      if (cancel_func)
-        SVN_ERR(cancel_func(cancel_baton));
-    }
-
-  svn_pool_destroy(iterpool);
-
-  SVN_ERR(svn_fs_fs__close_revision_file(rev_file));
-
-  return SVN_NO_ERROR;
-}
-
-/* Items smaller than this can be read at once into a buffer and directly
- * be checksummed.  Larger items require stream processing.
- * Must be a multiple of 8. */
-#define STREAM_THRESHOLD 4096
-
-/* Verify that the next SIZE bytes read from FILE are NUL.
- * SIZE must not exceed STREAM_THRESHOLD.  Use POOL for allocations.
- */
-static svn_error_t *
-expect_buffer_nul(apr_file_t *file,
-                  apr_off_t size,
-                  apr_pool_t *pool)
-{
-  union
-  {
-    unsigned char buffer[STREAM_THRESHOLD];
-    apr_uint64_t chunks[STREAM_THRESHOLD / sizeof(apr_uint64_t)];
-  } data;
-
-  apr_size_t i;
-  SVN_ERR_ASSERT(size <= STREAM_THRESHOLD);
-
-  /* read the whole data block; error out on failure */
-  data.chunks[(size - 1)/ sizeof(apr_uint64_t)] = 0;
-  SVN_ERR(svn_io_file_read_full2(file, data.buffer, size, NULL, NULL, pool));
-
-  /* chunky check */
-  for (i = 0; i < size / sizeof(apr_uint64_t); ++i)
-    if (data.chunks[i] != 0)
-      break;
-
-  /* byte-wise check upon mismatch or at the end of the block */
-  for (i *= sizeof(apr_uint64_t); i < size; ++i)
-    if (data.buffer[i] != 0)
-      {
-        const char *file_name;
-        apr_off_t offset;
-        
-        SVN_ERR(svn_io_file_name_get(&file_name, file, pool));
-        SVN_ERR(svn_fs_fs__get_file_offset(&offset, file, pool));
-        offset -= size - i;
-
-        return svn_error_createf(SVN_ERR_FS_CORRUPT, NULL,
-                                 _("Empty section in file %s contains "
-                                   "non-NUL data at offset %s"),
-                                 file_name, apr_off_t_toa(pool, offset));
-      }
-
-  return SVN_NO_ERROR;
-}
-
-/* Verify that the next SIZE bytes read from FILE are NUL.
- * Use POOL for allocations.
- */
-static svn_error_t *
-read_all_nul(apr_file_t *file,
-             apr_off_t size,
-             apr_pool_t *pool)
-{
-  for (; size >= STREAM_THRESHOLD; size -= STREAM_THRESHOLD)
-    SVN_ERR(expect_buffer_nul(file, STREAM_THRESHOLD, pool));
-
-  if (size)
-    SVN_ERR(expect_buffer_nul(file, size, pool));
-
-  return SVN_NO_ERROR;
-}
-
-/* Compare the ACTUAL checksum with the one expected by ENTRY.
- * Return an error in case of mismatch.  Use the name of FILE
- * in error message.  Allocate data in POOL.
- */
-static svn_error_t *
-expected_checksum(apr_file_t *file,
-                  svn_fs_fs__p2l_entry_t *entry,
-                  apr_uint32_t actual,
-                  apr_pool_t *pool)
-{
-  if (actual != entry->fnv1_checksum)
-    {
-      const char *file_name;
-
-      SVN_ERR(svn_io_file_name_get(&file_name, file, pool));
-      return svn_error_createf(SVN_ERR_FS_CORRUPT, NULL,
-                               _("Checksum mismatch in item at offset %s of "
-                                 "length %s bytes in file %s"),
-                               apr_off_t_toa(pool, entry->offset),
-                               apr_off_t_toa(pool, entry->size), file_name);
-    }
-
-  return SVN_NO_ERROR;
-}
-
-/* Verify that the FNV checksum over the next ENTRY->SIZE bytes read
- * from FILE will match ENTRY's expected checksum.  SIZE must not
- * exceed STREAM_THRESHOLD.  Use POOL for allocations.
- */
-static svn_error_t *
-expected_buffered_checksum(apr_file_t *file,
-                           svn_fs_fs__p2l_entry_t *entry,
-                           apr_pool_t *pool)
-{
-  unsigned char buffer[STREAM_THRESHOLD];
-  SVN_ERR_ASSERT(entry->size <= STREAM_THRESHOLD);
-
-  SVN_ERR(svn_io_file_read_full2(file, buffer, (apr_size_t)entry->size,
-                                 NULL, NULL, pool));
-  SVN_ERR(expected_checksum(file, entry,
-                            svn__fnv1a_32x4(buffer, (apr_size_t)entry->size),
-                            pool));
-
-  return SVN_NO_ERROR;
-}
-
-/* Verify that the FNV checksum over the next ENTRY->SIZE bytes read from
- * FILE will match ENTRY's expected checksum.  Use POOL for allocations.
- */
-static svn_error_t *
-expected_streamed_checksum(apr_file_t *file,
-                           svn_fs_fs__p2l_entry_t *entry,
-                           apr_pool_t *pool)
-{
-  unsigned char buffer[STREAM_THRESHOLD];
-  svn_checksum_t *checksum;
-  svn_checksum_ctx_t *context
-    = svn_checksum_ctx_create(svn_checksum_fnv1a_32x4, pool);
-  apr_off_t size = entry->size;
-
-  while (size > 0)
-    {
-      apr_size_t to_read = size > sizeof(buffer)
-                         ? sizeof(buffer)
-                         : (apr_size_t)size;
-      SVN_ERR(svn_io_file_read_full2(file, buffer, to_read, NULL, NULL,
-                                     pool));
-      SVN_ERR(svn_checksum_update(context, buffer, to_read));
-      size -= to_read;
-    }
-
-  SVN_ERR(svn_checksum_final(&checksum, context, pool));
-  SVN_ERR(expected_checksum(file, entry,
-                            ntohl(*(const apr_uint32_t *)checksum->digest),
-                            pool));
-
-  return SVN_NO_ERROR;
-}
-
-/* Verify that for all phys-to-log index entries for revisions START to
- * START + COUNT-1 in FS match the actual pack / rev file contents.
- * If given, invoke CANCEL_FUNC with CANCEL_BATON at regular intervals.
- * Use POOL for allocations.
- *
- * Please note that we can only check on pack / rev file granularity and
- * must only be called for a single rev / pack file.
- */
-static svn_error_t *
-compare_p2l_to_rev(svn_fs_t *fs,
-                   svn_revnum_t start,
-                   svn_revnum_t count,
-                   svn_cancel_func_t cancel_func,
-                   void *cancel_baton,
-                   apr_pool_t *pool)
-{
-  fs_fs_data_t *ffd = fs->fsap_data;
-  apr_pool_t *iterpool = svn_pool_create(pool);
-  apr_off_t max_offset;
-  apr_off_t offset = 0;
-  svn_fs_fs__revision_file_t *rev_file;
-
-  /* open the pack / rev file that is covered by the p2l index */
-  SVN_ERR(svn_fs_fs__open_pack_or_rev_file(&rev_file, fs, start, pool,
-                                           iterpool));
-
-  /* check file size vs. range covered by index */
-  SVN_ERR(svn_fs_fs__auto_read_footer(rev_file));
-  SVN_ERR(svn_fs_fs__p2l_get_max_offset(&max_offset, fs, rev_file, start,
-                                        pool));
-
-  if (rev_file->l2p_offset != max_offset)
-    return svn_error_createf(SVN_ERR_FS_INDEX_INCONSISTENT, NULL,
-                             _("File size of %s for revision r%ld does "
-                               "not match p2l index size of %s"),
-                             apr_off_t_toa(pool, rev_file->l2p_offset), start,
-                             apr_off_t_toa(pool, max_offset));
-
-  SVN_ERR(svn_io_file_aligned_seek(rev_file->file, ffd->block_size, NULL, 0,
-                                   pool));
-
-  /* for all offsets in the file, get the P2L index entries and check
-     them against the L2P index */
-  for (offset = 0; offset < max_offset; )
-    {
-      apr_array_header_t *entries;
-      int i;
-
-      svn_pool_clear(iterpool);
-
-      /* get all entries for the current block */
-      SVN_ERR(svn_fs_fs__p2l_index_lookup(&entries, fs, rev_file, start,
-                                          offset, ffd->p2l_page_size,
-                                          iterpool, iterpool));
-
-      /* The above might have moved the file pointer.
-       * Ensure we actually start reading at OFFSET.  */
-      SVN_ERR(svn_io_file_aligned_seek(rev_file->file, ffd->block_size,
-                                       NULL, offset, iterpool));
-
-      /* process all entries (and later continue with the next block) */
-      for (i = 0; i < entries->nelts; ++i)
-        {
-          svn_fs_fs__p2l_entry_t *entry
-            = &APR_ARRAY_IDX(entries, i, svn_fs_fs__p2l_entry_t);
-
-          /* skip bits we previously checked */
-          if (i == 0 && entry->offset < offset)
-            continue;
-
-          /* skip zero-sized entries */
-          if (entry->size == 0)
-            continue;
-
-          /* p2l index must cover all rev / pack file offsets exactly once */
-          if (entry->offset != offset)
-            return svn_error_createf(SVN_ERR_FS_INDEX_INCONSISTENT,
-                                     NULL,
-                                     _("p2l index entry for revision r%ld"
-                                       " is non-contiguous between offsets "
-                                       " %s and %s"),
-                                     start,
-                                     apr_off_t_toa(pool, offset),
-                                     apr_off_t_toa(pool, entry->offset));
-
-          /* empty sections must contain NUL bytes only */
-          if (entry->type == SVN_FS_FS__ITEM_TYPE_UNUSED)
-            {
-              /* skip filler entry at the end of the p2l index */
-              if (entry->offset != max_offset)
-                SVN_ERR(read_all_nul(rev_file->file, entry->size, pool));
-            }
-          else
-            {
-              if (entry->size < STREAM_THRESHOLD)
-                SVN_ERR(expected_buffered_checksum(rev_file->file, entry,
-                                                   pool));
-              else
-                SVN_ERR(expected_streamed_checksum(rev_file->file, entry,
-                                                   pool));
-            }
-
-          /* advance offset */
-          offset += entry->size;
-        }
-
-      if (cancel_func)
-        SVN_ERR(cancel_func(cancel_baton));
-    }
-
-  svn_pool_destroy(iterpool);
-
-  SVN_ERR(svn_fs_fs__close_revision_file(rev_file));
-
-  return SVN_NO_ERROR;
-}
-
-/* Verify that the revprops of the revisions START to END in FS can be
- * accessed.  Invoke CANCEL_FUNC with CANCEL_BATON at regular intervals.
- *
- * The values of START and END have already been auto-selected and
- * verified.
- */
-static svn_error_t *
-verify_revprops(svn_fs_t *fs,
-                svn_revnum_t start,
-                svn_revnum_t end,
-                svn_cancel_func_t cancel_func,
-                void *cancel_baton,
-                apr_pool_t *pool)
-{
-  svn_revnum_t revision;
-  apr_pool_t *iterpool = svn_pool_create(pool);
-
-  for (revision = start; revision < end; ++revision)
-    {
-      svn_string_t *date;
-      apr_time_t timetemp;
-
-      svn_pool_clear(iterpool);
-
-      /* Access the svn:date revprop.
-       * This implies parsing all revprops for that revision. */
-      SVN_ERR(svn_fs_fs__revision_prop(&date, fs, revision,
-                                       SVN_PROP_REVISION_DATE, iterpool));
-
-      /* The time stamp is the only revprop that, if given, needs to
-       * have a valid content. */
-      if (date)
-        SVN_ERR(svn_time_from_cstring(&timetemp, date->data, iterpool));
-
-      if (cancel_func)
-        SVN_ERR(cancel_func(cancel_baton));
-    }
-
-  svn_pool_destroy(iterpool);
-
-  return SVN_NO_ERROR;
-}
-
->>>>>>> 58c7bd54
 static svn_revnum_t
 pack_size(svn_fs_t *fs, svn_revnum_t rev)
 {
@@ -757,94 +168,6 @@
   return rev < ffd->min_unpacked_rev ? ffd->max_files_per_dir : 1;
 }
 
-<<<<<<< HEAD
-=======
-/* Verify that on-disk representation has not been tempered with (in a way
- * that leaves the repository in a corrupted state).  This compares log-to-
- * phys with phys-to-log indexes, verifies the low-level checksums and
- * checks that all revprops are available.  The function signature is
- * similar to svn_fs_fs__verify.
- *
- * The values of START and END have already been auto-selected and
- * verified.  You may call this for format7 or higher repos.
- */
-static svn_error_t *
-verify_f7_metadata_consistency(svn_fs_t *fs,
-                               svn_revnum_t start,
-                               svn_revnum_t end,
-                               svn_fs_progress_notify_func_t notify_func,
-                               void *notify_baton,
-                               svn_cancel_func_t cancel_func,
-                               void *cancel_baton,
-                               apr_pool_t *pool)
-{
-  fs_fs_data_t *ffd = fs->fsap_data;
-  svn_revnum_t revision, next_revision;
-  apr_pool_t *iterpool = svn_pool_create(pool);
-
-  for (revision = start; revision <= end; revision = next_revision)
-    {
-      svn_error_t *err = SVN_NO_ERROR;
-
-      svn_revnum_t count = pack_size(fs, revision);
-      svn_revnum_t pack_start = svn_fs_fs__packed_base_rev(fs, revision);
-      svn_revnum_t pack_end = pack_start + count;
-
-      svn_pool_clear(iterpool);
-
-      if (notify_func && (pack_start % ffd->max_files_per_dir == 0))
-        notify_func(pack_start, notify_baton, iterpool);
-
-      /* Check for external corruption to the indexes. */
-      err = verify_index_checksums(fs, pack_start, cancel_func,
-                                   cancel_baton, iterpool);
- 
-      /* two-way index check */
-      if (!err)
-        err = compare_l2p_to_p2l_index(fs, pack_start, pack_end - pack_start,
-                                       cancel_func, cancel_baton, iterpool);
-      if (!err)
-        err = compare_p2l_to_l2p_index(fs, pack_start, pack_end - pack_start,
-                                       cancel_func, cancel_baton, iterpool);
-
-      /* verify in-index checksums and types vs. actual rev / pack files */
-      if (!err)
-        err = compare_p2l_to_rev(fs, pack_start, pack_end - pack_start,
-                                 cancel_func, cancel_baton, iterpool);
-
-      /* ensure that revprops are available and accessible */
-      if (!err)
-        err = verify_revprops(fs, pack_start, pack_end,
-                              cancel_func, cancel_baton, iterpool);
-
-      /* concurrent packing is one of the reasons why verification may fail.
-         Make sure, we operate on up-to-date information. */
-      if (err)
-        SVN_ERR(svn_fs_fs__read_min_unpacked_rev(&ffd->min_unpacked_rev,
-                                                 fs, pool));
-
-      /* retry the whole shard if it got packed in the meantime */
-      if (err && count != pack_size(fs, revision))
-        {
-          svn_error_clear(err);
-
-          /* We could simply assign revision here but the code below is
-             more intuitive to maintainers. */
-          next_revision = svn_fs_fs__packed_base_rev(fs, revision);
-        }
-      else
-        {
-          SVN_ERR(err);
-          next_revision = pack_end;
-        }
-    }
-
-  svn_pool_destroy(iterpool);
-
-  return SVN_NO_ERROR;
-}
-
->>>>>>> 58c7bd54
 svn_error_t *
 svn_fs_fs__verify(svn_fs_t *fs,
                   svn_revnum_t start,
@@ -866,16 +189,6 @@
   SVN_ERR(svn_fs_fs__ensure_revision_exists(start, fs, pool));
   SVN_ERR(svn_fs_fs__ensure_revision_exists(end, fs, pool));
 
-<<<<<<< HEAD
-=======
-  /* log/phys index consistency.  We need to check them first to make
-     sure we can access the rev / pack files in format7. */
-  if (svn_fs_fs__use_log_addressing(fs))
-    SVN_ERR(verify_f7_metadata_consistency(fs, start, end,
-                                           notify_func, notify_baton,
-                                           cancel_func, cancel_baton, pool));
-
->>>>>>> 58c7bd54
   /* rep cache consistency */
   if (ffd->format >= SVN_FS_FS__MIN_REP_SHARING_FORMAT)
     SVN_ERR(verify_rep_cache(fs, start, end, notify_func, notify_baton,
