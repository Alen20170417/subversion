--- conflicted
+++ resolved
@@ -29,6 +29,10 @@
   const svn_delta_editor_t *editor;
   void *edit_baton;
 
+  /* Any error that occurs during the replay is stored here, so it can be
+   * returned after we bail out of the XML parsing. */
+  svn_error_t *err;
+
   /* Parent pool for the whole reply. */
   apr_pool_t *pool;
 
@@ -95,8 +99,8 @@
   { NULL }
 };
 
-static svn_error_t * 
-start_element(int *elem, void *baton, int parent_state, const char *nspace,
+static int
+start_element(void *baton, int parent_state, const char *nspace,
               const char *elt_name, const char **atts)
 {
   replay_baton_t *rb = baton;
@@ -105,23 +109,20 @@
     = svn_ra_dav__lookup_xml_elem(editor_report_elements, nspace, elt_name);
 
   if (! elm)
-    {
-      *elem = NE_XML_DECLINE;
-      return SVN_NO_ERROR;
-    }
+    return NE_XML_DECLINE;
 
   if (parent_state == ELEM_root)
     {
       /* If we're at the root of the tree, the element has to be the editor
        * report itself. */
       if (elm->id != ELEM_editor_report)
-        return UNEXPECTED_ELEMENT(nspace, elt_name);
+        return SVN_RA_DAV__XML_INVALID;
     }
   else if (parent_state != ELEM_editor_report)
     {
       /* If we're not at the root, our parent has to be the editor report,
        * since we don't actually nest any elements. */
-      return UNEXPECTED_ELEMENT(nspace, elt_name);
+      return SVN_RA_DAV__XML_INVALID;
     }
 
   switch (elm->id)
@@ -130,11 +131,13 @@
       {
         const char *crev = svn_xml_get_attr_value("rev", atts);
         if (! crev)
-          return MISSING_ATTR(nspace, elt_name, "rev");
-        else
-          return rb->editor->set_target_revision(rb->edit_baton,
-                                                 SVN_STR_TO_REV(crev),
-                                                 rb->pool);
+          rb->err = svn_error_create
+                     (SVN_ERR_RA_DAV_MALFORMED_DATA, NULL,
+                      _("Missing revision attr in target-revision element"));
+        else
+          rb->err = rb->editor->set_target_revision(rb->edit_baton,
+                                                    SVN_STR_TO_REV(crev),
+                                                    rb->pool);
       }
       break;
 
@@ -143,14 +146,16 @@
         const char *crev = svn_xml_get_attr_value("rev", atts);
 
         if (! crev)
-          return MISSING_ATTR(nspace, elt_name, "rev");
+          rb->err = svn_error_create
+                     (SVN_ERR_RA_DAV_MALFORMED_DATA, NULL,
+                      _("Missing revision attr in open-root element"));
         else
           {
             apr_pool_t *subpool = svn_pool_create(rb->pool);
             void *dir_baton;
-            SVN_ERR(rb->editor->open_root(rb->edit_baton,
-                                          SVN_STR_TO_REV(crev), subpool,
-                                          &dir_baton));
+            rb->err = rb->editor->open_root(rb->edit_baton,
+                                            SVN_STR_TO_REV(crev), subpool,
+                                            &dir_baton);
             push_dir(rb, dir_baton, "", subpool);
           }
       }
@@ -162,15 +167,19 @@
         const char *crev = svn_xml_get_attr_value("rev", atts);
 
         if (! path)
-          return MISSING_ATTR(nspace, elt_name, "name");
+          rb->err = svn_error_create
+                      (SVN_ERR_RA_DAV_MALFORMED_DATA, NULL,
+                       _("Missing name attr in delete-entry element"));
         else if (! crev)
-          return MISSING_ATTR(nspace, elt_name, "rev");
+          rb->err = svn_error_create
+                      (SVN_ERR_RA_DAV_MALFORMED_DATA, NULL,
+                       _("Missing rev attr in delete-entry element"));
         else
           {
             dir_item_t *di = &TOP_DIR(rb);
 
-            SVN_ERR(rb->editor->delete_entry(path, SVN_STR_TO_REV(crev),
-                                             di->baton, di->pool));
+            rb->err = rb->editor->delete_entry(path, SVN_STR_TO_REV(crev),
+                                               di->baton, di->pool);
           }
       }
       break;
@@ -182,13 +191,9 @@
         const char *name = svn_xml_get_attr_value("name", atts);
 
         if (! name)
-<<<<<<< HEAD
-          return MISSING_ATTR(nspace, elt_name, "name");
-=======
           rb->err = svn_error_create
                      (SVN_ERR_RA_DAV_MALFORMED_DATA, NULL,
                       _("Missing name attr in open-directory element"));
->>>>>>> db70df81
         else
           {
             dir_item_t *parent = &TOP_DIR(rb);
@@ -202,13 +207,8 @@
               rev = SVN_INVALID_REVNUM;
 
             if (elm->id == ELEM_open_directory)
-<<<<<<< HEAD
-              SVN_ERR(rb->editor->open_directory(name, parent->baton,
-                                                 rev, subpool, &dir_baton));
-=======
               rb->err = rb->editor->open_directory(name, parent->baton,
                                                    rev, subpool, &dir_baton);
->>>>>>> db70df81
             else if (elm->id == ELEM_add_directory)
               {
                 const char *cpath = svn_xml_get_attr_value("copyfrom-path",
@@ -221,15 +221,9 @@
                 else
                   rev = SVN_INVALID_REVNUM;
 
-<<<<<<< HEAD
-                SVN_ERR(rb->editor->add_directory(name, parent->baton,
-                                                  cpath, rev, subpool,
-                                                  &dir_baton));
-=======
                 rb->err = rb->editor->add_directory(name, parent->baton,
                                                     cpath, rev, subpool,
                                                     &dir_baton);
->>>>>>> db70df81
               }
             else
               abort();
@@ -248,7 +242,13 @@
         dir_item_t *parent = &TOP_DIR(rb);
 
         if (! path)
-          return MISSING_ATTR(nspace, elt_name, "name");
+          {
+            rb->err = svn_error_createf
+                        (SVN_ERR_RA_DAV_MALFORMED_DATA, NULL,
+                         _("Missing name attr in %s element"),
+                         elm->id == ELEM_open_file ? "open-file" : "add-file");
+            break;
+          }
 
         svn_pool_clear(parent->file_pool);
 
@@ -262,8 +262,8 @@
             else
               rev = SVN_INVALID_REVNUM;
 
-            SVN_ERR(rb->editor->add_file(path, parent->baton, cpath, rev,
-                                         parent->file_pool, &rb->file_baton));
+            rb->err = rb->editor->add_file(path, parent->baton, cpath, rev,
+                                           parent->file_pool, &rb->file_baton);
           }
         else
           {
@@ -274,63 +274,65 @@
             else
               rev = SVN_INVALID_REVNUM;
 
-            SVN_ERR(rb->editor->open_file(path, parent->baton, rev,
-                                          parent->file_pool,
-                                          &rb->file_baton));
+            rb->err = rb->editor->open_file(path, parent->baton, rev,
+                                            parent->file_pool,
+                                            &rb->file_baton);
           }
       }
       break;
 
     case ELEM_apply_textdelta:
       if (! rb->file_baton)
-        return svn_error_create
-                 (SVN_ERR_RA_DAV_MALFORMED_DATA, NULL,
-                  _("Got apply-textdelta element without preceding "
-                    "add-file or open-file"));
+        rb->err = svn_error_create
+                    (SVN_ERR_RA_DAV_MALFORMED_DATA, NULL,
+                     _("Got apply-textdelta element without preceding "
+                       "add-file or open-file"));
       else
         {
           const char *checksum = svn_xml_get_attr_value("checksum", atts);
 
-          SVN_ERR(rb->editor->apply_textdelta(rb->file_baton,
-                                              checksum,
-                                              TOP_DIR(rb).file_pool,
-                                              &rb->whandler,
-                                              &rb->whandler_baton));
-
-          rb->svndiff_decoder = svn_txdelta_parse_svndiff
-                                  (rb->whandler, rb->whandler_baton,
-                                   TRUE, TOP_DIR(rb).file_pool);
-          rb->base64_decoder = svn_base64_decode(rb->svndiff_decoder,
-                                                 TOP_DIR(rb).file_pool);
+          rb->err = rb->editor->apply_textdelta(rb->file_baton,
+                                                checksum,
+                                                TOP_DIR(rb).file_pool,
+                                                &rb->whandler,
+                                                &rb->whandler_baton);
+          if (! rb->err)
+            {
+              rb->svndiff_decoder = svn_txdelta_parse_svndiff
+                                      (rb->whandler, rb->whandler_baton,
+                                       TRUE, TOP_DIR(rb).file_pool);
+              rb->base64_decoder = svn_base64_decode(rb->svndiff_decoder,
+                                                     TOP_DIR(rb).file_pool);
+            }
         }
       break;
 
     case ELEM_close_file:
       if (! rb->file_baton)
-        return svn_error_create
-                  (SVN_ERR_RA_DAV_MALFORMED_DATA, NULL,
-                   _("Got close-file element without preceding "
-                     "add-file or open-file"));
+        rb->err = svn_error_create
+                    (SVN_ERR_RA_DAV_MALFORMED_DATA, NULL,
+                     _("Got close-file element without preceding "
+                       "add-file or open-file"));
       else
         {
-          SVN_ERR(rb->editor->close_file(rb->file_baton,
-                                         NULL, /* XXX text checksum */
-                                         TOP_DIR(rb).file_pool));
+          rb->err = rb->editor->close_file(rb->file_baton,
+                                           NULL, /* XXX text checksum */
+                                           TOP_DIR(rb).file_pool);
           rb->file_baton = NULL;
         }
       break;
 
     case ELEM_close_directory:
       if (rb->dirs->nelts == 0)
-        return svn_error_create
-                 (SVN_ERR_RA_DAV_MALFORMED_DATA, NULL,
-                  _("Got close-directory element without ever opening "
-                    "a directory"));
+        rb->err = svn_error_create
+                    (SVN_ERR_RA_DAV_MALFORMED_DATA, NULL,
+                     _("Got close-directory element without ever opening "
+                       "a directory"));
       else
         {
           dir_item_t *di = &TOP_DIR(rb);
 
-          SVN_ERR(rb->editor->close_directory(di->baton, di->pool));
+          rb->err = rb->editor->close_directory(di->baton, di->pool);
 
           svn_pool_destroy(di->pool);
 
@@ -344,7 +346,11 @@
         const char *name = svn_xml_get_attr_value("name", atts);
 
         if (! name)
-          return MISSING_ATTR(nspace, elt_name, "name");
+          rb->err = svn_error_createf
+                      (SVN_ERR_RA_DAV_MALFORMED_DATA, NULL,
+                       _("Missing name attr in %s element"),
+                       elm->id == ELEM_change_file_prop ? "change-file-prop"
+                                                        : "change-dir-prop");
         else
           {
             svn_pool_clear(rb->prop_pool);
@@ -360,12 +366,13 @@
       break;
     }
 
-  *elem = elm->id;
-
-  return SVN_NO_ERROR;
+  if (rb->err)
+    return NE_XML_ABORT;
+
+  return elm->id;
 }
 
-static svn_error_t *
+static int
 end_element(void *baton, int state, const char *nspace, const char *elt_name)
 {
   replay_baton_t *rb = baton;
@@ -374,7 +381,7 @@
     = svn_ra_dav__lookup_xml_elem(editor_report_elements, nspace, elt_name);
 
   if (! elm)
-    return SVN_NO_ERROR;
+    return NE_XML_DECLINE;
 
   switch (elm->id)
     {
@@ -382,15 +389,11 @@
       if (rb->dirs->nelts)
         svn_pool_destroy(APR_ARRAY_IDX(rb->dirs, 0, dir_item_t).pool);
 
-<<<<<<< HEAD
-      return SVN_NO_ERROR;
-=======
       rb->err = SVN_NO_ERROR;
->>>>>>> db70df81
       break;
 
     case ELEM_apply_textdelta:
-      SVN_ERR(svn_stream_close(rb->base64_decoder));
+      rb->err = svn_stream_close(rb->base64_decoder);
 
       rb->whandler = NULL;
       rb->whandler_baton = NULL;
@@ -415,15 +418,15 @@
           decoded_value = NULL; /* It's a delete */
 
         if (elm->id == ELEM_change_dir_prop)
-          SVN_ERR(rb->editor->change_dir_prop(TOP_DIR(rb).baton,
-                                              rb->prop_name,
-                                              decoded_value,
-                                              TOP_DIR(rb).pool));
-        else
-          SVN_ERR(rb->editor->change_file_prop(rb->file_baton,
-                                               rb->prop_name,
-                                               decoded_value,
-                                               TOP_DIR(rb).file_pool));
+          rb->err = rb->editor->change_dir_prop(TOP_DIR(rb).baton,
+                                                rb->prop_name,
+                                                decoded_value,
+                                                TOP_DIR(rb).pool);
+        else
+          rb->err = rb->editor->change_file_prop(rb->file_baton,
+                                                 rb->prop_name,
+                                                 decoded_value,
+                                                 TOP_DIR(rb).file_pool);
       }
       break;
 
@@ -431,10 +434,13 @@
       break;
     }
 
-  return SVN_NO_ERROR;
+  if (rb->err)
+    return NE_XML_ABORT;
+
+  return SVN_RA_DAV__XML_VALID;
 }
 
-static svn_error_t *
+static int
 cdata_handler(void *baton, int state, const char *cdata, size_t len)
 {
   replay_baton_t *rb = baton;
@@ -443,24 +449,27 @@
   switch (state)
     {
     case ELEM_apply_textdelta:
-      SVN_ERR(svn_stream_write(rb->base64_decoder, cdata, &nlen));
-      if (nlen != len)
-        return svn_error_createf
-                  (SVN_ERR_STREAM_UNEXPECTED_EOF, NULL,
-                   _("Error writing stream: unexpected EOF"));
+      rb->err = svn_stream_write(rb->base64_decoder, cdata, &nlen);
+      if (! rb->err && nlen != len)
+        rb->err = svn_error_createf
+                    (SVN_ERR_STREAM_UNEXPECTED_EOF, NULL,
+                     _("Error writing stream: unexpected EOF"));
       break;
 
     case ELEM_change_dir_prop:
     case ELEM_change_file_prop:
       if (! rb->prop_accum)
-        return svn_error_createf(SVN_ERR_RA_DAV_MALFORMED_DATA, NULL,
-                                 _("Got cdata content for a prop delete"));
+        rb->err = svn_error_createf(SVN_ERR_RA_DAV_MALFORMED_DATA, NULL,
+                                    _("Got cdata content for a prop delete"));
       else
         svn_stringbuf_appendbytes(rb->prop_accum, cdata, len);
       break;
     }
 
-  return SVN_NO_ERROR;
+  if (rb->err)
+    return NE_XML_ABORT;
+
+  return 0; /* no error */
 }
 
 svn_error_t *
@@ -488,19 +497,22 @@
 
   rb.editor = editor;
   rb.edit_baton = edit_baton;
+  rb.err = SVN_NO_ERROR;
   rb.pool = pool;
   rb.dirs = apr_array_make(pool, 5, sizeof(dir_item_t));
   rb.prop_pool = svn_pool_create(pool);
   rb.prop_accum = svn_stringbuf_create("", rb.prop_pool);
 
-  return svn_ra_dav__parsed_request(ras->sess, "REPORT", ras->url->data, body,
-                                    NULL, NULL,
-                                    start_element,
-                                    cdata_handler,
-                                    end_element,
-                                    &rb,
-                                    NULL, /* extra headers */
-                                    NULL, /* status code */
-                                    FALSE, /* spool response */
-                                    pool);
+  SVN_ERR(svn_ra_dav__parsed_request(ras->sess, "REPORT", ras->url->data, body,
+                                     NULL, NULL,
+                                     start_element,
+                                     cdata_handler,
+                                     end_element,
+                                     &rb,
+                                     NULL, /* extra headers */
+                                     NULL, /* status code */
+                                     FALSE, /* spool response */
+                                     pool));
+
+  return rb.err;
 }