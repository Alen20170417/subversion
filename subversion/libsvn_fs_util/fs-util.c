/* fs-util.c : internal utility functions used by both FSFS and BDB back
 * ends.
 *
 * ====================================================================
 *    Licensed to the Apache Software Foundation (ASF) under one
 *    or more contributor license agreements.  See the NOTICE file
 *    distributed with this work for additional information
 *    regarding copyright ownership.  The ASF licenses this file
 *    to you under the Apache License, Version 2.0 (the
 *    "License"); you may not use this file except in compliance
 *    with the License.  You may obtain a copy of the License at
 *
 *      http://www.apache.org/licenses/LICENSE-2.0
 *
 *    Unless required by applicable law or agreed to in writing,
 *    software distributed under the License is distributed on an
 *    "AS IS" BASIS, WITHOUT WARRANTIES OR CONDITIONS OF ANY
 *    KIND, either express or implied.  See the License for the
 *    specific language governing permissions and limitations
 *    under the License.
 * ====================================================================
 */

#include <string.h>

#include <apr_pools.h>
#include <apr_strings.h>

#include "svn_fs.h"
#include "svn_dirent_uri.h"
#include "svn_path.h"
#include "svn_private_config.h"

#include "private/svn_fs_util.h"
#include "private/svn_fspath.h"
#include "../libsvn_fs/fs-loader.h"

const char *
svn_fs__canonicalize_abspath(const char *path, apr_pool_t *pool)
{
  char *newpath;
  size_t path_len;
<<<<<<< HEAD
  int path_i = 0, newpath_i = 0;
=======
  size_t path_i = 0, newpath_i = 0;
>>>>>>> 4cf18c3e
  svn_boolean_t eating_slashes = FALSE;

  /* No PATH?  No problem. */
  if (! path)
    return NULL;

  /* Empty PATH?  That's just "/". */
  if (! *path)
    return apr_pstrdup(pool, "/");

  /* Now, the fun begins.  Alloc enough room to hold PATH with an
     added leading '/'. */
  path_len = strlen(path);
  newpath = apr_pcalloc(pool, path_len + 2);

  /* No leading slash?  Fix that. */
  if (*path != '/')
    {
      newpath[newpath_i++] = '/';
    }

  for (path_i = 0; path_i < path_len; path_i++)
    {
      if (path[path_i] == '/')
        {
          /* The current character is a '/'.  If we are eating up
             extra '/' characters, skip this character.  Else, note
             that we are now eating slashes. */
          if (eating_slashes)
            continue;
          eating_slashes = TRUE;
        }
      else
        {
          /* The current character is NOT a '/'.  If we were eating
             slashes, we need not do that any more. */
          if (eating_slashes)
            eating_slashes = FALSE;
        }

      /* Copy the current character into our new buffer. */
      newpath[newpath_i++] = path[path_i];
    }

  /* Did we leave a '/' attached to the end of NEWPATH (other than in
     the root directory case)? */
  if ((newpath[newpath_i - 1] == '/') && (newpath_i > 1))
    newpath[newpath_i - 1] = '\0';

  return newpath;
}

svn_error_t *
svn_fs__check_fs(svn_fs_t *fs,
                 svn_boolean_t expect_open)
{
  if ((expect_open && fs->fsap_data)
      || ((! expect_open) && (! fs->fsap_data)))
    return SVN_NO_ERROR;
  if (expect_open)
    return svn_error_create(SVN_ERR_FS_NOT_OPEN, 0,
                            _("Filesystem object has not been opened yet"));
  else
    return svn_error_create(SVN_ERR_FS_ALREADY_OPEN, 0,
                            _("Filesystem object already open"));
}

char *
svn_fs__next_entry_name(const char **next_p,
                        const char *path,
                        apr_pool_t *pool)
{
  const char *end;

  /* Find the end of the current component.  */
  end = strchr(path, '/');

  if (! end)
    {
      /* The path contains only one component, with no trailing
         slashes. */
      *next_p = 0;
      return apr_pstrdup(pool, path);
    }
  else
    {
      /* There's a slash after the first component.  Skip over an arbitrary
         number of slashes to find the next one. */
      const char *next = end;
      while (*next == '/')
        next++;
      *next_p = next;
      return apr_pstrndup(pool, path, end - path);
    }
}

svn_fs_path_change2_t *
svn_fs__path_change_create_internal(const svn_fs_id_t *node_rev_id,
                                    svn_fs_path_change_kind_t change_kind,
                                    apr_pool_t *pool)
{
  svn_fs_path_change2_t *change;

  change = apr_pcalloc(pool, sizeof(*change));
  change->node_rev_id = node_rev_id;
  change->change_kind = change_kind;

  return change;
}

svn_error_t *
svn_fs__append_to_merged_froms(svn_mergeinfo_t *output,
                               svn_mergeinfo_t input,
                               const char *rel_path,
                               apr_pool_t *pool)
{
  apr_hash_index_t *hi;

  *output = apr_hash_make(pool);
  for (hi = apr_hash_first(pool, input); hi; hi = apr_hash_next(hi))
    {
      const char *path = svn__apr_hash_index_key(hi);
      apr_array_header_t *rangelist = svn__apr_hash_index_val(hi);

      apr_hash_set(*output, svn_fspath__join(path, rel_path, pool),
                   APR_HASH_KEY_STRING, svn_rangelist_dup(rangelist, pool));
    }

  return SVN_NO_ERROR;
}<|MERGE_RESOLUTION|>--- conflicted
+++ resolved
@@ -40,11 +40,7 @@
 {
   char *newpath;
   size_t path_len;
-<<<<<<< HEAD
-  int path_i = 0, newpath_i = 0;
-=======
   size_t path_i = 0, newpath_i = 0;
->>>>>>> 4cf18c3e
   svn_boolean_t eating_slashes = FALSE;
 
   /* No PATH?  No problem. */
