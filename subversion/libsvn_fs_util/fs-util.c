--- conflicted
+++ resolved
@@ -2,26 +2,17 @@
  * ends.
  *
  * ====================================================================
-<<<<<<< HEAD
- *    Licensed to the Apache Software Foundation (ASF) under one
- *    or more contributor license agreements.  See the NOTICE file
- *    distributed with this work for additional information
- *    regarding copyright ownership.  The ASF licenses this file
- *    to you under the Apache License, Version 2.0 (the
- *    "License"); you may not use this file except in compliance
- *    with the License.  You may obtain a copy of the License at
-=======
  * Copyright (c) 2007, 2009 CollabNet.  All rights reserved.
->>>>>>> d3608daf
  *
- *      http://www.apache.org/licenses/LICENSE-2.0
+ * This software is licensed as described in the file COPYING, which
+ * you should have received as part of this distribution.  The terms
+ * are also available at http://subversion.tigris.org/license-1.html.
+ * If newer versions of this license are posted there, you may use a
+ * newer version instead, at your option.
  *
- *    Unless required by applicable law or agreed to in writing,
- *    software distributed under the License is distributed on an
- *    "AS IS" BASIS, WITHOUT WARRANTIES OR CONDITIONS OF ANY
- *    KIND, either express or implied.  See the License for the
- *    specific language governing permissions and limitations
- *    under the License.
+ * This software consists of voluntary contributions made by many
+ * individuals.  For exact contribution history, see the revision
+ * history and logs, available at http://subversion.tigris.org/.
  * ====================================================================
  */
 
@@ -31,7 +22,6 @@
 #include <apr_strings.h>
 
 #include "svn_fs.h"
-#include "svn_dirent_uri.h"
 #include "svn_path.h"
 #include "svn_private_config.h"
 
@@ -42,7 +32,7 @@
 svn_fs__canonicalize_abspath(const char *path, apr_pool_t *pool)
 {
   char *newpath;
-  size_t path_len;
+  int path_len;
   int path_i = 0, newpath_i = 0;
   svn_boolean_t eating_slashes = FALSE;
 
@@ -141,15 +131,9 @@
 }
 
 svn_fs_path_change2_t *
-<<<<<<< HEAD
-svn_fs__path_change_create_internal(const svn_fs_id_t *node_rev_id,
-                                    svn_fs_path_change_kind_t change_kind,
-                                    apr_pool_t *pool)
-=======
 svn_fs__path_change2_create(const svn_fs_id_t *node_rev_id,
                             svn_fs_path_change_kind_t change_kind,
                             apr_pool_t *pool)
->>>>>>> d3608daf
 {
   svn_fs_path_change2_t *change;
 
