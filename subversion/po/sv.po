# Swedish translations for subversion package
# Copyright (C) 2004-2006 CollabNet.
# This file is distributed under the same license as the subversion package.
#
# Translation dictionary:
#
# bogus        ogiltig
# (to) branch  (skapa) förgrening
# checkout     checka ut (hämta?)
# commit       arkivera
# diff         skillnad (ev. med diff inom parentes beroedne på sammanhang)
# entry        post
# item         objekt
# label        märke
# lock         lås
# lock token   (???)
# locked       låst
# merge        förena
# obstruct(ed) blockera
# PROPNAME     EGENSKAPSNAMN
# PROPVAL      EGENSKAPSVÄRDE
# relocate     omlokalisera
# REPOS        ARKIV
# REPOS_PATH   ARKIV_SÖKVÄG
# Repository   Arkiv
# repository access (RA) arkivåtkomst
# revert       återställa
# revision     revision (??? version)
# scheduling   schemalägga (planera?)
# stream       ström
# switch       växla (till)
# tag          märke
# text-base    textbas (???)
# to dump      dumpa
# unlock       låsa upp
# update       uppdatera
# usage        användning
# whitespace   tomrum
# working copy (WC) arbetskopia (AK)
#
msgid ""
msgstr ""
"Project-Id-Version: subversion 1.3\n"
"Report-Msgid-Bugs-To: dev@subversion.tigris.org\n"
<<<<<<< HEAD
"POT-Creation-Date: 2005-09-15 21:14+0200\n"
"PO-Revision-Date: 2005-09-15 21:16+0200\n"
=======
"POT-Creation-Date: 2006-02-23 22:26+0100\n"
"PO-Revision-Date: 2006-02-23 22:27+0100\n"
>>>>>>> 84fd0697
"Last-Translator: Subversion Developers <dev@subversion.tigris.org>\n"
"Language-Team: Swedish <sv@li.org>\n"
"MIME-Version: 1.0\n"
"Content-Type: text/plain; charset=UTF-8\n"
"Content-Transfer-Encoding: 8bit\n"
"Plural-Forms: nplurals=2; plural=(n != 1);\n"

#: include/svn_error_codes.h:154
msgid "Bad parent pool passed to svn_make_pool()"
msgstr "Felaktig föräldrapool skickad till svn_make_pool()"

#: include/svn_error_codes.h:158
msgid "Bogus filename"
msgstr "Felaktigt filnamn"

#: include/svn_error_codes.h:162
msgid "Bogus URL"
msgstr "Felaktig URL"

#: include/svn_error_codes.h:166
msgid "Bogus date"
msgstr "Felaktigt datum"

#: include/svn_error_codes.h:170
msgid "Bogus mime-type"
msgstr "Felaktig mime-typ"

#: include/svn_error_codes.h:176
msgid "Version file format not correct"
msgstr "Felaktigt format på versionsfil"

#: include/svn_error_codes.h:182
msgid "No such XML tag attribute"
msgstr "XML-attribut saknas"

#: include/svn_error_codes.h:186
msgid "<delta-pkg> is missing ancestry"
msgstr "<delta-pkg> saknar ursprung"

#: include/svn_error_codes.h:190
msgid "Unrecognized binary data encoding; can't decode"
msgstr "Okänd kodning av binärdata; kan inte avkoda"

#: include/svn_error_codes.h:194
msgid "XML data was not well-formed"
msgstr "XML var inte välformad"

#: include/svn_error_codes.h:198
msgid "Data cannot be safely XML-escaped"
msgstr "Data kan inte skyddas för lagring som XML"

#: include/svn_error_codes.h:204
msgid "Inconsistent line ending style"
msgstr "Inkonsekventa radslutstecken"

#: include/svn_error_codes.h:208
msgid "Unrecognized line ending style"
msgstr "Okänt sätt att markera radslut"

#: include/svn_error_codes.h:213
msgid "Line endings other than expected"
msgstr "Andra radslutstecken än väntat"

#: include/svn_error_codes.h:217
msgid "Ran out of unique names"
msgstr "Kunde inte generera fler unika namn"

#: include/svn_error_codes.h:222
msgid "Framing error in pipe protocol"
msgstr "Ramfel i rörprotokoll"

#: include/svn_error_codes.h:227
msgid "Read error in pipe"
msgstr "Läsfel i rör"

#: include/svn_error_codes.h:231 libsvn_subr/cmdline.c:294
#: libsvn_subr/cmdline.c:311 svn/util.c:708
#, c-format
msgid "Write error"
msgstr "Fel vid skrivning"

#: include/svn_error_codes.h:237
msgid "Unexpected EOF on stream"
msgstr "Oväntat filslut i ström"

#: include/svn_error_codes.h:241
msgid "Malformed stream data"
msgstr "Felaktig data i ström"

#: include/svn_error_codes.h:245
msgid "Unrecognized stream data"
msgstr "Okänd data i ström"

#: include/svn_error_codes.h:251
msgid "Unknown svn_node_kind"
msgstr "Okänd svn_node_kind"

#: include/svn_error_codes.h:255
msgid "Unexpected node kind found"
msgstr "Oväntad nodtyp funnen"

#: include/svn_error_codes.h:261
msgid "Can't find an entry"
msgstr "Kan inte hitta post"

#: include/svn_error_codes.h:267
msgid "Entry already exists"
msgstr "Posten finns redan"

#: include/svn_error_codes.h:271
msgid "Entry has no revision"
msgstr "Posten saknar revision"

#: include/svn_error_codes.h:275
msgid "Entry has no URL"
msgstr "Posten saknar URL"

#: include/svn_error_codes.h:279
msgid "Entry has an invalid attribute"
msgstr "Ogiltigt attribut i post"

#: include/svn_error_codes.h:285
msgid "Obstructed update"
msgstr "Blockerad uppdatering"

#: include/svn_error_codes.h:290
msgid "Mismatch popping the WC unwind stack"
msgstr "Fel vid upprullning av arbetskopiestacken"

#: include/svn_error_codes.h:295
msgid "Attempt to pop empty WC unwind stack"
msgstr "Försök att rulla upp tom arbetskopiestack"

#: include/svn_error_codes.h:300
msgid "Attempt to unlock with non-empty unwind stack"
msgstr "Försök att låsa upp icke-tom upprullningsstack"

#: include/svn_error_codes.h:304
msgid "Attempted to lock an already-locked dir"
msgstr "Försök att låsa en katalog som redan var låst"

#: include/svn_error_codes.h:308
msgid "Working copy not locked; this is probably a bug, please report"
msgstr ""
"Arbetskopian är inte låst; detta är troligen en bugg, vänligen rapportera den"

#: include/svn_error_codes.h:313
msgid "Invalid lock"
msgstr "Ogiltigt lås"

#: include/svn_error_codes.h:317
msgid "Path is not a working copy directory"
msgstr "Sökvägen är ingen katalog i en arbetskopia"

#: include/svn_error_codes.h:321
msgid "Path is not a working copy file"
msgstr "Sökväg är inte en fil i en arbetskopia"

#: include/svn_error_codes.h:325
msgid "Problem running log"
msgstr "Problem vid körning av logg"

#: include/svn_error_codes.h:329
msgid "Can't find a working copy path"
msgstr "Kan inte hitta sökväg till arbetskopia"

#: include/svn_error_codes.h:333
msgid "Working copy is not up-to-date"
msgstr "Arbetskopian är inaktuell"

#: include/svn_error_codes.h:337
msgid "Left locally modified or unversioned files"
msgstr "Lämnade kvar lokalt ändrade eller icke versionshanterade filer"

#: include/svn_error_codes.h:341
msgid "Unmergeable scheduling requested on an entry"
msgstr "Schemaläggning som ej kan slås samman begärd på post"

#: include/svn_error_codes.h:345
msgid "Found a working copy path"
msgstr "Hittade sökväg till arbetskopia"

#: include/svn_error_codes.h:349
msgid "A conflict in the working copy obstructs the current operation"
msgstr "En konflikt i arbetskopian blockerar operationen"

#: include/svn_error_codes.h:353
msgid "Working copy is corrupt"
msgstr "Förstörd arbetskopia"

#: include/svn_error_codes.h:357
msgid "Working copy text base is corrupt"
msgstr "Förstörd textbas i arbetskopia"

#: include/svn_error_codes.h:361
msgid "Cannot change node kind"
msgstr "Kan inte ändra nodtyp"

#: include/svn_error_codes.h:365
msgid "Invalid operation on the current working directory"
msgstr "Ogiltig operation på aktuell katalog"

#: include/svn_error_codes.h:369
msgid "Problem on first log entry in a working copy"
msgstr "Problem med första loggposten i arbetskopia"

#: include/svn_error_codes.h:373
msgid "Unsupported working copy format"
msgstr "Formatet på arbetskopian stöds ej"

#: include/svn_error_codes.h:377
msgid "Path syntax not supported in this context"
msgstr "Sökvägssyntax stöds ej i detta sammanhang"

#: include/svn_error_codes.h:382
msgid "Invalid schedule"
msgstr "Ogiltig schemaläggning"

#: include/svn_error_codes.h:387
msgid "Invalid relocation"
msgstr "Ogiltig omlokalisering"

#: include/svn_error_codes.h:392
msgid "Invalid switch"
msgstr "Ogiltig flagga"

#: include/svn_error_codes.h:398
msgid "General filesystem error"
msgstr "Allmänt filsystemsfel"

#: include/svn_error_codes.h:402
msgid "Error closing filesystem"
msgstr "Fel vid stängning av filsystem"

#: include/svn_error_codes.h:406
msgid "Filesystem is already open"
msgstr "Filsystemet är redan öppet"

#: include/svn_error_codes.h:410
msgid "Filesystem is not open"
msgstr "Filsystemet är ej öppet"

#: include/svn_error_codes.h:414
msgid "Filesystem is corrupt"
msgstr "Förstört filsystem"

#: include/svn_error_codes.h:418
msgid "Invalid filesystem path syntax"
msgstr "Ogiltig syntax för sökväg i filsystem"

#: include/svn_error_codes.h:422
msgid "Invalid filesystem revision number"
msgstr "Ogiltigt revisionsnummer för filsystem"

#: include/svn_error_codes.h:426
msgid "Invalid filesystem transaction name"
msgstr "Ogiltigt transaktionsnamn för filsystem"

#: include/svn_error_codes.h:430
msgid "Filesystem directory has no such entry"
msgstr "Katalog i filsystem saknar post med det namnet"

#: include/svn_error_codes.h:434
msgid "Filesystem has no such representation"
msgstr "Representation saknas i filsystem"

#: include/svn_error_codes.h:438
msgid "Filesystem has no such string"
msgstr "Sträng saknas i filsystem"

#: include/svn_error_codes.h:442
msgid "Filesystem has no such copy"
msgstr "Kopia saknas i filsystem"

#: include/svn_error_codes.h:446
msgid "The specified transaction is not mutable"
msgstr "Angiven transaktion går ej att ändra"

#: include/svn_error_codes.h:450
msgid "Filesystem has no item"
msgstr "Filsystem saknar objekt"

#: include/svn_error_codes.h:454
msgid "Filesystem has no such node-rev-id"
msgstr "node-rev-id saknas i filsystem"

#: include/svn_error_codes.h:458
msgid "String does not represent a node or node-rev-id"
msgstr "Strängen representerar ingen nod eller node-erv-id"

#: include/svn_error_codes.h:462
msgid "Name does not refer to a filesystem directory"
msgstr "Namnet refererar ej till en katalog i filsystemet"

#: include/svn_error_codes.h:466
msgid "Name does not refer to a filesystem file"
msgstr "Namnet refererar ej till en fil i filsystemet"

#: include/svn_error_codes.h:470
msgid "Name is not a single path component"
msgstr "Namnet är ej en ensam sökvägskomponent"

#: include/svn_error_codes.h:474
msgid "Attempt to change immutable filesystem node"
msgstr "Försök att ändra filsystemsnod som ej får ändras"

#: include/svn_error_codes.h:478
msgid "Item already exists in filesystem"
msgstr "Objektet finns redan i filsystemet"

#: include/svn_error_codes.h:482
msgid "Attempt to remove or recreate fs root dir"
msgstr "Försök att ta bort eller omskapa filsystemets rotkatalog"

#: include/svn_error_codes.h:486
msgid "Object is not a transaction root"
msgstr "Objektet är ingen transaktionsrot"

#: include/svn_error_codes.h:490
msgid "Object is not a revision root"
msgstr "Objektet är ingen revisionsrot"

#: include/svn_error_codes.h:494
msgid "Merge conflict during commit"
msgstr "Sammanslagningskonflikt vid arkivering"

#: include/svn_error_codes.h:498
msgid "A representation vanished or changed between reads"
msgstr "Representation försvann eller ändrades mellan läsningar"

#: include/svn_error_codes.h:502
msgid "Tried to change an immutable representation"
msgstr "Försök att ändra representation som ej får ädnras"

#: include/svn_error_codes.h:506
msgid "Malformed skeleton data"
msgstr "Felaktig skelettdata"

#: include/svn_error_codes.h:510
msgid "Transaction is out of date"
msgstr "Transaktionen är inaktuell"

#: include/svn_error_codes.h:514
msgid "Berkeley DB error"
msgstr "Fel i Berkeley DB"

#: include/svn_error_codes.h:518
msgid "Berkeley DB deadlock error"
msgstr "\"Deadlock\" i Berkeley DB"

#: include/svn_error_codes.h:522
msgid "Transaction is dead"
msgstr "Transaktionen är död"

#: include/svn_error_codes.h:526
msgid "Transaction is not dead"
msgstr "Transaktionen är inte död"

#: include/svn_error_codes.h:531
msgid "Unknown FS type"
msgstr "Okänd filsystemstyp"

#: include/svn_error_codes.h:536
msgid "No user associated with filesystem"
msgstr "Ingen användare kopplad till filsystemet"

#: include/svn_error_codes.h:541
msgid "Path is already locked"
msgstr "Sökvägen är redan låst"

#: include/svn_error_codes.h:546 include/svn_error_codes.h:673
msgid "Path is not locked"
msgstr "Sökvägen är inte låst"

#: include/svn_error_codes.h:551
msgid "Lock token is incorrect"
msgstr "Låsidentifieraren är felaktig"

#: include/svn_error_codes.h:556
msgid "No lock token provided"
msgstr "Ingen låsidentifierare tillhandahölls"

#: include/svn_error_codes.h:561
msgid "Username does not match lock owner"
msgstr "Användarnamnet matchar inte låsägaren"

#: include/svn_error_codes.h:566
msgid "Filesystem has no such lock"
msgstr "Låset saknas i filsystemet"

#: include/svn_error_codes.h:571
msgid "Lock has expired"
msgstr "Låset har gått ut"

#: include/svn_error_codes.h:576
msgid "Item is out of date"
msgstr "Objektet är inaktuellt"

#: include/svn_error_codes.h:588
msgid "Unsupported FS format"
msgstr "Formatet på filsystemet stöds ej"

#: include/svn_error_codes.h:594
msgid "The repository is locked, perhaps for db recovery"
msgstr "Arkivet är låst, kanske för reparation"

#: include/svn_error_codes.h:598
msgid "A repository hook failed"
msgstr "Arkivhookskript misslyckades"

#: include/svn_error_codes.h:602
msgid "Incorrect arguments supplied"
msgstr "Felaktiga argument"

#: include/svn_error_codes.h:606
msgid "A report cannot be generated because no data was supplied"
msgstr "Rapport kan ej skapas, då data ej tillhandahölls"

#: include/svn_error_codes.h:610
msgid "Bogus revision report"
msgstr "Felaktig revisionsrapport"

#: include/svn_error_codes.h:619
msgid "Unsupported repository version"
msgstr "Arkivversionen stöds ej"

#: include/svn_error_codes.h:623
msgid "Disabled repository feature"
msgstr "Funktionen är avslagen i arkivet"

#: include/svn_error_codes.h:627
msgid "Error running post-commit hook"
msgstr "Fel vid körning av post-commit-hookskript"

#: include/svn_error_codes.h:632
msgid "Error running post-lock hook"
msgstr "Fel vid körning av post-lock-hookskript"

#: include/svn_error_codes.h:637
msgid "Error running post-unlock hook"
msgstr "Fel vid körning av post-unlock-hookskript"

#: include/svn_error_codes.h:644
msgid "Bad URL passed to RA layer"
msgstr "Felaktig URL skickad till RA-skiktet"

#: include/svn_error_codes.h:648
msgid "Authorization failed"
msgstr "Behörighetskontroll misslyckades"

#: include/svn_error_codes.h:652
msgid "Unknown authorization method"
msgstr "Okänd metod för behörighetskontroll"

#: include/svn_error_codes.h:656
msgid "Repository access method not implemented"
msgstr "Metod för arkivåtkomst ej implementerad"

#: include/svn_error_codes.h:660
msgid "Item is out-of-date"
msgstr "Objektet är inaktuellt"

#: include/svn_error_codes.h:664
msgid "Repository has no UUID"
msgstr "Arkivet saknar unik identifierare (UUID)"

#: include/svn_error_codes.h:668
msgid "Unsupported RA plugin ABI version"
msgstr "ABI-versionen för insticksmodulen för arkivåtkomst stöds ej"

#: include/svn_error_codes.h:680
msgid "RA layer failed to init socket layer"
msgstr "RA-skiktet kunde inte initiera uttagsskiktet (socket layer)"

#: include/svn_error_codes.h:684
msgid "RA layer failed to create HTTP request"
msgstr "RA-skiktet kunde inte skapa en HTTP-förfrågan"

#: include/svn_error_codes.h:688
msgid "RA layer request failed"
msgstr "Förfrågan misslyckad i RA-skiktet"

#: include/svn_error_codes.h:692
msgid "RA layer didn't receive requested OPTIONS info"
msgstr "RA-skiktet mottog ej begärd OPTIONS-information"

#: include/svn_error_codes.h:696
msgid "RA layer failed to fetch properties"
msgstr "RA-skiktet misslyckades med att erhålla egenskaper"

#: include/svn_error_codes.h:700
msgid "RA layer file already exists"
msgstr "RA-skiktsfil finns redan"

#: include/svn_error_codes.h:704
msgid "Invalid configuration value"
msgstr "Ogiltigt konfigurationsvärde"

#: include/svn_error_codes.h:708
msgid "HTTP Path Not Found"
msgstr "HTTP-sökväg finns inte"

#: include/svn_error_codes.h:712
msgid "Failed to execute WebDAV PROPPATCH"
msgstr "Misslyckades med att utföra WebDAV PROPPATCH"

#: include/svn_error_codes.h:717 include/svn_error_codes.h:753
#: libsvn_ra_svn/marshal.c:609 libsvn_ra_svn/marshal.c:717
#: libsvn_ra_svn/marshal.c:744
msgid "Malformed network data"
msgstr "Felaktig nätverksdata"

#: include/svn_error_codes.h:722
msgid "Unable to extract data from response header"
msgstr "Kunde inte läsa data från responshuvud"

#: include/svn_error_codes.h:728 include/svn_error_codes.h:757
msgid "Couldn't find a repository"
msgstr "Kunde inte hitta något arkiv"

#: include/svn_error_codes.h:732
msgid "Couldn't open a repository"
msgstr "Kunde inte öppna arkivet"

#: include/svn_error_codes.h:737
msgid "Special code for wrapping server errors to report to client"
msgstr "Specialkod för att rapportera serverfel till klienten"

#: include/svn_error_codes.h:741
msgid "Unknown svn protocol command"
msgstr "Okänt kommando i svn-protokollet"

#: include/svn_error_codes.h:745
msgid "Network connection closed unexpectedly"
msgstr "Nätverksanslutningen stängdes oväntat"

#: include/svn_error_codes.h:749
msgid "Network read/write error"
msgstr "Läs/skrivfel till nätverket"

#: include/svn_error_codes.h:761
msgid "Client/server version mismatch"
msgstr "Klient- och serverversion stämmer ej överens"

#: include/svn_error_codes.h:769
msgid "Credential data unavailable"
msgstr "Klientreferenser otillgängliga"

#: include/svn_error_codes.h:773
msgid "No authentication provider available"
msgstr "Ingen tillhandahållare av autentisering tillgänglig"

#: include/svn_error_codes.h:777 include/svn_error_codes.h:781
msgid "All authentication providers exhausted"
msgstr "Alla tillhandahållare av autentisering förbrukade"

#: include/svn_error_codes.h:787
msgid "Read access denied for root of edit"
msgstr "Läsning nekas till roten för editeringen"

#: include/svn_error_codes.h:792
msgid "Item is not readable"
msgstr "Objektet är inte läsbart"

#: include/svn_error_codes.h:797
msgid "Item is partially readable"
msgstr "Objektet är delvis läsbart"

#: include/svn_error_codes.h:801
msgid "Invalid authz configuration"
msgstr "Ogiltig auktorisationskonfiguration"

#: include/svn_error_codes.h:806
msgid "Item is not writable"
msgstr "Objektet är inte skrivbart"

#: include/svn_error_codes.h:812
msgid "Svndiff data has invalid header"
msgstr "Svndiff-data har ogiltigt huvud"

#: include/svn_error_codes.h:816
msgid "Svndiff data contains corrupt window"
msgstr "Svndiff-data innehåller trasigt fönster"

#: include/svn_error_codes.h:820
msgid "Svndiff data contains backward-sliding source view"
msgstr "Svndiff-data innehåller källvyer med förflyttningar baklänges"

#: include/svn_error_codes.h:824
msgid "Svndiff data contains invalid instruction"
msgstr "Ogiltig instruktion i svndiff-data"

#: include/svn_error_codes.h:828
msgid "Svndiff data ends unexpectedly"
msgstr "Svndiff-data tog oväntat slut"

#: include/svn_error_codes.h:832
msgid "Svndiff compressed data is invalid"
msgstr "Komprimerad svndiff-data är ogiltig"

#: include/svn_error_codes.h:838
msgid "Diff data source modified unexpectedly"
msgstr "Datakälla för diff ändrades oväntat"

#: include/svn_error_codes.h:844
msgid "Apache has no path to an SVN filesystem"
msgstr "Apache saknar sökväg till SVN-filsystem"

#: include/svn_error_codes.h:848
msgid "Apache got a malformed URI"
msgstr "Apache fick en felaktig URI"

#: include/svn_error_codes.h:852
msgid "Activity not found"
msgstr "Aktiviteten hittades ej"

#: include/svn_error_codes.h:856
msgid "Baseline incorrect"
msgstr "Felaktig baseline"

#: include/svn_error_codes.h:860
msgid "Input/output error"
msgstr "In/ut-fel"

#: include/svn_error_codes.h:866
msgid "A path under version control is needed for this operation"
msgstr "Operationen kräver en versionshanterad sökväg"

#: include/svn_error_codes.h:870
msgid "Repository access is needed for this operation"
msgstr "Operationen kräver åtkomst till ett arkiv"

#: include/svn_error_codes.h:874
msgid "Bogus revision information given"
msgstr "Felaktig revisionsinformation angiven"

#: include/svn_error_codes.h:878
msgid "Attempting to commit to a URL more than once"
msgstr "Försöker arkivera till en URL mer än en gång"

#: include/svn_error_codes.h:882
msgid "Operation does not apply to binary file"
msgstr "Operationen kan ej utföras på binär fil"

#: include/svn_error_codes.h:888
msgid "Format of an svn:externals property was invalid"
msgstr "Felaktigt format på svn:externals-egenskap"

#: include/svn_error_codes.h:892
msgid "Attempting restricted operation for modified resource"
msgstr "Operationen tillåter ej att källan är modifierad"

#: include/svn_error_codes.h:896
msgid "Operation does not apply to directory"
msgstr "Operationen kan ej utföras på en katalog"

#: include/svn_error_codes.h:900
msgid "Revision range is not allowed"
msgstr "Revisionsområde otillåtet"

#: include/svn_error_codes.h:904
msgid "Inter-repository relocation not allowed"
msgstr "Omlokalisering mellan arkiv otillåten"

#: include/svn_error_codes.h:908
msgid "Author name cannot contain a newline"
msgstr "Författarnamn kan ej innehålla radslut"

#: include/svn_error_codes.h:912
msgid "Bad property name"
msgstr "Felaktigt egenskapsnamn"

#: include/svn_error_codes.h:917
msgid "Two versioned resources are unrelated"
msgstr "Två orelaterade versionshanterade resurser"

#: include/svn_error_codes.h:922
msgid "Path has no lock token"
msgstr "Sökvägen saknar låsidentifierare"

#: include/svn_error_codes.h:928
msgid "A problem occurred; see later errors for details"
msgstr "Ett problem har inträffat; se vidare fel för mer information"

#: include/svn_error_codes.h:932
msgid "Failure loading plugin"
msgstr "Fel vid inladdning av insticksmodul"

#: include/svn_error_codes.h:936
msgid "Malformed file"
msgstr "Felaktig fil"

#: include/svn_error_codes.h:940
msgid "Incomplete data"
msgstr "Ofullständig data"

#: include/svn_error_codes.h:944
msgid "Incorrect parameters given"
msgstr "Felaktiga parametrar angivna"

#: include/svn_error_codes.h:948
msgid "Tried a versioning operation on an unversioned resource"
msgstr ""
"Försökte utföra en versionshanteringsoperation på en resurs som ej är "
"versionshanterad"

#: include/svn_error_codes.h:952
msgid "Test failed"
msgstr "Test misslyckades"

#: include/svn_error_codes.h:956
msgid "Trying to use an unsupported feature"
msgstr "Försöker använda en funktion som ej stöds"

#: include/svn_error_codes.h:960
msgid "Unexpected or unknown property kind"
msgstr "Oväntad eller okänd egenskapstyp"

#: include/svn_error_codes.h:964
msgid "Illegal target for the requested operation"
msgstr "Felaktigt mål för begärd operation"

#: include/svn_error_codes.h:968
msgid "MD5 checksum is missing"
msgstr "MD5-kontrollsumma saknas"

#: include/svn_error_codes.h:972
msgid "Directory needs to be empty but is not"
msgstr "Katalogen måste vara tom, men det är den inte"

#: include/svn_error_codes.h:976
msgid "Error calling external program"
msgstr "Fel vid anrop av externt program"

#: include/svn_error_codes.h:980
msgid "Python exception has been set with the error"
msgstr "Python-undantag har satts för felet"

#: include/svn_error_codes.h:984
msgid "A checksum mismatch occurred"
msgstr "Felaktig kontrollsumma"

#: include/svn_error_codes.h:988
msgid "The operation was interrupted"
msgstr "Operationen avbröts"

#: include/svn_error_codes.h:992
msgid "The specified diff option is not supported"
msgstr "Den angivna diff-flaggan stöds ej"

#: include/svn_error_codes.h:996
msgid "Property not found"
msgstr "Egenskapen finns ej"

#: include/svn_error_codes.h:1000
msgid "No auth file path available"
msgstr "Sökväg för auth-fil ej tillgänglig"

#: include/svn_error_codes.h:1005
msgid "Incompatible library version"
msgstr "Biblioteksversioner inte kompatibla"

#: include/svn_error_codes.h:1011
msgid "Client error in parsing arguments"
msgstr "Klientfel vid tolkning av argument"

#: include/svn_error_codes.h:1015
msgid "Not enough arguments provided; try 'svn help' for more info"
msgstr "För få argument; använd \"svn --help\" för mer information"

#: include/svn_error_codes.h:1019
msgid "Mutually exclusive arguments specified"
msgstr "De angivna argumenten kan inte användas samtidigt"

#: include/svn_error_codes.h:1023
msgid "Attempted command in administrative dir"
msgstr "Försökte utföra kommando i administrativ katalog"

#: include/svn_error_codes.h:1027
msgid "The log message file is under version control"
msgstr "Filen med loggmeddelandet är versionshanterad"

#: include/svn_error_codes.h:1031
msgid "The log message is a pathname"
msgstr "Logmeddelandet är en sökväg"

#: include/svn_error_codes.h:1035
msgid "Committing in directory scheduled for addition"
msgstr "Arkiverar i katalog schemalagd att läggas till"

#: include/svn_error_codes.h:1039
msgid "No external editor available"
msgstr "Ingen extern editor tillgänglig"

#: include/svn_error_codes.h:1043
msgid "Something is wrong with the log message's contents"
msgstr "Fel i loggmeddelandets innehåll"

#: include/svn_error_codes.h:1047
msgid "A log message was given where none was necessary"
msgstr "Ett loggmeddelande angavs utan att det var nödvändigt"

#: libsvn_client/add.c:376
#, c-format
msgid "Error during recursive add of '%s'"
msgstr "Fel vid rekursivt tillägg av \"%s\""

#: libsvn_client/add.c:387
#, c-format
msgid "Can't close directory '%s'"
msgstr "Kan inte stänga katalogen \"%s\""

#: libsvn_client/blame.c:390 libsvn_client/blame.c:806
#, c-format
msgid "Cannot calculate blame information for binary file '%s'"
msgstr "Kan inte beräkna blame-information för den binära fil \"%s\""

#: libsvn_client/blame.c:570
msgid "Start revision must precede end revision"
msgstr "Startrevisionen måste komma före slutrevisionen"

#: libsvn_client/blame.c:693 libsvn_client/cat.c:208
#, c-format
msgid "URL '%s' refers to a directory"
msgstr "URL:en \"%s\" pekar på en katalog"

#: libsvn_client/blame.c:766
#, c-format
msgid "Revision action '%c' for revision %ld of '%s' lacks a prior revision"
msgstr "Saknar tidigare revision för åtgärden \"%c\" i revision %ld av \"%s\""

#: libsvn_client/cat.c:73 libsvn_client/export.c:241
#, c-format
msgid "'%s' is not under version control or doesn't exist"
msgstr "\"%s\" är inte versionshanterad eller finns inte"

#: libsvn_client/cat.c:79
#, c-format
msgid "'%s' refers to a directory"
msgstr "\"%s\" pekar på en katalog"

#: libsvn_client/cat.c:131 libsvn_client/export.c:183
msgid "(local)"
msgstr "(lokal)"

#: libsvn_client/checkout.c:91
#, c-format
msgid "URL '%s' doesn't exist"
msgstr "URL:en \"%s\" finns inte"

#: libsvn_client/checkout.c:95
#, c-format
msgid "URL '%s' refers to a file, not a directory"
msgstr "URL:en \"%s\" pekar på en fil och ingen katalog"

#: libsvn_client/checkout.c:163
#, c-format
msgid "'%s' is already a working copy for a different URL"
msgstr "\"%s\" är redan en arbetskopia för en annan URL"

#: libsvn_client/checkout.c:167
msgid "; run 'svn update' to complete it"
msgstr "; kör \"svn update\" för att slutföra"

#: libsvn_client/checkout.c:177
#, c-format
msgid "'%s' already exists and is not a directory"
msgstr "\"%s\" finns redan och är ingen katalog"

#: libsvn_client/commit.c:198
#, c-format
msgid "Unknown or unversionable type for '%s'"
msgstr "\"%s\" är av en typ som är okänd eller ej kan versionshanteras"

#: libsvn_client/commit.c:511
msgid "New entry name required when importing a file"
msgstr "Nytt postnamn krävs vid import av en fil"

#: libsvn_client/commit.c:545 libsvn_wc/adm_ops.c:671 libsvn_wc/questions.c:63
#, c-format
msgid "'%s' does not exist"
msgstr "\"%s\" finns inte"

#: libsvn_client/commit.c:605 libsvn_client/copy.c:76 svnlook/main.c:1279
#, c-format
msgid "Path '%s' does not exist"
msgstr "Sökvägen \"%s\" finns inte"

#: libsvn_client/commit.c:735 libsvn_client/copy.c:85 libsvn_client/copy.c:399
#: libsvn_client/copy.c:609 libsvn_client/copy.c:767
#, c-format
msgid "Path '%s' already exists"
msgstr "Sökvägen \"%s\" finns redan"

#: libsvn_client/commit.c:750
#, c-format
msgid "'%s' is a reserved name and cannot be imported"
msgstr "\"%s\" är ett reserverat namn och kan inte importeras"

#: libsvn_client/commit.c:863 libsvn_client/copy.c:524
msgid "Commit failed (details follow):"
msgstr "Arkiveringen misslyckades (mer information följer):"

#: libsvn_client/commit.c:871 libsvn_client/copy.c:532
msgid "Commit succeeded, but other errors follow:"
msgstr "Arkiveringen lyckades, men andra fel följer:"

#: libsvn_client/commit.c:878 libsvn_client/copy.c:539
msgid "Error unlocking locked dirs (details follow):"
msgstr "Fel vid upplåsning av låsta kataloger (mer information följer):"

#: libsvn_client/commit.c:889
msgid "Error bumping revisions post-commit (details follow):"
msgstr ""
"Fel vid höjning av revisionsnummer efter arkivering (mer information följer):"

#: libsvn_client/commit.c:900 libsvn_client/copy.c:550
msgid "Error in post-commit clean-up (details follow):"
msgstr "Fel vid städning efter arkivering (mer information följer):"

#: libsvn_client/commit.c:1203
#, c-format
msgid "'%s' is a URL, but URLs cannot be commit targets"
msgstr "\"%s\" är en URL, men URL:er kan inte vara mål vid arkivering"

#: libsvn_client/commit.c:1392
msgid "Are all the targets part of the same working copy?"
msgstr "Ingår samtliga mål i samma arbetskopia?"

#: libsvn_client/commit.c:1407
msgid "Cannot non-recursively commit a directory deletion"
msgstr ""
"Kan inte arkivera en radering av en katalog utan att det görs rekursivt"

#: libsvn_client/commit_util.c:245 libsvn_client/commit_util.c:256
#, c-format
msgid "Unknown entry kind for '%s'"
msgstr "Okänd posttyp för \"%s\""

#: libsvn_client/commit_util.c:273
#, c-format
msgid "Entry '%s' has unexpectedly changed special status"
msgstr "På posten \"%s\" har specialstatus ändrats oväntat"

#: libsvn_client/commit_util.c:324
#, c-format
msgid "Aborting commit: '%s' remains in conflict"
msgstr "Arkiveringen avbryts: \"%s\" är fortfarande i konflikt"

#: libsvn_client/commit_util.c:390
#, c-format
msgid "Did not expect '%s' to be a working copy root"
msgstr "Väntade inte att \"%s\" skulle vara en rot till en arbetskopia"

#: libsvn_client/commit_util.c:408
#, c-format
msgid "Commit item '%s' has copy flag but no copyfrom URL\n"
msgstr ""
"Arkiveringsobjektet \"%s\" har kopieringsflagga men saknar copyfrom-URL\n"

#: libsvn_client/commit_util.c:685 libsvn_client/commit_util.c:815
#: libsvn_client/copy.c:1011 libsvn_client/delete.c:67
#: libsvn_client/diff.c:1382 libsvn_client/diff.c:2121
#: libsvn_client/diff.c:2790 libsvn_client/diff.c:2899
#: libsvn_client/locking_commands.c:250 libsvn_client/locking_commands.c:274
#: libsvn_client/log.c:126 libsvn_client/prop_commands.c:192
#: libsvn_client/prop_commands.c:425 libsvn_client/prop_commands.c:581
#: libsvn_client/prop_commands.c:930 libsvn_client/ra.c:181
#: libsvn_client/revisions.c:89 libsvn_client/status.c:256
#: libsvn_client/switch.c:104 libsvn_wc/adm_ops.c:2283
#: libsvn_wc/adm_ops.c:2309 libsvn_wc/adm_ops.c:2346 libsvn_wc/copy.c:418
#: libsvn_wc/copy.c:499 libsvn_wc/copy.c:506 libsvn_wc/entries.c:1574
#: libsvn_wc/entries.c:2074 libsvn_wc/props.c:479 libsvn_wc/props.c:1201
#: libsvn_wc/questions.c:167
#, c-format
msgid "'%s' is not under version control"
msgstr "\"%s\" är inte versionshanterad"

#: libsvn_client/commit_util.c:688
#, c-format
msgid "Entry for '%s' has no URL"
msgstr "Posten för \"%s\" saknar URL"

#: libsvn_client/commit_util.c:721
#, c-format
msgid "'%s' is scheduled for addition within unversioned parent"
msgstr ""
"\"%s\" är schemalagd att läggas till i en förälder som inte är "
"versionshanterad"

#: libsvn_client/commit_util.c:741
#, c-format
msgid ""
"Entry for '%s' is marked as 'copied' but is not itself scheduled\n"
"for addition.  Perhaps you're committing a target that is\n"
"inside an unversioned (or not-yet-versioned) directory?"
msgstr ""
"Posten för \"%s\" är märkt som \"kopierad\", men är inte själv schemalagd "
"att läggas till. Försöker du arkivera något som är inuti en icke (eller inte "
"ännu) versionshanterad katalog?"

#: libsvn_client/commit_util.c:781
#, c-format
msgid ""
"'%s' is not under version control and is not part of the commit, yet its "
"child '%s' is part of the commit"
msgstr ""
"\"%s\" är inte versionshanterad och är ej heller delaktig i arkiveringen, "
"men trots det är dess barn \"%s\" en del av arkiveringen"

#: libsvn_client/commit_util.c:864
#, c-format
msgid "Cannot commit both '%s' and '%s' as they refer to the same URL"
msgstr ""
"Kan inte arkivera både \"%s\" och \"%s\" eftersom de hänvisar till samma URL"

#: libsvn_client/commit_util.c:1009
#, c-format
msgid "Commit item '%s' has copy flag but no copyfrom URL"
msgstr ""
"Arkiveringsobjektet \"%s\" har kopieringsflaggan satt, men saknar \"copyfrom"
"\"-URL"

#: libsvn_client/commit_util.c:1014
#, c-format
msgid "Commit item '%s' has copy flag but an invalid revision"
msgstr "Arkiveringsobjektet \"%s\" har kopieringsflagga men ogiltig revision"

#: libsvn_client/copy.c:95 libsvn_client/copy.c:778
#, c-format
msgid "Path '%s' is not a directory"
msgstr "Sökvägen \"%s\" är ingen katalog"

#: libsvn_client/copy.c:138
msgid "Move will not be attempted unless forced"
msgstr "Flytt kommer inte att försökas utan att det framtvingas"

#: libsvn_client/copy.c:334
#, c-format
msgid ""
"Source and dest appear not to be in the same repository (src: '%s'; dst: '%"
"s')"
msgstr ""
"Källan och destinationen verkar inte vara i samma arkiv (källa: \"%s\"; "
"destination: \"%s\")"

#: libsvn_client/copy.c:370
#, c-format
msgid "Cannot move URL '%s' into itself"
msgstr "Kan inte flytta URL:en \"%s\" till sig själv"

#: libsvn_client/copy.c:390
#, c-format
msgid "Path '%s' does not exist in revision %ld"
msgstr "Sökvägen \"%s\" finns inte i revision %ld"

#: libsvn_client/copy.c:754
#, c-format
msgid "Path '%s' not found in revision %ld"
msgstr "Sökvägen \"%s\" finns inte i revision %ld"

#: libsvn_client/copy.c:759
#, c-format
msgid "Path '%s' not found in head revision"
msgstr "Sökvägen \"%s\" finns inte i den senaste revisionen"

#: libsvn_client/copy.c:796
#, c-format
msgid "Entry for '%s' exists (though the working file is missing)"
msgstr "Posten för \"%s\" finns (fast arbetsfilen saknas)"

#: libsvn_client/copy.c:887
#, c-format
msgid "Source URL '%s' is from foreign repository; leaving it as a disjoint WC"
msgstr ""
"Käll-RUL:en \"%s\" är från ett annat arkiv, låter den vara en separat "
"arbetskopia"

#: libsvn_client/copy.c:966
#, c-format
msgid "Cannot copy path '%s' into its own child '%s'"
msgstr "Kan inte kopiera sökvägen \"%s\" till dess eget barn \"%s\""

#: libsvn_client/copy.c:977
#, c-format
msgid "Cannot move path '%s' into itself"
msgstr "Kan inte flytta sökvägen \"%s\" till sig själv"

#: libsvn_client/copy.c:985
msgid "No support for repos <--> working copy moves"
msgstr "Flytt mellan arbetskipia och arkiv stöds ej"

#: libsvn_client/copy.c:1017
#, c-format
msgid "'%s' does not seem to have a URL associated with it"
msgstr "\"%s\" verkar inte ha någon URL associerad till sig"

#: libsvn_client/copy.c:1214 svn/move-cmd.c:72
msgid "Cannot specify revisions (except HEAD) with move operations"
msgstr "Revisioner (förutom HEAD) kan ej anges vid flyttoperationer"

#: libsvn_client/delete.c:62
#, c-format
msgid "'%s' is in the way of the resource actually under version control"
msgstr "\"%s\" är i vägen för den versionshanterade resursen"

#: libsvn_client/delete.c:77
#, c-format
msgid "'%s' has local modifications"
msgstr "\"%s\" har lokala ändringar"

#: libsvn_client/diff.c:98
#, c-format
msgid "%sProperty changes on: %s%s"
msgstr "%sEgenskapsändringar för: %s%s"

#: libsvn_client/diff.c:126
#, c-format
msgid "Name: %s%s"
msgstr "Namn: %s%s"

#: libsvn_client/diff.c:202
#, c-format
msgid "URLs have no scheme ('%s' and '%s')"
msgstr "URL:erna har inget schema (\"%s\" och \"%s\")"

#: libsvn_client/diff.c:208 libsvn_client/diff.c:214
#, c-format
msgid "URL has no scheme: '%s'"
msgstr "URL:en har inget schema: \"%s\""

#: libsvn_client/diff.c:221
#, c-format
msgid "Access scheme mixtures not yet supported ('%s' and '%s')"
msgstr "Blandning av åtkomstscheman stöds inte ännu (\"%s\" och \"%s\")"

#: libsvn_client/diff.c:286
#, c-format
msgid "%s\t(revision %ld)"
msgstr "%s\t(revision %ld)"

#: libsvn_client/diff.c:288
#, c-format
msgid "%s\t(working copy)"
msgstr "%s\t(arbetskopia)"

#: libsvn_client/diff.c:432
#, c-format
msgid "Cannot display: file marked as a binary type.%s"
msgstr "Kan inte visa: filen markerad som binär.%s"

#. xgettext: the '.working', '.merge-left.r%ld' and '.merge-right.r%ld'
#. strings are used to tag onto a filename in case of a merge conflict
#: libsvn_client/diff.c:763
msgid ".working"
msgstr ".arbetskopia"

#: libsvn_client/diff.c:765
#, c-format
msgid ".merge-left.r%ld"
msgstr ".sammanslagning-vänster.r%ld"

#: libsvn_client/diff.c:768
#, c-format
msgid ".merge-right.r%ld"
msgstr ".sammanslagning-höger.r%ld"

#: libsvn_client/diff.c:1461 libsvn_client/diff.c:1666
msgid "Not all required revisions are specified"
msgstr "Alla revisioner som krävs angavs inte"

#: libsvn_client/diff.c:1476
msgid "At least one revision must be non-local for a pegged diff"
msgstr "Åtminstone en revision måste vara icke-lokal för fixerad diff"

#: libsvn_client/diff.c:1587 libsvn_client/diff.c:1599
#, c-format
msgid "'%s' was not found in the repository at revision %ld"
msgstr "\"%s\" fanns inte i revision %ld i arkivet"

#: libsvn_client/diff.c:1941
msgid "Sorry, svn_client_diff3 was called in a way that is not yet supported"
msgstr "Tyvärr anropades svn_client_diff3 på ett sätt som inte stöds ännu"

#: libsvn_client/diff.c:1980
msgid ""
"Only diffs between a path's text-base and its working files are supported at "
"this time"
msgstr ""
"Endast skillnader mellan en arbetskopias textbas och arbetsfilerna stöds för "
"närvarande"

#: libsvn_client/diff.c:2125 libsvn_client/switch.c:108
#, c-format
msgid "Directory '%s' has no URL"
msgstr "Katalogen \"%s\" saknar URL"

#: libsvn_client/diff.c:2367
msgid "Summarizing diff can only compare repository to repository"
msgstr "Summerande diff kan endast jämföra arkiv med arkiv"

#: libsvn_client/diff.c:2763 libsvn_client/diff.c:2769
#: libsvn_client/diff.c:2884 libsvn_client/locking_commands.c:254
#: libsvn_client/locking_commands.c:278 libsvn_client/ra.c:372
#: libsvn_client/ra.c:738 libsvn_client/ra.c:875
#, c-format
msgid "'%s' has no URL"
msgstr "\"%s\" saknar URL"

#: libsvn_client/export.c:87
#, c-format
msgid "'%s' is not a valid EOL value"
msgstr "\"%s\" är inte ett giltigt radslutsvärde"

#: libsvn_client/export.c:271
msgid "Destination directory exists, and will not be overwritten unless forced"
msgstr ""
"Destinationskatalogen finns och kommer inte att skrivas över om det inte "
"framtvingas"

#: libsvn_client/export.c:369 libsvn_client/export.c:512
#, c-format
msgid "'%s' exists and is not a directory"
msgstr "\"%s\" finns och är ingen katalog"

#: libsvn_client/export.c:373 libsvn_client/export.c:516
#, c-format
msgid "'%s' already exists"
msgstr "\"%s\" finns redan"

#: libsvn_client/export.c:687 libsvn_wc/update_editor.c:1601
#: libsvn_wc/update_editor.c:2202
#, c-format
msgid "Checksum mismatch for '%s'; expected: '%s', actual: '%s'"
msgstr "Felaktig kontrollsumma för \"%s\"; väntade \"%s\", fick \"%s\""

#: libsvn_client/info.c:241
#, c-format
msgid "Cannot read entry for '%s'"
msgstr "Kan inte läsa post för \"%s\""

#: libsvn_client/info.c:377 libsvn_client/info.c:402 libsvn_client/info.c:412
#, c-format
msgid "URL '%s' non-existent in revision '%ld'"
msgstr "URL:en \"%s\" finns inte i revision %ld"

#: libsvn_client/list.c:225
#, c-format
msgid "URL '%s' non-existent in that revision"
msgstr "URL:en \"%s\" finns inte i den revisionen"

#: libsvn_client/locking_commands.c:200
msgid "No common parent found, unable to operate on disjoint arguments"
msgstr "Ingen gemensam förälder finns; kan inte arbeta med disjunkta argument"

#: libsvn_client/locking_commands.c:302
msgid "Unable to lock/unlock across multiple repositories"
msgstr "Kan inte låsa/låsa upp i flera arkiv samtidigt"

#: libsvn_client/locking_commands.c:343
#, c-format
msgid "'%s' is not locked in this working copy"
msgstr "\"%s\" är inte låst i den här arbetskopian"

#: libsvn_client/locking_commands.c:391
#, c-format
msgid "'%s' is not locked"
msgstr "\"%s\" är inte låst"

#: libsvn_client/locking_commands.c:427 libsvn_fs/fs-loader.c:895
#: libsvn_ra/ra_loader.c:636
msgid "Lock comment has illegal characters"
msgstr "Låskommentaren innehåller ogiltiga tecken"

#: libsvn_client/log.c:73
msgid "Missing required revision specification"
msgstr "Revisionsspecifikation saknas"

#: libsvn_client/log.c:132 libsvn_client/status.c:261
#: libsvn_client/update.c:86
#, c-format
msgid "Entry '%s' has no URL"
msgstr "Posten \"%s\" saknar URL"

#: libsvn_client/log.c:349
msgid "No commits in repository"
msgstr "Intenting har arkiverats i arkivet"

#: libsvn_client/prop_commands.c:83
#, c-format
msgid "'%s' is a wcprop, thus not accessible to clients"
msgstr "'%s' är en wcprop; ej tillgänglig för klienter"

#: libsvn_client/prop_commands.c:162
#, c-format
msgid "Revision property '%s' not allowed in this context"
msgstr "Revisionsegenskapen \"%s\" är inte tillåten här"

#: libsvn_client/prop_commands.c:178
#, c-format
msgid "Setting property on non-local target '%s' is not supported"
msgstr "Att sätta egenskap på målet \"%s\" som inte är lokalt stöds inte ännu"

#: libsvn_client/prop_commands.c:184 libsvn_client/prop_commands.c:259
#, c-format
msgid "Bad property name: '%s'"
msgstr "Felaktigt egenskapsnamn: \"%s\""

#: libsvn_client/prop_commands.c:255
msgid "Value will not be set unless forced"
msgstr "Värdet sätts inte utan att det framtvingas"

#: libsvn_client/prop_commands.c:478 libsvn_client/prop_commands.c:737
#, c-format
msgid "Unknown node kind for '%s'"
msgstr "Okänd nodtyp för \"%s\""

#: libsvn_client/ra.c:132
#, c-format
msgid "Attempt to set wc property '%s' on '%s' in a non-commit operation"
msgstr ""
"Försök att sätta wcporp \"%s\" på \"%s\" under en operation som ej är "
"arkivering"

#: libsvn_client/ra.c:349
#, c-format
msgid "Can't find entry for '%s'"
msgstr "Kan inte hitta post för \"%s\""

#: libsvn_client/ra.c:493
#, c-format
msgid "Missing changed-path information for '%s' in revision %ld"
msgstr "Saknar information om änrade sökvägar för \"%s\" i revision %ld"

#: libsvn_client/ra.c:613
#, c-format
msgid "path '%s' doesn't exist in revision %ld"
msgstr "Sökvägen \"%s\" finns inte i revision %ld"

#: libsvn_client/ra.c:660 libsvn_client/ra.c:823
#, c-format
msgid "Unable to find repository location for '%s' in revision %ld"
msgstr "Kan inte hitta platsen i arkivet för \"%s\" i revision %ld"

#: libsvn_client/ra.c:671
#, c-format
msgid "'%s' in revision %ld is an unrelated object"
msgstr "\"%s\" i revision %ld är ett orelaterat objekt"

#: libsvn_client/ra.c:828
#, c-format
msgid ""
"The location for '%s' for revision %ld does not exist in the repository or "
"refers to an unrelated object"
msgstr ""
"Platsen för \"%s\" i revision %ld finns inte i arkivet eller är ett "
"orelaterat objekt"

#: libsvn_client/relocate.c:101
#, c-format
msgid "'%s' is not the root of the repository"
msgstr "\"%s\" är inte arkivets rot"

#: libsvn_client/relocate.c:108
#, c-format
msgid "The repository at '%s' has uuid '%s', but the WC has '%s'"
msgstr "Arkivet på \"%s\" har uuid \"%s\", men arbetskopian har \"%s\""

#: libsvn_client/revisions.c:105
#, c-format
msgid "Unrecognized revision type requested for '%s'"
msgstr "Okänd revisionstyp begärd för \"%s\""

#: libsvn_delta/svndiff.c:139
msgid "Compression of svndiff data failed"
msgstr "Misslyckades med att komprimera svndiff-data"

#: libsvn_delta/svndiff.c:396
msgid "Decompression of svndiff data failed"
msgstr "Misslyckades med att packa upp svndiff-data"

#: libsvn_delta/svndiff.c:403
msgid "Size of uncompressed data does not match stored original length"
msgstr "Storleken på uppackad data stämmer inte med lagrad originallängd"

#: libsvn_delta/svndiff.c:473
#, c-format
msgid "Invalid diff stream: insn %d cannot be decoded"
msgstr "Ogiltig diff-ström: instruktionen %d kan inte avkodas"

#: libsvn_delta/svndiff.c:477
#, c-format
msgid "Invalid diff stream: insn %d has non-positive length"
msgstr "Ogiltig diff-ström: instruktionen %d har ogiltig längd"

#: libsvn_delta/svndiff.c:481
#, c-format
msgid "Invalid diff stream: insn %d overflows the target view"
msgstr "Ogiltig diff-ström: instruktionen %d går utanför målet"

#: libsvn_delta/svndiff.c:490
#, c-format
msgid "Invalid diff stream: [src] insn %d overflows the source view"
msgstr "Ogiltig diff-ström: [src] instruktion %d går utanför källan"

#: libsvn_delta/svndiff.c:497
#, c-format
msgid ""
"Invalid diff stream: [tgt] insn %d starts beyond the target view position"
msgstr "Ogiltig diff-ström: [tgt] instruktionen %d börjar efter målet"

#: libsvn_delta/svndiff.c:504
#, c-format
msgid "Invalid diff stream: [new] insn %d overflows the new data section"
msgstr "Ogiltig diff-ström: [new] instruktionen %d går utanför ny data"

#: libsvn_delta/svndiff.c:514
msgid "Delta does not fill the target window"
msgstr "Deltat fyller inte målfönstret"

#: libsvn_delta/svndiff.c:517
msgid "Delta does not contain enough new data"
msgstr "Deltat innehåller inte tillräckligt med ny data"

#: libsvn_delta/svndiff.c:623
msgid "Svndiff has invalid header"
msgstr "Svndiff har ogiltigt huvud"

#: libsvn_delta/svndiff.c:678 libsvn_delta/svndiff.c:834
msgid "Svndiff contains corrupt window header"
msgstr "Svndiff innehåller trasigt fönsterhuvud"

#: libsvn_delta/svndiff.c:687
msgid "Svndiff has backwards-sliding source views"
msgstr "Svndiff innehåller källvyer med förflyttningar baklänges"

#: libsvn_delta/svndiff.c:736 libsvn_delta/svndiff.c:783
#: libsvn_delta/svndiff.c:856
msgid "Unexpected end of svndiff input"
msgstr "Oväntat slut på svndiff"

#: libsvn_diff/diff_file.c:593
#, c-format
msgid "The file '%s' changed unexpectedly during diff"
msgstr "Filen '%s' ändrades oväntat vid diff-beräkning"

#: libsvn_diff/diff_file.c:714
#, c-format
msgid "Error parsing diff options"
msgstr "Fel vid tolkning av diff-flaggor"

#: libsvn_diff/diff_file.c:737
#, c-format
msgid "Invalid argument '%s' in diff options"
msgstr "Ogiltigt argument \"%s\" i diff-flaggor"

#: libsvn_diff/diff_file.c:1019
#, c-format
msgid "%s\\ No newline at end of file%s"
msgstr "%s\\ Inget radslut vid filslut%s"

#: libsvn_diff/diff_file.c:1608
#, c-format
msgid "Failed to delete mmap '%s'"
msgstr "Kunde inte ta bort minnesmappning '%s'"

#: libsvn_fs/fs-loader.c:105 libsvn_ra/ra_loader.c:169
#: libsvn_ra/ra_loader.c:182
#, c-format
msgid "'%s' does not define '%s()'"
msgstr "\"%s\" definierar inte \"%s()\""

#: libsvn_fs/fs-loader.c:131
#, c-format
msgid "Failed to load module for FS type '%s'"
msgstr "Kunde inte ladda modulen för filsystemstypen \"%s\""

#: libsvn_fs/fs-loader.c:138
#, c-format
msgid ""
"Mismatched FS module version for '%s': found %d.%d.%d%s, expected %d.%d.%d%s"
msgstr ""
"Versioner stämmer ej i FS-modulen '%s': hittade %d.%d.%d%s, väntade %d.%d.%d%"
"s"

#: libsvn_fs/fs-loader.c:163
#, c-format
msgid "Unknown FS type '%s'"
msgstr "Okänd filsystemstyp \"%s\""

#: libsvn_fs/fs-loader.c:253
#, c-format
msgid "Can't allocate FS mutex"
msgstr "Kan inte allokera mutex för FS-biblioteket"

#: libsvn_fs/fs-loader.c:289
#, c-format
msgid "Can't grab FS mutex"
msgstr "Kan inte allokera mutex för filsystemsbiblioteket"

#: libsvn_fs/fs-loader.c:295
#, c-format
msgid "Can't ungrab FS mutex"
msgstr "Kan inte släppa lås för FS"

#: libsvn_fs/fs-loader.c:901
msgid "Negative expiration date passed to svn_fs_lock"
msgstr "Negativt utgånsgdatum till svn_fs_lock"

#: libsvn_fs_base/bdb/bdb-err.c:101
#, c-format
msgid "Berkeley DB error for filesystem '%s' while %s:\n"
msgstr "Berkeley DB-fel i filsystemet \"%s\" under %s:\n"

#: libsvn_fs_base/bdb/changes-table.c:87
msgid "creating change"
msgstr "skapande av ändring"

#: libsvn_fs_base/bdb/changes-table.c:113
msgid "deleting changes"
msgstr "radering av ändringar"

#: libsvn_fs_base/bdb/changes-table.c:145 libsvn_fs_fs/fs_fs.c:1923
msgid "Missing required node revision ID"
msgstr "Nodrevisions-id saknas"

#: libsvn_fs_base/bdb/changes-table.c:156 libsvn_fs_fs/fs_fs.c:1933
msgid "Invalid change ordering: new node revision ID without delete"
msgstr "Ogiltig ändringsordning: nytt nodrevisions-id utan radering"

#: libsvn_fs_base/bdb/changes-table.c:166 libsvn_fs_fs/fs_fs.c:1944
msgid "Invalid change ordering: non-add change on deleted path"
msgstr "Ogiltig ändringsordning: ändring som inte är tillägg på raderad sökväg"

#: libsvn_fs_base/bdb/changes-table.c:256
#: libsvn_fs_base/bdb/changes-table.c:380
msgid "creating cursor for reading changes"
msgstr "skapande av markör för läsning av ändringar"

#: libsvn_fs_base/bdb/changes-table.c:282
#: libsvn_fs_base/bdb/changes-table.c:401
#, c-format
msgid "Error reading changes for key '%s'"
msgstr "Fel vid läsning av ändringar för nyckeln \"%s\""

#: libsvn_fs_base/bdb/changes-table.c:341
#: libsvn_fs_base/bdb/changes-table.c:424
msgid "fetching changes"
msgstr "hämtning av ändringar"

#: libsvn_fs_base/bdb/changes-table.c:354
#: libsvn_fs_base/bdb/changes-table.c:437
msgid "closing changes cursor"
msgstr "strängning av markör för ändringar"

#: libsvn_fs_base/bdb/copies-table.c:85
msgid "storing copy record"
msgstr "lagring av kopieringspost"

#: libsvn_fs_base/bdb/copies-table.c:110
msgid "allocating new copy ID (getting 'next-key')"
msgstr "allokering av ny copy-id (hämtar 'next-key')"

#: libsvn_fs_base/bdb/copies-table.c:128
msgid "bumping next copy key"
msgstr "ökande av nästa copy-nyckel"

#: libsvn_fs_base/bdb/copies-table.c:167
msgid "deleting entry from 'copies' table"
msgstr "radering av post ur 'copies'-tabellen"

#: libsvn_fs_base/bdb/copies-table.c:195
msgid "reading copy"
msgstr "läsning av kopiering"

#: libsvn_fs_base/bdb/nodes-table.c:97
msgid "allocating new node ID (getting 'next-key')"
msgstr "allokering av nytt nod-id (erhåller next-key)"

#: libsvn_fs_base/bdb/nodes-table.c:115
msgid "bumping next node ID key"
msgstr "ökande av nästa node-ID-nyckel"

#: libsvn_fs_base/bdb/nodes-table.c:152
#, c-format
msgid "Successor id '%s' (for '%s') already exists in filesystem '%s'"
msgstr "Efterföljar-id \"%s\" (för \"%s\") finns redan i filsystemet \"%s\""

#: libsvn_fs_base/bdb/nodes-table.c:178
msgid "deleting entry from 'nodes' table"
msgstr "radering av post från \"nodes\"-tabellen"

#. Handle any other error conditions.
#: libsvn_fs_base/bdb/nodes-table.c:218
msgid "reading node revision"
msgstr "läsning av nodrevision"

#: libsvn_fs_base/bdb/nodes-table.c:250
msgid "storing node revision"
msgstr "lagring av nodrevision"

#: libsvn_fs_base/bdb/reps-table.c:93 libsvn_fs_base/bdb/reps-table.c:200
#, c-format
msgid "No such representation '%s'"
msgstr "Ingen representation \"%s\""

#. Handle any other error conditions.
#: libsvn_fs_base/bdb/reps-table.c:96
msgid "reading representation"
msgstr "läsning av representation"

#: libsvn_fs_base/bdb/reps-table.c:124
msgid "storing representation"
msgstr "lagring av representation"

#: libsvn_fs_base/bdb/reps-table.c:154
msgid "allocating new representation (getting next-key)"
msgstr "allokering av ny representation (erhåller next-key)"

#: libsvn_fs_base/bdb/reps-table.c:175
msgid "bumping next representation key"
msgstr "ökning av nästa representationsnyckel"

#. Handle any other error conditions.
#: libsvn_fs_base/bdb/reps-table.c:203
msgid "deleting representation"
msgstr "radering av representation"

#. Handle any other error conditions.
#: libsvn_fs_base/bdb/rev-table.c:87
msgid "reading filesystem revision"
msgstr "läsning av filsystemsrevision"

#: libsvn_fs_base/bdb/strings-table.c:89
msgid "creating cursor for reading a string"
msgstr "skapande av markör för att läsa en sträng"

#: libsvn_fs_base/bdb/txn-table.c:92
msgid "storing transaction record"
msgstr "lagring av transaktionspost"

#: libsvn_fs_base/bdb/uuids-table.c:114
msgid "get repository uuid"
msgstr "erhållande av arkivets uuid"

#: libsvn_fs_base/bdb/uuids-table.c:142
msgid "set repository uuid"
msgstr "sättande av arkivets uuid"

#: libsvn_fs_base/dag.c:239
#, c-format
msgid "Corrupt DB: initial transaction id not '0' in filesystem '%s'"
msgstr ""
"Trasig databas: första transaktions-idt är ej \"0\" i filsystemet \"%s\""

#: libsvn_fs_base/dag.c:247
#, c-format
msgid "Corrupt DB: initial copy id not '0' in filesystem '%s'"
msgstr "Trasig databas: första id för kopiering ej \"0\" i filsystemet \"%s\""

#: libsvn_fs_base/dag.c:256
#, c-format
msgid "Corrupt DB: initial revision number is not '0' in filesystem '%s'"
msgstr "Trasig databas: första revisionsnumret ej \"0\" i filsystemet \"%s\""

#: libsvn_fs_base/dag.c:304 libsvn_fs_base/dag.c:481 libsvn_fs_fs/dag.c:317
msgid "Attempted to create entry in non-directory parent"
msgstr "Försök att skapa en post i en förälder som inte är en katalog"

#: libsvn_fs_base/dag.c:475 libsvn_fs_fs/dag.c:311
#, c-format
msgid "Attempted to create a node with an illegal name '%s'"
msgstr "Försök att skapa en nod med ogiltigt namn '%s'"

#: libsvn_fs_base/dag.c:487 libsvn_fs_base/dag.c:721 libsvn_fs_fs/dag.c:323
#, c-format
msgid "Attempted to clone child of non-mutable node"
msgstr "Försök att stänga barn till nod som ej får ändras"

#: libsvn_fs_base/dag.c:494
#, c-format
msgid "Attempted to create entry that already exists"
msgstr "Försök att skapa en post som redan finns"

#: libsvn_fs_base/dag.c:545 libsvn_fs_fs/dag.c:385
msgid "Attempted to set entry in non-directory node"
msgstr "Försök att sätta post i nod som ej är katalog"

#: libsvn_fs_base/dag.c:551 libsvn_fs_fs/dag.c:391
msgid "Attempted to set entry in immutable node"
msgstr "Försök att sätta post i nod som ej får ändras"

#: libsvn_fs_base/dag.c:615
#, c-format
msgid "Can't set proplist on *immutable* node-revision %s"
msgstr "Kan inte sätta egenskapslista på *icke förändringsbar* nod-revision %s"

#: libsvn_fs_base/dag.c:727
#, c-format
msgid "Attempted to make a child clone with an illegal name '%s'"
msgstr "Försök att skapa en klon av ett barn med ogiltigt namn \"%s\""

#: libsvn_fs_base/dag.c:852
#, c-format
msgid "Attempted to delete entry '%s' from *non*-directory node"
msgstr "Försök att ta bort posten \"%s\" från nod som *ej* är katalog"

#: libsvn_fs_base/dag.c:858
#, c-format
msgid "Attempted to delete entry '%s' from immutable directory node"
msgstr "Försök att ta bort posten \"%s\" från katalognod som ej är ändringsbar"

#: libsvn_fs_base/dag.c:865
#, c-format
msgid "Attempted to delete a node with an illegal name '%s'"
msgstr "Försök att ta bort en nod med ogiltigt namn \"%s\""

#: libsvn_fs_base/dag.c:880 libsvn_fs_base/dag.c:913
#, c-format
msgid "Delete failed: directory has no entry '%s'"
msgstr "Radering misslyckades: katalogen har ingen post \"%s\""

#: libsvn_fs_base/dag.c:962
#, c-format
msgid "Attempted removal of immutable node"
msgstr "Försök att ta bort icke ändringsbar nod"

#: libsvn_fs_base/dag.c:1082
#, c-format
msgid "Attempted to get textual contents of a *non*-file node"
msgstr "Försök att erhålla innehållet i en nod som ej är en fil"

#: libsvn_fs_base/dag.c:1117
#, c-format
msgid "Attempted to get length of a *non*-file node"
msgstr "Försök att erhålla längden på en nod som ej är en fil"

#: libsvn_fs_base/dag.c:1143
#, c-format
msgid "Attempted to get checksum of a *non*-file node"
msgstr "Försök att erhålla kontrollsumman för en nod som ej är en fil"

#: libsvn_fs_base/dag.c:1174 libsvn_fs_base/dag.c:1228
#, c-format
msgid "Attempted to set textual contents of a *non*-file node"
msgstr "Försök att sätta innehållet i en nod som ej är en fil"

#: libsvn_fs_base/dag.c:1180 libsvn_fs_base/dag.c:1234
#, c-format
msgid "Attempted to set textual contents of an immutable node"
msgstr "Försök att sätta innehållet på en icke ändringsbar nod"

#: libsvn_fs_base/dag.c:1257
#, c-format
msgid ""
"Checksum mismatch, rep '%s':\n"
"   expected:  %s\n"
"     actual:  %s\n"
msgstr ""
"Kontrollsumma fel, rep \"%s\"\n"
"   väntad kontrollsumma:    %s\n"
"   erhållen kontrollsumma:  %s\n"

#: libsvn_fs_base/dag.c:1312
#, c-format
msgid "Attempted to open non-existent child node '%s'"
msgstr "Försök att öppna icke existerande barnnod \"%s\""

#: libsvn_fs_base/dag.c:1318
#, c-format
msgid "Attempted to open node with an illegal name '%s'"
msgstr "Försök att öppna nod med ogiltigt namn \"%s\""

#: libsvn_fs_base/err.c:38 libsvn_fs_fs/err.c:38
msgid "Filesystem object has not been opened yet"
msgstr "Filsystemsobjektet har inte öppnats ännu"

#: libsvn_fs_base/err.c:51
#, c-format
msgid "Corrupt filesystem revision %ld in filesystem '%s'"
msgstr "Trasig filsystemsrevision %ld i filsystemet \"%s\""

#: libsvn_fs_base/err.c:62 libsvn_fs_fs/err.c:52
#, c-format
msgid "Reference to non-existent node '%s' in filesystem '%s'"
msgstr "Referens till icke existerande nod \"%s\" i filsystemet \"%s\""

#: libsvn_fs_base/err.c:72
#, c-format
msgid "Reference to non-existent revision %ld in filesystem '%s'"
msgstr "Referens till revision %ld som inte finns i filsystemet \"%s\""

#: libsvn_fs_base/err.c:84
#, c-format
msgid "Corrupt entry in 'transactions' table for '%s' in filesystem '%s'"
msgstr ""
"Trasig post i tabellen \"transactions\" för \"%s\" i filsystemet \"%s\""

#: libsvn_fs_base/err.c:95
#, c-format
msgid "Corrupt entry in 'copies' table for '%s' in filesystem '%s'"
msgstr "Trasig post i tabellen \"copies\" för \"%s\" i filsystemet \"%s\""

#: libsvn_fs_base/err.c:106 libsvn_fs_fs/err.c:63
#, c-format
msgid "File is not mutable: filesystem '%s', revision %ld, path '%s'"
msgstr "Filen får ej ändras: filsystem \"%s\", revision %ld, sökväg \"%s\""

#: libsvn_fs_base/err.c:117
#, c-format
msgid "No transaction named '%s' in filesystem '%s'"
msgstr "Ingen transaktion med namnet \"%s\" i filsystemet \"%s\""

#: libsvn_fs_base/err.c:128 libsvn_fs_fs/err.c:74
#, c-format
msgid "Cannot modify transaction named '%s' in filesystem '%s'"
msgstr "Kan inte ändra transaktionen \"%s\" i filsystemet \"%s\""

#: libsvn_fs_base/err.c:139
#, c-format
msgid "No copy with id '%s' in filesystem '%s'"
msgstr "Ingen kopia med id \"%s\" i filsystemet \"%s\""

#: libsvn_fs_base/err.c:149 libsvn_fs_fs/err.c:85
#, c-format
msgid "'%s' is not a directory in filesystem '%s'"
msgstr "\"%s\" är ingen katalog i filsystemet \"%s\""

#: libsvn_fs_base/err.c:160 libsvn_fs_fs/err.c:96
#, c-format
msgid "'%s' is not a file in filesystem '%s'"
msgstr "\"%s\" är ingen fil i filsystemet \"%s\""

#: libsvn_fs_base/err.c:171
#, c-format
msgid "Token '%s' does not point to any existing lock in filesystem '%s'"
msgstr ""
"Identifieraren \"%s\" pekar inte på något existerande lås i filsystemet \"%s"
"\""

#: libsvn_fs_base/err.c:181
#, c-format
msgid "No token given for path '%s' in filesystem '%s'"
msgstr ""
"Ingen låsidentifierare angiven för sökvägen \"%s\" i filsystemet \"%s\""

#: libsvn_fs_base/err.c:190
#, c-format
msgid "Corrupt lock in 'locks' table for '%s' in filesystem '%s'"
msgstr "Trasigt lås i tabellen \"locks\" för \"%s\" i filsystemet \"%s\""

#: libsvn_fs_base/err.c:200 libsvn_fs_fs/err.c:117
#, c-format
msgid "No lock on path '%s' in filesystem '%s'"
msgstr "Inget lås på sökvägen \"%s\" i filsystemet \"%s\""

#: libsvn_fs_base/err.c:211 libsvn_fs_fs/err.c:128
#, c-format
msgid "Lock has expired:  lock-token '%s' in filesystem '%s'"
msgstr "Låset har gått ut: låsidentifierare \"%s\" i filsystemet \"%s\""

#: libsvn_fs_base/err.c:222 libsvn_fs_fs/err.c:139
#, c-format
msgid "No username is currently associated with filesystem '%s'"
msgstr "Inget användarnamn är kopplat till filsystemet \"%s\""

#: libsvn_fs_base/err.c:235 libsvn_fs_fs/err.c:152
#, c-format
msgid "User '%s' is trying to use a lock owned by '%s' in filesystem '%s'"
msgstr ""
"Användaren \"%s\" försöker använda ett lås som ägs av \"%s\" i filsystemet "
"\"%s\""

#: libsvn_fs_base/err.c:247 libsvn_fs_fs/err.c:164
#, c-format
msgid "Path '%s' is already locked by user '%s' in filesystem '%s'"
msgstr ""
"Sökvägen \"%s\" är redan låst av användaren \"%s\" i filsystemet \"%s\""

#: libsvn_fs_base/fs.c:79
#, c-format
msgid "Bad database version: got %d.%d.%d, should be at least %d.%d.%d"
msgstr "Felaktig databasversion: %d.%d.%d, måste vara minst %d.%d.%d"

#: libsvn_fs_base/fs.c:90
#, c-format
msgid "Bad database version: compiled with %d.%d.%d, running against %d.%d.%d"
msgstr "Felaktig databasversion: kompilerad med %d.%d.%d, kör mot %d.%d.%d"

#: libsvn_fs_base/fs.c:108 libsvn_fs_fs/fs.c:56
msgid "Filesystem object already open"
msgstr "Filsystemet redan öppet"

#: libsvn_fs_base/fs.c:189
#, c-format
msgid "Berkeley DB error for filesystem '%s' while closing environment:\n"
msgstr "Berkeley DB-fel i filsystemet '%s' då databasmiljön skulle stängas:\n"

#: libsvn_fs_base/fs.c:539
#, c-format
msgid "Berkeley DB error for filesystem '%s' while creating environment:\n"
msgstr "Berkeley DB-fel i filsystemet \"%s\" då databasmiljön skulle skapas:\n"

#: libsvn_fs_base/fs.c:545
#, c-format
msgid "Berkeley DB error for filesystem '%s' while opening environment:\n"
msgstr "Berkeley DB-fel i filsystemet \"%s\" då databasmiljön skulle öppnas:\n"

#: libsvn_fs_base/fs.c:672 libsvn_fs_fs/fs_fs.c:277
#, c-format
msgid "Expected FS format '%d'; found format '%d'"
msgstr "Förväntat format på filsystemet '%d'; hittade '%d'"

#: libsvn_fs_base/fs.c:1094
msgid ""
"Error copying logfile;  the DB_LOG_AUTOREMOVE feature \n"
"may be interfering with the hotcopy algorithm.  If \n"
"the problem persists, try deactivating this feature \n"
"in DB_CONFIG"
msgstr ""
"Fel vid kopiering av loggfil; DB_LOG_AUTOREMOVE-funktionen kan fungera "
"dåligt\n"
"med hotcopy-algoritmen. OM problemet kvarstår, försök med att slå av\n"
"funktionen i DB_CONFIG."

#: libsvn_fs_base/fs.c:1113
msgid ""
"Error running catastrophic recovery on hotcopy;  the \n"
"DB_LOG_AUTOREMOVE feature may be interfering with the \n"
"hotcopy algorithm.  If the problem persists, try deactivating \n"
"this feature in DB_CONFIG"
msgstr ""
"Fel vid katastrofåterställning vid \"hotcopy\". DB_LOG_AUTOREMOVE-"
"funktionen\n"
"kan vålla problem för \"hotcopy\"-algoritmen. Prova med att avaktivera\n"
"denna funktion i DB_CONFIG om problemet kvarstår."

#: libsvn_fs_base/fs.c:1222
msgid "Module for working with a Berkeley DB repository."
msgstr "Modul för att arbeta med ett Berkeley DB-arkiv."

#: libsvn_fs_base/fs.c:1255
#, c-format
msgid "Unsupported FS loader version (%d) for bdb"
msgstr "Versionen för FS-laddaren (%d) stöds ej för bdb"

#: libsvn_fs_base/lock.c:444 libsvn_fs_fs/lock.c:615
#, c-format
msgid "Cannot verify lock on path '%s'; no username available"
msgstr "Kan inte kontrollera låset för sökvägen '%s'; användarnamn saknas"

#: libsvn_fs_base/lock.c:450 libsvn_fs_fs/lock.c:621
#, c-format
msgid "User %s does not own lock on path '%s' (currently locked by %s)"
msgstr ""
"Användaren %s äger inget lås på sökvägen \"%s\" (för tillfället låst av %s)"

#: libsvn_fs_base/lock.c:457 libsvn_fs_fs/lock.c:628
#, c-format
msgid "Cannot verify lock on path '%s'; no matching lock-token available"
msgstr ""
"Kan inte kontrollera lås på sökvägen '%s'; ingen matchande låsidentifierare "
"tillgänglig"

#. Helper macro that evaluates to an error message indicating that
#. the representation referred to by X has an unknown node kind.
#: libsvn_fs_base/reps-strings.c:57
#, c-format
msgid "Unknown node kind for representation '%s'"
msgstr "Okänd nodtyp för representationen \"%s\""

#: libsvn_fs_base/reps-strings.c:108
msgid "Representation is not of type 'delta'"
msgstr "Representationen är ej av typen \"delta\""

#: libsvn_fs_base/reps-strings.c:379
msgid "Svndiff source length inconsistency"
msgstr "Längden på Svndiff-källan stämmer ej"

#: libsvn_fs_base/reps-strings.c:506
#, c-format
msgid "Diff version inconsistencies in representation '%s'"
msgstr "Diffversioner stämmer ej i representationen \"%s\""

#: libsvn_fs_base/reps-strings.c:532
#, c-format
msgid ""
"Corruption detected whilst reading delta chain from representation '%s' to '%"
"s'"
msgstr ""
"Trasig data upptäcktes vid läsning av delta-kedja från representationen \"%s"
"\" till \"%s\""

#: libsvn_fs_base/reps-strings.c:780
#, c-format
msgid "Rep contents are too large: got %s, limit is %s"
msgstr "Innehåll i representation är för stort: erhöll %s, gränsen är %s"

#: libsvn_fs_base/reps-strings.c:796
#, c-format
msgid "Failure reading rep '%s'"
msgstr "Fel vid läsning av representationen \"%s\""

#: libsvn_fs_base/reps-strings.c:812 libsvn_fs_base/reps-strings.c:898
#, c-format
msgid ""
"Checksum mismatch on rep '%s':\n"
"   expected:  %s\n"
"     actual:  %s\n"
msgstr ""
"Felaktig kontrollsumma på representationen \"%s\":\n"
"   väntade:  %s\n"
"      fick:  %s\n"

#: libsvn_fs_base/reps-strings.c:912
msgid "Null rep, but offset past zero already"
msgstr "Tom representation, men positionen är redan förbi noll"

#: libsvn_fs_base/reps-strings.c:1025 libsvn_fs_base/reps-strings.c:1221
#, c-format
msgid "Rep '%s' is not mutable"
msgstr "Representationen \"%s\" är ej ändringsbar"

#: libsvn_fs_base/reps-strings.c:1040
#, c-format
msgid "Rep '%s' both mutable and non-fulltext"
msgstr "Representationen \"%s\" är både ändringsbar och ej fulltext"

#: libsvn_fs_base/reps-strings.c:1340
msgid "Failed to get new string key"
msgstr "Misslyckades med att erhålla ny nyckel för strings-tabellen"

#: libsvn_fs_base/reps-strings.c:1416
#, c-format
msgid "Attempt to deltify '%s' against itself"
msgstr "Försök att deltifiera \"%s\" mot sig själv"

#: libsvn_fs_base/reps-strings.c:1489
#, c-format
msgid "Failed to calculate MD5 digest for '%s'"
msgstr "Kunde inte beräkna MD5-kntrollsumma för \"%s\""

#: libsvn_fs_base/revs-txns.c:65 libsvn_fs_fs/revs-txns.c:58
#, c-format
msgid "Transaction is not dead: '%s'"
msgstr "Transaktionen är ej död: \"%s\""

#: libsvn_fs_base/revs-txns.c:68 libsvn_fs_fs/revs-txns.c:61
#, c-format
msgid "Transaction is dead: '%s'"
msgstr "Transaktionen är död: \"%s\""

#: libsvn_fs_base/revs-txns.c:981
msgid "Transaction aborted, but cleanup failed"
msgstr "Transaktionen avbruten, men städning misslyckades"

#: libsvn_fs_base/tree.c:391 libsvn_fs_fs/tree.c:311
#, c-format
msgid "File not found: transaction '%s', path '%s'"
msgstr "Filen finns inte: transaktion \"%s\", sökväg \"%s\""

#: libsvn_fs_base/tree.c:397 libsvn_fs_fs/tree.c:317
#, c-format
msgid "File not found: revision %ld, path '%s'"
msgstr "Filen finns inte: revision %ld, sökväg \"%s\""

#: libsvn_fs_base/tree.c:412 libsvn_fs_fs/tree.c:332
#, c-format
msgid "File already exists: filesystem '%s', transaction '%s', path '%s'"
msgstr "Filen finns redan: filsystem \"%s\", transaktion \"%s\", sökväg \"%s\""

#: libsvn_fs_base/tree.c:418 libsvn_fs_fs/tree.c:338
#, c-format
msgid "File already exists: filesystem '%s', revision %ld, path '%s'"
msgstr "Filen finns redan: filsystem \"%s\", revision %ld, sökväg \"%s\""

#: libsvn_fs_base/tree.c:428 libsvn_fs_fs/tree.c:348
msgid "Root object must be a transaction root"
msgstr "Rotobjektet måste vara en transaktionsrot"

#: libsvn_fs_base/tree.c:837 libsvn_fs_fs/tree.c:757
#, c-format
msgid "Failure opening '%s'"
msgstr "Kan inte öppna \"%s\""

#: libsvn_fs_base/tree.c:1407 libsvn_fs_fs/tree.c:1155
msgid "Cannot compare property value between two different filesystems"
msgstr "Kan inte jämföra egenskapsvärde mellan två olika filsystem"

#: libsvn_fs_base/tree.c:1741
msgid "Corrupt DB: faulty predecessor count"
msgstr "Trasig databas: felaktigt föregångarantal"

#: libsvn_fs_base/tree.c:1796 libsvn_fs_fs/tree.c:1192
#, c-format
msgid "Unexpected immutable node at '%s'"
msgstr "Oväntad icke ändringsbar nod på \"%s\""

#: libsvn_fs_base/tree.c:1817 libsvn_fs_fs/tree.c:1215
#, c-format
msgid "Conflict at '%s'"
msgstr "Konflikt på \"%s\""

#: libsvn_fs_base/tree.c:1867 libsvn_fs_base/tree.c:2572
#: libsvn_fs_fs/tree.c:1264 libsvn_fs_fs/tree.c:1751
msgid "Bad merge; ancestor, source, and target not all in same fs"
msgstr ""
"Felaktig sammanslagning (merge); ursprung, källa och mål är inte samtliga i "
"samma filsystem"

#: libsvn_fs_base/tree.c:1883 libsvn_fs_fs/tree.c:1280
#, c-format
msgid "Bad merge; target '%s' has id '%s', same as ancestor"
msgstr ""
"Felaktig sammanslagning (merge) målet \"%s\" har id \"%s\", samma som "
"ursprunget"

#: libsvn_fs_base/tree.c:2379
#, c-format
msgid "Transaction '%s' out of date with respect to revision '%s'"
msgstr "Transaktionen \"%s\" är inaktuell jämfört med revision \"%s\""

#: libsvn_fs_base/tree.c:2755 libsvn_fs_fs/tree.c:1890
msgid "The root directory cannot be deleted"
msgstr "Rotkatalogen kan inte raderas"

#: libsvn_fs_base/tree.c:2935 libsvn_fs_fs/tree.c:1962
#, c-format
msgid "Cannot copy between two different filesystems ('%s' and '%s')"
msgstr "Kan inte kopiera mellan två olika filsystem (\"%s\" och \"%s\")"

#: libsvn_fs_base/tree.c:2944 libsvn_fs_fs/tree.c:1968
msgid "Copy from mutable tree not currently supported"
msgstr "Kopiering från ändringsbart träd stöds ej för närvarande"

#: libsvn_fs_base/tree.c:3439 libsvn_fs_fs/tree.c:2392
#, c-format
msgid ""
"Base checksum mismatch on '%s':\n"
"   expected:  %s\n"
"     actual:  %s\n"
msgstr ""
"Baskontrollsumma fel för \"%s\":\n"
"   väntade:    %s\n"
"   erhållen:   %s\n"

#: libsvn_fs_base/tree.c:3692 libsvn_fs_fs/tree.c:2628
msgid "Cannot compare file contents between two different filesystems"
msgstr "Kan inte jämföra filinnehåll mellan två olika filsystem"

#: libsvn_fs_base/tree.c:3701 libsvn_fs_base/tree.c:3706
#: libsvn_fs_fs/tree.c:2637 libsvn_fs_fs/tree.c:2642
#: libsvn_repos/rev_hunt.c:605
#, c-format
msgid "'%s' is not a file"
msgstr "\"%s\" är ingen fil"

#: libsvn_fs_fs/dag.c:367
msgid "Can't get entries of non-directory"
msgstr "Kan inte erhålla poster för något som ej är en katalog"

#: libsvn_fs_fs/dag.c:883
#, c-format
msgid ""
"Checksum mismatch, file '%s':\n"
"   expected:  %s\n"
"     actual:  %s\n"
msgstr ""
"Kontrollsumma fel för filen \"%s\":\n"
"   väntad kontrollsumma:    %s\n"
"   erhållen kontrollsumma:  %s\n"

#: libsvn_fs_fs/err.c:107
#, c-format
msgid "Corrupt lockfile for path '%s' in filesystem '%s'"
msgstr "Trasig låsfil för säkvägen \"%s\" i filsystemet \"%s\""

#: libsvn_fs_fs/fs.c:97
#, c-format
msgid "Can't fetch FSFS mutex"
msgstr "Kan inte hämta FSFS-lås"

#: libsvn_fs_fs/fs.c:104
#, c-format
msgid "Can't create FSFS mutex"
msgstr "Kan inte skapa FSFS-lås"

#: libsvn_fs_fs/fs.c:108
#, c-format
msgid "Can't store FSFS mutex"
msgstr "Kan inte lagra FSFS-lås"

#: libsvn_fs_fs/fs.c:334
msgid "Module for working with a plain file (FSFS) repository."
msgstr "Modul för att arbeta med ett arkiv bestående av vanliga filer (FSFS)."

#: libsvn_fs_fs/fs.c:367
#, c-format
msgid "Unsupported FS loader version (%d) for fsfs"
msgstr "Versionen för FS-laddaren (%d) stöds ej för fsfs"

#: libsvn_fs_fs/fs_fs.c:467 libsvn_fs_fs/fs_fs.c:481
msgid "Found malformed header in revision file"
msgstr "Hittade felaktigt huvud i revisionsfil"

#: libsvn_fs_fs/fs_fs.c:583 libsvn_fs_fs/fs_fs.c:597 libsvn_fs_fs/fs_fs.c:604
#: libsvn_fs_fs/fs_fs.c:611 libsvn_fs_fs/fs_fs.c:619 libsvn_fs_fs/fs_fs.c:627
msgid "Malformed text rep offset line in node-rev"
msgstr "Felaktig rad med textrep-position i node-rev"

#: libsvn_fs_fs/fs_fs.c:696
msgid "Missing kind field in node-rev"
msgstr "Typfält saknas i node-rev"

#: libsvn_fs_fs/fs_fs.c:727
msgid "Missing cpath in node-rev"
msgstr "cpath saknas i node-rev"

#: libsvn_fs_fs/fs_fs.c:754 libsvn_fs_fs/fs_fs.c:760
msgid "Malformed copyroot line in node-rev"
msgstr "Felaktig copyroot-rad i node-rev"

#: libsvn_fs_fs/fs_fs.c:778 libsvn_fs_fs/fs_fs.c:784
msgid "Malformed copyfrom line in node-rev"
msgstr "Felaktig copyfrom-rad i node-rev"

#: libsvn_fs_fs/fs_fs.c:883 libsvn_fs_fs/fs_fs.c:3149
msgid "Attempted to write to non-transaction"
msgstr "Försök att skriva i något som inte är en transaktion"

#: libsvn_fs_fs/fs_fs.c:967
msgid "Malformed representation header"
msgstr "Felaktigt representationshuvud"

#: libsvn_fs_fs/fs_fs.c:991
msgid "Missing node-id in node-rev"
msgstr "node-id saknas i node-rev"

#: libsvn_fs_fs/fs_fs.c:997
msgid "Corrupt node-id in node-rev"
msgstr "Trasig node-id i node-rev"

#: libsvn_fs_fs/fs_fs.c:1042
#, c-format
msgid "Revision file lacks trailing newline"
msgstr "Avslutande radslut saknas i revisionsfil"

#: libsvn_fs_fs/fs_fs.c:1054
#, c-format
msgid "Final line in revision file longer than 64 characters"
msgstr "Den sista raden i en revisionsfil är längre än 64 tecken"

#: libsvn_fs_fs/fs_fs.c:1069
msgid "Final line in revision file missing space"
msgstr "Den sista raden i en revisionsfil saknar mellanslag"

#: libsvn_fs_fs/fs_fs.c:1098 libsvn_fs_fs/fs_fs.c:1156 libsvn_repos/log.c:514
#: libsvn_repos/log.c:518
#, c-format
msgid "No such revision %ld"
msgstr "Revisionen %ld finns inte"

#: libsvn_fs_fs/fs_fs.c:1231
msgid "Malformed svndiff data in representation"
msgstr "Felaktigt svndiff-data i representation"

#: libsvn_fs_fs/fs_fs.c:1341 libsvn_fs_fs/fs_fs.c:1354
#: libsvn_fs_fs/fs_fs.c:1385
msgid "Reading one svndiff window read beyond the end of the representation"
msgstr ""
"Hamnade efter slutet på representationen vid läsning av ett svndiff-fönster"

#: libsvn_fs_fs/fs_fs.c:1498
msgid "svndiff data requested non-existent source"
msgstr "svndiff-data krävde icke existerande källdata"

#: libsvn_fs_fs/fs_fs.c:1504
msgid "svndiff requested position beyond end of stream"
msgstr "svndiff krävde data efter slutet av strömmen"

#: libsvn_fs_fs/fs_fs.c:1527 libsvn_fs_fs/fs_fs.c:1544
msgid "svndiff window length is corrupt"
msgstr "Fönsterlängd i svndiff är trasig"

#: libsvn_fs_fs/fs_fs.c:1592
#, c-format
msgid ""
"Checksum mismatch while reading representation:\n"
"   expected:  %s\n"
"     actual:  %s\n"
msgstr ""
"Felaktig kontrollsumma vid läsning av representation:\n"
"   väntade:  %s\n"
"      fick:  %s\n"

#: libsvn_fs_fs/fs_fs.c:1731 libsvn_fs_fs/fs_fs.c:1744
#: libsvn_fs_fs/fs_fs.c:1750
msgid "Directory entry corrupt"
msgstr "Katalogpost trasig"

#: libsvn_fs_fs/fs_fs.c:2086 libsvn_fs_fs/fs_fs.c:2094
#: libsvn_fs_fs/fs_fs.c:2126 libsvn_fs_fs/fs_fs.c:2146
#: libsvn_fs_fs/fs_fs.c:2180 libsvn_fs_fs/fs_fs.c:2185
msgid "Invalid changes line in rev-file"
msgstr "Ogiltig changes-rad i rev-fil"

#: libsvn_fs_fs/fs_fs.c:2119
msgid "Invalid change kind in rev file"
msgstr "Ogiltig ändringstyp i rev-fil"

#: libsvn_fs_fs/fs_fs.c:2139
msgid "Invalid text-mod flag in rev-file"
msgstr "Ogiltig text-mod-flagga i rev-fil"

#: libsvn_fs_fs/fs_fs.c:2159
msgid "Invalid prop-mod flag in rev-file"
msgstr "Ogiltig prop-mod-flagga i rev-fil"

#: libsvn_fs_fs/fs_fs.c:2342
msgid "Copying from transactions not allowed"
msgstr "Det är inte tillåtet att kopiera från transaktioner"

#: libsvn_fs_fs/fs_fs.c:2398
#, c-format
msgid "Unable to create transaction directory in '%s' for revision %ld"
msgstr "Kan inte skapa transaktionskatalog i \"%s\" för revision %ld"

#: libsvn_fs_fs/fs_fs.c:2577 libsvn_fs_fs/fs_fs.c:2584
msgid "next-id file corrupt"
msgstr "next-id-filen är trasig"

#: libsvn_fs_fs/fs_fs.c:2669
msgid "Transaction cleanup failed"
msgstr "Städning efter transaktion misslyckades"

#: libsvn_fs_fs/fs_fs.c:2837
msgid "Invalid change type"
msgstr "Ogiltig ändringstyp"

#: libsvn_fs_fs/fs_fs.c:3168
msgid "Can't set text contents of a directory"
msgstr "Kan inte sätta textinnehåll i en katalog"

#: libsvn_fs_fs/fs_fs.c:3258 libsvn_fs_fs/fs_fs.c:3263
#: libsvn_fs_fs/fs_fs.c:3270
msgid "Corrupt current file"
msgstr "current-filen är trasig"

#: libsvn_fs_fs/fs_fs.c:3560 libsvn_subr/io.c:2428 svn/util.c:237
#: svn/util.c:261
#, c-format
msgid "Can't stat '%s'"
msgstr "Kan inte ta status på \"%s\""

#: libsvn_fs_fs/fs_fs.c:3564
#, c-format
msgid "Can't chmod '%s'"
msgstr "Kan inte göra chmod på \"%s\""

#: libsvn_fs_fs/fs_fs.c:3703
#, c-format
msgid "Can't grab FSFS repository mutex"
msgstr "Kan inte låsa arkivlås för FSFS"

#: libsvn_fs_fs/fs_fs.c:3717
#, c-format
msgid "Can't ungrab FSFS repository mutex"
msgstr "Kan inte låsa upp arkivlås för FSFS"

#: libsvn_fs_fs/fs_fs.c:3834
msgid "Transaction out of date"
msgstr "Transaktionen är inaktuell"

#: libsvn_fs_fs/fs_fs.c:4125
msgid "No such transaction"
msgstr "Transaktionen finns inte"

#: libsvn_fs_fs/lock.c:230
#, c-format
msgid "Cannot write lock/entries hashfile '%s'"
msgstr "Kan inte skriva fil med låsinformation och poster \"%s\""

#: libsvn_fs_fs/lock.c:286
#, c-format
msgid "Can't parse lock/entries hashfile '%s'"
msgstr "Kan inte anaylsera fil med lås och poster \"%s\""

#: libsvn_fs_fs/lock.c:715 libsvn_fs_fs/lock.c:736
#, c-format
msgid "Path '%s' doesn't exist in HEAD revision"
msgstr "Sökvägen \"%s\" finns inte i huvudrevision"

#: libsvn_fs_fs/lock.c:741
#, c-format
msgid "Lock failed: newer version of '%s' exists"
msgstr "Låsning misslyckades: nyare version av '%s' finns"

#: libsvn_ra/ra_loader.c:224
#, c-format
msgid "Mismatched RA version for '%s': found %d.%d.%d%s, expected %d.%d.%d%s"
msgstr ""
"Versioner stämmer ej i insticksmodulen '%s' för RA: hittade %d.%d.%d%s, "
"väntade %d.%d.%d%s"

#: libsvn_ra/ra_loader.c:296
#, c-format
msgid "Unrecognized URL scheme for '%s'"
msgstr "Okänt URL-schema för \"%s\""

#: libsvn_ra/ra_loader.c:347
#, c-format
msgid "'%s' isn't in the same repository as '%s'"
msgstr "\"%s\" är inte i samma arkiv som \"%s\""

#: libsvn_ra/ra_loader.c:718
#, c-format
msgid "  - handles '%s' scheme\n"
msgstr "  - hanterar schemat \"%s\"\n"

#: libsvn_ra/ra_loader.c:804
#, c-format
msgid "Unrecognized URL scheme '%s'"
msgstr "Okänt URL-schema \"%s\""

#: libsvn_ra_dav/commit.c:199
#, c-format
msgid "Could not create a request (%s '%s')"
msgstr "Kunde inte skapa en förfrågan (%s \"%s\")"

#: libsvn_ra_dav/commit.c:298
msgid ""
"Could not fetch the Version Resource URL (needed during an import or when it "
"is missing from the local, cached props)"
msgstr ""
"Kunde inte hämta versionsresurs-URL:en (den vehövs vid import, eller då den "
"saknas i den lokala egenskapscachen)"

#: libsvn_ra_dav/commit.c:487
#, c-format
msgid "Could not create a CHECKOUT request (%s)"
msgstr "Kunde inte skapa en CHECKOUT-förfrågan (%s)"

#: libsvn_ra_dav/commit.c:574
#, c-format
msgid "Your file or directory '%s' is probably out-of-date"
msgstr "Filen eller katalogen \"%s\" är troligen inaktuell"

#: libsvn_ra_dav/commit.c:582
msgid "The CHECKOUT response did not contain a 'Location:' header"
msgstr "Svaret för CHECKOUT innehåll inget \"Location:\"-huvud"

#: libsvn_ra_dav/commit.c:881
#, c-format
msgid "Could not create a DELETE request (%s)"
msgstr "Kunde inte skapa en DELETE-förfrågan (%s)"

#: libsvn_ra_dav/commit.c:1169
#, c-format
msgid "File '%s' already exists"
msgstr "Filen \"%s\" finns redan"

#: libsvn_ra_dav/commit.c:1307
#, c-format
msgid "Could not write svndiff to temp file"
msgstr "Kunde inte skriva svndiff till temporär fil"

#: libsvn_ra_dav/commit.c:1397
#, c-format
msgid "Could not create a PUT request (%s)"
msgstr "Kunde inte skapa en PUT-förfrågan (%s)"

#: libsvn_ra_dav/commit.c:1559
#, c-format
msgid "applying log message to %s"
msgstr "applicerar loggmeddelande på %s"

#: libsvn_ra_dav/fetch.c:285
msgid "Could not save the URL of the version resource"
msgstr "Kunde inte spara URL:en för versionsresursen"

#: libsvn_ra_dav/fetch.c:406
#, c-format
msgid "Could not get content-type from response"
msgstr "Kunde inte erhålla fältet \"content-type\" från serverns respons"

#: libsvn_ra_dav/fetch.c:451
#, c-format
msgid "Could not create a GET request for '%s'"
msgstr "Kunde inte skapa en GET-förfrågan till \"%s\""

#: libsvn_ra_dav/fetch.c:526
#, c-format
msgid "GET request failed for '%s'"
msgstr "GET-förfrågan misslyckades för \"%s\""

#: libsvn_ra_dav/fetch.c:665
msgid "Could not save file"
msgstr "Kunde inte spara filen"

#: libsvn_ra_dav/fetch.c:906 libsvn_ra_svn/client.c:1000
#, c-format
msgid ""
"Checksum mismatch for '%s':\n"
"   expected checksum:  %s\n"
"   actual checksum:    %s\n"
msgstr ""
"Kontrollsumma fel för \"%s\"\n"
"   väntad kontrollsumma:    %s\n"
"   erhållen kontrollsumma:  %s\n"

#: libsvn_ra_dav/fetch.c:1151
msgid "Server response missing the expected deadprop-count property"
msgstr "Svaret från servern saknar den förväntade deadprop-count-egenskapen"

#: libsvn_ra_dav/fetch.c:1324
msgid "Server does not support date-based operations"
msgstr "Servern stöder ej datumbaserade operationer"

#: libsvn_ra_dav/fetch.c:1331
msgid "Invalid server response to dated-rev request"
msgstr "Ogiltigt svar från servern på dated-rev-förfrågan"

#: libsvn_ra_dav/fetch.c:1470
msgid "'get-locations' REPORT not implemented"
msgstr "\"get-locations\"-rapporten ej implementerad"

#: libsvn_ra_dav/fetch.c:1643 libsvn_ra_dav/session.c:1187
#: libsvn_ra_dav/session.c:1473
msgid "Incomplete lock data returned"
msgstr "Ofullständig låsdata erhölls"

#: libsvn_ra_dav/fetch.c:1819 libsvn_ra_dav/fetch.c:1827
#: libsvn_ra_dav/fetch.c:1831
msgid "Server does not support locking features"
msgstr "Servern stöder ej funktionalitet för låsning"

#: libsvn_ra_dav/fetch.c:1908
msgid ""
"DAV request failed; it's possible that the repository's pre-revprop-change "
"hook either failed or is non-existent"
msgstr ""
"DAV-förfrågan misslyckades; arkivets pre-revprop-change-hookskript kan ha "
"misslyckats eller saknats"

#: libsvn_ra_dav/fetch.c:2643
#, c-format
msgid "Error writing to '%s': unexpected EOF"
msgstr "Fel vid skrivning till \"%s\": oväntat filslut"

#: libsvn_ra_dav/fetch.c:2788
#, c-format
msgid "Unknown XML encoding: '%s'"
msgstr "Okänd XML-kodning: \"%s\""

#: libsvn_ra_dav/fetch.c:3075
#, c-format
msgid "REPORT response handling failed to complete the editor drive"
msgstr ""
"Hanteringen av REPORT-responsen kunde inte slutföra körningen av editorn"

#: libsvn_ra_dav/file_revs.c:363
msgid "'get-file-revs' REPORT not implemented"
msgstr "\"get-file-revs\"-rapporten ej implementerad"

#: libsvn_ra_dav/file_revs.c:379
msgid "The file-revs report didn't contain any revisions"
msgstr "file-revs-rapporten innehöll inga revisioner"

#: libsvn_ra_dav/merge.c:220
#, c-format
msgid ""
"Protocol error: we told the server not to auto-merge any resources, but it "
"said that '%s' was merged"
msgstr ""
"Protokollfel: vi bad servern att inte göra auto-merge på någon resurs, men\n"
"den svarade att merge har gjorts på \"%s\""

#: libsvn_ra_dav/merge.c:229
#, c-format
msgid ""
"Internal error: there is an unknown parent (%d) for the 'DAV:response' "
"element within the MERGE response"
msgstr ""
"Internt fel: okänd förälder (%d) till elementet \"DAV:response\" i MERGE-"
"responsen"

#: libsvn_ra_dav/merge.c:244
#, c-format
msgid ""
"Protocol error: the MERGE response for the '%s' resource did not return all "
"of the properties that we asked for (and need to complete the commit)"
msgstr ""
"Protokollfel: MERGE-responsen för resursen \"%s\" returnerade inte alla\n"
"egenskaper vi bad om (och behöver för att slutföra incheckningen)"

#: libsvn_ra_dav/merge.c:263
#, c-format
msgid "A MERGE response for '%s' is not a child of the destination ('%s')"
msgstr "En MERGE-respons för \"%s\" är inte barn till destinationen (\"%s\")"

#: libsvn_ra_dav/merge.c:485
msgid "The MERGE property response had an error status"
msgstr "MERGE-egenskapsresponsen innehöll en felstatus"

#: libsvn_ra_dav/options.c:130
msgid ""
"The OPTIONS response did not include the requested activity-collection-set; "
"this often means that the URL is not WebDAV-enabled"
msgstr ""
"OPTIONS-responsen innehöll inte den efterfrågade "
"aktivitetskollektionsmängden;\n"
"detta betyder oftast att WebDAV inte är aktiverat för URL:en"

#: libsvn_ra_dav/props.c:588
#, c-format
msgid "Failed to find label '%s' for URL '%s'"
msgstr "Kunde inte hitta etiketten \"%s\" till URL:en \"%s\""

#: libsvn_ra_dav/props.c:617
#, c-format
msgid "'%s' was not present on the resource"
msgstr "\"%s\" fanns inte på resursen"

#: libsvn_ra_dav/props.c:656
#, c-format
msgid "Neon was unable to parse URL '%s'"
msgstr "Neon kunde inte analysera URL:en '%s'"

#: libsvn_ra_dav/props.c:685
msgid "The path was not part of a repository"
msgstr "Sökvägen är inte en del av ett arkiv"

#: libsvn_ra_dav/props.c:696
#, c-format
msgid "No part of path '%s' was found in repository HEAD"
msgstr "Ingen del av sökvägen \"%s\" hittades i arkivets huvudrevision"

#: libsvn_ra_dav/props.c:730 libsvn_ra_dav/props.c:785
msgid "The VCC property was not found on the resource"
msgstr "VCC-egenskapen hittades inte på resursen"

#: libsvn_ra_dav/props.c:798
msgid "The relative-path property was not found on the resource"
msgstr "Egenskapen relative-path hittades inte på resursen"

#: libsvn_ra_dav/props.c:919
msgid "'DAV:baseline-collection' was not present on the baseline resource"
msgstr "\"DAV:baseline-collection\" finns inte på baseline-resursen"

#: libsvn_ra_dav/props.c:938
msgid "'DAV:version-name' was not present on the baseline resource"
msgstr "\"DAV:version-name\" finns inte på baseline-resursen"

#: libsvn_ra_dav/props.c:1106
msgid "At least one property change failed; repository is unchanged"
msgstr "Åtminstone en egenskapsändring misslyckades; arkivet är oförändrat"

#: libsvn_ra_dav/replay.c:137
msgid "Missing revision attr in target-revision element"
msgstr "Attributet \"revision\" saknas på target-revision-elementet"

#: libsvn_ra_dav/replay.c:154
msgid "Missing revision attr in open-root element"
msgstr "Attributet \"revision\" saknas på open-root-elementet"

#: libsvn_ra_dav/replay.c:172
msgid "Missing name attr in delete-entry element"
msgstr "Attributet name saknas på delete-entry-elementet"

#: libsvn_ra_dav/replay.c:176
msgid "Missing rev attr in delete-entry element"
msgstr "Attributet rev saknas på delete-entry-elementet"

#: libsvn_ra_dav/replay.c:205
msgid "Missing name attr in open-directory element"
msgstr "Attributet name saknas på open-directory-elementet"

#: libsvn_ra_dav/replay.c:257 libsvn_ra_dav/replay.c:366
#, c-format
msgid "Missing name attr in %s element"
msgstr "Attributet name saknas på %s-elementet"

#: libsvn_ra_dav/replay.c:303
msgid "Got apply-textdelta element without preceding add-file or open-file"
msgstr ""
"Erhöll apply-textdelta-element utan att ha erhållit add-file eller open-file"

#: libsvn_ra_dav/replay.c:329
msgid "Got close-file element without preceding add-file or open-file"
msgstr ""
"Erhöll close-file-element utan att ha erhållit add-file eller open-file"

#: libsvn_ra_dav/replay.c:344
msgid "Got close-directory element without ever opening a directory"
msgstr "Erhöll close-directory-element, utan att någonsin ha öppnat en katalog"

#: libsvn_ra_dav/replay.c:471
#, c-format
msgid "Error writing stream: unexpected EOF"
msgstr "Fel vid skrivning till ström: oväntat filslut"

#: libsvn_ra_dav/replay.c:478
#, c-format
msgid "Got cdata content for a prop delete"
msgstr "Egenskapsradering hade textinnehåll"

#: libsvn_ra_dav/session.c:444
msgid "Invalid URL: illegal character in proxy port number"
msgstr "Felaktig URL: ogiltigt tecken i proxy-portnummer"

#: libsvn_ra_dav/session.c:448
msgid "Invalid URL: negative proxy port number"
msgstr "Felaktig URL: negativt proxy-portnummer"

#: libsvn_ra_dav/session.c:451
msgid ""
"Invalid URL: proxy port number greater than maximum TCP port number 65535"
msgstr ""
"Felaktig URL: portnummer för proxy större än det högsta TCP-portnummret 65535"

#: libsvn_ra_dav/session.c:465
msgid "Invalid config: illegal character in timeout value"
msgstr "Felaktig konfiguration: otillåtet tecken i timeout-värde"

#: libsvn_ra_dav/session.c:469
msgid "Invalid config: negative timeout value"
msgstr "Felaktig konfiguration: negativt timeout-värde"

#: libsvn_ra_dav/session.c:482
msgid "Invalid config: illegal character in debug mask value"
msgstr "Felaktig konfiguration: ogiltigt tecken i debug mask-värde"

#: libsvn_ra_dav/session.c:545
msgid "Module for accessing a repository via WebDAV (DeltaV) protocol."
msgstr "Modul för åtkomst av databas via protokollet WebDAV (DeltaV)."

#: libsvn_ra_dav/session.c:600
msgid "Malformed URL for repository"
msgstr "Felaktig URL för arkiv"

#: libsvn_ra_dav/session.c:636
msgid "Network socket initialization failed"
msgstr "Fel vid initiering av nätverksuttag (socket)"

#: libsvn_ra_dav/session.c:662
msgid "SSL is not supported"
msgstr "SSL stöds ej"

#: libsvn_ra_dav/session.c:803
#, c-format
msgid "Invalid config: unable to load certificate file '%s'"
msgstr "Felaktig konfiguration: kan inte ladda certifikatfilen \"%s\""

#: libsvn_ra_dav/session.c:909
msgid "The UUID property was not found on the resource or any of its parents"
msgstr ""
"UUID-egenskapen hittades inte på resursen eller någon av dess föräldrar"

#: libsvn_ra_dav/session.c:917
msgid "Please upgrade the server to 0.19 or later"
msgstr "Var vänlig uppgradera servern till version 0.19 eller senare"

#: libsvn_ra_dav/session.c:1159 libsvn_ra_dav/session.c:1296
msgid "Failed to parse URI"
msgstr "Misslyckades med att analysera URI"

#: libsvn_ra_dav/session.c:1182
msgid "Lock request failed"
msgstr "Låsförfrågan misslyckades"

#: libsvn_ra_dav/session.c:1311
#, c-format
msgid "'%s' is not locked in the repository"
msgstr "\"%s\" är inte låst i arkivet"

#: libsvn_ra_dav/session.c:1348
msgid "Unlock request failed"
msgstr "Upplåsningsförfrågan misslyckades"

#: libsvn_ra_dav/session.c:1559
msgid "Failed to fetch lock information"
msgstr "Kunde inte hämta låsinformation"

#: libsvn_ra_dav/session.c:1632
#, c-format
msgid "Unsupported RA loader version (%d) for ra_dav"
msgstr "Versionen för RA-laddaren (%d) stöds ej för ra_dav"

#: libsvn_ra_dav/util.c:275
msgid "authorization failed"
msgstr "behörighetskontroll misslyckades"

#: libsvn_ra_dav/util.c:279
msgid "could not connect to server"
msgstr "kunde inte ansluta till server"

#: libsvn_ra_dav/util.c:283
msgid "timed out waiting for server"
msgstr "timeout i väntan på servern"

#: libsvn_ra_dav/util.c:489
#, c-format
msgid "Can't calculate the request body size"
msgstr "Kan inte beräkna storleken på kroppen för förfrågan"

#: libsvn_ra_dav/util.c:726
#, c-format
msgid "Error spooling the %s request response to disk"
msgstr "Fel vid temporärlagring av responsen för %s-förfrågan till disk"

#: libsvn_ra_dav/util.c:774
#, c-format
msgid "'%s' path not found"
msgstr "Sökvägen \"%s\" finns inte"

#. We either have a neon error, or some other error
#. that we didn't expect.
#: libsvn_ra_dav/util.c:779 libsvn_ra_dav/util.c:1014
#, c-format
msgid "%s of '%s'"
msgstr "%s till '%s'"

<<<<<<< HEAD
#: libsvn_client/commit_util.c:683 libsvn_client/commit_util.c:813
#: libsvn_client/copy.c:1072 libsvn_client/delete.c:67
#: libsvn_client/diff.c:1394 libsvn_client/diff.c:1992
#: libsvn_client/diff.c:2514 libsvn_client/diff.c:2623
#: libsvn_client/locking_commands.c:250 libsvn_client/locking_commands.c:274
#: libsvn_client/log.c:129 libsvn_client/prop_commands.c:213
#: libsvn_client/prop_commands.c:446 libsvn_client/prop_commands.c:602
#: libsvn_client/prop_commands.c:951 libsvn_client/ra.c:181
#: libsvn_client/revisions.c:89 libsvn_client/status.c:256
#: libsvn_client/switch.c:104 libsvn_wc/adm_ops.c:2247
#: libsvn_wc/adm_ops.c:2273 libsvn_wc/adm_ops.c:2310 libsvn_wc/copy.c:449
#: libsvn_wc/entries.c:1498 libsvn_wc/entries.c:1990 libsvn_wc/props.c:283
#: libsvn_wc/props.c:1142 libsvn_wc/questions.c:171
=======
#: libsvn_ra_dav/util.c:797
>>>>>>> 84fd0697
#, c-format
msgid "Error reading spooled %s request response"
msgstr "Fel vid läsning av temporärlagrad respons för %s-förfrågan"

#: libsvn_ra_dav/util.c:808
#, c-format
msgid "The %s request returned invalid XML in the response: %s (%s)"
msgstr "Förfrågan %s gav felaktig XML i svaret: %s (%s)"

#: libsvn_ra_dav/util.c:828
#, c-format
msgid "%s request failed on '%s'"
msgstr "%s-förfrågan misslyckades till \"%s\""

#: libsvn_ra_local/ra_plugin.c:103 libsvn_ra_local/ra_plugin.c:587
#: libsvn_wc/update_editor.c:2363
#, c-format
msgid ""
"'%s'\n"
"is not the same repository as\n"
"'%s'"
msgstr ""
"\"%s\"\n"
"är inte samma arkiv som\n"
"\"%s\""

#. ----------------------------------------------------------------
#. * The RA vtable routines *
#: libsvn_ra_local/ra_plugin.c:245
msgid "Module for accessing a repository on local disk."
msgstr "Modul för åtkomst av arkiv på disk lokalt."

#: libsvn_ra_local/ra_plugin.c:285
msgid "Unable to open an ra_local session to URL"
msgstr "Kunde inte öppna en ra_local-session till URL:en"

#: libsvn_ra_local/ra_plugin.c:1342
#, c-format
msgid "Unsupported RA loader version (%d) for ra_local"
msgstr "Versionen för RA-laddaren (%d) stöds ej för ra_local"

#: libsvn_ra_local/split_url.c:44
#, c-format
msgid "Local URL '%s' does not contain 'file://' prefix"
msgstr "Den lokala URL:en \"%s\" börjar inte med \"file://\""

#: libsvn_ra_local/split_url.c:55
#, c-format
msgid "Local URL '%s' contains only a hostname, no path"
msgstr ""
"Den lokala URL:en \"%s\" innehåller endast ett värdnamn och ingen sökväg"

#: libsvn_ra_local/split_url.c:117
#, c-format
msgid "Local URL '%s' contains unsupported hostname"
msgstr "Den lokala URL:en \"%s\" innehåller värdnamn som inte stöds"

#: libsvn_ra_local/split_url.c:127 libsvn_ra_local/split_url.c:134
#, c-format
msgid "Unable to open repository '%s'"
msgstr "Kunde inte öppna arkivet \"%s\""

#: libsvn_ra_serf/commit.c:406
#, c-format
msgid "Failed writing updated file"
msgstr "MIsslyckades att skriva uppdaterad fil"

#: libsvn_ra_serf/serf.c:51
msgid "Access repository via WebDAV protocol through serf."
msgstr "Modul för åtkomst av arkiv via protokollet WebDAV med serf."

#: libsvn_ra_serf/serf.c:112
#, c-format
msgid "Could not lookup hostname: %s://%s"
msgstr "Kunde inte hitta värdnamn: %s://%s"

#: libsvn_ra_serf/serf.c:562
#, c-format
msgid "Unsupported RA loader version (%d) for ra_serf"
msgstr "Versionen för RA-laddaren (%d) stöds ej för ra_serf"

#: libsvn_ra_serf/update.c:1536
#, c-format
msgid "Error retrieving REPORT"
msgstr "Fel vid hämtning av rapport"

#: libsvn_ra_svn/client.c:127
#, c-format
msgid "Unknown hostname '%s'"
msgstr "Okänt värdnamn \"%s\""

#: libsvn_ra_svn/client.c:139
#, c-format
msgid "Can't create socket"
msgstr "Kan inte skapa uttag (socket)"

#: libsvn_ra_svn/client.c:143
#, c-format
msgid "Can't connect to host '%s'"
msgstr "Kan inte ansluta till värden \"%s\""

#: libsvn_ra_svn/client.c:164
msgid "Proplist element not a list"
msgstr "Element med egenskaper är ingen lista"

#: libsvn_ra_svn/client.c:188
msgid "Prop diffs element not a list"
msgstr "Element med egenskapsskillnader är ingen lista"

#: libsvn_ra_svn/client.c:226
#, c-format
msgid "Unrecognized node kind '%s' from server"
msgstr "Okänd nodtyp \"%s\" från servern"

#: libsvn_ra_svn/client.c:272 libsvn_ra_svn/client.c:326
#, c-format
msgid "Authentication error from server: %s"
msgstr "Autentiseringsfel från servern: %s"

#: libsvn_ra_svn/client.c:275 libsvn_ra_svn/cram.c:194
#: libsvn_ra_svn/cram.c:212
msgid "Unexpected server response to authentication"
msgstr "Oväntat svar från servern på autentisiering"

#: libsvn_ra_svn/client.c:313 libsvn_subr/prompt.c:156
#, c-format
msgid "Can't get password"
msgstr "Kan inte erhålla lösenord"

#: libsvn_ra_svn/client.c:333
msgid "Cannot negotiate authentication mechanism"
msgstr "Kan inte förhandla om autentiseringsmekanism"

#: libsvn_ra_svn/client.c:465
#, c-format
msgid "Undefined tunnel scheme '%s'"
msgstr "Odefinierat tunnelschema \"%s\""

#: libsvn_ra_svn/client.c:482
#, c-format
msgid "Tunnel scheme %s requires environment variable %s to be defined"
msgstr "Tunnelschemat %s kräver att miljövariabeln %s är definierad"

#: libsvn_ra_svn/client.c:493
#, c-format
msgid "Can't tokenize command '%s'"
msgstr "Kan inte dela upp kommandosträngen \"%s\""

#: libsvn_ra_svn/client.c:524
#, c-format
msgid "Error in child process: %s"
msgstr "Fel i barnprocess: %s"

#: libsvn_ra_svn/client.c:548
#, c-format
msgid "Can't create tunnel"
msgstr "Kan inte skapa tunnel"

#: libsvn_ra_svn/client.c:587
#, c-format
msgid "Illegal svn repository URL '%s'"
msgstr "Ogiltig svn-arkiv-URL \"%s\""

#: libsvn_ra_svn/client.c:626
#, c-format
msgid "Server requires minimum version %d"
msgstr "Servern kräver minst version %d"

#: libsvn_ra_svn/client.c:680
msgid "Impossibly long repository root from server"
msgstr "För lång arkivrot från servern"

#: libsvn_ra_svn/client.c:691
msgid "Module for accessing a repository using the svn network protocol."
msgstr "Modul för åtkomst av ett arkiv över nätverk via protokollet svn."

#: libsvn_ra_svn/client.c:839
msgid "Server did not send repository root"
msgstr "Servern skickade ingen arkivrot"

#: libsvn_ra_svn/client.c:980
msgid "Non-string as part of file contents"
msgstr "Icke-sträng var del av filinnehåll"

#: libsvn_ra_svn/client.c:1078
msgid "Dirlist element not a list"
msgstr "Element med kataloglista är ingen lista"

#: libsvn_ra_svn/client.c:1235
msgid "Log entry not a list"
msgstr "Loggposten är ej en lista"

#: libsvn_ra_svn/client.c:1248
msgid "Changed-path entry not a list"
msgstr "Post med ändrade sökvägar är ingen lista"

#: libsvn_ra_svn/client.c:1327
msgid "'stat' not implemented"
msgstr "\"stat\" ej implementerat"

#: libsvn_ra_svn/client.c:1384
msgid "'get-locations' not implemented"
msgstr "\"get-locations\" ej implementerat"

#: libsvn_ra_svn/client.c:1396
msgid "Location entry not a list"
msgstr "Post med information om plats är ingen lista"

#: libsvn_ra_svn/client.c:1446
msgid "'get-file-revs' not implemented"
msgstr "\"get-file-revs\" ej implementerat"

#: libsvn_ra_svn/client.c:1459
msgid "Revision entry not a list"
msgstr "Revisionsposten är ej en lista"

#: libsvn_ra_svn/client.c:1472 libsvn_ra_svn/client.c:1497
msgid "Text delta chunk not a string"
msgstr "Textdeltadel är inte en sträng"

#: libsvn_ra_svn/client.c:1509
msgid "The get-file-revs command didn't return any revisions"
msgstr "get-file-revs-kommandot returnerade inga revisioner"

#: libsvn_ra_svn/client.c:1557
msgid "Server doesn't support the lock command"
msgstr "Servern stöder ej lock-kommandot"

#: libsvn_ra_svn/client.c:1621
msgid "Server doesn't support the unlock command"
msgstr "Servern stöder ej unlock-kommandot"

#: libsvn_ra_svn/client.c:1718
msgid "Lock response not a list"
msgstr "Svar på lock-kommandot är ingen lista"

#: libsvn_ra_svn/client.c:1732
msgid "Unknown status for lock command"
msgstr "Okänd statusindikering för lock-kommandot"

#: libsvn_ra_svn/client.c:1754
msgid "Didn't receive end marker for lock responses"
msgstr "Erhöll ingen slutmarkör i svaret på lock-kommandot"

#: libsvn_ra_svn/client.c:1841
msgid "Unlock response not a list"
msgstr "Svar på unlock-kommandot är ingen lista"

#: libsvn_ra_svn/client.c:1855
msgid "Unknown status for unlock command"
msgstr "Okänd statusindikation för unlock-kommandot"

#: libsvn_ra_svn/client.c:1876
msgid "Didn't receive end marker for unlock responses"
msgstr "Erhöll ingen slutmarkör i svaret på unlock-kommandot"

#: libsvn_ra_svn/client.c:1900 libsvn_ra_svn/client.c:1928
msgid "Server doesn't support the get-lock command"
msgstr "Servern stöder ej get-lock-kommandot"

#: libsvn_ra_svn/client.c:1941
msgid "Lock element not a list"
msgstr "Element med lås är ingen lista"

#: libsvn_ra_svn/client.c:1964
msgid "Server doesn't support the replay command"
msgstr "Servern stöder ej replay-kommandot"

#: libsvn_ra_svn/client.c:2028
#, c-format
msgid "Unsupported RA loader version (%d) for ra_svn"
msgstr "Versionen för RA-laddaren (%d) stöds ej för ra_svn"

#: libsvn_ra_svn/editor.c:386 libsvn_ra_svn/editorp.c:421
msgid "Invalid file or dir token during edit"
msgstr "Ogiltig fil- eller katalogidentifierare vid editering"

#: libsvn_ra_svn/editor.c:619
msgid "Non-string as part of text delta"
msgstr "Icke-sträng var del av textdelta"

#: libsvn_ra_svn/editorp.c:128
msgid "Successful edit status returned too soon"
msgstr "Status för lyckad editering returnerades för tidigt"

#: libsvn_ra_svn/editorp.c:612
msgid "Apply-textdelta already active"
msgstr "Apply-textdelta redan aktiv"

#: libsvn_ra_svn/editorp.c:634 libsvn_ra_svn/editorp.c:652
msgid "Apply-textdelta not active"
msgstr "Apply-textdelta inte aktiv"

#: libsvn_ra_svn/editorp.c:800 libsvn_ra_svn/marshal.c:842
#, c-format
msgid "Unknown command '%s'"
msgstr "Okänt kommando \"%s\""

#: libsvn_ra_svn/marshal.c:78
msgid "Capability entry is not a word"
msgstr "Capability-post är inte ett ord"

#: libsvn_ra_svn/marshal.c:166
#, c-format
msgid "Can't write to connection"
msgstr "Kan inte skriva till nätverksanslutningen"

#: libsvn_ra_svn/marshal.c:259
#, c-format
msgid "Can't read from connection"
msgstr "Kan inte läsa från nätverksanslutningen"

#: libsvn_ra_svn/marshal.c:262
msgid "Connection closed unexpectedly"
msgstr "Nätverksanslutningen stängdes oväntat"

#: libsvn_ra_svn/marshal.c:506
msgid "String length larger than maximum"
msgstr "Stränglängden är större än vad som maximalt är tillåtet"

#: libsvn_ra_svn/marshal.c:543
msgid "Too many nested items"
msgstr "För många nästlade objekt"

#: libsvn_ra_svn/marshal.c:562
msgid "Number is larger than maximum"
msgstr "Talet är större än vad som maximalt är tillåtet"

#: libsvn_ra_svn/marshal.c:765
msgid "Empty error list"
msgstr "Tom fellista"

#: libsvn_ra_svn/marshal.c:774
msgid "Malformed error list"
msgstr "Felaktig lista med information om fel"

#: libsvn_ra_svn/marshal.c:813
#, c-format
msgid "Unknown status '%s' in command response"
msgstr "Okänd status \"%s\" i kommandorespons"

#: libsvn_repos/commit.c:128
#, c-format
msgid "Out of date: '%s' in transaction '%s'"
msgstr "\"%s\" i transaktionen \"%s\" är inaktuell"

#: libsvn_repos/commit.c:295 libsvn_repos/commit.c:460
#, c-format
msgid "Got source path but no source revision for '%s'"
msgstr "Erhöll källsökväg men ingen källrevision för \"%s\""

#: libsvn_repos/commit.c:327 libsvn_repos/commit.c:491
#, c-format
msgid "Source url '%s' is from different repository"
msgstr "Käll-RUL:en \"%s\" är från ett annat arkiv"

#: libsvn_repos/commit.c:400
#, c-format
msgid "Path '%s' not present"
msgstr "Sökvägen \"%s\" finns inte"

#: libsvn_repos/commit.c:616
#, c-format
msgid ""
"Checksum mismatch for resulting fulltext\n"
"(%s):\n"
"   expected checksum:  %s\n"
"   actual checksum:    %s\n"
msgstr ""
"Kontrollsumma fel för resulterane fulltext\n"
"(\"%s\"):\n"
"   väntad kontrollsumma:    %s\n"
"   erhållen kontrollsumma:  %s\n"

#: libsvn_repos/delta.c:180
msgid "Unable to open root of edit"
msgstr "Kunde inte öppna rot för editering"

#: libsvn_repos/delta.c:231
msgid "Invalid target path"
msgstr "Ogiltig målsökväg"

#: libsvn_repos/delta.c:257
msgid ""
"Invalid editor anchoring; at least one of the input paths is not a directory "
"and there was no source entry"
msgstr ""
"Editeringen börjar på ett ogiltigt ställe; minst en av sökvägarna är ingen "
"katalog och det fanns ingen källpost"

#: libsvn_repos/dump.c:416
#, c-format
msgid ""
"WARNING: Referencing data in revision %ld, which is older than the oldest\n"
"WARNING: dumped revision (%ld).  Loading this dump into an empty repository\n"
"WARNING: will fail.\n"
msgstr ""
"VARNING: Refererar till data i revision %ld, vilken är äldre än den äldsta\n"
"VARNING: dumpade revisionen (%ld). Ett försök att läsa in denna dump i ett\n"
"VARNING: tomt arkiv kommer att misslyckas.\n"

#: libsvn_repos/dump.c:934
#, c-format
msgid "Start revision %ld is greater than end revision %ld"
msgstr "Startrevisionen %ld är större än slutrevisionen %ld"

#: libsvn_repos/dump.c:939
#, c-format
msgid "End revision %ld is invalid (youngest revision is %ld)"
msgstr "Slutrevisionen %ld är ogiltig (den yngsta revisionen är %ld)"

#: libsvn_repos/dump.c:1046
#, c-format
msgid "* Dumped revision %ld.\n"
msgstr "* Dumpade revision %ld.\n"

#: libsvn_repos/dump.c:1047
#, c-format
msgid "* Verified revision %ld.\n"
msgstr "* Verifierade revision %ld.\n"

#: libsvn_repos/fs-wrap.c:57 libsvn_repos/load.c:1207
msgid "Commit succeeded, but post-commit hook failed"
msgstr "Arkiveringen lyckades, men post-commit-hookskript misslyckades"

#: libsvn_repos/fs-wrap.c:157
#, c-format
msgid ""
"Storage of non-regular property '%s' is disallowed through the repository "
"interface, and could indicate a bug in your client"
msgstr ""
"Lagring av egenskapen \"%s\" som ej är \"vanlig\" är inte tillåtet via "
"arkivets gränssnitt och kan tyda på en bugg i din klient"

#: libsvn_repos/fs-wrap.c:296
#, c-format
msgid "Write denied:  not authorized to read all of revision %ld"
msgstr "Skrivning nekad: ej behörig att läsa allt i revision %ld"

#: libsvn_repos/fs-wrap.c:484
#, c-format
msgid "Cannot unlock path '%s', no authenticated username available"
msgstr ""
"Kan inte låsa upp sökvägen '%s', inget autentiserat användarnamn tillgängligt"

#: libsvn_repos/fs-wrap.c:498
msgid "Unlock succeeded, but post-unlock hook failed"
msgstr "Upplåsningen lyckades, men post-unlock-hookskript misslyckades"

#: libsvn_repos/hooks.c:67
#, c-format
msgid "Can't create pipe for hook '%s'"
msgstr "Kan inte skapa rör för hookskriptet \"%s\""

#: libsvn_repos/hooks.c:79
#, c-format
msgid "Can't make pipe read handle non-inherited for hook '%s'"
msgstr "Kan inte slå av arv på läshandtag för rör för hookskriptet \"%s\""

#: libsvn_repos/hooks.c:85
#, c-format
msgid "Can't make pipe write handle non-inherited for hook '%s'"
msgstr "Kan inte slå av arv på skrivhandtag för rör för hookskriptet \"%s\""

#: libsvn_repos/hooks.c:94
#, c-format
msgid "Can't create null stdout for hook '%s'"
msgstr "Kan inte skapa standard ut till null-enheten för hookskriptet \"%s\""

#: libsvn_repos/hooks.c:106
#, c-format
msgid "Error closing write end of stderr pipe"
msgstr "Fel vid stängning av skrivänden för standard fel-rör"

#: libsvn_repos/hooks.c:111
#, c-format
msgid "Failed to start '%s' hook"
msgstr "Kunde inte starta hookskriptet \"%s\""

#: libsvn_repos/hooks.c:133
#, c-format
msgid ""
"'%s' hook failed with error output:\n"
"%s"
msgstr ""
"Hookskriptet \"%s\" misslyckades med felutskriften:\n"
"%s"

#: libsvn_repos/hooks.c:140
#, c-format
msgid "'%s' hook failed; no error output available"
msgstr "Hookskriptet \"%s\" misslyckades; ingen felutskrift tillgänglig"

#: libsvn_repos/hooks.c:159
#, c-format
msgid "Error closing read end of stderr pipe"
msgstr "Fel vid stängning av läsänden av rör för standard fel"

#: libsvn_repos/hooks.c:163
#, c-format
msgid "Error closing null file"
msgstr "Fel vid stängning av nullenheten"

#: libsvn_repos/hooks.c:245
#, c-format
msgid "Failed to run '%s' hook; broken symlink"
msgstr "Fel vid körning av hooskriptet \"%s\"; bruten länk"

#: libsvn_repos/hooks.c:386
msgid ""
"Repository has not been enabled to accept revision propchanges;\n"
"ask the administrator to create a pre-revprop-change hook"
msgstr ""
"Ändring av revisionsegenskaper är ej påslaget i arkivet; be administratören "
"skapa ett pre-revprop-change-hookskript"

#: libsvn_repos/load.c:117
msgid "Premature end of content data in dumpstream"
msgstr "För tidigt slut på innehåll i dumpström"

#: libsvn_repos/load.c:124
msgid "Dumpstream data appears to be malformed"
msgstr "Dumöströmmen verkar vara felaktig"

#: libsvn_repos/load.c:173
#, c-format
msgid "Dump stream contains a malformed header (with no ':') at '%.20s'"
msgstr "Dumpströmmen innehåller ett felaktigt huvud (utan \":\") vid \"%.20s\""

#: libsvn_repos/load.c:186
#, c-format
msgid "Dump stream contains a malformed header (with no value) at '%.20s'"
msgstr ""
"Dumpströmmen innehåller ett felaktigt huvud (som saknar värde) vid '%.20s'"

#: libsvn_repos/load.c:270
msgid "Incomplete or unterminated property block"
msgstr "ofullständigt eller ej avslutat egenskapsblock"

#: libsvn_repos/load.c:407
msgid "Unexpected EOF writing contents"
msgstr "Oväntat filslut vid skrivning av innehåll"

#: libsvn_repos/load.c:436
msgid "Malformed dumpfile header"
msgstr "Felaktigt huvud i dumpfil"

#: libsvn_repos/load.c:442 libsvn_repos/load.c:484
#, c-format
msgid "Unsupported dumpfile version: %d"
msgstr "Dumpfilsversionen %d stöds ej"

#: libsvn_repos/load.c:587
msgid "Unrecognized record type in stream"
msgstr "Okänd posttyp i ström"

#: libsvn_repos/load.c:699
msgid "Sum of subblock sizes larger than total block content length"
msgstr "Summan av underblockens storlekar större än den totala blocklängden"

#: libsvn_repos/load.c:880
#, c-format
msgid "<<< Started new transaction, based on original revision %ld\n"
msgstr "<<< Startade ny transaktion, baserad på originalrevisionen %ld\n"

#: libsvn_repos/load.c:925
#, c-format
msgid "Relative source revision %ld is not available in current repository"
msgstr "Den relativa källrevisionen %ld är inte tillgänglig i nuvarande arkiv"

#: libsvn_repos/load.c:974
msgid "Malformed dumpstream: Revision 0 must not contain node records"
msgstr "Felaktig dumpström: revision 0 får ej innehålla nodposter"

#: libsvn_repos/load.c:984
#, c-format
msgid "     * editing path : %s ..."
msgstr "     * Editerar sökvägen : %s ..."

#: libsvn_repos/load.c:991
#, c-format
msgid "     * deleting path : %s ..."
msgstr "     * raderar sökvägen: %s ..."

#: libsvn_repos/load.c:999
#, c-format
msgid "     * adding path : %s ..."
msgstr "     * lägger till sökvägen %s ..."

#: libsvn_repos/load.c:1008
#, c-format
msgid "     * replacing path : %s ..."
msgstr "     * ersätter sökvägen : %s ..."

#: libsvn_repos/load.c:1018
#, c-format
msgid "Unrecognized node-action on node '%s'"
msgstr "Okänd nodåtgärd på noden \"%s\""

#: libsvn_repos/load.c:1154
msgid " done.\n"
msgstr " klart.\n"

#: libsvn_repos/load.c:1229
#, c-format
msgid ""
"\n"
"------- Committed revision %ld >>>\n"
"\n"
msgstr ""
"\n"
"------- Arkiverade revision %ld >>>\n"
"\n"

#: libsvn_repos/load.c:1235
#, c-format
msgid ""
"\n"
"------- Committed new rev %ld (loaded from original rev %ld) >>>\n"
"\n"
msgstr ""
"\n"
"------- Arkiverade ny revision %ld (från originalrevisionen %ld) >>>\n"
"\n"

#: libsvn_repos/node_tree.c:238
#, c-format
msgid "'%s' not found in filesystem"
msgstr "\"%s\" finns inte i filsystemet"

#: libsvn_repos/replay.c:295
#, c-format
msgid "Filesystem path '%s' is neither a file nor a directory"
msgstr "Sökvägen \"%s\" i filsystemet är varken en fil eller katalog"

#: libsvn_repos/reporter.c:603
#, c-format
msgid "Working copy path '%s' does not exist in repository"
msgstr "Sökvägen \"%s\" finns i arbetskopian men ej i arkivet"

#: libsvn_repos/reporter.c:824
msgid "Not authorized to open root of edit operation"
msgstr "Ej behörig att öppna editeringens rot"

#: libsvn_repos/reporter.c:843
msgid "Target path does not exist"
msgstr "Målsökvägen finns inte"

#: libsvn_repos/reporter.c:850
msgid "Cannot replace a directory from within"
msgstr "Kan inte ersätta en katalog från inuti sig själv"

#: libsvn_repos/reporter.c:893
msgid "Invalid report for top level of working copy"
msgstr "Ogiltig rapport arbetskopians toppnivå"

#: libsvn_repos/reporter.c:908
msgid "Two top-level reports with no target"
msgstr "Två toppnivårapporter utan mål"

#: libsvn_repos/repos.c:176
#, c-format
msgid "'%s' exists and is non-empty"
msgstr "\"%s\" finns och är inte tom"

#: libsvn_repos/repos.c:238
msgid "Creating db logs lock file"
msgstr "Skapar låsfil för db-loggar"

#: libsvn_repos/repos.c:256
msgid "Creating db lock file"
msgstr "Skapar låsfil för db"

#: libsvn_repos/repos.c:266
msgid "Creating lock dir"
msgstr "Skapar låskatalog"

#: libsvn_repos/repos.c:307
msgid "Creating hook directory"
msgstr "Skapar katalog för hookskript"

#: libsvn_repos/repos.c:413
msgid "Creating start-commit hook"
msgstr "Skapar start-commit-hookskript"

#: libsvn_repos/repos.c:550
msgid "Creating pre-commit hook"
msgstr "Skapar pre-commit-hookskript"

#: libsvn_repos/repos.c:682
msgid "Creating pre-revprop-change hook"
msgstr "Skapar pre-revprop-change-hookskript"

#: libsvn_repos/repos.c:1057
msgid "Creating post-commit hook"
msgstr "Skapar post-commit-hookskript"

#: libsvn_repos/repos.c:1377
msgid "Creating post-revprop-change hook"
msgstr "Skapar post-revprop-change-hookskript"

#: libsvn_repos/repos.c:1387
msgid "Creating conf directory"
msgstr "Skapar conf-katalog"

#: libsvn_repos/repos.c:1453
msgid "Creating svnserve.conf file"
msgstr "Skapar filen svnserve.conf"

#: libsvn_repos/repos.c:1478
msgid "Creating passwd file"
msgstr "Skapar filen passwd"

#: libsvn_repos/repos.c:1527
msgid "Creating authz file"
msgstr "Skapar fil för behörighetskontroll"

#: libsvn_repos/repos.c:1560
msgid "Could not create top-level directory"
msgstr "Kunde inte skapa toppkatalog"

#: libsvn_repos/repos.c:1564
msgid "Creating DAV sandbox dir"
msgstr "Skapar katalog för DAV"

#: libsvn_repos/repos.c:1645
msgid "Error opening db lockfile"
msgstr "Fel då låsfil för db skulle öppnas"

#: libsvn_repos/repos.c:1676
msgid "Repository creation failed"
msgstr "Kunde inte skapa arkiv"

#: libsvn_repos/repos.c:1756
#, c-format
msgid "Expected format '%d' of repository; found format '%d'"
msgstr "Väntade format \"%d\" av arkivet, fann \"%d\""

#: libsvn_repos/rev_hunt.c:64
#, c-format
msgid "Failed to find time on revision %ld"
msgstr "Kunde inte hitta tiden för revision %ld"

#: libsvn_repos/rev_hunt.c:219
#, c-format
msgid "Invalid start revision %ld"
msgstr "Ogiltig startrevision %ld"

#: libsvn_repos/rev_hunt.c:223
#, c-format
msgid "Invalid end revision %ld"
msgstr "Ogiltig slutrevision %ld"

#: libsvn_repos/rev_hunt.c:315
msgid "Unreadable path encountered; access denied"
msgstr "En sökväg som ej är läsbar har påträffats; åtkomst nekas"

#: libsvn_subr/cmdline.c:486
#, c-format
msgid "Error initializing command line arguments"
msgstr "Fel vid initiering av kommandoradsargument"

#: libsvn_subr/config.c:630
#, c-format
msgid "Config error: invalid boolean value '%s'"
msgstr "Konfigurationsfel: felaktigt booleskt värde \"%s\""

#: libsvn_subr/config.c:880
#, c-format
msgid "Config error: invalid integer value '%s'"
msgstr "Konfigurationsfel: felaktigt heltal \"%s\""

#: libsvn_subr/config_auth.c:94
msgid "Unable to open auth file for reading"
msgstr "Kunde inte öppna auth-fil för läsning"

#: libsvn_subr/config_auth.c:99
#, c-format
msgid "Error parsing '%s'"
msgstr "Fel vid analys av \"%s\""

#: libsvn_subr/config_auth.c:123
msgid "Unable to locate auth file"
msgstr "Kunde inte hitta auth-filc"

#: libsvn_subr/config_auth.c:134
msgid "Unable to open auth file for writing"
msgstr "Kunde inte öppna auth-fil för skrining"

#: libsvn_subr/config_auth.c:137
#, c-format
msgid "Error writing hash to '%s'"
msgstr "Fel vid skrivning av hash-tabell till \"%s\""

#: libsvn_subr/date.c:204
#, c-format
msgid "Can't manipulate current date"
msgstr "Kan inte manipulera aktuellt datum"

#: libsvn_subr/date.c:278 libsvn_subr/date.c:286
#, c-format
msgid "Can't calculate requested date"
msgstr "Kan inte beräkna begärt datum"

#: libsvn_subr/date.c:281
#, c-format
msgid "Can't expand time"
msgstr "Kan inte dela upp tid"

#: libsvn_subr/error.c:326
msgid "Can't recode error string from APR"
msgstr "Kan inte teckenkonvertera felmeddelande från APR"

#: libsvn_subr/error.c:417
#, c-format
msgid "%swarning: %s\n"
msgstr "%svarning: %s\n"

#: libsvn_subr/io.c:126
#, c-format
msgid "Can't check path '%s'"
msgstr "Kan inte kontrollera sökvägen \"%s\""

#: libsvn_subr/io.c:293 libsvn_subr/io.c:415
#, c-format
msgid "Can't open '%s'"
msgstr "Kan inte öppna \"%s\""

#: libsvn_subr/io.c:315 libsvn_subr/io.c:428
#, c-format
msgid "Unable to make name for '%s'"
msgstr "Kunde inte skapa namn för \"%s\""

#: libsvn_subr/io.c:432 libsvn_subr/io.c:476 libsvn_subr/io.c:504
msgid "Symbolic links are not supported on this platform"
msgstr "Symboliska länkar stöds inte på denna platform"

#: libsvn_subr/io.c:463
#, c-format
msgid "Can't read contents of link"
msgstr "Kan inte läsa innehållet i länk"

#: libsvn_subr/io.c:517
#, c-format
msgid "Can't find a temporary directory"
msgstr "Kan inte hitta temporär katalog"

#: libsvn_subr/io.c:553
#, c-format
msgid "Can't copy '%s' to '%s'"
msgstr "Kan inte kopiera \"%s\" till \"%s\""

#: libsvn_subr/io.c:587
#, c-format
msgid "Can't set permissions on '%s'"
msgstr "Kan inte sätta rättigheter på \"%s\""

#: libsvn_subr/io.c:609
#, c-format
msgid "Can't append '%s' to '%s'"
msgstr "Kan inte lägga till \"%s\" till \"%s\""

#: libsvn_subr/io.c:643
#, c-format
msgid "Source '%s' is not a directory"
msgstr "Källan \"%s\" är ingen katalog"

#: libsvn_subr/io.c:649
#, c-format
msgid "Destination '%s' is not a directory"
msgstr "Destinationen \"%s\" är ingen katalog"

#: libsvn_subr/io.c:655
#, c-format
msgid "Destination '%s' already exists"
msgstr "Destinationen \"%s\" finns redan"

#: libsvn_subr/io.c:724 libsvn_subr/io.c:1623 libsvn_subr/io.c:1674
#: libsvn_subr/io.c:1737
#, c-format
msgid "Can't read directory '%s'"
msgstr "Kan inte läsa katalogen \"%s\""

#: libsvn_subr/io.c:729 libsvn_subr/io.c:1628 libsvn_subr/io.c:1679
#: libsvn_subr/io.c:1742 libsvn_subr/io.c:2752
#, c-format
msgid "Error closing directory '%s'"
msgstr "Fel vid stängning av katalogen \"%s\""

#: libsvn_subr/io.c:755
#, c-format
msgid "Can't make directory '%s'"
msgstr "Kan inte skapa katalogen \"%s\""

#: libsvn_subr/io.c:823
#, c-format
msgid "Can't set access time of '%s'"
msgstr "Kan inte sätta åtkomsttiden på \"%s\""

#: libsvn_subr/io.c:938
#, c-format
msgid "Can't set file '%s' read-only"
msgstr "Kan inte göra \"%s\" skrivskyddad"

#: libsvn_subr/io.c:963
#, c-format
msgid "Can't set file '%s' read-write"
msgstr "Kan inte ta bort skrivskyddet på \"%s\""

#: libsvn_subr/io.c:1011
#, c-format
msgid "Can't get default file perms for file at '%s' (file stat error)"
msgstr "Kan inte erhålla rättigheter för filen \"%s\" (fel vid stat)"

#: libsvn_subr/io.c:1022
#, c-format
msgid "Can't open file at '%s'"
msgstr "Kan inte öppna filen \"%s\""

#: libsvn_subr/io.c:1026
#, c-format
msgid "Can't get file perms for file at '%s' (file stat error)"
msgstr "Kan inte erhålla rättigheter för filen \"%s\" (fel vid stat)"

#: libsvn_subr/io.c:1059 libsvn_subr/io.c:1119
#, c-format
msgid "Can't change read-write perms of file '%s'"
msgstr "Kan inte ändra skrivskyddet på filen \"%s\""

#: libsvn_subr/io.c:1158 libsvn_subr/io.c:1202 libsvn_subr/io.c:1226
#, c-format
msgid "Can't change executability of file '%s'"
msgstr "Kan inte ändra huruvida filen \"%s\" är exekverbar"

#: libsvn_subr/io.c:1253
#, c-format
msgid "Error getting UID of process"
msgstr "Fel vid läsning av processens användarid"

#: libsvn_subr/io.c:1334
#, c-format
msgid "Can't get shared lock on file '%s'"
msgstr "Kan inte ta ut delat lås på filen \"%s\""

#: libsvn_subr/io.c:1338
#, c-format
msgid "Can't get exclusive lock on file '%s'"
msgstr "Kan inte ta ut exklusivt lås på filen \"%s\""

#: libsvn_subr/io.c:1369
#, c-format
msgid "Can't flush file '%s'"
msgstr "Kan inte tömma buffertar för filen \"%s\""

#: libsvn_subr/io.c:1370
#, c-format
msgid "Can't flush stream"
msgstr "Kan inte tömma buffertar för ström"

#: libsvn_subr/io.c:1382 libsvn_subr/io.c:1399
#, c-format
msgid "Can't flush file to disk"
msgstr "Kan inte tömma filbuffertar till disk"

#: libsvn_subr/io.c:1420
msgid "Reading from stdin is currently broken, so disabled"
msgstr ""
"Att läsa från standard in fungerar inte för närvarande och är därför avslaget"

#: libsvn_subr/io.c:1441
#, c-format
msgid "Can't get file name"
msgstr "Kan inte erhålla filnamn"

#: libsvn_subr/io.c:1509
#, c-format
msgid "Can't remove file '%s'"
msgstr "Kan inte radera filen \"%s\""

#: libsvn_subr/io.c:1538
#, c-format
msgid "Can't rewind directory '%s'"
msgstr "Kan inte återspola katalogen \"%s\""

#: libsvn_subr/io.c:1573 libsvn_subr/io.c:2603 libsvn_subr/io.c:2689
#, c-format
msgid "Can't open directory '%s'"
msgstr "Kan inte öppna katalogen \"%s\""

#: libsvn_subr/io.c:1612 libsvn_subr/io.c:1634
#, c-format
msgid "Can't remove '%s'"
msgstr "Kan inte radera \"%s\""

#: libsvn_subr/io.c:1806
#, c-format
msgid "Can't create process '%s' attributes"
msgstr "Kan inte skapa attribut för processen \"%s\""

#: libsvn_subr/io.c:1812
#, c-format
msgid "Can't set process '%s' cmdtype"
msgstr "Kan inte sätta cmdtype för processen \"%s\""

#: libsvn_subr/io.c:1824
#, c-format
msgid "Can't set process '%s' directory"
msgstr "Kan inte sätta katalog för processen \"%s\""

#: libsvn_subr/io.c:1837
#, c-format
msgid "Can't set process '%s' child input"
msgstr "Kan inte sätta standard in för processen \"%s\""

#: libsvn_subr/io.c:1844
#, c-format
msgid "Can't set process '%s' child outfile"
msgstr "Kan inte sätta standard ut för processen \"%s\""

#: libsvn_subr/io.c:1851
#, c-format
msgid "Can't set process '%s' child errfile"
msgstr "Kan inte sätta standard fel för processen \"%s\""

#: libsvn_subr/io.c:1858
#, c-format
msgid "Can't set process '%s' child errfile for error handler"
msgstr "Kan inte sätta standard fel för processen \"%s\" för felhanteraren"

#: libsvn_subr/io.c:1864
#, c-format
msgid "Can't set process '%s' error handler"
msgstr "Kan inte sätta felhanterare för processen \"%s\""

#: libsvn_subr/io.c:1887
#, c-format
msgid "Can't start process '%s'"
msgstr "Kan inte starta processen \"%s\""

#: libsvn_subr/io.c:1911
#, c-format
msgid "Error waiting for process '%s'"
msgstr "Fel då processen \"%s\" inväntades"

#: libsvn_subr/io.c:1919
#, c-format
msgid "Process '%s' failed (exitwhy %d)"
msgstr "Processen '%s' misslyckades (orsak %d)"

#: libsvn_subr/io.c:1926
#, c-format
msgid "Process '%s' returned error exitcode %d"
msgstr "Processen \"%s\" returnerade felstatus %d"

#: libsvn_subr/io.c:2037
#, c-format
msgid "'%s' returned %d"
msgstr "\"%s\" returnerade %d"

#: libsvn_subr/io.c:2140
#, c-format
msgid ""
"Error running '%s':  exitcode was %d, args were:\n"
"in directory '%s', basenames:\n"
"%s\n"
"%s\n"
"%s"
msgstr ""
"Fel vid körning av '%s':  slutstatus är %d, argument:\n"
"i katalogen '%s', basnamn:\n"
"%s\n"
"%s\n"
"%s"

#: libsvn_subr/io.c:2176
#, c-format
msgid "Can't detect MIME type of non-file '%s'"
msgstr "Kan inte känna av MIME-typ på \"%s\", som inte är en fil"

#: libsvn_subr/io.c:2243
#, c-format
msgid "Can't open file '%s'"
msgstr "Kan inte öppna filen \"%s\""

#: libsvn_subr/io.c:2279
#, c-format
msgid "Can't close file '%s'"
msgstr "Kan inte stänga filen \"%s\""

#: libsvn_subr/io.c:2280
#, c-format
msgid "Can't close stream"
msgstr "Kan inte stänga ström"

#: libsvn_subr/io.c:2290 libsvn_subr/io.c:2314 libsvn_subr/io.c:2327
#, c-format
msgid "Can't read file '%s'"
msgstr "Kan inte läsa filen \"%s\""

#: libsvn_subr/io.c:2291 libsvn_subr/io.c:2315 libsvn_subr/io.c:2328
#, c-format
msgid "Can't read stream"
msgstr "Kan inte läsa från ström"

#: libsvn_subr/io.c:2302
#, c-format
msgid "Can't get attribute information from file '%s'"
msgstr "Kan inte erhålla attributinformation från filen \"%s\""

#: libsvn_subr/io.c:2303
#, c-format
msgid "Can't get attribute information from stream"
msgstr "Kan inte erhålla attributinformation från ström"

#: libsvn_subr/io.c:2339
#, c-format
msgid "Can't set position pointer in file '%s'"
msgstr "Kan inte sätta filpekaren i filen \"%s\""

#: libsvn_subr/io.c:2340
#, c-format
msgid "Can't set position pointer in stream"
msgstr "Kan inte sätta filpekaren i ström"

#: libsvn_subr/io.c:2351 libsvn_subr/io.c:2364
#, c-format
msgid "Can't write to file '%s'"
msgstr "Kan inte skriva till filen \"%s\""

#: libsvn_subr/io.c:2352 libsvn_subr/io.c:2365
#, c-format
msgid "Can't write to stream"
msgstr "Kan inte skriva till ström"

#: libsvn_subr/io.c:2405
#, c-format
msgid "Can't read length line in file '%s'"
msgstr "Kan inte läsa längdrad i filen \"%s\""

#: libsvn_subr/io.c:2409
msgid "Can't read length line in stream"
msgstr "Kan inte läsa längdrad i ström"

#: libsvn_subr/io.c:2456
#, c-format
msgid "Can't move '%s' to '%s'"
msgstr "Kan inte flytta \"%s\" till \"%s\""

#: libsvn_subr/io.c:2534
#, c-format
msgid "Can't create directory '%s'"
msgstr "Kan inte skapa katalogen \"%s\""

#: libsvn_subr/io.c:2545 libsvn_wc/copy.c:273
#, c-format
msgid "Can't hide directory '%s'"
msgstr "Kan inte dölja katalogen \"%s\""

#: libsvn_subr/io.c:2557
#, c-format
msgid "Can't stat directory '%s'"
msgstr "Kan inte ta status på katalogen \"%s\""

#: libsvn_subr/io.c:2621
#, c-format
msgid "Can't remove directory '%s'"
msgstr "Kan inte radera katalogen \"%s\""

#: libsvn_subr/io.c:2639
#, c-format
msgid "Can't read directory"
msgstr "Kan inte läsa katalog"

#: libsvn_subr/io.c:2708
#, c-format
msgid "Can't read directory entry in '%s'"
msgstr "Kan inte läsa katalogpost i \"%s\""

#: libsvn_subr/io.c:2833
#, c-format
msgid "Can't check directory '%s'"
msgstr "Kan inte kontrollera katalogen \"%s\""

#: libsvn_subr/io.c:2855
#, c-format
msgid "Version %d is not non-negative"
msgstr "Versionsnumret %d är negativt"

#: libsvn_subr/io.c:2902
#, c-format
msgid "Reading '%s'"
msgstr "Läser \"%s\""

#: libsvn_subr/io.c:2918
#, c-format
msgid "First line of '%s' contains non-digit"
msgstr "Första raden i \"%s\" innehåller något som inte är en siffra"

#: libsvn_subr/nls.c:79
#, c-format
msgid "Can't convert string to UCS-2: '%s'"
msgstr "Kan inte konvertera sträng från UCS-2: \"%s\""

#: libsvn_subr/nls.c:86
msgid "Can't get module file name"
msgstr "Kan inte erhålla modulens filnamn"

#: libsvn_subr/nls.c:101
#, c-format
msgid "Can't convert module path to UTF-8 from UCS-2: '%s'"
msgstr "Kan inte konvertera modulens sökväg till UTF-8 från UCS-2: '%s'"

#: libsvn_subr/opt.c:217 libsvn_subr/opt.c:295
msgid ""
"\n"
"Valid options:\n"
msgstr ""
"\n"
"Giltiga flaggor:\n"

#: libsvn_subr/opt.c:424
msgid " arg"
msgstr " arg"

#: libsvn_subr/opt.c:447 libsvn_subr/opt.c:470
#, c-format
msgid ""
"\"%s\": unknown command.\n"
"\n"
msgstr "\"%s\": okänt kommando.\n"

#: libsvn_subr/opt.c:740
#, c-format
msgid "Syntax error parsing revision '%s'"
msgstr "Syntaxfel i revisionsargumentet \"%s\""

#: libsvn_subr/opt.c:817
#, c-format
msgid "URL '%s' is not properly URI-encoded"
msgstr "URL:en \"%s\" är inte korrekt URI-kodad"

#: libsvn_subr/opt.c:823
#, c-format
msgid "URL '%s' contains a '..' element"
msgstr "URL:en \"%s\" innehåller ett \"..\"-element"

#: libsvn_subr/opt.c:852
#, c-format
msgid "Error resolving case of '%s'"
msgstr "Kunde inte ta reda på skiftläge för \"%s\""

#: libsvn_subr/opt.c:954
#, c-format
msgid ""
"%s, version %s\n"
"   compiled %s, %s\n"
"\n"
msgstr ""
"%s, version %s\n"
"   kompilerad %s, %s\n"
"\n"

#: libsvn_subr/opt.c:957
msgid ""
"Copyright (C) 2000-2006 CollabNet.\n"
"Subversion is open source software, see http://subversion.tigris.org/\n"
"This product includes software developed by CollabNet (http://www.Collab."
"Net/).\n"
"\n"
msgstr ""
"Copyright (C) 2000-2006 CollabNet.\n"
"Subversion är Open Source-programvara; se http://subversion.tigris.org/.\n"
"Denna produkt innehåller programvara som är utvecklad av CollabNet\n"
"(http://www.Collab.Net/).\n"
"\n"

#: libsvn_subr/opt.c:1010 libsvn_subr/opt.c:1053
#, c-format
msgid "Type '%s help' for usage.\n"
msgstr "Skriv \"%s help\" för användning.\n"

#: libsvn_subr/path.c:1059
#, c-format
msgid "Couldn't determine absolute path of '%s'"
msgstr "Kunde inte ta reda på absolut sökväg för '%s'"

#: libsvn_subr/path.c:1098
#, c-format
msgid "'%s' is neither a file nor a directory name"
msgstr "\"%s\" är varken ett fil- eller katalognamn"

#: libsvn_subr/path.c:1204
#, c-format
msgid "Can't determine the native path encoding"
msgstr "Kan inte hitta den teckenkodning som ditt system använder för sökvägar"

#: libsvn_subr/path.c:1258
#, c-format
msgid "Invalid control character '0x%02x' in path '%s'"
msgstr "Ogiltigt kontrolltecken \"0x%02x\" i sökvägen \"%s\""

#: libsvn_subr/prompt.c:97 svnserve/main.c:429
#, c-format
msgid "Can't open stdin"
msgstr "Kan inte öppna standard in"

#: libsvn_subr/prompt.c:115 libsvn_subr/prompt.c:119
#, c-format
msgid "Can't read stdin"
msgstr "Kan inte läsa från standard in"

#: libsvn_subr/prompt.c:178
#, c-format
msgid "Authentication realm: %s\n"
msgstr "Autentiseringsregion (realm): %s\n"

#: libsvn_subr/prompt.c:204 libsvn_subr/prompt.c:227
msgid "Username: "
msgstr "Användarnamn: "

#: libsvn_subr/prompt.c:206
#, c-format
msgid "Password for '%s': "
msgstr "Lösenord för \"%s\": "

#: libsvn_subr/prompt.c:249
#, c-format
msgid "Error validating server certificate for '%s':\n"
msgstr "Fel vid verifiering av servercertifikat för \"%s\":\n"

#: libsvn_subr/prompt.c:255
msgid ""
" - The certificate is not issued by a trusted authority. Use the\n"
"   fingerprint to validate the certificate manually!\n"
msgstr ""
" - Den som utfärdat certifikatet är inte tillförlitlig. Använd "
"fingeravtrycket\n"
"   för att verifiera certifikatet manuellt!\n"

#: libsvn_subr/prompt.c:262
msgid " - The certificate hostname does not match.\n"
msgstr " - Certifikatets värdnamn matchar inte.\n"

#: libsvn_subr/prompt.c:268
msgid " - The certificate is not yet valid.\n"
msgstr " - Certifikatet är inte giltigt ännu.\n"

#: libsvn_subr/prompt.c:274
msgid " - The certificate has expired.\n"
msgstr " - Certifikatet har gått ut.\n"

#: libsvn_subr/prompt.c:280
msgid " - The certificate has an unknown error.\n"
msgstr " - Det finns ett okänt fel på certifikatet.\n"

#: libsvn_subr/prompt.c:285
#, c-format
msgid ""
"Certificate information:\n"
" - Hostname: %s\n"
" - Valid: from %s until %s\n"
" - Issuer: %s\n"
" - Fingerprint: %s\n"
msgstr ""
"Certifikatsinformation:\n"
" - Värdnamn: %s\n"
" - Giltigt: från %s till %s\n"
" - Utfärdat av: %s\n"
" - Fingeravtryck: %s\n"

#: libsvn_subr/prompt.c:300
msgid "(R)eject, accept (t)emporarily or accept (p)ermanently? "
msgstr "väg(R)a, acceptera (T)illfälligt eller acceptera (P)ermanent? "

#: libsvn_subr/prompt.c:304
msgid "(R)eject or accept (t)emporarily? "
msgstr "väg(R)a eller acceptera (T)illfälligt? "

#: libsvn_subr/prompt.c:343
msgid "Client certificate filename: "
msgstr "Filnamn för klientcertifikat: "

#: libsvn_subr/prompt.c:366
#, c-format
msgid "Passphrase for '%s': "
msgstr "Lösenordsfras för \"%s\": "

#: libsvn_subr/subst.c:1608 libsvn_wc/props.c:1162
#, c-format
msgid "File '%s' has inconsistent newlines"
msgstr "Filen \"%s\" har inkonsekventa radslut"

#: libsvn_subr/utf.c:163
msgid "Can't lock charset translation mutex"
msgstr "Kan inte låsa lås för teckenkonvertering"

#: libsvn_subr/utf.c:181 libsvn_subr/utf.c:288
msgid "Can't unlock charset translation mutex"
msgstr "Kan inte låsa upp lås för teckenkonvertering"

#: libsvn_subr/utf.c:240
#, c-format
msgid "Can't create a character converter from native encoding to '%s'"
msgstr "Kan inte skapa teckenkonverterare från systemets kodning till \"%s\""

#: libsvn_subr/utf.c:244
#, c-format
msgid "Can't create a character converter from '%s' to native encoding"
msgstr "Kan inte skapa teckenkonverterare från \"%s\" till systemets kodning"

#: libsvn_subr/utf.c:248
#, c-format
msgid "Can't create a character converter from '%s' to '%s'"
msgstr "Kan inte skapa teckenkonverterare från \"%s\" till \"%s\""

#: libsvn_subr/utf.c:254
#, c-format
msgid "Can't create a character converter from '%i' to '%i'"
msgstr "Kan inte skapa teckenkonverterare från \"%i\" till \"%i\""

#: libsvn_subr/utf.c:482
#, c-format
msgid "Can't convert string from native encoding to '%s':"
msgstr "Kan inte konvertera sträng från systemets kodning till \"%s\":"

#: libsvn_subr/utf.c:486
#, c-format
msgid "Can't convert string from '%s' to native encoding:"
msgstr "Kan inte konvertera sträng från \"%s\" till systemets kodning:"

#: libsvn_subr/utf.c:490
#, c-format
msgid "Can't convert string from '%s' to '%s':"
msgstr "Kan inte konvertera sträng från \"%s\" till \"%s\""

#: libsvn_subr/utf.c:496
#, c-format
msgid "Can't convert string from CCSID '%i' to CCSID '%i'"
msgstr "Kan inte konvertera sträng från CCSID \"%i\" till CCSID \"%i\""

#: libsvn_subr/utf.c:541
#, c-format
msgid ""
"Safe data '%s' was followed by non-ASCII byte %d: unable to convert to/from "
"UTF-8"
msgstr ""
"Giltig data '%s' följdes av icke-ASCII-byte %d: kan inte konvertera till/"
"från UTF-8"

#: libsvn_subr/utf.c:549
#, c-format
msgid ""
"Non-ASCII character (code %d) detected, and unable to convert to/from UTF-8"
msgstr ""
"Tecken som ej tillhör ASCII (kod %d) hittades; kan inte konvertera till/från "
"UTF-8"

#: libsvn_subr/utf.c:591
#, c-format
msgid ""
"Valid UTF-8 data\n"
"(hex:%s)\n"
"followed by invalid UTF-8 sequence\n"
"(hex:%s)"
msgstr ""
"Giltig UTF-8\n"
"(hex:%s)\n"
"följd av ogiltig UTF-8-sekvens\n"
"(hex:%s)"

#: libsvn_subr/validate.c:48
#, c-format
msgid "MIME type '%s' has empty media type"
msgstr "MIME-typen \"%s\" har tom mediatyp"

#: libsvn_subr/validate.c:53
#, c-format
msgid "MIME type '%s' does not contain '/'"
msgstr "MIME-typen \"%s\" innehåller inget \"/\""

#: libsvn_subr/validate.c:58
#, c-format
msgid "MIME type '%s' ends with non-alphanumeric character"
msgstr "MIME-typen \"%s\" slutar med icke-alfanumeriskt tecken"

#: libsvn_subr/version.c:74
#, c-format
msgid "Version mismatch in '%s': found %d.%d.%d%s, expected %d.%d.%d%s"
msgstr "Versioner stämmer ej i '%s': hittade %d.%d.%d%s, väntade %d.%d.%d%s"

#: libsvn_subr/xml.c:429
#, c-format
msgid "Malformed XML: %s at line %d"
msgstr "Felaktig XML: %s på rad %d"

#: libsvn_wc/adm_crawler.c:595
msgid "Error aborting report"
msgstr "Fel när rapportering avbröts"

#: libsvn_wc/adm_crawler.c:788
#, c-format
msgid "Checksum mismatch for '%s'; expected '%s', actual: '%s'"
msgstr "Felaktig kontrollsumma för \"%s\"; väntade \"%s\", fick \"%s\""

#: libsvn_wc/adm_crawler.c:814
msgid "Error opening local file"
msgstr "Fel när lokal fil skulle öppnas"

#: libsvn_wc/adm_files.c:100
#, c-format
msgid "'%s' is not a valid administrative directory name"
msgstr "\"%s\" är inget giltigt namn på administrationskatalogen"

#: libsvn_wc/adm_files.c:260
msgid "Bad type indicator"
msgstr "Felaktig typindikator"

#: libsvn_wc/adm_files.c:501
msgid "APR_APPEND not supported for adm files"
msgstr "APR_APPEND stöds ej för administrationsfiler"

#: libsvn_wc/adm_files.c:544
msgid ""
"Your .svn/tmp directory may be missing or corrupt; run 'svn cleanup' and try "
"again"
msgstr ""
"Din katalog .svn/tmp saknas eller är trasig; kör \"svn cleanup\" och försök "
"igen"

#: libsvn_wc/adm_files.c:687 libsvn_wc/lock.c:461 libsvn_wc/lock.c:714
#, c-format
msgid "'%s' is not a working copy"
msgstr "\"%s\" är ingen arbetskopia"

#: libsvn_wc/adm_files.c:694 libsvn_wc/adm_files.c:762
#: libsvn_wc/adm_files.c:824
msgid "No such thing as 'base' working copy properties!"
msgstr "Det finns inget som heter \"base\"-egenskaper för en arbetskopia!"

#: libsvn_wc/adm_files.c:893 libsvn_wc/util.c:51
#, c-format
msgid "'%s' is not a directory"
msgstr "\"%s\" är ingen katalog"

#: libsvn_wc/adm_files.c:947
#, c-format
msgid "No entry for '%s'"
msgstr "Ingen post för \"%s\""

#: libsvn_wc/adm_files.c:960
#, c-format
msgid "Revision %ld doesn't match existing revision %ld in '%s'"
msgstr "Revisionen %ld matchar inte den existerande revisionen %ld i \"%s\""

#: libsvn_wc/adm_files.c:968
#, c-format
msgid "URL '%s' doesn't match existing URL '%s' in '%s'"
msgstr "URL:en \"%s\" matchar inte den existerande URL:en \"%s\" i \"%s\""

#: libsvn_wc/adm_ops.c:258
#, c-format
msgid "Unrecognized node kind: '%s'"
msgstr "Okänd nodtyp: \"%s\""

#: libsvn_wc/adm_ops.c:1039
#, c-format
msgid "'%s' not found"
msgstr "\"%s\" finns inte"

#: libsvn_wc/adm_ops.c:1043
#, c-format
msgid "Unsupported node kind for path '%s'"
msgstr "Nodtypen för sökvägen \"%s\" stöds inte"

#: libsvn_wc/adm_ops.c:1073
#, c-format
msgid "'%s' is already under version control"
msgstr "\"%s\" är redan versionshanterad"

#: libsvn_wc/adm_ops.c:1085
#, c-format
msgid ""
"Can't replace '%s' with a node of a differing type; commit the deletion, "
"update the parent, and then add '%s'"
msgstr ""
"Kan inte ersätta \"%s\" med en nod av en annan typ; arkivera raderingen, "
"uppdatera föräldern och lägg sedan till \"%s\""

#: libsvn_wc/adm_ops.c:1101
#, c-format
msgid "Can't find parent directory's entry while trying to add '%s'"
msgstr "Kunde inte hitta föräldrakatalogens post när \"%s\" skulle läggas till"

#: libsvn_wc/adm_ops.c:1106
#, c-format
msgid "Can't add '%s' to a parent directory scheduled for deletion"
msgstr ""
"Kan inte lägga till \"%s\" i en föräldrakatalog som är schemalagd för "
"radering"

#: libsvn_wc/adm_ops.c:1122
#, c-format
msgid "The URL '%s' has a different repository root than its parent"
msgstr "URL:en \"%s\" har annan arkivrot än sin förälder"

#: libsvn_wc/adm_ops.c:1449
#, c-format
msgid "Error restoring text for '%s'"
msgstr "Fel vid återställande av texten för \"%s\""

#: libsvn_wc/adm_ops.c:1582
#, c-format
msgid "Cannot revert: '%s' is not under version control"
msgstr "Kan inte återställa: \"%s\" är inte versionshanterad"

#: libsvn_wc/adm_ops.c:1610
#, c-format
msgid "Cannot revert '%s': unsupported entry node kind"
msgstr "Kan inte återställa \"%s\": nodtypen stöds inte"

#: libsvn_wc/adm_ops.c:1621
#, c-format
msgid "Cannot revert '%s': unsupported node kind in working copy"
msgstr "Kan inte återställa \"%s\": nodtyp som inte stöds i arbetskopian"

#: libsvn_wc/adm_ops.c:1668
msgid ""
"Cannot revert addition of current directory; please try again from the "
"parent directory"
msgstr ""
"Kan inte återställa tillägg av aktuell katalog; försök igen från "
"föräldrakatalogen"

#: libsvn_wc/adm_ops.c:1690
#, c-format
msgid "Unknown or unexpected kind for path '%s'"
msgstr "Okänd eller oväntad typ för sökvägen \"%s\""

#: libsvn_wc/adm_ops.c:1852
#, c-format
msgid "File '%s' has local modifications"
msgstr "Filen \"%s\" har lokala ändringar"

#: libsvn_wc/copy.c:146
#, c-format
msgid "'%s' already exists and is in the way"
msgstr "\"%s\" finns redan och är i vägen"

#: libsvn_wc/copy.c:158
#, c-format
msgid "There is already a versioned item '%s'"
msgstr "Det finns redan ett versionshanterat objekt \"%s\""

#: libsvn_wc/copy.c:169
#, c-format
msgid "Cannot copy or move '%s': it's not under version control"
msgstr "Kan inte kopiera eller flytta \"%s\": den är inte versionshanterad"

#: libsvn_wc/copy.c:176
#, c-format
msgid ""
"Cannot copy or move '%s': it's not in the repository yet; try committing "
"first"
msgstr ""
"Kan inte kopiera eller flytta \"%s\": den är inte i arkivet ännu; arkivera "
"den först"

#: libsvn_wc/copy.c:425
#, c-format
msgid ""
"Cannot copy or move '%s': it is not in the repository yet; try committing "
"first"
msgstr ""
"Kan inte kopiera eller flytta \"%s\": den är inte i arkivet ännu; arkivera "
"den först"

#: libsvn_wc/copy.c:513
#, c-format
msgid "Cannot copy to '%s', as it is not from repository '%s'; it is from '%s'"
msgstr ""
"Kan inte kopiera till \"%s\", då den inte är från arkivet \"%s\", utan från "
"\"%s\""

#: libsvn_wc/copy.c:520
#, c-format
msgid "Cannot copy to '%s' as it is scheduled for deletion"
msgstr "Kan inte kopiera till \"%s\", då den är schemalagd att raderas"

#: libsvn_wc/entries.c:132
#, c-format
msgid "Error writing entries file for '%s'"
msgstr "Fel när postfilen för \"%s\" skulle skrivas"

#: libsvn_wc/entries.c:196 libsvn_wc/entries.c:303 libsvn_wc/entries.c:526
#, c-format
msgid "Entry '%s' has invalid '%s' value"
msgstr "Posten \"%s\" har ogiltigt värde för \"%s\""

#: libsvn_wc/entries.c:256
#, c-format
msgid "Entry for '%s' has invalid repository root"
msgstr "Posten för \"%s\" har ogiltig arkivrot"

#: libsvn_wc/entries.c:278
#, c-format
msgid "Entry '%s' has invalid node kind"
msgstr "Posten \"%s\" har ogiltig nodtyp"

#: libsvn_wc/entries.c:638
msgid "Missing default entry"
msgstr "Normalpost saknas"

#: libsvn_wc/entries.c:643
msgid "Default entry has no revision number"
msgstr "Normalposten saknar revisionsnummer"

#: libsvn_wc/entries.c:648
msgid "Default entry is missing URL"
msgstr "Normalposten saknar URL"

#: libsvn_wc/entries.c:736
#, c-format
msgid "XML parser failed in '%s'"
msgstr "XML-tolken misslyckades i \"%s\""

#: libsvn_wc/entries.c:824
#, c-format
msgid "Corrupt working copy: '%s' has no default entry"
msgstr "Trasig arbetskopia: \"%s\" saknar normalpost"

#: libsvn_wc/entries.c:841
#, c-format
msgid "Corrupt working copy: directory '%s' has an invalid schedule"
msgstr "Trasig arbetskopia: katalogen \"%s\" har felaktig schemaläggning"

#: libsvn_wc/entries.c:875
#, c-format
msgid "Corrupt working copy: '%s' in directory '%s' has an invalid schedule"
msgstr ""
"Trasig arbetskopia: \"%s\" i katalogen \"%s\" har felaktig schemaläggning"

#: libsvn_wc/entries.c:884
#, c-format
msgid ""
"Corrupt working copy: '%s' in directory '%s' (which is scheduled for "
"addition) is not itself scheduled for addition"
msgstr ""
"Trasig arbetskopia: \"%s\" i katalogen \"%s\" (som är schemalagd att läggas "
"till) är inte själv schemalagd att läggas till"

#: libsvn_wc/entries.c:892
#, c-format
msgid ""
"Corrupt working copy: '%s' in directory '%s' (which is scheduled for "
"deletion) is not itself scheduled for deletion"
msgstr ""
"Trasig arbetskopia: \"%s\" i katalogen \"%s\" (som är schemalagd att "
"raderas) är inte själv schemalagd att raderas"

#: libsvn_wc/entries.c:900
#, c-format
msgid ""
"Corrupt working copy: '%s' in directory '%s' (which is scheduled for "
"replacement) has an invalid schedule"
msgstr ""
"Trasig arbetskopia: \"%s\" i katalogen \"%s\" (som är schemalagd att "
"ersättas) har ogiltig schemaläggning"

#: libsvn_wc/entries.c:1240
#, c-format
msgid "No default entry in directory '%s'"
msgstr "Ingen normalpost i katalogen \"%s\""

#: libsvn_wc/entries.c:1294
#, c-format
msgid "Error writing to '%s'"
msgstr "Fel vid skrivning till \"%s\""

#: libsvn_wc/entries.c:1601
#, c-format
msgid ""
"Can't add '%s' to deleted directory; try undeleting its parent directory "
"first"
msgstr ""
"Kan inte lägga till \"%s\" i en raderad katalog; försök återställa den "
"raderade föräldrakatalogen först"

#: libsvn_wc/entries.c:1607
#, c-format
msgid ""
"Can't replace '%s' in deleted directory; try undeleting its parent directory "
"first"
msgstr ""
"Kan inte ersätta \"%s\" i en raderad katalog; försök återställa "
"föräldrakatalogen först"

#: libsvn_wc/entries.c:1616
#, c-format
msgid "'%s' is marked as absent, so it cannot be scheduled for addition"
msgstr ""
"\"%s\" är markerad som saknad, så den kan inte schemaläggas att läggas till"

#: libsvn_wc/entries.c:1645
#, c-format
msgid "Entry '%s' is already under version control"
msgstr "Posten \"%s\" är redan versionshanterad"

#: libsvn_wc/entries.c:1742
#, c-format
msgid "Entry '%s' has illegal schedule"
msgstr "Posten \"%s\" har ogiltig schemaläggning"

#: libsvn_wc/entries.c:1886
#, c-format
msgid "No such entry: '%s'"
msgstr "Ingen post med namnet: \"%s\""

#: libsvn_wc/entries.c:1997
#, c-format
msgid "Directory '%s' has no THIS_DIR entry"
msgstr "Katalogen \"%s\" saknar THIS_DIR-post"

#: libsvn_wc/entries.c:2086
#, c-format
msgid "'%s' has an unrecognized node kind"
msgstr "\"%s\" har okänd nodtyp"

#: libsvn_wc/entries.c:2122
#, c-format
msgid "Unexpectedly found '%s': path is marked 'missing'"
msgstr ""
"Hittade \"%s\", vilket var oväntat: sökvägen är markerad som \"saknad\""

#: libsvn_wc/lock.c:244 libsvn_wc/lock.c:445
#, c-format
msgid "Working copy '%s' locked"
msgstr "Arbetskopian \"%s\" är låst"

#: libsvn_wc/lock.c:365
#, c-format
msgid "Path '%s' ends in '%s', which is unsupported for this operation"
msgstr ""
"Sökvägen \"%s\" slutar med \"%s\", vilket inte stöds för den här operationen"

#: libsvn_wc/lock.c:786 libsvn_wc/lock.c:816
#, c-format
msgid "Unable to check path existence for '%s'"
msgstr "Kunde inte kontrollera om sökvägen \"%s\" existerar"

#: libsvn_wc/lock.c:796
#, c-format
msgid "Expected '%s' to be a directory but found a file"
msgstr "\"%s\" borde vara en katalog, men den är en fil"

#: libsvn_wc/lock.c:803
#, c-format
msgid "Expected '%s' to be a file but found a directory"
msgstr "\"%s\" borde varit en fil, men den är en katalog"

#: libsvn_wc/lock.c:822
#, c-format
msgid "Directory '%s' is missing"
msgstr "Katalogen \"%s\" saknas"

#: libsvn_wc/lock.c:827
#, c-format
msgid "Directory '%s' containing working copy admin area is missing"
msgstr "Katalogen \"%s\" med administrativ area saknas"

#: libsvn_wc/lock.c:832
#, c-format
msgid "Unable to lock '%s'"
msgstr "Kunde inte låsa \"%s\""

#: libsvn_wc/lock.c:837
#, c-format
msgid "Working copy '%s' is not locked"
msgstr "Arbetskopian \"%s\" är inte låst"

#: libsvn_wc/lock.c:1238
#, c-format
msgid "Write-lock stolen in '%s'"
msgstr "Skrivlås stulet i \"%s\""

#: libsvn_wc/lock.c:1246
#, c-format
msgid "No write-lock in '%s'"
msgstr "Inget skrivlås i \"%s\""

#: libsvn_wc/lock.c:1268
#, c-format
msgid "Lock file '%s' is not a regular file"
msgstr "Låsfilen \"%s\" är ingen normal fil"

#: libsvn_wc/log.c:296
msgid "Can't move source to dest"
msgstr "Kan inte flytta källa till mål"

#: libsvn_wc/log.c:458
#, c-format
msgid "In directory '%s'"
msgstr "I katalogen \"%s\""

#: libsvn_wc/log.c:485
#, c-format
msgid "Missing 'left' attribute in '%s'"
msgstr "Attributet \"left\" saknas i \"%s\""

#: libsvn_wc/log.c:492
#, c-format
msgid "Missing 'right' attribute in '%s'"
msgstr "Attributet \"right\" saknas i \"%s\""

#: libsvn_wc/log.c:543
#, c-format
msgid "Missing 'dest' attribute in '%s'"
msgstr "Attributet \"dest\" saknas i \"%s\""

#: libsvn_wc/log.c:609
#, c-format
msgid "Missing 'timestamp' attribute in '%s'"
msgstr "Attributet \"timestamp\" saknas i \"%s\""

#: libsvn_wc/log.c:706 libsvn_wc/log.c:749
#, c-format
msgid "Error checking path '%s'"
msgstr "Fel vid kontroll av sökvägen \"%s\""

#: libsvn_wc/log.c:713 libsvn_wc/log.c:760
#, c-format
msgid "Error getting 'affected time' on '%s'"
msgstr "Fel vid hämtning av senaste modifieringstid från \"%s\""

#: libsvn_wc/log.c:772
#, c-format
msgid "Error modifying entry for '%s'"
msgstr "Fel vid ändring av posten för \"%s\""

#: libsvn_wc/log.c:798
#, c-format
msgid "Error removing lock from entry for '%s'"
msgstr "Fel vid borttagning av lås från posten för \"%s\""

#: libsvn_wc/log.c:928
#, c-format
msgid "Missing 'revision' attribute for '%s'"
msgstr "Attributet \"revision\" saknas för \"%s\""

#: libsvn_wc/log.c:952
#, c-format
msgid "Log command for directory '%s' is mislocated"
msgstr "Loggkommando för katalogen \"%s\" är felplacerat"

#: libsvn_wc/log.c:1127 libsvn_wc/log.c:1194
#, c-format
msgid "Error checking existence of '%s'"
msgstr "Fel vid kontroll om \"%s\" finns"

#: libsvn_wc/log.c:1138
#, c-format
msgid "Error comparing '%s' and '%s'"
msgstr "Fel då \"%s\" och \"%s\" jämfördes"

#: libsvn_wc/log.c:1150
#, c-format
msgid "Error getting 'affected time' for '%s'"
msgstr "Fel vid hämtning av senaste modifieringstid från \"%s\""

#: libsvn_wc/log.c:1254
#, c-format
msgid "Error replacing text-base of '%s'"
msgstr "Fel när textbasen för \"%s\" ersattes"

#: libsvn_wc/log.c:1263
#, c-format
msgid "Error getting 'affected time' of '%s'"
msgstr "Fel vid hämtning av senaste modifieringstid från \"%s\""

#: libsvn_wc/log.c:1302 libsvn_wc/log.c:1369
#, c-format
msgid "Error modifying entry of '%s'"
msgstr "Fel när posten för \"%s\" ändrades"

#: libsvn_wc/log.c:1428
#, c-format
msgid "Log entry missing 'name' attribute (entry '%s' for directory '%s')"
msgstr ""
"Loggposten saknar attributet \"name\" (post \"%s\" för katalogen \"%s\")"

#: libsvn_wc/log.c:1490
#, c-format
msgid "Unrecognized logfile element '%s' in '%s'"
msgstr "Okänt element \"%s\" i loggfilen \"%s\""

#: libsvn_wc/log.c:1501
#, c-format
msgid "Error processing command '%s' in '%s'"
msgstr "Fel när kommandot \"%s\" i \"%s\" utfördes"

#: libsvn_wc/log.c:1631
msgid "Couldn't open log"
msgstr "Kunde inte öppna logg"

#: libsvn_wc/log.c:1642
#, c-format
msgid "Error reading administrative log file in '%s'"
msgstr "Fel vid läsning av administrativ loggfil i \"%s\""

#: libsvn_wc/log.c:2216
#, c-format
msgid "Error writing log for '%s'"
msgstr "Fel vid skrivning av logg för \"%s\""

#: libsvn_wc/log.c:2264
#, c-format
msgid "'%s' is not a working copy directory"
msgstr "\"%s\" är ingen katalog i en arbetskopia"

#: libsvn_wc/props.c:93
#, c-format
msgid "Can't parse '%s'"
msgstr "Kan inte tolka \"%s\""

#: libsvn_wc/props.c:120
#, c-format
msgid "Can't write property hash to '%s'"
msgstr "Kan inte skriva egenskapstabell till \"%s\""

#: libsvn_wc/props.c:213
#, c-format
msgid "Can't find entry '%s' in '%s'"
msgstr "Kan inte hitta posten \"%s\" i \"%s\""

#: libsvn_wc/props.c:628
#, c-format
msgid ""
"Trying to add new property '%s' with value '%s',\n"
"but property already exists with value '%s'."
msgstr ""
"Försöker lägga till egenskapen \"%s\" med värdet \"%s\",\n"
"men egenskapen finns redan med värdet \"%s\"."

#: libsvn_wc/props.c:651
#, c-format
msgid ""
"Trying to change property '%s' from '%s' to '%s',\n"
"but the property does not exist."
msgstr ""
"Försöker ändra egenskapen \"%s\" från \"%s\" till \"%s\",\n"
"men egenskapen finns inte."

#: libsvn_wc/props.c:679
#, c-format
msgid ""
"Trying to delete property '%s' but value has been modified from '%s' to '%s'."
msgstr ""
"Försöker radera egenskapen \"%s\" men värdet har ändrats från \"%s\" till \"%"
"s\""

#: libsvn_wc/props.c:697
#, c-format
msgid ""
"Trying to change property '%s' from '%s' to '%s',\n"
"but property already exists with value '%s'."
msgstr ""
"Försöker ändra egenskapen \"%s\" från \"%s\" till \"%s\",\n"
"men egenskapen finns redan och har värdet \"%s\"."

#: libsvn_wc/props.c:871 libsvn_wc/props.c:893 libsvn_wc/props.c:1065
#: libsvn_wc/props.c:1322
msgid "Failed to load properties from disk"
msgstr "Misslyckades med att läsa egenskaper från disk"

#: libsvn_wc/props.c:909
#, c-format
msgid "Cannot write property hash for '%s'"
msgstr "Kan inte skriva egenskapstabell för \"%s\""

#: libsvn_wc/props.c:1057 libsvn_wc/props.c:1193
#, c-format
msgid "Property '%s' is an entry property"
msgstr "Egenskapen \"%s\" är en postegenskap"

#: libsvn_wc/props.c:1102
#, c-format
msgid "Cannot set '%s' on a directory ('%s')"
msgstr "Kan inte sätta \"%s\" på en katalog (\"%s\")"

#: libsvn_wc/props.c:1110
#, c-format
msgid "Cannot set '%s' on a file ('%s')"
msgstr "Kan inte sätta \"%s\" på en fil (\"%s\")"

#: libsvn_wc/props.c:1116
#, c-format
msgid "'%s' is not a file or directory"
msgstr "\"%s\" är ingen fil eller katalog"

#: libsvn_wc/props.c:1140
#, c-format
msgid "File '%s' has binary mime type property"
msgstr "Filen \"%s\" har binär mime-typsegenskap"

#: libsvn_wc/props.c:1806
#, c-format
msgid "Error parsing %s property on '%s': '%s'"
msgstr "Fel vid tolkning av egenskapen %s på \"%s\": \"%s\""

#: libsvn_wc/props.c:1819
#, c-format
msgid ""
"Invalid %s property on '%s': target involves '.' or '..' or is an absolute "
"path"
msgstr ""
"Ogiltig egenskap %s på %s: målet innehåller \".\" eller \"..\" eller är en "
"absolut sökväg"

#: libsvn_wc/questions.c:105
#, c-format
msgid ""
"Working copy format of '%s' is too old (%d); please check out your working "
"copy again"
msgstr ""
"Arbetskopian \"%s\" har för gammalt format (%d); checka ut din arbetskopia "
"igen"

#: libsvn_wc/questions.c:113
#, c-format
msgid ""
"This client is too old to work with working copy '%s'; please get a newer "
"Subversion client"
msgstr ""
"Den här klienten är för gammal för att arbeta med arbetskopian \"%s\"; "
"skaffa en nyare Subversion-klient"

#: libsvn_wc/questions.c:360
#, c-format
msgid ""
"Checksum mismatch indicates corrupt text base: '%s'\n"
"   expected:  %s\n"
"     actual:  %s\n"
msgstr ""
"Felaktig kontrollsumma indikerar trasig textbas: \"%s\"\n"
"   väntade:  %s\n"
"      fick:  %s\n"

#: libsvn_wc/relocate.c:68
msgid "Relocate can only change the repository part of an URL"
msgstr ""
"Vid omlokalisering kan endast den del av URL:en ändras som anger arkivet"

#: libsvn_wc/update_editor.c:387
#, c-format
msgid "No '.' entry in: '%s'"
msgstr "Ingen post för \".\" i: \"%s\""

#: libsvn_wc/update_editor.c:888
#, c-format
msgid "Won't delete locally modified directory '%s'"
msgstr "Raderar inte den lokalt ändrade katalogen \"%s\""

#: libsvn_wc/update_editor.c:962
#, c-format
msgid "Error writing log file for '%s'"
msgstr "Fel när loggfilen för \"%s\" skrevs"

#: libsvn_wc/update_editor.c:1065
#, c-format
msgid "Failed to add directory '%s': object of the same name already exists"
msgstr ""
"Kunde inte lägga till katalogen \"%s\": ett objekt med samma namn finns redan"

#: libsvn_wc/update_editor.c:1073
#, c-format
msgid ""
"Failed to add directory '%s': object of the same name as the administrative "
"directory"
msgstr ""
"Kunde inte lägga till katalogen \"%s\": objektet har samma namn som "
"administrationskatalogen"

#: libsvn_wc/update_editor.c:1087
#, c-format
msgid "Failed to add directory '%s': copyfrom arguments not yet supported"
msgstr ""
"Kunde inte lägga till katalogen \"%s\": \"copyfrom\"-argument stöds inte ännu"

#: libsvn_wc/update_editor.c:1108
#, c-format
msgid ""
"Failed to add directory '%s': object of the same name is already scheduled "
"for addition"
msgstr ""
"Kunde inte lägga till katalogen \"%s\": ett objekt med samma namn är redan "
"schemalagt att läggas till"

#: libsvn_wc/update_editor.c:1312
msgid "Couldn't do property merge"
msgstr "Kunde inte slå ihop egenskaper"

#: libsvn_wc/update_editor.c:1376
#, c-format
msgid ""
"Failed to mark '%s' absent: item of the same name is already scheduled for "
"addition"
msgstr ""
"Kunde inte markera \"%s\" som saknad: ett objekt med det namnet är redan "
"schemalagd att läggas till"

#: libsvn_wc/update_editor.c:1468
#, c-format
msgid "Failed to add file '%s': object of the same name already exists"
msgstr ""
"Kunde inte lägga till filen \"%s\": ett objekt med samma namn finns redan"

#: libsvn_wc/update_editor.c:1489
#, c-format
msgid ""
"Failed to add file '%s': object of the same name is already scheduled for "
"addition"
msgstr ""
"Kunde inte lägga till filen \"%s\": ett objekt med samma namn är redan "
"schemalagt att läggas till"

#: libsvn_wc/update_editor.c:1497
#, c-format
msgid "File '%s' in directory '%s' is not a versioned resource"
msgstr "Filen \"%s\" i katalogen \"%s\" är inte en versionshanterad resurs"

#: libsvn_wc/update_editor.c:1609
#, c-format
msgid "Checksum mismatch for '%s'; recorded: '%s', actual: '%s'"
msgstr "Felaktig kontrollsumma för \"%s\"; lagrad: \"%s\", verklig: \"%s\""

#: libsvn_wc/update_editor.c:2694
#, c-format
msgid "'%s' has no ancestry information"
msgstr "\"%s\" saknar information om ursprung"

#: libsvn_wc/update_editor.c:2852
#, c-format
msgid "Copyfrom-url '%s' has different repository root than '%s'"
msgstr "Käll-RUL:en \"%s\" har annan arkivrot än \"%s\""

#: libsvn_wc/util.c:83
msgid "Unable to make any directories"
msgstr "Kan inte skapa några kataloger över huvud taget"

#: svn/blame-cmd.c:236 svn/list-cmd.c:252
msgid "'verbose' option invalid in XML mode"
msgstr "Flaggan \"verbose\" är inte tillåten i XML-läge"

#: svn/blame-cmd.c:248 svn/info-cmd.c:473 svn/list-cmd.c:264
#: svn/status-cmd.c:192
msgid "'incremental' option only valid in XML mode"
msgstr "Flaggan \"incremental\" är endast tillåten i XML-läge"

#: svn/blame-cmd.c:311
#, c-format
msgid "Skipping binary file: '%s'\n"
msgstr "Hoppar över binär fil: \"%s\"\n"

#: svn/checkout-cmd.c:129 svn/switch-cmd.c:127
#, c-format
msgid "'%s' does not appear to be a URL"
msgstr "\"%s\" verkar inte vara en URL"

#: svn/copy-cmd.c:108 svn/delete-cmd.c:64 svn/mkdir-cmd.c:66
msgid "Local, non-commit operations do not take a log message"
msgstr ""
"Lokala operationer, som ej medför arkivering, behöver inget loggmeddelande"

#: svn/diff-cmd.c:115 svnserve/main.c:438
#, c-format
msgid "Can't open stdout"
msgstr "Kan inte öppna standard ut"

#: svn/diff-cmd.c:117
#, c-format
msgid "Can't open stderr"
msgstr "Kan inte öppna standard fel"

#: svn/diff-cmd.c:206
#, c-format
msgid "Target lists to diff may not contain both working copy paths and URLs"
msgstr ""
"Mållistor till diff kan inte innehålla både sökvägar till arbetskopior och "
"URL:er"

#: svn/export-cmd.c:84
msgid ""
"Destination directory exists; please remove the directory or use --force to "
"overwrite"
msgstr ""
"Destinationskatalogen finns; ta bort den eller använd --force för att skriva "
"över den"

#: svn/help-cmd.c:45
#, c-format
msgid ""
"usage: svn <subcommand> [options] [args]\n"
"Subversion command-line client, version %s.\n"
"Type 'svn help <subcommand>' for help on a specific subcommand.\n"
"\n"
"Most subcommands take file and/or directory arguments, recursing\n"
"on the directories.  If no arguments are supplied to such a\n"
"command, it recurses on the current directory (inclusive) by default.\n"
"\n"
"Available subcommands:\n"
msgstr ""
"användning: svn <underkommando> [flaggor] [argument]\n"
"Subversion kommandoradsklient, version %s.\n"
"Skriv \"svn help <underkommando>\" för att få hjälp med specifika "
"underkommandon.\n"
"\n"
"De flesta underkommandona tar fil- och/eller katalogargument och går ned i\n"
"kataloger rekursivt. Om inga argument ges till sådana kommandon, används\n"
"aktuell katalog rekursivt.\n"
"\n"
"Tillgängliga underkommandon:\n"

#: svn/help-cmd.c:56
msgid ""
"Subversion is a tool for version control.\n"
"For additional information, see http://subversion.tigris.org/\n"
msgstr ""
"Subversion är ett verktyg för versionshantering.\n"
"Se http://subversion.tigris.org/ för ytterligare information.\n"

#: svn/help-cmd.c:63 svnsync/main.c:1141
msgid ""
"The following repository access (RA) modules are available:\n"
"\n"
msgstr ""
"Följande arkivåtkomstmoduler är tillgängliga:\n"
"\n"

#: svn/import-cmd.c:82
msgid "Repository URL required when importing"
msgstr "URL till arkiv måste anges vid import"

#: svn/import-cmd.c:86
msgid "Too many arguments to import command"
msgstr "För många argument till import-kommandot"

#: svn/import-cmd.c:101
#, c-format
msgid "Invalid URL '%s'"
msgstr "Ogiltig URL \"%s\""

#: svn/info-cmd.c:111
#, c-format
msgid "'%s' has invalid revision"
msgstr "\"%s\" har ogiltig revision"

#: svn/info-cmd.c:263 svnadmin/main.c:1041
#, c-format
msgid "Path: %s\n"
msgstr "Sökväg: %s\n"

#: svn/info-cmd.c:269 svnlook/main.c:798
#, c-format
msgid "Name: %s\n"
msgstr "Namn: %s\n"

#: svn/info-cmd.c:273
#, c-format
msgid "URL: %s\n"
msgstr "URL: %s\n"

#: svn/info-cmd.c:276
#, c-format
msgid "Repository Root: %s\n"
msgstr "Arkivrot: %s\n"

#: svn/info-cmd.c:280
#, c-format
msgid "Repository UUID: %s\n"
msgstr "Arkivets UUID: %s\n"

#: svn/info-cmd.c:284
#, c-format
msgid "Revision: %ld\n"
msgstr "Revision: %ld\n"

#: svn/info-cmd.c:289
#, c-format
msgid "Node Kind: file\n"
msgstr "Nodtyp: fil\n"

#: svn/info-cmd.c:293
#, c-format
msgid "Node Kind: directory\n"
msgstr "Nodtyp: katalog\n"

#: svn/info-cmd.c:297
#, c-format
msgid "Node Kind: none\n"
msgstr "Nodtyp: ingen\n"

#: svn/info-cmd.c:302
#, c-format
msgid "Node Kind: unknown\n"
msgstr "Nodtyp: okänd\n"

#: svn/info-cmd.c:311
#, c-format
msgid "Schedule: normal\n"
msgstr "Schemalagd: normal\n"

#: svn/info-cmd.c:315
#, c-format
msgid "Schedule: add\n"
msgstr "Schemalagd: att läggas till\n"

#: svn/info-cmd.c:319
#, c-format
msgid "Schedule: delete\n"
msgstr "Schemalagd: att raderas\n"

#: svn/info-cmd.c:323
#, c-format
msgid "Schedule: replace\n"
msgstr "Schemalagd: att ersättas\n"

#: svn/info-cmd.c:331
#, c-format
msgid "Copied From URL: %s\n"
msgstr "Kopierad från URL: %s\n"

#: svn/info-cmd.c:335
#, c-format
msgid "Copied From Rev: %ld\n"
msgstr "Kopierad från Revision: %ld\n"

#: svn/info-cmd.c:340
#, c-format
msgid "Last Changed Author: %s\n"
msgstr "Författare till senaste ändringen: %s\n"

#: svn/info-cmd.c:344
#, c-format
msgid "Last Changed Rev: %ld\n"
msgstr "Senast ändrad i revision: %ld\n"

#: svn/info-cmd.c:349
msgid "Last Changed Date"
msgstr "Datum för senaste ändringen"

#: svn/info-cmd.c:355
msgid "Text Last Updated"
msgstr "Innehållet senast uppdaterat"

#: svn/info-cmd.c:359
msgid "Properties Last Updated"
msgstr "Egenskaper senast uppdaterade"

#: svn/info-cmd.c:362
#, c-format
msgid "Checksum: %s\n"
msgstr "Kontrollsumma: %s\n"

#: svn/info-cmd.c:367
#, c-format
msgid "Conflict Previous Base File: %s\n"
msgstr "Konflikt: föregående basfil: %s\n"

#: svn/info-cmd.c:373
#, c-format
msgid "Conflict Previous Working File: %s\n"
msgstr "Konflikt: föregående arbetsfil: %s\n"

#: svn/info-cmd.c:378
#, c-format
msgid "Conflict Current Base File: %s\n"
msgstr "Konflikt: nuvarande basfil: %s\n"

#: svn/info-cmd.c:383
#, c-format
msgid "Conflict Properties File: %s\n"
msgstr "Konfliktegenskapsfil: %s\n"

# ###
#: svn/info-cmd.c:391
#, c-format
msgid "Lock Token: %s\n"
msgstr "Låstoken: %s\n"

#: svn/info-cmd.c:395
#, c-format
msgid "Lock Owner: %s\n"
msgstr "Låsägare: %s\n"

#: svn/info-cmd.c:400
msgid "Lock Created"
msgstr "Lås skapat"

#: svn/info-cmd.c:404
msgid "Lock Expires"
msgstr "Låset går ut"

#: svn/info-cmd.c:413
#, c-format
msgid ""
"Lock Comment (%i lines):\n"
"%s\n"
msgstr ""
"Låskommentar (%i rader):\n"
"%s\n"

#: svn/info-cmd.c:414
#, c-format
msgid ""
"Lock Comment (%i line):\n"
"%s\n"
msgstr ""
"Låskommentar (%i rad):\n"
"%s\n"

#: svn/info-cmd.c:505
#, c-format
msgid ""
"%s:  (Not a versioned resource)\n"
"\n"
msgstr ""
"%s:  (Inte en versionshanterad resurs)\n"
"\n"

#: svn/info-cmd.c:514
#, c-format
msgid ""
"%s:  (Not a valid URL)\n"
"\n"
msgstr "%s:  (Inte en giltig URL)\n"

#: svn/lock-cmd.c:52
msgid "Lock comment contains a zero byte"
msgstr "Låskommentaren innehåller en noll-byte"

#: svn/log-cmd.c:162
msgid "(no author)"
msgstr "(författare saknas)"

#: svn/log-cmd.c:173
msgid "(no date)"
msgstr "(datum saknas)"

#: svn/log-cmd.c:203
#, c-format
msgid "Changed paths:\n"
msgstr "Ändrade sökvägar:\n"

#: svn/log-cmd.c:218
#, c-format
msgid " (from %s:%ld)"
msgstr " (från %s:%ld)"

#: svn/log-cmd.c:448
msgid "When specifying working copy paths, only one target may be given"
msgstr "Endast ett mål kan anges då sökvägar till arbetskopiro anges"

#: svn/log-cmd.c:460
msgid "Only relative paths can be specified after a URL"
msgstr "Endast relativa sökvägar kan anges efter en URL"

#: svn/main.c:60
msgid "force operation to run"
msgstr "tvinga operationen att utföras"

#: svn/main.c:62
msgid "force validity of log message source"
msgstr "acceptera alltid det angivna loggmeddelandet"

#: svn/main.c:63 svn/main.c:64 svnadmin/main.c:227 svnadmin/main.c:230
#: svndumpfilter/main.c:780 svndumpfilter/main.c:783 svnlook/main.c:90
#: svnlook/main.c:93 svnsync/main.c:104 svnsync/main.c:106
msgid "show help on a subcommand"
msgstr "visa hjälp för ett underkommando"

#: svn/main.c:65
msgid "specify log message ARG"
msgstr "ange loggmeddelande ARG"

#: svn/main.c:66
msgid "print as little as possible"
msgstr "visa så lite information som möjligt"

#: svn/main.c:67
msgid "descend recursively"
msgstr "gå ned rekursivt"

#: svn/main.c:68
msgid "operate on single directory only"
msgstr "arbeta endast med en katalog"

#: svn/main.c:70
msgid ""
"the change made by revision ARG (like -r ARG-1:ARG)\n"
"                             If ARG is negative this is like -r ARG:ARG-1"
msgstr ""
"ändringen som motsvaras av revisionen ARG\n"
"                             (som -r ARG-1:ARG). Om ARG är negativt är "
"detta\n"
"                             samma som -r ARG:ARG-1."

#: svn/main.c:74
msgid ""
"ARG (some commands also take ARG1:ARG2 range)\n"
"                             A revision argument can be one of:\n"
"                                NUMBER       revision number\n"
"                                '{' DATE '}' revision at start of the date\n"
"                                'HEAD'       latest in repository\n"
"                                'BASE'       base rev of item's working "
"copy\n"
"                                'COMMITTED'  last commit at or before BASE\n"
"                                'PREV'       revision just before COMMITTED"
msgstr ""
"ARG (en del kommandon accepterar även ett område\n"
"                             (ARG1:ARG2))\n"
"                             Ett revisionsargument kan vara något av:\n"
"                                TAL          revisionsnummer\n"
"                                \"{\"DATUM\"}\"  revision vid början av "
"angiven dag\n"
"                                \"HEAD\"       senaste revisionen i arkivet\n"
"                                \"BASE\"       basrevisionen för objektets\n"
"                                             arbetskopia\n"
"                                \"COMMITTED\"  revisionen för den senaste\n"
"                                             arkiveringen vid eller före "
"BASE\n"
"                                \"PREV\"       revisionen före COMMITTED"

#: svn/main.c:84
msgid "read log message from file ARG"
msgstr "läs loggmeddelande från filen ARG"

#: svn/main.c:86
msgid "give output suitable for concatenation"
msgstr "skapa utdata som kan slås ihop"

#: svn/main.c:88
msgid "treat value as being in charset encoding ARG"
msgstr ""
"betrakta värdet som om det använder\n"
"                             teckenkodningen ARG"

#: svn/main.c:89
msgid "print client version info"
msgstr "skriv versionsinformation för klienten"

#: svn/main.c:90
msgid "print extra information"
msgstr "visa extrainformation"

#: svn/main.c:91
msgid "display update information"
msgstr "visa uppdateringsinformation"

#: svn/main.c:93 svnsync/main.c:94
msgid "specify a username ARG"
msgstr "ange ett användarnamn ARG"

#: svn/main.c:95 svnsync/main.c:96
msgid "specify a password ARG"
msgstr "ange ett lösenord ARG"

#: svn/main.c:97
msgid "pass ARG to --diff-cmd as options (default: '-u')"
msgstr ""
"skicka ARG till --diff-cmd som flaggor\n"
"                             (standardvärde: \"-u\")"

#: svn/main.c:99
msgid "pass contents of file ARG as additional args"
msgstr ""
"använd innehållet i filen ARG som ytterligare\n"
"                             argument"

#: svn/main.c:100
msgid "output in XML"
msgstr "visa information som XML"

#: svn/main.c:101
msgid "use strict semantics"
msgstr "använd strikt semantik"

#: svn/main.c:103
msgid "do not cross copies while traversing history"
msgstr "följ inte kopieringar när historiken gås igenom"

#: svn/main.c:105
msgid "disregard default and svn:ignore property ignores"
msgstr "bortse ifrån svn:ignore och standarduteslutningar"

#: svn/main.c:107 svnsync/main.c:92
msgid "do not cache authentication tokens"
msgstr "cacha inte autentiseringsinformation"

#: svn/main.c:109 svnsync/main.c:90
msgid "do no interactive prompting"
msgstr "ställ inga interaktiva frågor"

#: svn/main.c:111
msgid "try operation but make no changes"
msgstr "testa operationen, men gör inga ändringar"

#: svn/main.c:113 svnlook/main.c:111
msgid "do not print differences for deleted files"
msgstr "visa inte skillnader för raderade filer"

#: svn/main.c:115
msgid "notice ancestry when calculating differences"
msgstr "ta hänsyn till ursprung när skillnader beräknas"

#: svn/main.c:117
msgid "ignore ancestry when calculating merges"
msgstr "bortse ifrån ursprung när sammanslagningar beräknas"

#: svn/main.c:119
msgid "ignore externals definitions"
msgstr "bortse ifrån externals-definitioner"

#: svn/main.c:121
msgid "use ARG as diff command"
msgstr "använd ARG som diff-kommando"

#: svn/main.c:123
msgid "use ARG as merge command"
msgstr "använd ARG som merge-kommando"

#: svn/main.c:125
msgid "use ARG as external editor"
msgstr "använd ARG som extern editor"

#: svn/main.c:127
msgid "use ARG as the older target"
msgstr "använd ARG som det äldre målet"

#: svn/main.c:129
msgid "use ARG as the newer target"
msgstr "använd ARG som det nyare målet"

#: svn/main.c:131
msgid "operate on a revision property (use with -r)"
msgstr "arbeta med en revisionsegenskap (används med -r)"

#: svn/main.c:133
msgid "relocate via URL-rewriting"
msgstr "omlokalisera genom att skriva om URL:er"

#: svn/main.c:135 svnadmin/main.c:269 svnsync/main.c:98
msgid "read user configuration files from directory ARG"
msgstr ""
"läs användarens konfigurationsfiler från katalogen\n"
"                             ARG"

#: svn/main.c:137
msgid "enable automatic properties"
msgstr "aktivera automatiska egenskaper"

#: svn/main.c:139
msgid "disable automatic properties"
msgstr "deaktivera automatiska egenskaper"

#: svn/main.c:141
msgid ""
"use a different EOL marker than the standard\n"
"                             system marker for files with the svn:eol-style\n"
"                             property set to 'native'.\n"
"                             ARG may be one of 'LF', 'CR', 'CRLF'"
msgstr ""
"använd andra tecken för radslut än vad systemet\n"
"                             normalt använder för filer med egenskapen\n"
"                             \"eol-style\" satt till \"native\". ARG kan "
"vara\n"
"                             något av \"LF\", \"CR\" och \"CRLF\""

#: svn/main.c:149
msgid "maximum number of log entries"
msgstr "maximalt antal loggposter"

#: svn/main.c:151
msgid "don't unlock the targets"
msgstr "lås inte upp målen"

#: svn/main.c:153
msgid "show a summary of the results"
msgstr "visa en sammanfattning av resultatet"

#: svn/main.c:192
msgid ""
"Put files and directories under version control, scheduling\n"
"them for addition to repository.  They will be added in next commit.\n"
"usage: add PATH...\n"
msgstr ""
"Placera filer och kataloger under versionshantering och schemalägg dem att\n"
"läggas till i arkivet. De kommer att läggas till vid nästa arkivering.\n"
"användning: add PATH...\n"

#: svn/main.c:200
msgid ""
"Output the content of specified files or\n"
"URLs with revision and author information in-line.\n"
"usage: blame TARGET[@REV]...\n"
"\n"
"  If specified, REV determines in which revision the target is first\n"
"  looked up.\n"
msgstr ""
"Visa innehållet i angivna filer eller URL:er\n"
"med revisions- och författarinformation i filen.\n"
"användning: blame MÅL[@REV]...\n"
"\n"
"Om REV anges, bestämmer den i vilken revision målet först letas upp.\n"

#: svn/main.c:210
msgid ""
"Output the content of specified files or URLs.\n"
"usage: cat TARGET[@REV]...\n"
"\n"
"  If specified, REV determines in which revision the target is first\n"
"  looked up.\n"
msgstr ""
"Visa innehållet i angivna filer eller URL:er.\n"
"användning: cat MÅL[@rEV]...\n"
"\n"
"Om REV anges, bestämmer den i vilken revision målet först letas upp.\n"

#: svn/main.c:218
msgid ""
"Check out a working copy from a repository.\n"
"usage: checkout URL[@REV]... [PATH]\n"
"\n"
"  If specified, REV determines in which revision the URL is first\n"
"  looked up.\n"
"\n"
"  If PATH is omitted, the basename of the URL will be used as\n"
"  the destination. If multiple URLs are given each will be checked\n"
"  out into a sub-directory of PATH, with the name of the sub-directory\n"
"  being the basename of the URL.\n"
msgstr ""
"Checka ut en arbetskopia från ett arkiv.\n"
"användning: checkout URL[@REV]... [SÖKVÄG]\n"
"\n"
"  Om REV anges, bestämmer den i vilken revision URL:en först letas upp.\n"
"\n"
"  Om PATH inte anges, kommer basnamnet för URL att användas som "
"destination.\n"
"  Om flera URL:er anges, kommer varje URL att checkas ut i en underkatalog\n"
"  till PATH med basnamnet för URL:en som namn på underkatalogen.\n"

#: svn/main.c:232
msgid ""
"Recursively clean up the working copy, removing locks, resuming\n"
"unfinished operations, etc.\n"
"usage: cleanup [PATH...]\n"
msgstr ""
"Städa i arbetskopian och dess underkataloger rekursivt. Lås tas bort,\n"
"avbrutna operationer återupptas o.s.v.\n"
"användning: cleanup [SÖKVÄG...]\n"

<<<<<<< HEAD
#: libsvn_subr/io.c:2471 libsvn_wc/copy.c:304
#, c-format
msgid "Can't hide directory '%s'"
msgstr "Kan inte dölja katalogen \"%s\""
=======
#: svn/main.c:238
msgid ""
"Send changes from your working copy to the repository.\n"
"usage: commit [PATH...]\n"
"\n"
"  A log message must be provided, but it can be empty.  If it is not\n"
"  given by a --message or --file option, an editor will be started.\n"
"  If any targets are (or contain) locked items, those will be\n"
"  unlocked after a successful commit.\n"
msgstr ""
"Skicka ändringar från arbetskopian till arkivet.\n"
"användning: commit [SÖKVÄG...]\n"
"\n"
"  Ett loggmeddelande måste anges, men det kan vara tomt. Om det inte anges\n"
"  med en --message- eller --file-flagga, startas en editor.\n"
"  Om något mål är låst (eller innehåller låsta objekt), kommer dessa att\n"
"  låsas upp efter en lyckad incheckning.\n"
>>>>>>> 84fd0697

#: svn/main.c:249
msgid ""
"Duplicate something in working copy or repository, remembering history.\n"
"usage: copy SRC DST\n"
"\n"
"  SRC and DST can each be either a working copy (WC) path or URL:\n"
"    WC  -> WC:   copy and schedule for addition (with history)\n"
"    WC  -> URL:  immediately commit a copy of WC to URL\n"
"    URL -> WC:   check out URL into WC, schedule for addition\n"
"    URL -> URL:  complete server-side copy;  used to branch & tag\n"
msgstr ""
"Duplicera något i en arbetskopia eller arkiv och kom ihåg historik.\n"
"användning: copy SRC DST\n"
"\n"
"  SRC och DST kan vardera vara antingen en sökväg i en arbetskopia (AK)\n"
"  eller en URL:\n"
"    AK  -> AK:   kopiera och schemalägg för tillägg (med historik)\n"
"    AK  -> URL:  arkivera genast en kopia av AK till URL\n"
"    URL -> AK:   checka ut URL till AK och schemalägg för tillägg\n"
"    URL -> URL:  kopiering på servern; används för att förgrena och skapa\n"
"                 märken\n"

#: svn/main.c:261
msgid ""
"Remove files and directories from version control.\n"
"usage: 1. delete PATH...\n"
"       2. delete URL...\n"
"\n"
"  1. Each item specified by a PATH is scheduled for deletion upon\n"
"    the next commit.  Files, and directories that have not been\n"
"    committed, are immediately removed from the working copy.\n"
"    PATHs that are, or contain, unversioned or modified items will\n"
"    not be removed unless the --force option is given.\n"
"\n"
"  2. Each item specified by a URL is deleted from the repository\n"
"    via an immediate commit.\n"
msgstr ""
"Radera filer och kataloger från versionshantering.\n"
"användning: 1. delete SÖKVÄG...\n"
"            2. delete URL...\n"
"\n"
"  1. Varje objekt som angivits med en sökväg schemaläggs för radering vid\n"
"     nästa arkivering. Filer och kataloger som aldrig arkiverats tas\n"
"     genast bort från arbetskopian. Sökvägar som är, eller innehåller,\n"
"     objekt som ej är versionshanterade eller som är ändrade raderas\n"
"     inte utan att --force-flaggan används.\n"
"\n"
"  2. Varje objekt som anges med en URL raderas från arkivet genom en\n"
"     omedelbar arkivering.\n"

#: svn/main.c:277
msgid ""
"Display the differences between two paths.\n"
"usage: 1. diff [-c M | -r N[:M]] [TARGET[@REV]...]\n"
"       2. diff [-c M | -r N[:M]] --old=OLD-TGT[@OLDREV] [--new=NEW-TGT"
"[@NEWREV]] \\\n"
"               [PATH...]\n"
"       3. diff OLD-URL[@OLDREV] NEW-URL[@NEWREV]\n"
"\n"
"  1. Display the changes made to TARGETs as they are seen in REV between\n"
"     two revisions.  TARGETs may be working copy paths or URLs.\n"
"\n"
"     N defaults to BASE if any TARGET is a working copy path, otherwise it\n"
"     must be specified.  M defaults to the current working version if any\n"
"     TARGET is a working copy path, otherwise it defaults to HEAD.\n"
"     The '-c M' option is equivalent to '-r N:M' where N = M-1.\n"
"     Using '-c -M' does the reverse: '-r M:N' where N = M-1.\n"
"\n"
"  2. Display the differences between OLD-TGT as it was seen in OLDREV and\n"
"     NEW-TGT as it was seen in NEWREV.  PATHs, if given, are relative to\n"
"     OLD-TGT and NEW-TGT and restrict the output to differences for those\n"
"     paths.  OLD-TGT and NEW-TGT may be working copy paths or URL[@REV]. \n"
"     NEW-TGT defaults to OLD-TGT if not specified.  -r N makes OLDREV "
"default\n"
"     to N, -r N:M makes OLDREV default to N and NEWREV default to M,\n"
"     -c M makes OLDREV default to M-1 and NEWREV default to M.\n"
"     -c -M makes OLDREV default to M and NEWREV default to M-1.\n"
"\n"
"  3. Shorthand for 'svn diff --old=OLD-URL[@OLDREV] --new=NEW-URL[@NEWREV]'\n"
"\n"
"  Use just 'svn diff' to display local modifications in a working copy.\n"
msgstr ""
"Visa skillnaderna mellan två sökvägar.\n"
"användning: 1. diff [-c M | -r N[:M]] [MÅL[@REV]...]\n"
"            2. diff [-C M | -r N[:M]] --old=GAMMALT-MÅL[@GAMMALREV]\n"
"               [--new=NYTT-MÅL[@NYREV]] [SÖKVÄG...]\n"
"            3. diff GAMMAL-URL[@GAMMALREV] NY-URL[@NYREV]\n"
"\n"
"  1. Visa ändringarna mellan två revisioner i målen MÅL som de ser ut i\n"
"     revision REV. Målen kan vara arbetskopior eller URL:er.\n"
"\n"
"     Standardvärdet för N är BASE om något av målen är en sökväg till en\n"
"     arbetskopia. I annat fall måste N anges. Om M inte anges och något av\n"
"     målen är en sökväg till en arbetskopia, används den aktuella arbets-\n"
"     versionen. Annars är standardvärdet HEAD.\n"
"\n"
"  2. Visa skillnaden mellan GAMMALT_MÅL som den såg ut i GAMMALREV och\n"
"     NYTT-MÅL som den såg ut i NYREV. Om en eller flera SÖKVÄGar anges,\n"
"     ska dessa vara relativa GAMMALT-MÅL och NYTT-MÅL och de begränsar\n"
"     i så fall utskriften till skillnaderna i dessa sökvägar.\n"
"     GAMMALT-MÅL och NYTT-MÅL kan vara sökvägar till en arbetskopia\n"
"     eller URL[@REV]. Standardvärdet för NYTT-MÅL är GAMMALT-MÅL. -r N\n"
"     sätter standardvärdet för GAMMALREV till N. -r N:M sätter\n"
"     standardvädet för GAMMALREV till N och för NYREV till M; -c M sätter\n"
"     standardvärdet för GAMMALREV till M-1 och för NYREV till M.\n"
"     -c M sätter standardvärdet för GAMMALREV till M och för NYREV till M-"
"1.\n"
"  3. Kortare sätt att skriva \"svn diff --old=GAMMAL-URL[@GAMMALREV]\n"
"     --new=NY-URL[@NYREV]\".\n"
"\n"
"  Använd endast \"svn diff\" för att se lokala ändringar i en arbetskopia.\n"

#: svn/main.c:311
msgid ""
"Create an unversioned copy of a tree.\n"
"usage: 1. export [-r REV] URL[@PEGREV] [PATH]\n"
"       2. export [-r REV] PATH1[@PEGREV] [PATH2]\n"
"\n"
"  1. Exports a clean directory tree from the repository specified by\n"
"     URL, at revision REV if it is given, otherwise at HEAD, into\n"
"     PATH. If PATH is omitted, the last component of the URL is used\n"
"     for the local directory name.\n"
"\n"
"  2. Exports a clean directory tree from the working copy specified by\n"
"     PATH1, at revision REV if it is given, otherwise at WORKING, into\n"
"     PATH2.  If PATH2 is omitted, the last component of the PATH1 is used\n"
"     for the local directory name. If REV is not specified, all local\n"
"     changes will be preserved.  Files not under version control will\n"
"     not be copied.\n"
"\n"
"  If specified, PEGREV determines in which revision the target is first\n"
"  looked up.\n"
msgstr ""
"Skapa en icke versionshanterad kopia av ett träd.\n"
"användning: 1. export [-r REV] URL[@FIXREV] [SÖKVÄG]\n"
"            2. export [-r REV] SÖKVÄG1[@FIXRREV] [SÖKVÄG2]\n"
"\n"
"  1. Exporterar ett rent katalogträd från arkivet som anges av URL, vid\n"
"     revisionen REV, eller HEAD om REV inte anges, till SÖKVÄG. Om SÖKVÄG\n"
"     utelämnas används den sista delen av URL som lokalt katalognamn.\n"
"\n"
"  2. Exporterar ett rent katalogträd från arbetskopian SÖKVÄG1, vid "
"revision\n"
"     REV, eller WORKING om REV inte anges, till SÖKVÄG2. Om PATH2 utelämnas\n"
"     används den sista delen av PATH1 som lokalt katalognamn. Om REV inte\n"
"     är angiven kommer lokala ändringar att bevaras, men filer som inte är\n"
"     versionshanterade kopieras inte.\n"
"\n"
"  Om FIXREV är angiven, anger den i vilken revision målet först letas upp.\n"

#: svn/main.c:334
msgid ""
"Describe the usage of this program or its subcommands.\n"
"usage: help [SUBCOMMAND...]\n"
msgstr ""
"Visa hur detta program eller dess underkommandon används.\n"
"användning: help [UNDERKOMMANDO...]\n"

#: svn/main.c:343
msgid ""
"Commit an unversioned file or tree into the repository.\n"
"usage: import [PATH] URL\n"
"\n"
"  Recursively commit a copy of PATH to URL.\n"
"  If PATH is omitted '.' is assumed.\n"
"  Parent directories are created as necessary in the repository.\n"
"  If PATH is a directory, the contents of the directory are added\n"
"  directly under URL.\n"
msgstr ""
"Arkivera en icke versionshanterad fil eller katalog.\n"
"användning: import [SÖKVÄG] URL\n"
"\n"
"  Arkivera en kopia av SÖKVÄG till URL rekursivt.\n"
"  Om SÖKVÄG utelämnas används \".\". Föräldrakataloger skapas där det "
"behövs\n"
"  i arkivet.\n"
"  Om SÖKVÄG är en katalog, läggs katalogens innehåll till direkt under URL.\n"

#: svn/main.c:356
msgid ""
"Display information about a local or remote item.\n"
"usage: info [TARGET...]\n"
"\n"
"  Print information about each TARGET (default: '.')\n"
"  TARGET may be either a working-copy path or URL.\n"
msgstr ""
"Visa information om en fil eller katlog - lokal eller från ett arkiv.\n"
"användning: info [MÅL...]\n"
"\n"
"  Skriv ut information om varje angivet MÅL (\".\" om inget anges).\n"
"  MÅL kan antingen vara till en arbertskopia eller en URL.\n"

#: svn/main.c:365
msgid ""
"List directory entries in the repository.\n"
"usage: list [TARGET[@REV]...]\n"
"\n"
"  List each TARGET file and the contents of each TARGET directory as\n"
"  they exist in the repository.  If TARGET is a working copy path, the\n"
"  corresponding repository URL will be used. If specified, REV determines\n"
"  in which revision the target is first looked up.\n"
"\n"
"  The default TARGET is '.', meaning the repository URL of the current\n"
"  working directory.\n"
"\n"
"  With --verbose, the following fields will be shown for each item:\n"
"\n"
"    Revision number of the last commit\n"
"    Author of the last commit\n"
"    If locked, the letter 'O'.  (Use 'svn info URL' to see details)\n"
"    Size (in bytes)\n"
"    Date and time of the last commit\n"
msgstr ""
"Lista kataloginnehåll i arkivet.\n"
"användning: list [MÅL[@REV]...]\n"
"\n"
"  Lista varje fil MÅL och innehållet i varje katalog MÅL som de ser ut i\n"
"  arkivet. Om MÅL är en sökväg i en arbetskopia, används motsvarande URL\n"
"  URL till arkivet. OM REV anges, avgör den var MÅL först letas upp.\n"
"\n"
"  Standardvärdet för MÅL är \".\", vilket innebär arkiv-URL:en till\n"
"  arbetskopian i aktuell katalog.\n"
"\n"
"  Om --verbose används, visas status med följande fält:\n"
"\n"
"    Revisionsnummer för senaste arkiveringen\n"
"    Författare till senaste arkiveringen\n"
"    Om filen är låst, bokstaven \"O\". (Använd \"svn info URL\" för mer "
"info)\n"
"    Storlek (i byte)\n"
"    Datum och tid för senaste arkiveringen\n"

#: svn/main.c:387
msgid ""
"Lock working copy paths or URLs in the repository, so that\n"
"no other user can commit changes to them.\n"
"usage: lock TARGET...\n"
"\n"
"  Use --force to steal the lock from another user or working copy.\n"
msgstr ""
"Lås sökvägar till arbetskopior, eller URL:er, i arkivet så att ingen annan\n"
"användare kan arkivera ändringar till dem.\n"
"användning: lock MÅL...\n"
"\n"
"  Använd -force-flaggan för att stjäla ett lås från en annana användare "
"eller\n"
"  arbetskopia.\n"

#: svn/main.c:395
msgid "read lock comment from file ARG"
msgstr "läs låskommentar från filen ARG"

#: svn/main.c:396
msgid "specify lock comment ARG"
msgstr "ange låskommentar ARG"

#: svn/main.c:399
msgid ""
"Show the log messages for a set of revision(s) and/or file(s).\n"
"usage: 1. log [PATH]\n"
"       2. log URL [PATH...]\n"
"\n"
"  1. Print the log messages for a local PATH (default: '.').\n"
"     The default revision range is BASE:1.\n"
"\n"
"  2. Print the log messages for the PATHs (default: '.') under URL.\n"
"     The default revision range is HEAD:1.\n"
"\n"
"  With -v, also print all affected paths with each log message.\n"
"  With -q, don't print the log message body itself (note that this is\n"
"  compatible with -v).\n"
"\n"
"  Each log message is printed just once, even if more than one of the\n"
"  affected paths for that revision were explicitly requested.  Logs\n"
"  follow copy history by default.  Use --stop-on-copy to disable this\n"
"  behavior, which can be useful for determining branchpoints.\n"
"\n"
"  Examples:\n"
"    svn log\n"
"    svn log foo.c\n"
"    svn log http://www.example.com/repo/project/foo.c\n"
"    svn log http://www.example.com/repo/project foo.c bar.c\n"
msgstr ""
"Visa loggmeddelanden för revisioner och/eller filer.\n"
"användning: 1. log [SÖKVÄG]\n"
"            2. log URL [SÖKVÄG...]\n"
"\n"
"  1. Visa loggmeddelanden för en lokal sökväg (\".\" är standardvärdet).\n"
"     Standardvärdet för revisionsområdet är BASE:1.\n"
"\n"
"  2. Visa loggmeddelanden för varje SÖKVÄG (standardvärdet är \".\") under\n"
"     URL. Standardvärdet för revisionsområdet är HEAD:1.\n"
"\n"
"  Om -v används skrivs även alla berörda sökvägar ut med varje "
"loggmeddelande.\n"
"  Om -q används, skrivs inte loggmeddelanden ut (kan användas tillsammans "
"med\n"
"  -v).\n"
"\n"
"  Varje loggmeddelande skrivs endast ut en gång, även om flera av de\n"
"  berörda sökvägarna angavs explicit. Loggar följer kopieringshistorik som\n"
"  standard. Använd --stop-on-copy för att slå av detta, vilket kan vara\n"
"  användbart för att avgöra förgreningspunkter.\n"
"\n"
"  Exempel:\n"
"    svn log\n"
"    svn log foo.c\n"
"    svn log http://www.example.com/repo/project/foo.c\n"
"    svn log http://www.example.com/repo/project foo.c bar.c\n"

#: svn/main.c:428
msgid ""
"Apply the differences between two sources to a working copy path.\n"
"usage: 1. merge sourceURL1[@N] sourceURL2[@M] [WCPATH]\n"
"       2. merge sourceWCPATH1@N sourceWCPATH2@M [WCPATH]\n"
"       3. merge [-c M | -r N:M] SOURCE[@REV] [WCPATH]\n"
"\n"
"  1. In the first form, the source URLs are specified at revisions\n"
"     N and M.  These are the two sources to be compared.  The revisions\n"
"     default to HEAD if omitted.\n"
"\n"
"  2. In the second form, the URLs corresponding to the source working\n"
"     copy paths define the sources to be compared.  The revisions must\n"
"     be specified.\n"
"\n"
"  3. In the third form, SOURCE can be a URL, or working copy item\n"
"     in which case the corresponding URL is used.  This URL in\n"
"     revision REV is compared as it existed between revisions N and \n"
"     M.  If REV is not specified, HEAD is assumed.\n"
"     The '-c M' option is equivalent to '-r N:M' where N = M-1.\n"
"     Using '-c -M' does the reverse: '-r M:N' where N = M-1.\n"
"\n"
"  WCPATH is the working copy path that will receive the changes.\n"
"  If WCPATH is omitted, a default value of '.' is assumed, unless\n"
"  the sources have identical basenames that match a file within '.':\n"
"  in which case, the differences will be applied to that file.\n"
msgstr ""
"Inför skillnaderna mellan två källor i en arbetskopia.\n"
"användning: 1. merge källURL1[@N] källURL2[@M] [AKSÖKVÄG]\n"
"            2. merge källAKSÖKVÄG1@N källAKSÖKVÄG2@M [AKSÖKVÄG]\n"
"            3. merge [-c M | -r N:M] KÄLLA[REV] [AKSÖKVÄG]\n"
"\n"
"  1. I den första formen anges käll-URL:erna med revisionsnummer N och M.\n"
"     Dessa är de två källor som kommer att jämföras. Revisionsnumren\n"
"     antas vara HEAD om de utelämnas.\n"
"\n"
"  2. I den andra formen bestämmer URL:erna som motsvarar de angivna\n"
"     arbetskopiorna vilka källor som ska jämföras. I detta fall måste\n"
"     revisionsnummer anges.\n"
"\n"
"  3. I den tredje formen kan KÄLLA vara en URL eller en sökväg till en\n"
"     arbetskopia. I det senare fallet används motsvarande URL. Denna URL,\n"
"     vid revision REV, som den såg ut i revisionerna N respektive M "
"bestämmer\n"
"     vad som ska jämföras. Om REV inte anges, används HEAD. Flaggan \"-c M"
"\"\n"
"     är liktydig med \"-r N:M\", där N = M-1. Används -c -M, görs det\n"
"     omvända: \"-r M:N\", där N = M-1.\n"
"\n"
"  AKSÖKVÄG är sökvägen till den arbetskopia där ändringarna kommer att\n"
"  införas. Om AKSÖKVÄG utelämnas används \".\" som standardvärde, såvida "
"inte\n"
"  källorna har ett gemensamt basnamn som matchar en fil i \".\";\n"
"  i så fall införs skillnaderna i den filen.\n"

#: svn/main.c:457
msgid ""
"Create a new directory under version control.\n"
"usage: 1. mkdir PATH...\n"
"       2. mkdir URL...\n"
"\n"
"  Create version controlled directories.\n"
"\n"
"  1. Each directory specified by a working copy PATH is created locally\n"
"    and scheduled for addition upon the next commit.\n"
"\n"
"  2. Each directory specified by a URL is created in the repository via\n"
"    an immediate commit.\n"
"\n"
"  In both cases, all the intermediate directories must already exist.\n"
msgstr ""
"Skapa en ny versionshanterad katalog.\n"
"användning: 1. mkdir SÖKVÄG...\n"
"            2. mkdir URL...\n"
"\n"
"  Skapa versionshanterade kataloger.\n"
"\n"
"  1. Varje katalog som anges av en sökväg i en arbetskopia, skapas lokalt\n"
"     och schemaläggs att läggas till vid nästa arkivering.\n"
"\n"
"  2. Varje katalog som anges av en URL, skapas i arkivet och arkiveras\n"
"     genast.\n"
"\n"
"  I båda fallen måste katalogerna ovanför de angivna redan finnas.\n"

#: svn/main.c:474
msgid ""
"Move and/or rename something in working copy or repository.\n"
"usage: move SRC DST\n"
"\n"
"  Note:  this subcommand is equivalent to a 'copy' and 'delete'.\n"
"  Note:  the --revision option has no use and is deprecated.\n"
"\n"
"  SRC and DST can both be working copy (WC) paths or URLs:\n"
"    WC  -> WC:   move and schedule for addition (with history)\n"
"    URL -> URL:  complete server-side rename.\n"
msgstr ""
"Flytta och/eller byt namn på ett objekt i en arbetskopia\n"
"eller arkiv.\n"
"användning: move KÄLLA DEST\n"
"\n"
"  Anmärkning: Detta underkommando är samma sak som \"copy\" följt av \"delete"
"\".\n"
"  Anmärkning: --revision-flaggan är meningslös och kvarstår av "
"kompatibilitets-\n"
"  skäl.\n"
"\n"
"  KÄLLA och DEST kan vara antingen sökvägar i en arbetskopia (AK)\n"
"  eller URL:er:\n"
"    AK  -> AK:   flytta och schemalägg för tillägg (med historik)\n"
"    URL -> URL:  namnbyte på servern\n"

#: svn/main.c:487
msgid ""
"Remove a property from files, dirs, or revisions.\n"
"usage: 1. propdel PROPNAME [PATH...]\n"
"       2. propdel PROPNAME --revprop -r REV [TARGET]\n"
"\n"
"  1. Removes versioned props in working copy.\n"
"  2. Removes unversioned remote prop on repos revision.\n"
"     TARGET only determines which repository to access.\n"
msgstr ""
"Radera en egenskap från filer, kataloger eller revisioner.\n"
"användning: 1. propdel PROPNAMN [SÖKVÄG...]\n"
"            2. propdel PROPNAMN --revprop -r REV [MÅL]\n"
"\n"
"  1. Ta bort versionshanterade egenskaper i arbetskopian.\n"
"  2. Ta bort en icke versionshanterad revisionsegenskap på en revision i\n"
"     arkivet.\n"
"     MÅL används endast för att avgöra vilket arkiv som ska användas.\n"

#: svn/main.c:498
msgid ""
"Edit a property with an external editor.\n"
"usage: 1. propedit PROPNAME PATH...\n"
"       2. propedit PROPNAME --revprop -r REV [TARGET]\n"
"\n"
"  1. Edits versioned props in working copy.\n"
"  2. Edits unversioned remote prop on repos revision.\n"
"     TARGET only determines which repository to access.\n"
msgstr ""
"Redigera en egenskap med en extern editor.\n"
"användning: 1. propedit PROPNAMN SÖKVÄG...\n"
"            2. propedit PROPNAMN --revprop -r REV [MÅL]\n"
"\n"
"  1. Redigera versionshanterade egenskaper i arbetskopian.\n"
"  2. Redigera en icke versionshanterad revisionsegenskap på en revision i\n"
"     arkivet.\n"
"     MÅL används endast för att avgöra vilket arkiv som ska användas.\n"

#: svn/main.c:510
msgid ""
"Print the value of a property on files, dirs, or revisions.\n"
"usage: 1. propget PROPNAME [TARGET[@REV]...]\n"
"       2. propget PROPNAME --revprop -r REV [TARGET]\n"
"\n"
"  1. Prints versioned props. If specified, REV determines in which\n"
"     revision the target is first looked up.\n"
"  2. Prints unversioned remote prop on repos revision.\n"
"     TARGET only determines which repository to access.\n"
"\n"
"  By default, this subcommand will add an extra newline to the end\n"
"  of the property values so that the output looks pretty.  Also,\n"
"  whenever there are multiple paths involved, each property value\n"
"  is prefixed with the path with which it is associated.  Use\n"
"  the --strict option to disable these beautifications (useful,\n"
"  for example, when redirecting binary property values to a file).\n"
msgstr ""
"Skriv ut värdet på en egenskap för filer, kataloger eller revisioner.\n"
"användning: 1. propget PROPNAMN [MÅL[@REV]...]\n"
"            2. propget PROPNAMN --revprop -r REV [MÅL]\n"
"\n"
"  1. Visa en versionshanterad egenskap i arbetskopian. Om REV anges, avgör\n"
"     den i vilken revision MÅL söks upp.\n"
"  2. Visa en icke versionshanterad revisionsegenskap för en revision i\n"
"     arkivet.\n"
"     MÅL används endast för att avgöra vilket arkiv som ska användas.\n"
"\n"
"  Normalt skrivs ett radslut ut efter värdena, så att utskrifterna ser\n"
"  snyggare ut. Om egenskaper för fler än en sökväg skrivs ut, läggs också\n"
"  sökvägen till före det värde som är kopplat till den. Använd flaggan --"
"strict\n"
"  för att slå av dessa \"tillsnyggningar\" (bland annat användbart när "
"binära\n"
"  egenskaper skickas till en fil).\n"

#: svn/main.c:529
msgid ""
"List all properties on files, dirs, or revisions.\n"
"usage: 1. proplist [TARGET[@REV]...]\n"
"       2. proplist --revprop -r REV [TARGET]\n"
"\n"
"  1. Lists versioned props. If specified, REV determines in which\n"
"     revision the target is first looked up.\n"
"  2. Lists unversioned remote props on repos revision.\n"
"     TARGET only determines which repository to access.\n"
msgstr ""
"Lista alla egenskaper på filer, kataloger eller\n"
"revisioner.\n"
"användning: 1. proplist [MÅL[@REV]...]\n"
"            2. proplist --revprop -r REV [MÅL]\n"
"\n"
"  1. Listar versionshanterade egenskaper. Om REV är angiven, bestämmer den "
"i\n"
"     vilken revision MÅL först letas upp.\n"
"  2. Listar icke versionshanterade revisionsegenskaper för en revision i\n"
"     ett arkiv.\n"
"     MÅL används endast för att avgöra vilket arkiv som ska användas.\n"

#: svn/main.c:541
msgid ""
"Set the value of a property on files, dirs, or revisions.\n"
"usage: 1. propset PROPNAME PROPVAL PATH...\n"
"       2. propset PROPNAME --revprop -r REV PROPVAL [TARGET]\n"
"\n"
"  1. Creates a versioned, local propchange in working copy.\n"
"  2. Creates an unversioned, remote propchange on repos revision.\n"
"     TARGET only determines which repository to access.\n"
"\n"
"  The value may be provided with the --file option instead of PROPVAL.\n"
"\n"
"  Note: svn recognizes the following special versioned properties\n"
"  but will store any arbitrary properties set:\n"
"    svn:ignore     - A newline separated list of file patterns to ignore.\n"
"    svn:keywords   - Keywords to be expanded.  Valid keywords are:\n"
"      URL, HeadURL             - The URL for the head version of the "
"object.\n"
"      Author, LastChangedBy    - The last person to modify the file.\n"
"      Date, LastChangedDate    - The date/time the object was last "
"modified.\n"
"      Rev, Revision,           - The last revision the object changed.\n"
"      LastChangedRevision\n"
"      Id                       - A compressed summary of the previous\n"
"                                   4 keywords.\n"
"    svn:executable - If present, make the file executable.\n"
"    svn:eol-style  - One of 'native', 'LF', 'CR', 'CRLF'.\n"
"    svn:mime-type  - The mimetype of the file.  Used to determine\n"
"      whether to merge the file, and how to serve it from Apache.\n"
"      A mimetype beginning with 'text/' (or an absent mimetype) is\n"
"      treated as text.  Anything else is treated as binary.\n"
"    svn:externals  - A newline separated list of module specifiers,\n"
"      each of which consists of a relative directory path, optional\n"
"      revision flags, and an URL.  For example\n"
"        foo             http://example.com/repos/zig\n"
"        foo/bar -r 1234 http://example.com/repos/zag\n"
"    svn:needs-lock - If present, indicates that the file should be locked\n"
"      before it is modified.  Makes the working copy file read-only\n"
"      when it is not locked.\n"
"  The svn:keywords, svn:executable, svn:eol-style, svn:mime-type and\n"
"  svn:needs-lock properties cannot be set on a directory.  A non-recursive\n"
"  attempt will fail, and a recursive attempt will set the property\n"
"  only on the file children of the directory.\n"
msgstr ""
"Sätt värdet på en egenskap på filer, kataloger eller revisioner.\n"
"användning: 1. propset PROPNAMN VÄRDE SÖKVÄG...\n"
"            2. propset PROPNAMN --revprop -r REV VÄRDE [MÅL]\n"
"\n"
"  1. Gör en lokal ändring av en versionshanterad egenskap i en arbetskopia.\n"
"  2. Gör en ändring av en icke versionshanterad revisionsegenskap på en\n"
"     revision i arkivet.\n"
"     MÅL används endast för att avgöra vilket arkiv som ska användas.\n"
"\n"
"  Värdet kan tillhandahållas med --file-flaggan istället för som VÄRDE.\n"
"\n"
"  Anmärkning: svn känner igen följande särskilda versionshanterade "
"egenskaper,\n"
"  men lagrar godtyckliga egenskaper:\n"
"    svn:ignore     - En lista med filmönster att ignorera, avskilda med\n"
"                     radslut.\n"
"    svn:keywords   - Nyckelord som ska expanderas. Giltiga nyckelord är:\n"
"      URL, HeadURL             - URL:en till objektets senaste revision.\n"
"      Author, LastChangedBy    - Den person som gjorde den senaste "
"ändringen.\n"
"      Date, LastChangedDate    - Datum/tid för den senaste ändringen.\n"
"      Rev, Revision            - Den senaste revisionen där objektet "
"ändrades.\n"
"      LastChangedRevision\n"
"      Id                       - Ett sammandrag av de 4 nyckelorden ovan.\n"
"    svn:executable - Om den finns, görs filen exekverbar. Den här "
"egenskapen\n"
"      kan inte sättas på en katalog. Ett icke-rekursivt försök kommer att\n"
"      misslyckas, men om den sätts rekursivt sätts egenskapen för "
"katalogens\n"
"      barn.\n"
"    svn:eol-style  - Något av \"native\", \"CR\", \"LF\" eller \"CRLF\".\n"
"    svn:mime-type  - Filens mime-typ. Används för att avgöra om merge\n"
"      ska göras på filen och hur den skickas via Apache. En mime-typ som\n"
"      inleds med \"text/\" eller som saknas behandlas som text. Allt annat\n"
"      behandlas som binärdata.\n"
"    svn:externals  - En lista, avskild med radslut, med "
"modulspecifikationer,\n"
"      vilka består av en relativ sökväg, valbara revisionsflaggor samt en "
"URL.\n"
"      Exempel:\n"
"        foo             http://example.com/repos/zig\n"
"        foo/bar -r 1234 http://example.com/repos/zag\n"
"    svn:needs-lock - Om den är satt, visar den att filen bör låsas innan\n"
"        den ändras. Gör att arbetsfilen blir skrivskyddad då den inte är "
"låst.\n"
"  Egenskaperna svn:keywords, svn:executable, svn:eol-style, svn:mime-type\n"
"  och svn:needs-lock kan inte sättas på en katalog. Ett icke-rekursivt\n"
"  försök kommer att misslyckas, men om de sätts rekursivt sätts "
"egenskaperna\n"
"  på de av katalogens barn som är filer.\n"

#: svn/main.c:583
msgid "read propery value from file ARG"
msgstr "läs egenskapsvärde från filen ARG"

#: svn/main.c:586
msgid ""
"Remove 'conflicted' state on working copy files or directories.\n"
"usage: resolved PATH...\n"
"\n"
"  Note:  this subcommand does not semantically resolve conflicts or\n"
"  remove conflict markers; it merely removes the conflict-related\n"
"  artifact files and allows PATH to be committed again.\n"
msgstr ""
"Ta bort konflikttillstånd på filer eller kataloger i arbetskopian.\n"
"användning: resolved SÖKVÄG...\n"
"\n"
"  Anmärkning: Det här underkommandot löser inga konflikter och tar inte "
"bort\n"
"  konfliktmarkörer; det tar endast bort filerna som skapades då konflikten\n"
"  uppstod och gör så att det går att arkivera SÖKVÄG igen.\n"

#: svn/main.c:595
msgid ""
"Restore pristine working copy file (undo most local edits).\n"
"usage: revert PATH...\n"
"\n"
"  Note:  this subcommand does not require network access, and resolves\n"
"  any conflicted states.  However, it does not restore removed directories.\n"
msgstr ""
"Återställ fil i en arbetskopia (ångra de flesta lokala ändringar).\n"
"användning: revert SÖKVÄG...\n"
"\n"
"  Anmärkning: Detta underkommando kräver ingen nätverksåtkomst och\n"
"  löser konflikttillstånd. Dock återställs inte borttagna kataloger.\n"

#: svn/main.c:603
msgid ""
"Print the status of working copy files and directories.\n"
"usage: status [PATH...]\n"
"\n"
"  With no args, print only locally modified items (no network access).\n"
"  With -u, add working revision and server out-of-date information.\n"
"  With -v, print full revision information on every item.\n"
"\n"
"  The first six columns in the output are each one character wide:\n"
"    First column: Says if item was added, deleted, or otherwise changed\n"
"      ' ' no modifications\n"
"      'A' Added\n"
"      'C' Conflicted\n"
"      'D' Deleted\n"
"      'I' Ignored\n"
"      'M' Modified\n"
"      'R' Replaced\n"
"      'X' item is unversioned, but is used by an externals definition\n"
"      '?' item is not under version control\n"
"      '!' item is missing (removed by non-svn command) or incomplete\n"
"      '~' versioned item obstructed by some item of a different kind\n"
"    Second column: Modifications of a file's or directory's properties\n"
"      ' ' no modifications\n"
"      'C' Conflicted\n"
"      'M' Modified\n"
"    Third column: Whether the working copy directory is locked\n"
"      ' ' not locked\n"
"      'L' locked\n"
"    Fourth column: Scheduled commit will contain addition-with-history\n"
"      ' ' no history scheduled with commit\n"
"      '+' history scheduled with commit\n"
"    Fifth column: Whether the item is switched relative to its parent\n"
"      ' ' normal\n"
"      'S' switched\n"
"    Sixth column: Repository lock token\n"
"      (without -u)\n"
"      ' ' no lock token\n"
"      'K' lock token present\n"
"      (with -u)\n"
"      ' ' not locked in repository, no lock token\n"
"      'K' locked in repository, lock toKen present\n"
"      'O' locked in repository, lock token in some Other working copy\n"
"      'T' locked in repository, lock token present but sTolen\n"
"      'B' not locked in repository, lock token present but Broken\n"
"\n"
"  The out-of-date information appears in the eighth column (with -u):\n"
"      '*' a newer revision exists on the server\n"
"      ' ' the working copy is up to date\n"
"\n"
"  Remaining fields are variable width and delimited by spaces:\n"
"    The working revision (with -u or -v)\n"
"    The last committed revision and last committed author (with -v)\n"
"    The working copy path is always the final field, so it can\n"
"      include spaces.\n"
"\n"
"  Example output:\n"
"    svn status wc\n"
"     M     wc/bar.c\n"
"    A  +   wc/qax.c\n"
"\n"
"    svn status -u wc\n"
"     M           965    wc/bar.c\n"
"           *     965    wc/foo.c\n"
"    A  +         965    wc/qax.c\n"
"    Status against revision:   981\n"
"\n"
"    svn status --show-updates --verbose wc\n"
"     M           965       938 kfogel       wc/bar.c\n"
"           *     965       922 sussman      wc/foo.c\n"
"    A  +         965       687 joe          wc/qax.c\n"
"                 965       687 joe          wc/zig.c\n"
"    Status against revision:   981\n"
msgstr ""
"Visa status för filer och kataloger i en arbetskopia.\n"
"användning: status [SÖKVÄG...]\n"
"\n"
"  Utan argument visas endast lokala ändringar (kräver inte "
"nätverksåtkomst).\n"
"  Om flaggan -u anges, visas dessutom revisioner i arbetskopian och\n"
"  information om ändringar på servern.\n"
"  Om -v anges, visas fullständig revisionsinformation för varje objekt.\n"
"\n"
"  De sex första kolumnerna är vardera ett tecken breda:\n"
"    Första kolumnen: Visar huruvida objektet har lagts till, raderats eller\n"
"    ändrats\n"
"      \" \" inga ändringar\n"
"      \"A\" tillagt\n"
"      \"C\" i konflikt\n"
"      \"D\" raderat\n"
"      \"I\" ignorerat\n"
"      \"M\" ändrat\n"
"      \"R\" ersatt\n"
"      \"X\" inte versionshanterat, men används av en externals-definition\n"
"      \"?\" inte versionshanterat\n"
"      \"!\" saknas (borttaget utanför svn) eller ofullständigt\n"
"      \"~\" objekt av annan typ blockerar versionshanterat objekt\n"
"    Andra kolumnen: Ändringar av en fils eller katalogs egenskaper\n"
"      \" \" inga ändringar\n"
"      \"C\" i konflikt\n"
"      \"M\" det finns ändringar\n"
"    Tredje kolumen: Visar om katalogen i arbetskopian är låst\n"
"      \" \" olåst\n"
"      \"L\" låst\n"
"    Fjärde kolumnen: Kommande arkiveringar kommer att innehålla tillägg med\n"
"    historik\n"
"      \" \" ingen historik schemalagd\n"
"      \"+\" historik schemalagd\n"
"    Femte kolumnen: Huruvida switch har gjorts på objektet relativt dess\n"
"    förälder\n"
"      \" \" normalt\n"
"      \"S\" switch har gjorts\n"
"    Sjätte kolumnen: Arkivlås\n"
"      (utan -u)\n"
"      ' ' ingen låsidentifierare\n"
"      'K' låsidentifierare finns\n"
"      (med -u)\n"
"      ' ' ej lås i arkivet, ingen låsidentifierare\n"
"      'K' låst i arkivet, låsidentifierare finns\n"
"      'O' låst i arkivet, låsidentifierare i någon annan arbetskopia\n"
"      'T' låst i arkivet; låsidentifierare finns, men låset är stulet\n"
"      'B' ej lås i arkivet, låsidentifierare finns,men låset är uppbrutet\n"
"\n"
"  Information om uppdateringar på servern visas i den nionde kolumnen\n"
"  (om -u angivits):\n"
"      \"*\" en nyare revision finns på servern\n"
"      \" \" arbetskopian är aktuell\n"
"\n"
"  De återstående fälten har varierande längd och avgränsas med mellanslag:\n"
"    Arbetskopians revision (med -u eller -v)\n"
"    Revision och författare för senaste incheckning (med -v)\n"
"    Arbetskopians sökväg står alltid sist, så att den kan innehålla "
"mellanslag.\n"
"\n"
"  Exempel på vad som kan visas:\n"
"    svn status wc\n"
"     M     wc/bar.c\n"
"    A  +   wc/qax.c\n"
"\n"
"    svn status -u wc\n"
"     M           965    wc/bar.c\n"
"           *     965    wc/foo.c\n"
"    A  +         965    wc/qax.c\n"
"    Huvudrevision:   981\n"
"\n"
"    svn status --show-updates --verbose wc\n"
"     M           965       938 kfogel       wc/bar.c\n"
"           *     965       922 sussman      wc/foo.c\n"
"    A  +         965       687 joe          wc/qax.c\n"
"                 965       687 joe          wc/zig.c\n"
"    Huvudrevision:   981\n"

#: svn/main.c:679
msgid ""
"Update the working copy to a different URL.\n"
"usage: 1. switch URL [PATH]\n"
"       2. switch --relocate FROM TO [PATH...]\n"
"\n"
"  1. Update the working copy to mirror a new URL within the repository.\n"
"     This behaviour is similar to 'svn update', and is the way to\n"
"     move a working copy to a branch or tag within the same repository.\n"
"\n"
"  2. Rewrite working copy URL metadata to reflect a syntactic change only.\n"
"     This is used when repository's root URL changes (such as a scheme\n"
"     or hostname change) but your working copy still reflects the same\n"
"     directory within the same repository.\n"
msgstr ""
"Uppdatera arbetskopian till en annan URL.\n"
"användning: 1. switch URL [SÖKVÄG]\n"
"            2. switch --relocate FRÅN TILL [SÖKVÄG...]\n"
"\n"
"  1. Uppdatera arbetskopian så att den återspeglar en ny URL i arkivet\n"
"     Detta liknar hur \"svn update\" beter sig och är det sätt på vilket\n"
"     man flyttar en arbetskopia till en förgrening eller märke inom ett\n"
"     och samma arkiv.\n"
"\n"
"  2. Skriv endast om arbetskopians URL-metadata för en syntaxmässig "
"ändring.\n"
"     Detta används när rot-URL:en för ett arkiv ändras (till exempel en\n"
"     schema- eller värdnamnsändring), men din arbetskopia återspeglar\n"
"     fortfarande samma katalog i samma arkiv.\n"

#: svn/main.c:695
msgid ""
"Unlock working copy paths or URLs.\n"
"usage: unlock TARGET...\n"
"\n"
"  Use --force to break the lock.\n"
msgstr ""
"Lås upp sökvägar i en arbetskopia eller URL:er.\n"
"användning: unlock MÅL...\n"
"\n"
"Använd --force för att \"bryta upp\" ett låset.\n"

#: svn/main.c:703
msgid ""
"Bring changes from the repository into the working copy.\n"
"usage: update [PATH...]\n"
"\n"
"  If no revision given, bring working copy up-to-date with HEAD rev.\n"
"  Else synchronize working copy to revision given by -r.\n"
"\n"
"  For each updated item a line will start with a character reporting the\n"
"  action taken.  These characters have the following meaning:\n"
"\n"
"    A  Added\n"
"    D  Deleted\n"
"    U  Updated\n"
"    C  Conflict\n"
"    G  Merged\n"
"\n"
"  A character in the first column signifies an update to the actual file,\n"
"  while updates to the file's properties are shown in the second column.\n"
"  A 'B' in the third column signifies that the lock for the file has\n"
"  been broken or stolen.\n"
msgstr ""
"Inför ändringar från arkivet i arbetskopian.\n"
"användning: update [SÖKVÄG...]\n"
"\n"
"  Om ingen revision anges, görs arbetskopian aktuell enligt "
"huvudrevisionen.\n"
"  Annars synkroniseras arbetskopian med den revision som anges med -r.\n"
"\n"
"  För varje uppdaterat objekt visas en rad vars första tecken indikerar\n"
"  vad som gjorts. Dessa tecken har följande innebörd:\n"
"\n"
"    A  Tillagt\n"
"    D  Raderat\n"
"    U  Uppdaterat\n"
"    C  Konflikt\n"
"    G  Sammanslaget (merge)\n"
"\n"
"  Ett tecken i den första kolumnen visar en uppdatering av filen,\n"
"  medan uppdateringar av filens egenskaper visas i den andra kolumnen.\n"
"  Ett \"B\" i tredje kolumnen visar att ett lås har blivit stulet eller "
"brutet.\n"

#: svn/main.c:765 svnadmin/main.c:78 svnlook/main.c:285 svnsync/main.c:137
msgid "Caught signal"
msgstr "Fångade signal"

#: svn/main.c:876
msgid "Non-numeric limit argument given"
msgstr "Argumentet till limit-flaggan är inget tal"

#: svn/main.c:896
msgid ""
<<<<<<< HEAD
"'%s' is scheduled for deletion; it must be committed before it can be "
"overwritten"
msgstr ""
"\"%s\" är schemalagd för radering; den måste arkiveras innan den kan skrivas "
"över"

#: libsvn_wc/copy.c:166
#, c-format
msgid "There is already a versioned item '%s'"
msgstr "Det finns redan ett versionshanterat objekt \"%s\""

#: libsvn_wc/copy.c:177
#, c-format
msgid "Cannot copy or move '%s': it's not under version control"
msgstr "Kan inte kopiera eller flytta \"%s\": den är inte versionshanterad"

#: libsvn_wc/copy.c:184
#, c-format
msgid ""
"Cannot copy or move '%s': it's not in the repository yet; try committing "
"first"
msgstr ""
"Kan inte kopiera eller flytta \"%s\": den är inte i arkivet ännu; arkivera "
"den först"

#: libsvn_wc/copy.c:456
#, c-format
=======
"Multiple revision arguments encountered; can't specify -c twice, or both -c "
"and -r"
msgstr ""
"Flera revisionsargument påträffades; -c kan inte anges flera gåner; -c och -"
"r kan inte användas samtidigt"

#: svn/main.c:904
msgid "Non-numeric change argument given to -c"
msgstr "Argumentet till -c-flaggan är inget tal"

#: svn/main.c:910
msgid "There is no change 0"
msgstr "ändring 0 finns inte"

#: svn/main.c:936
>>>>>>> 84fd0697
msgid ""
"Multiple revision arguments encountered; can't specify -r and -c, or try '-r "
"N:M' instead of '-r N -r M'"
msgstr ""
<<<<<<< HEAD
"Kan inte kopiera eller flytta \"%s\": den är inte i arkivet ännu; arkivera "
"den först"

#: libsvn_wc/copy.c:526
#, c-format
msgid "Cannot copy to '%s' as it is scheduled for deletion"
msgstr "Kan inte kopiera till \"%s\", då den är schemalagd att raderas"
=======
"Flera revisionsargument påträffades; -r och -c kan inte anges samtidigt, "
"eller försök med \"-r M:N\" istället för \"-r M -r N\""
>>>>>>> 84fd0697

#: svn/main.c:949 svnadmin/main.c:1239
#, c-format
msgid "Syntax error in revision argument '%s'"
msgstr "Syntaxfel i revisionsargumentet \"%s\""

#: svn/main.c:1097 svn/main.c:1107
msgid "--auto-props and --no-auto-props are mutually exclusive"
msgstr "--auto-props och --no-auto-props kan inte användas samtidigt"

#: svn/main.c:1123
#, c-format
msgid "Syntax error in native-eol argument '%s'"
msgstr "Syntaxfel i native-eol-argumentet \"%s\""

#: svn/main.c:1173 svndumpfilter/main.c:1194 svnlook/main.c:2145
#, c-format
msgid "Subcommand argument required\n"
msgstr "Argument för underkommando krävs\n"

#: svn/main.c:1191 svnadmin/main.c:1350 svndumpfilter/main.c:1212
#: svnlook/main.c:2163
#, c-format
msgid "Unknown command: '%s'\n"
msgstr "Okänt kommando: \"%s\"\n"

#: svn/main.c:1225
#, c-format
msgid ""
"Subcommand '%s' doesn't accept option '%s'\n"
"Type 'svn help %s' for usage.\n"
msgstr ""
"Underkommandot \"%s\" tillåter inte flaggan \"%s\"\n"
"Skriv \"svn help %s\" för användning.\n"

#: svn/main.c:1262
msgid "Log message file is a versioned file; use '--force-log' to override"
msgstr ""
"Filen med loggmeddelandet är versionshanterad; använd --force-log för att "
"kringgå"

#: svn/main.c:1269
msgid "Lock comment file is a versioned file; use '--force-log' to override"
msgstr ""
"Filen med låskommentaren är versionshanterad; använd --force-log för att "
"kringgå"

#: svn/main.c:1290
msgid ""
"The log message is a pathname (was -F intended?); use '--force-log' to "
"override"
msgstr ""
"Loggmeddelandet är en sökväg (avsågs -F?); använd --force-log för att kringgå"

#: svn/main.c:1297
msgid ""
"The lock comment is a pathname (was -F intended?); use '--force-log' to "
"override"
msgstr ""
"Låskommentaren är en sökväg (avsågs -F?); använd --force-log för att kringgå"

#: svn/main.c:1422
msgid ""
"svn: run 'svn cleanup' to remove locks (type 'svn help cleanup' for "
"details)\n"
msgstr ""
"svn: kör \"svn cleanup\" för att ta bort lås (skriv \"svn help cleanup\" för "
"mer information)\n"

#: svn/merge-cmd.c:58
msgid "Second revision required"
msgstr "En andra revision måste anges"

#: svn/merge-cmd.c:72 svn/merge-cmd.c:95
msgid "Too many arguments given"
msgstr "För många argument"

#: svn/merge-cmd.c:116
msgid "A working copy merge source needs an explicit revision"
msgstr ""
"En källa för sammanslagning (merge) som är en arbetskopia kräver att en "
"revision anges"

#: svn/mkdir-cmd.c:84
msgid "Try 'svn add' or 'svn add --non-recursive' instead?"
msgstr "Försök med \"svn add\" eller \"svn add --non-recursive\" istället?"

#: svn/notify.c:69
#, c-format
msgid "Skipped missing target: '%s'\n"
msgstr "Hoppade över saknat mål: \"%s\"\n"

#: svn/notify.c:76
#, c-format
msgid "Skipped '%s'\n"
msgstr "Hoppade över \"%s\"\n"

#: svn/notify.c:94
#, c-format
msgid "Restored '%s'\n"
msgstr "Återskapade \"%s\"\n"

#: svn/notify.c:100
#, c-format
msgid "Reverted '%s'\n"
msgstr "Återställde \"%s\"\n"

#: svn/notify.c:106
#, c-format
msgid "Failed to revert '%s' -- try updating instead.\n"
msgstr "Misslyckades med att återställa \"%s\" -- försök uppdatera istället.\n"

#: svn/notify.c:114
#, c-format
msgid "Resolved conflicted state of '%s'\n"
msgstr "Löste konflikttillståndet för \"%s\"\n"

#: svn/notify.c:195
#, c-format
msgid ""
"\n"
"Fetching external item into '%s'\n"
msgstr ""
"\n"
"Hämtar externt objekt till \"%s\"\n"

#: svn/notify.c:210
#, c-format
msgid "Exported external at revision %ld.\n"
msgstr "Exporterade extern katalog vid revision %ld.\n"

#: svn/notify.c:211
#, c-format
msgid "Exported revision %ld.\n"
msgstr "Exporterade revision %ld.\n"

#: svn/notify.c:219
#, c-format
msgid "Checked out external at revision %ld.\n"
msgstr "Checkade ut extern katalog vid revision %ld.\n"

#: svn/notify.c:220
#, c-format
msgid "Checked out revision %ld.\n"
msgstr "Checkade ut revision %ld.\n"

#: svn/notify.c:230
#, c-format
msgid "Updated external to revision %ld.\n"
msgstr "Uppdaterade extern katalog till revision %ld.\n"

#: svn/notify.c:231
#, c-format
msgid "Updated to revision %ld.\n"
msgstr "Uppdaterade till revision %ld.\n"

#: svn/notify.c:239
#, c-format
msgid "External at revision %ld.\n"
msgstr "Extern katalog är på revision %ld.\n"

#: svn/notify.c:240
#, c-format
msgid "At revision %ld.\n"
msgstr "Är på revision %ld.\n"

#: svn/notify.c:252
#, c-format
msgid "External export complete.\n"
msgstr "Extern export klar.\n"

#: svn/notify.c:253
#, c-format
msgid "Export complete.\n"
msgstr "Export klar.\n"

#: svn/notify.c:260
#, c-format
msgid "External checkout complete.\n"
msgstr "Extern utcheckning klar.\n"

#: svn/notify.c:261
#, c-format
msgid "Checkout complete.\n"
msgstr "Utcheckning klar.\n"

#: svn/notify.c:268
#, c-format
msgid "External update complete.\n"
msgstr "Extern uppdatering klar.\n"

#: svn/notify.c:269
#, c-format
msgid "Update complete.\n"
msgstr "Uppdatering klar.\n"

#: svn/notify.c:285
#, c-format
msgid ""
"\n"
"Performing status on external item at '%s'\n"
msgstr ""
"\n"
"Utför statuskontroll av extern katalog på \"%s\"\n"

#: svn/notify.c:293
#, c-format
msgid "Status against revision: %6ld\n"
msgstr "Status gentemot revision: %6ld\n"

#: svn/notify.c:301
#, c-format
msgid "Sending        %s\n"
msgstr "Skickar             %s\n"

#: svn/notify.c:310
#, c-format
msgid "Adding  (bin)  %s\n"
msgstr "Lägger till (binär) %s\n"

#: svn/notify.c:317
#, c-format
msgid "Adding         %s\n"
msgstr "Lägger till         %s\n"

#: svn/notify.c:324
#, c-format
msgid "Deleting       %s\n"
msgstr "Raderar             %s\n"

#: svn/notify.c:331
#, c-format
msgid "Replacing      %s\n"
msgstr "Ersätter            %s\n"

#: svn/notify.c:341
#, c-format
msgid "Transmitting file data "
msgstr "Skickar filinnehåll "

#: svn/notify.c:351
#, c-format
msgid "'%s' locked by user '%s'.\n"
msgstr "'%s' låstes av användaren '%s'.\n"

#: svn/notify.c:357
#, c-format
msgid "'%s' unlocked.\n"
msgstr "'%s' låstes upp.\n"

#: svn/propdel-cmd.c:77
#, c-format
msgid "property '%s' deleted from repository revision %ld\n"
msgstr "egenskapen \"%s\" raderades från revision %ld i arkivet\n"

#: svn/propdel-cmd.c:86
#, c-format
msgid "Cannot specify revision for deleting versioned property '%s'"
msgstr "Revision kan ej anges vid radering av versionshanterad egenskap \"%s\""

#: svn/propdel-cmd.c:116
#, c-format
msgid "property '%s' deleted (recursively) from '%s'.\n"
msgstr "egenskapen \"%s\" raderades (rekursivt) från \"%s\".\n"

#: svn/propdel-cmd.c:117
#, c-format
msgid "property '%s' deleted from '%s'.\n"
msgstr "egenskapen \"%s\" raderades från \"%s\".\n"

#: svn/propedit-cmd.c:101 svn/propedit-cmd.c:225 svn/propset-cmd.c:85
msgid "Bad encoding option: prop value not stored as UTF8"
msgstr "Felaktig kodningsflagga: egenskapsvärdet lagras ej som UTF8"

#: svn/propedit-cmd.c:110
#, c-format
msgid "Set new value for property '%s' on revision %ld\n"
msgstr "Satte nytt värde på egenskapen \"%s\" i revision %ld\n"

#: svn/propedit-cmd.c:116
#, c-format
msgid "No changes to property '%s' on revision %ld\n"
msgstr "Inga ändringar av egenskapen \"%s\" i revision %ld\n"

#: svn/propedit-cmd.c:124
#, c-format
msgid "Cannot specify revision for editing versioned property '%s'"
msgstr ""
"Revision kan ej anges vid editering av versionshanterad egenskap \"%s\""

#: svn/propedit-cmd.c:150 svn/propset-cmd.c:158
msgid "Explicit target argument required"
msgstr "Explicit argument för mål krävs"

#: svn/propedit-cmd.c:173
#, c-format
msgid "Editing property on non-local target '%s' not yet supported"
msgstr ""
"Att editera egenskap på målet \"%s\" som inte är lokalt stöds inte ännu"

#: svn/propedit-cmd.c:200 svn/switch-cmd.c:140
#, c-format
msgid "'%s' does not appear to be a working copy path"
msgstr "\"%s\" verkar inte vara en sökväg till en arbetskopia"

#: svn/propedit-cmd.c:232
#, c-format
msgid "Set new value for property '%s' on '%s'\n"
msgstr "Satte nytt värde på egenskapen \"%s\" för \"%s\"\n"

#: svn/propedit-cmd.c:239
#, c-format
msgid "No changes to property '%s' on '%s'\n"
msgstr "Egenskapen \"%s\" för \"%s\" ändrades ej\n"

#: svn/proplist-cmd.c:71
#, c-format
msgid "Unversioned properties on revision %ld:\n"
msgstr "Ej versionshanterade egenskaper på revision %ld:\n"

#: svn/props.c:51
msgid ""
"Must specify the revision as a number, a date or 'HEAD' when operating on a "
"revision property"
msgstr ""
"Revision måste anges som ett tal, datum eller som \"HEAD\" vid arbete med "
"revisionsegenskaper"

#: svn/props.c:58
msgid "Wrong number of targets specified"
msgstr "Fel antal mål"

#: svn/props.c:67
msgid "Either a URL or versioned item is required"
msgstr "En URL eller ett versionshanterat objekt krävs"

#: svn/propset-cmd.c:111
#, c-format
msgid "property '%s' set on repository revision %ld\n"
msgstr "satte egenskapen \"%s\" på revision %ld i arkivet\n"

#: svn/propset-cmd.c:119
#, c-format
msgid "Cannot specify revision for setting versioned property '%s'"
msgstr "Revision kan ej anges vid ändring av versionshanterad egenskap \"%s\""

#: svn/propset-cmd.c:151
#, c-format
msgid "Explicit target required ('%s' interpreted as prop value)"
msgstr "Mål måste anges (\"%s\" tolkas som egenskapsvärde)"

#: svn/propset-cmd.c:184
#, c-format
msgid "property '%s' set (recursively) on '%s'\n"
msgstr "satte egenskapen \"%s\" (rekursivt) på \"%s\"\n"

#: svn/propset-cmd.c:185
#, c-format
msgid "property '%s' set on '%s'\n"
msgstr "satte egenskapen \"%s\" på \"%s\"\n"

#: svn/revert-cmd.c:61
msgid "Try 'svn revert --recursive' instead?"
msgstr "Försök med \"svn revert --recursive\" istället?"

#: svn/status.c:261
#, c-format
msgid "'%s' has lock token, but no lock owner"
msgstr "\"%s\" har lås-token, men ingen låsägare"

#: svn/switch-cmd.c:58
#, c-format
msgid "'%s' to '%s' is not a valid relocation"
msgstr "\"%s\" till \"%s\" är ingen giltig omlokalisering"

#: svn/util.c:60
#, c-format
msgid ""
"\n"
"Committed revision %ld.\n"
msgstr ""
"\n"
"Arkiverade revision %ld.\n"

#: svn/util.c:68
#, c-format
msgid ""
"\n"
"Warning: %s\n"
msgstr ""
"\n"
"Varning: %s\n"

#: svn/util.c:136
msgid ""
"None of the environment variables SVN_EDITOR, VISUAL or EDITOR is set, and "
"no 'editor-cmd' run-time configuration option was found"
msgstr ""
"Ingen av miljövariablerna SVN_EDITOR, VISUAL eller EDITOR är satt och ingen "
"editor-cmd-inställning hittades"

#: svn/util.c:163
#, c-format
msgid "Can't get working directory"
msgstr "Kan inte erhålla aktuell katalog"

#: svn/util.c:174 svn/util.c:197
#, c-format
msgid "Can't change working directory to '%s'"
msgstr "Kan inte byta aktuell katalog till \"%s\""

#: svn/util.c:222
#, c-format
msgid "Can't write to '%s'"
msgstr "Kan inte skriva till \"%s\""

#: svn/util.c:252
#, c-format
msgid "system('%s') returned %d"
msgstr "system(\"%s\") returnerade %d"

#: svn/util.c:319
#, c-format
msgid "Can't restore working directory"
msgstr "Kan inte återställa aktuell katalog"

#: svn/util.c:359
msgid "Log message contains a zero byte"
msgstr "Loggmeddelandet innehåller en noll-byte"

#: svn/util.c:419
msgid "Your commit message was left in a temporary file:"
msgstr "Ditt loggmeddelande lämnades i en temporär fil:"

#: svn/util.c:471
msgid "--This line, and those below, will be ignored--"
msgstr "--Denna och nedanstående rader kommer inte med i loggmeddelandet--"

#: svn/util.c:584
msgid "Cannot invoke editor to get log message when non-interactive"
msgstr ""
"Kan inte köra editorn för att erhålla loggmeddelande i icke-interaktivt läge"

#: svn/util.c:597
msgid ""
"Could not use external editor to fetch log message; consider setting the "
"$SVN_EDITOR environment variable or using the --message (-m) or --file (-F) "
"options"
msgstr ""
"Kunde inte använda den externa editorn för att erhålla ett loggmeddelande; "
"sätt miljövariabeln $SVN_EDITOR eller använd en av flaggorna --message (-m) "
"eller --file (-F)"

#: svn/util.c:633
msgid ""
"\n"
"Log message unchanged or not specified\n"
"a)bort, c)ontinue, e)dit\n"
msgstr ""
"\n"
"Loggmeddelandet oförändrat eller inte angivet\n"
"avbryt (a), fortsätt (c), editera (e)\n"

#: svn/util.c:686
msgid "Use --force to override this restriction"
msgstr "Använd --force för att komma runt denna begränsning"

#: svnadmin/main.c:95 svndumpfilter/main.c:62
#, c-format
msgid "Can't open stdio file"
msgstr "Kan inte öppna stdio-fil"

#: svnadmin/main.c:124
msgid "Repository argument required"
msgstr "Argument för arkiv krävs"

#: svnadmin/main.c:129
#, c-format
msgid "'%s' is an URL when it should be a path"
msgstr "\"%s\" är en URL när den skulle vara en sökväg"

#: svnadmin/main.c:233 svndumpfilter/main.c:786 svnlook/main.c:96
#: svnserve/main.c:114 svnsync/main.c:102 svnversion/main.c:124
msgid "show version information"
msgstr "visa versionsinformation"

#: svnadmin/main.c:236
msgid "specify revision number ARG (or X:Y range)"
msgstr "ange revisionsnummer ARG (eller ett område X:Y)"

#: svnadmin/main.c:239
msgid "dump incrementally"
msgstr "dumpa inkrementellt"

#: svnadmin/main.c:242
msgid "use deltas in dump output"
msgstr "använd deltan i utskrift av dump"

#: svnadmin/main.c:245
msgid "bypass the repository hook system"
msgstr "kringgå arkivets hookskript-system"

#: svnadmin/main.c:248
msgid "no progress (only errors) to stderr"
msgstr ""
"ingen förloppsinformation (endast fel) till\n"
"                             standard fel"

#: svnadmin/main.c:251
msgid "ignore any repos UUID found in the stream"
msgstr "bortse från samtliga arkiv-UUID:n i strömmen"

#: svnadmin/main.c:254
msgid "set repos UUID to that found in stream, if any"
msgstr ""
"sätt UUID för arkivet till den som eventuellt\n"
"                             återfinns i strömmen"

#: svnadmin/main.c:257
msgid "type of repository: 'fsfs' (default) or 'bdb'"
msgstr "typ av arkiv: \"fsfs\" (standard) eller \"bdb\""

#: svnadmin/main.c:260
msgid "load at specified directory in repository"
msgstr "läs in till angiven katalog i arkivet"

#: svnadmin/main.c:263
msgid "disable fsync at transaction commit [Berkeley DB]"
msgstr ""
"slå av fsync vid commit av transaktion\n"
"                             [Berkeley DB]"

#: svnadmin/main.c:266
msgid "disable automatic log file removal [Berkeley DB]"
msgstr ""
"slå av automatisk radering av loggfiler\n"
"                             [Berkeley DB]"

#: svnadmin/main.c:272
msgid ""
"remove redundant Berkeley DB log files\n"
"                             from source repository [Berkeley DB]"
msgstr ""
"ta bort redundanta Berkeley DB-loggfiler\n"
"                             från källarkivet [Berkeley DB]"

#: svnadmin/main.c:276
msgid "call pre-commit hook before committing revisions"
msgstr "anropa pre-commit-hookskript före arkivering av revisioner"

#: svnadmin/main.c:279
msgid "call post-commit hook after committing revisions"
msgstr "anropa post-commit-hookskript efter arkivering av revisioner"

#: svnadmin/main.c:282
msgid ""
"wait instead of exit if the repository is in\n"
"                             use by another process"
msgstr ""
"vänta istället för att avsluta om arkivet\n"
"                             används av någon annan process"

#: svnadmin/main.c:286
msgid ""
"disallow use of SVNDIFF1 in on-disk storage,\n"
"                             for backwards compatibility"
msgstr ""
"tillåt ej användning av svndiff1 vid lagring på disk,\n"
"                             for bakåtkompatibilitet"

#: svnadmin/main.c:299
msgid ""
"usage: svnadmin crashtest REPOS_PATH\n"
"\n"
"Open the repository at REPOS_PATH, then abort, thus simulating\n"
"a process that crashes while holding an open repository handle.\n"
msgstr ""
"användning: svnadmin crashtest ARKIV_SÖKVÄG\n"
"\n"
"Öppna arkivet under ARKIV_SÖKVÄG och avbryt därefter, vilket simulerar en\n"
"process som kraschar då den har ett arkiv öppet.\n"

#: svnadmin/main.c:305
msgid ""
"usage: svnadmin create REPOS_PATH\n"
"\n"
"Create a new, empty repository at REPOS_PATH.\n"
msgstr ""
"användning: svnadmin create ARKIV_SÖKVÄG\n"
"\n"
"Skapa ett nytt tomt arkiv under sökvägen ARKIV_SÖKVÄG.\n"
"\n"

#: svnadmin/main.c:311
msgid ""
"usage: svnadmin deltify [-r LOWER[:UPPER]] REPOS_PATH\n"
"\n"
"Run over the requested revision range, performing predecessor delti-\n"
"fication on the paths changed in those revisions.  Deltification in\n"
"essence compresses the repository by only storing the differences or\n"
"delta from the preceding revision.  If no revisions are specified,\n"
"this will simply deltify the HEAD revision.\n"
msgstr ""
"användning: svnadmin deltify [-r BÖRJAN[:SLUT]] ARKIV_SÖKVÄG\n"
"\n"
"Gå igenom det angivna revisionsområdet och utför föregångardeltifiering av\n"
"de sökvägar som ändrats i dessa revisioner. I stora drag komprimerar\n"
"deltifieringen arkivet genom att endast lagra skillnader eller deltan\n"
"jämfört med föregående revision. Om inga revisioner anges, deltifieras\n"
"huvudrevisionen.\n"

#: svnadmin/main.c:320
msgid ""
"usage: svnadmin dump REPOS_PATH [-r LOWER[:UPPER]] [--incremental]\n"
"\n"
"Dump the contents of filesystem to stdout in a 'dumpfile'\n"
"portable format, sending feedback to stderr.  Dump revisions\n"
"LOWER rev through UPPER rev.  If no revisions are given, dump all\n"
"revision trees.  If only LOWER is given, dump that one revision tree.\n"
"If --incremental is passed, then the first revision dumped will be\n"
"a diff against the previous revision, instead of the usual fulltext.\n"
msgstr ""
"användning: svnadmin dump ARKIV_SÖKVÄG [-r BÖRJAN[:SLUT]] [--incremental]\n"
"\n"
"Skriv innehållet i filsystemet till standard ut i ett portabelt\n"
"\"dumpfile\"-format med återkoppling till standard fel. Revisionerna BÖRJAN\n"
"till och med SLUT skrivs ut. Om inga revisioner anges, skrivs samtliga\n"
"revisionsträd. Om endast BÖRJAN anges, skrivs det revisionsträdet. Flaggan\n"
"--incremental gör att den första skrivna revisionen är en diff gentemot\n"
"föregående revision istället för fulltext, vilket annars är fallet.\n"

#: svnadmin/main.c:330
msgid ""
"usage: svnadmin help [SUBCOMMAND...]\n"
"\n"
"Describe the usage of this program or its subcommands.\n"
msgstr ""
"användning: svnadmin help [UNDERKOMMANDO...]\n"
"\n"
"Beskriver hur det här programmet och dess underkommandon används.\n"

#: svnadmin/main.c:335
msgid ""
"usage: svnadmin hotcopy REPOS_PATH NEW_REPOS_PATH\n"
"\n"
"Makes a hot copy of a repository.\n"
msgstr ""
"användning: svnadmin hotcopy ARKIV_SÖKVÄG NY_ARKIV_SÖKVÄG\n"
"\n"
"Gör en \"hot copy\" (kopia samtidigt som arkivet används) av ett arkiv.\n"

#: svnadmin/main.c:340
msgid ""
"usage: svnadmin list-dblogs REPOS_PATH\n"
"\n"
"List all Berkeley DB log files.\n"
"\n"
"WARNING: Modifying or deleting logfiles which are still in use\n"
"will cause your repository to be corrupted.\n"
msgstr ""
"användning: svnadmin list-dblogs ARKIV_SÖKVÄG\n"
"\n"
"Ger en lista av alla Berkeley DB-loggfiler.\n"
"\n"
"VARNING: Att ändra eller ta bort loggfiler som fortfarande används leder\n"
"till att databasen förstörs.\n"

#: svnadmin/main.c:347
msgid ""
"usage: svnadmin list-unused-dblogs REPOS_PATH\n"
"\n"
"List unused Berkeley DB log files.\n"
"\n"
msgstr ""
"användning: svnadmin list-unused-dblogs ARKIV_SÖKVÄG\n"
"\n"
"Ger en lista av Berkeley DB-loggfiler som inte används.\n"
"\n"

#: svnadmin/main.c:352
msgid ""
"usage: svnadmin load REPOS_PATH\n"
"\n"
"Read a 'dumpfile'-formatted stream from stdin, committing\n"
"new revisions into the repository's filesystem.  If the repository\n"
"was previously empty, its UUID will, by default, be changed to the\n"
"one specified in the stream.  Progress feedback is sent to stdout.\n"
msgstr ""
"användning: svnadmin load ARKIV_SÖKVÄG\n"
"\n"
"Läser in en fil i \"dumpfile\"-format från standard in och inför nya "
"revisioner\n"
"i arkivets filsystem. Om arkivet var tomt från början, kommer\n"
"normalt dess UUID att sättas till UUID:n i filen. Förloppet visas på "
"standard\n"
"ut.\n"

#: svnadmin/main.c:362
msgid ""
"usage: svnadmin lslocks REPOS_PATH\n"
"\n"
"Print descriptions of all locks.\n"
msgstr ""
"användning: svnadmin lslocks ARKIV_SÖKVÄG\n"
"\n"
"Visa beskrivningar av samtliga lås.\n"

#: svnadmin/main.c:367
msgid ""
"usage: svnadmin lstxns REPOS_PATH\n"
"\n"
"Print the names of all uncommitted transactions.\n"
msgstr ""
"användning: svnadmin lstxns ARKIV_SÖKVÄG\n"
"\n"
"Visa namnen på alla transaktioner som inte är införda.\n"

#: svnadmin/main.c:372
msgid ""
"usage: svnadmin recover REPOS_PATH\n"
"\n"
"Run the Berkeley DB recovery procedure on a repository.  Do\n"
"this if you've been getting errors indicating that recovery\n"
"ought to be run.  Recovery requires exclusive access and will\n"
"exit if the repository is in use by another process.\n"
msgstr ""
"användning: svnadmin recover ARKIV_SÖKVÄG\n"
"\n"
"Utför Berkeley DB:s rutin för att återskapa databasen. Gör detta om du har\n"
"fått felmeddelanden som talar om att det behövs. Återskapandet kräver "
"enskild\n"
"åtkomst och kommer att avbrytas om databasen används av någon annan "
"process.\n"

#: svnadmin/main.c:380
msgid ""
"usage: svnadmin rmlocks REPOS_PATH LOCKED_PATH...\n"
"\n"
"Unconditionally remove lock from each LOCKED_PATH.\n"
msgstr ""
"användning: svnadmin rmlocks ARKIV_SÖKVÄG LÅST_SÖKVÄG...\n"
"\n"
"Ta ovillkorligen bort lås från varje LÅST_SÖKVÄG.\n"

#: svnadmin/main.c:385
msgid ""
"usage: svnadmin rmtxns REPOS_PATH TXN_NAME...\n"
"\n"
"Delete the named transaction(s).\n"
msgstr ""
"användning: svnadmin rmtxns ARKIV_SÖKVÄG TXN_NAMN...\n"
"\n"
"Ta bort namngivna transaktion(er).\n"

#: svnadmin/main.c:390
msgid ""
"usage: svnadmin setlog REPOS_PATH -r REVISION FILE\n"
"\n"
"Set the log-message on revision REVISION to the contents of FILE.  Use\n"
"--bypass-hooks to avoid triggering the revision-property-related hooks\n"
"(for example, if you do not want an email notification sent\n"
"from your post-revprop-change hook, or because the modification of\n"
"revision properties has not been enabled in the pre-revprop-change\n"
"hook).\n"
"\n"
"NOTE: revision properties are not historied, so this command\n"
"will permanently overwrite the previous log message.\n"
msgstr ""
"användning: svnadmin setlog ARKIV_SÖKVÄG -r REVISION FIL\n"
"\n"
"Sätt loggmeddelandet för revisionen REVISION till innehållet i filen FIL.\n"
"Använd --bypass-hooks för att revisionsegenskapsrelaterade hookskript inte\n"
"ska aktiveras (om du till exempel vill undvika att e-post skickas från\n"
"ditt post-revprop-change-hookskript, eller om ändring av "
"revisionsegenskaper\n"
"ej är påslaget i pre-revprop-change-hookskriptet).\n"
"\n"
"ANMÄRKNING: Historik lagras inte för revisionsegenskaper, så detta kommando\n"
"skriver för alltid över det befintliga loggmeddelandet.\n"

#: svnadmin/main.c:402
msgid ""
"usage: svnadmin verify REPOS_PATH\n"
"\n"
"Verifies the data stored in the repository.\n"
msgstr ""
"användning: svnadmin verify ARKIV_SÖKVÄG\n"
"\n"
"Kontrollerar den data som är lagrad i arkivet.\n"

#: svnadmin/main.c:456
msgid "Invalid revision specifier"
msgstr "Ogiltig revisionsangivelse"

#: svnadmin/main.c:461
#, c-format
msgid "Revisions must not be greater than the youngest revision (%ld)"
msgstr "Revisionerna får ej vara större än den yngsta revisionen (%ld)"

#: svnadmin/main.c:534 svnadmin/main.c:616
msgid "First revision cannot be higher than second"
msgstr "Den första revisionen kan inte vara högre än den andra"

#: svnadmin/main.c:543
#, c-format
msgid "Deltifying revision %ld..."
msgstr "Deltifierar revision %ld..."

#: svnadmin/main.c:547
#, c-format
msgid "done.\n"
msgstr "klart.\n"

#: svnadmin/main.c:647
msgid ""
"general usage: svnadmin SUBCOMMAND REPOS_PATH  [ARGS & OPTIONS ...]\n"
"Type 'svnadmin help <subcommand>' for help on a specific subcommand.\n"
"\n"
"Available subcommands:\n"
msgstr ""
"allmän användning: svnadmin UNDERKOMMANDO ARKIV_SÖKVÄG\n"
"                   [ ARGUMENT & FLAGGOR ...]\n"
"Skriv \"svnadmin help <UNDERKOMMANDO>\" för att få hjälp om ett specifikt\n"
"underkommando.\n"
"\n"
"Tillgängliga underkommandon:\n"

#: svnadmin/main.c:653 svnlook/main.c:1782 svnserve/main.c:164
msgid ""
"The following repository back-end (FS) modules are available:\n"
"\n"
msgstr ""
"Följande arkivåtkomstmoduler är tillgängliga:\n"
"\n"

#: svnadmin/main.c:736
#, c-format
msgid ""
"Repository lock acquired.\n"
"Please wait; recovering the repository may take some time...\n"
msgstr ""
"Arkivlåset har erhållits.\n"
"Vänta; det kan ta tid att återskapa arkivet...\n"

#: svnadmin/main.c:771
msgid ""
"Failed to get exclusive repository access; perhaps another process\n"
"such as httpd, svnserve or svn has it open?"
msgstr ""
"Kunde inte erhålla enskild åtkomst till arkivet; kanske någon annan "
"process,\n"
"såsom httpd, svnserve eller svn har det öppet?"

#: svnadmin/main.c:776
#, c-format
msgid "Waiting on repository lock; perhaps another process has it open?\n"
msgstr "Väntar på arkivlås; kanske någon anna process har arkivet öppen?\n"

#: svnadmin/main.c:783
#, c-format
msgid ""
"\n"
"Recovery completed.\n"
msgstr ""
"\n"
"Återskapande klart.\n"

#: svnadmin/main.c:790
#, c-format
msgid "The latest repos revision is %ld.\n"
msgstr "Den senaste revisionen i arkivet är %ld.\n"

#: svnadmin/main.c:900
#, c-format
msgid "Transaction '%s' removed.\n"
msgstr "Transaktionen \"%s\" borttagen.\n"

#: svnadmin/main.c:924
#, c-format
msgid "Missing revision"
msgstr "Revision saknas"

#: svnadmin/main.c:927
#, c-format
msgid "Only one revision allowed"
msgstr "Endast en revision tillåts"

#: svnadmin/main.c:933
#, c-format
msgid "Exactly one file argument required"
msgstr "Det krävs exakt ett filargument"

#: svnadmin/main.c:1042 svnlook/main.c:1847
#, c-format
msgid "UUID Token: %s\n"
msgstr "UUID-identifierare: %s\n"

#: svnadmin/main.c:1043 svnlook/main.c:1848
#, c-format
msgid "Owner: %s\n"
msgstr "Ägare: %s\n"

#: svnadmin/main.c:1044 svnlook/main.c:1849
#, c-format
msgid "Created: %s\n"
msgstr "Skapat: %s\n"

#: svnadmin/main.c:1045 svnlook/main.c:1850
#, c-format
msgid "Expires: %s\n"
msgstr "Går ut: %s\n"

#: svnadmin/main.c:1047
#, c-format
msgid ""
"Comment (%i lines):\n"
"%s\n"
"\n"
msgstr ""
"Kommentar (%i rader):\n"
"%s\n"
"\n"

#: svnadmin/main.c:1048
#, c-format
msgid ""
"Comment (%i line):\n"
"%s\n"
"\n"
msgstr ""
"Kommentar (%i rad):\n"
"%s\n"
"\n"

#: svnadmin/main.c:1105
#, c-format
msgid "Path '%s' isn't locked.\n"
msgstr "Sökvägen \"%s\" är inte låst.\n"

#: svnadmin/main.c:1117
#, c-format
msgid "Removed lock on '%s'.\n"
msgstr "Tog bort lås på \"%s\".\n"

#: svnadmin/main.c:1225
msgid ""
"Multiple revision arguments encountered; try '-r N:M' instead of '-r N -r M'"
msgstr ""
"Flera revisionsargument påträffades; försök med \"-r M:N\" istället för \"-r "
"M -r N\""

#: svnadmin/main.c:1333
#, c-format
msgid "subcommand argument required\n"
msgstr "argument för underkommando krävs\n"

#: svnadmin/main.c:1414
#, c-format
msgid ""
"subcommand '%s' doesn't accept option '%s'\n"
"Type 'svnadmin help %s' for usage.\n"
msgstr ""
"underkommandot \"%s\" tillåter inte flaggan \"%s\"\n"
"Skriv \"svnadmin help %s\" för användning.\n"

#: svndumpfilter/main.c:319
msgid "This is an empty revision for padding."
msgstr "Detta är en tom revision för att fylla ut."

#: svndumpfilter/main.c:389
#, c-format
msgid "Revision %ld committed as %ld.\n"
msgstr "Revision %ld incheckad som %ld.\n"

#: svndumpfilter/main.c:412
#, c-format
msgid "Revision %ld skipped.\n"
msgstr "Revision %ld hoppades över.\n"

#: svndumpfilter/main.c:514
#, c-format
msgid "Invalid copy source path '%s'"
msgstr "Ogiltig sökväg som källa för kopiering \"%s\""

#: svndumpfilter/main.c:558
#, c-format
msgid "No valid copyfrom revision in filtered stream"
msgstr "Ingen giltig ursprungsrevision för kopiering i den filtrerade strömmen"

#: svndumpfilter/main.c:663
msgid "Delta property block detected - not supported by svndumpfilter"
msgstr "Egenskapsblock som delta påträffades - stöds ej av svndumpfilter"

#: svndumpfilter/main.c:788
msgid "Do not display filtering statistics."
msgstr "Visa inte filtreringsstatistik."

#: svndumpfilter/main.c:790
msgid "Remove revisions emptied by filtering."
msgstr "Ta bort revisioner som har blivit tomma på grund av filtrering."

#: svndumpfilter/main.c:792
msgid "Renumber revisions left after filtering."
msgstr "Numrera om de revisioner som finns kvar efter filtrering."

#: svndumpfilter/main.c:794
msgid "Don't filter revision properties."
msgstr "Filtrera inte revisionsegenskaper."

#: svndumpfilter/main.c:805
msgid ""
"Filter out nodes with given prefixes from dumpstream.\n"
"usage: svndumpfilter exclude PATH_PREFIX...\n"
msgstr ""
"Filtrera bort noder med angivna prefix från dumpströmmen.\n"
"användning: svndumpfilter exclude SÖKVÄGS_PREFIX...\n"

#: svndumpfilter/main.c:811
msgid ""
"Filter out nodes without given prefixes from dumpstream.\n"
"usage: svndumpfilter include PATH_PREFIX...\n"
msgstr ""
"Filtrera bort noder utan angivna prefix från dumpströmmen.\n"
"användning: svndumpfilter include SÖKVÄGS_PREFIX...\n"

#: svndumpfilter/main.c:817
msgid ""
"Describe the usage of this program or its subcommands.\n"
"usage: svndumpfilter help [SUBCOMMAND...]\n"
msgstr ""
"Visa hur detta program eller dess underkommandon används.\n"
"användning: svndumpfilter help [SUBCOMMAND...]\n"

#: svndumpfilter/main.c:888
msgid ""
"general usage: svndumpfilter SUBCOMMAND [ARGS & OPTIONS ...]\n"
"Type 'svndumpfilter help <subcommand>' for help on a specific subcommand.\n"
"\n"
"Available subcommands:\n"
msgstr ""
"allmän användning: svndumpfilter UNDERKOMMANDO [ARGUMENT & FLAGGOR ...]\n"
"Skriv \"svndumpfilter help <UNDERKOMMANDO>\" för att få hjälp om ett "
"specifikt\n"
"underkommando.\n"
"\n"
"Tillgängliga underkommandon:\n"

#: svndumpfilter/main.c:942
#, c-format
msgid "Excluding (and dropping empty revisions for) prefixes:\n"
msgstr "Utesluter (och tar bort tomma revisioner för) prefix:\n"

#: svndumpfilter/main.c:944
#, c-format
msgid "Excluding prefixes:\n"
msgstr "Utesluter prefix:\n"

#: svndumpfilter/main.c:946
#, c-format
msgid "Including (and dropping empty revisions for) prefixes:\n"
msgstr "Tar med (och tar bort tomma revisioner för) prefix:\n"

#: svndumpfilter/main.c:948
#, c-format
msgid "Including prefixes:\n"
msgstr "Tar med prefix:\n"

#: svndumpfilter/main.c:975
#, c-format
msgid ""
"Dropped %d revision(s).\n"
"\n"
msgstr ""
"Hoppade över %d revision(er).\n"
"\n"

#: svndumpfilter/main.c:981
msgid "Revisions renumbered as follows:\n"
msgstr "Revisionerna har numrerats om enligt följande:\n"

#: svndumpfilter/main.c:1008
#, c-format
msgid "   %ld => (dropped)\n"
msgstr "   %ld => (borttagen)\n"

#: svndumpfilter/main.c:1023
#, c-format
msgid "Dropped %d node(s):\n"
msgstr "Tog bort %d nod(er):\n"

#: svndumpfilter/main.c:1231
#, c-format
msgid ""
"\n"
"Error: no prefixes supplied.\n"
msgstr ""
"\n"
"Fel: inga prefix angivna.\n"

#: svndumpfilter/main.c:1272
#, c-format
msgid ""
"Subcommand '%s' doesn't accept option '%s'\n"
"Type 'svndumpfilter help %s' for usage.\n"
msgstr ""
"Underkommandot \"%s\" tillåter inte flaggan \"%s\"\n"
"Skriv \"svndumpfilter help %s\" för användning.\n"

#: svnlook/main.c:99 svnsync/main.c:100
msgid "specify revision number ARG"
msgstr "ange revisionsnummer ARG"

#: svnlook/main.c:102
msgid "specify transaction name ARG"
msgstr "ange transaktionsnamn ARG"

#: svnlook/main.c:105
msgid "be verbose"
msgstr "var utförlig"

#: svnlook/main.c:108
msgid "show node revision ids for each path"
msgstr "visa nodrevisions-ID:n för varje sökväg"

#: svnlook/main.c:114
msgid "do not print differences for added files"
msgstr "visa inte skillnader för tillagda filer"

#: svnlook/main.c:117
msgid "print differences against the copy source"
msgstr "visa skillnad gentemot kopians ursprung"

#: svnlook/main.c:120
msgid "operate on a revision property (use with -r or -t)"
msgstr "arbeta med en revisionsegenskap (används med -r eller -t)"

#: svnlook/main.c:123
msgid "show full paths instead of indenting them"
msgstr "visa fullständiga sökvägar istället för indrag"

#: svnlook/main.c:126
msgid "show details for copies"
msgstr "visa detaljer för kopior"

#: svnlook/main.c:138
msgid ""
"usage: svnlook author REPOS_PATH\n"
"\n"
"Print the author.\n"
msgstr ""
"användning: svnlook author ARKIV_SÖKVÄG\n"
"\n"
"Visa författaren.\n"

#: svnlook/main.c:143
msgid ""
"usage: svnlook cat REPOS_PATH FILE_PATH\n"
"\n"
"Print the contents of a file.  Leading '/' on FILE_PATH is optional.\n"
msgstr ""
"användning: svnlook cat ARKIV_SÖKVÄG FIL_SÖKVÄG\n"
"\n"
"Visa innehållet i en fil. Inledande \"/\" är valfritt för FIL_SÖKVÄG.\n"

#: svnlook/main.c:148
msgid ""
"usage: svnlook changed REPOS_PATH\n"
"\n"
"Print the paths that were changed.\n"
msgstr ""
"användning: svnlook changed ARKIV_SÖKVÄG\n"
"\n"
"Visa vilka sökvägar som har ändrats.\n"

#: svnlook/main.c:153
msgid ""
"usage: svnlook date REPOS_PATH\n"
"\n"
"Print the datestamp.\n"
msgstr ""
"användning: svnlook date ARKIV_SÖKVÄG\n"
"\n"
"Visa datumstämpel.\n"

#: svnlook/main.c:158
msgid ""
"usage: svnlook diff REPOS_PATH\n"
"\n"
"Print GNU-style diffs of changed files and properties.\n"
msgstr ""
"användning: svnlook diff ARKIV_SÖKVÄG\n"
"\n"
"Visa diffar i GNU-stil för ändrade filer och egenskaper.\n"

#: svnlook/main.c:164
msgid ""
"usage: svnlook dirs-changed REPOS_PATH\n"
"\n"
"Print the directories that were themselves changed (property edits)\n"
"or whose file children were changed.\n"
msgstr ""
"användning: svnlook dirs-changed ARKIV_SÖKVÄG\n"
"\n"
"Visa kataloger som själva har ändrats (egenskapsändringar) eller vars\n"
"barnfiler har ändrats.\n"

#: svnlook/main.c:170
msgid ""
"usage: svnlook help [SUBCOMMAND...]\n"
"\n"
"Describe the usage of this program or its subcommands.\n"
msgstr ""
"användning: svnlook help [UNDERKOMMANDO...]\n"
"\n"
"Beskriv användningen av detta program eller dess underkommandon.\n"

#: svnlook/main.c:175
msgid ""
"usage: svnlook history REPOS_PATH [PATH_IN_REPOS]\n"
"\n"
"Print information about the history of a path in the repository (or\n"
"the root directory if no path is supplied).\n"
msgstr ""
"användning: svnlook history ARKIV_SÖKVÄG [SÖKVÄG_I_ARKIV]\n"
"\n"
"Visa information om historiken för en sökväg i arkivet (eller rotkatalogen\n"
"om ingen sökväg anges).\n"

#: svnlook/main.c:181
msgid ""
"usage: svnlook info REPOS_PATH\n"
"\n"
"Print the author, datestamp, log message size, and log message.\n"
msgstr ""
"användning: svnlook info ARKIV_SÖKVÄG\n"
"\n"
"Visa författaren, datumstämpeln, loggmeddelandets storlek samt\n"
"själva loggmeddelandet.\n"

#: svnlook/main.c:186
msgid ""
"usage: svnlook lock REPOS_PATH PATH_IN_REPOS\n"
"\n"
"If a lock exists on a path in the repository, describe it.\n"
msgstr ""
"användning: svnlook lock ARKIV_SÖKVÄG SÖKVÄG_I_ARKIV\n"
"\n"
"Om ett lås finns på en sökväg i arkivet, visa information om det.\n"

#: svnlook/main.c:191
msgid ""
"usage: svnlook log REPOS_PATH\n"
"\n"
"Print the log message.\n"
msgstr ""
"användning: svnlook log ARKIV_SÖKVÄG\n"
"\n"
"Visa loggmeddelandet.\n"

#: svnlook/main.c:196
msgid ""
"usage: svnlook propget REPOS_PATH PROPNAME [PATH_IN_REPOS]\n"
"\n"
"Print the raw value of a property on a path in the repository.\n"
"With --revprop, prints the raw value of a revision property.\n"
msgstr ""
"användning: svnlook propget ARKIV_SÖKVÄG EGENSKAPSNAMN\n"
"                                [SÖKVÄG_I_ARKIV]\n"
"\n"
"Skriv ut det råa värdet för en egenskap på en sökväg i arkivet.\n"
"Om --revprop används, skriv ut det råa värdet på en revisionsegenskap.\n"

#: svnlook/main.c:202
msgid ""
"usage: svnlook proplist REPOS_PATH [PATH_IN_REPOS]\n"
"\n"
"List the properties of a path in the repository, or\n"
"with the --revprop option, revision properties.\n"
"With -v, show the property values too.\n"
msgstr ""
"användning: svnlook proplist ARKIV_SÖKVÄG [SÖKVÄG_I_ARKIV]\n"
"\n"
"Lista egenskaperna för en sökväg i arkivet eller, om --revprop anges,\n"
"visa revisionsegenskaper.  -v visar även egenskapernas värden.\n"

#: svnlook/main.c:209
msgid ""
"usage: svnlook tree REPOS_PATH [PATH_IN_REPOS]\n"
"\n"
"Print the tree, starting at PATH_IN_REPOS (if supplied, at the root\n"
"of the tree otherwise), optionally showing node revision ids.\n"
msgstr ""
"användning: svnlook tree ARKIV_SÖKVÄG [SÖKVÄG_I_ARKIV]\n"
"\n"
"Visa trädet, med början i SÖKVÄG_I_ARKIV (om den anges, annars används "
"trädets\n"
"rot). Visa även nodrevisions-ID:n om så önskas.\n"

#: svnlook/main.c:215
msgid ""
"usage: svnlook uuid REPOS_PATH\n"
"\n"
"Print the repository's UUID.\n"
msgstr ""
"användning: svnlook uuid ARKIV_SÖKVÄG\n"
"\n"
"Visa arkivets UUID.\n"

#: svnlook/main.c:220
msgid ""
"usage: svnlook youngest REPOS_PATH\n"
"\n"
"Print the youngest revision number.\n"
msgstr ""
"användning: svnlook youngest ARKIV_SÖKVÄG\n"
"\n"
"Visa det yngsta revisionsnumret.\n"

#: svnlook/main.c:605
#, c-format
msgid "Error creating dir '%s' (path exists)"
msgstr "Fel då katalogen \"%s\" skulle skapas (katalogen finns)"

#: svnlook/main.c:879
#, c-format
msgid "Copied: %s (from rev %ld, %s)\n"
msgstr "Kopierad: %s (från revision %ld, %s)\n"

#: svnlook/main.c:957
msgid "Added"
msgstr "Tillagd"

#: svnlook/main.c:958
msgid "Deleted"
msgstr "Raderad"

#: svnlook/main.c:959
msgid "Modified"
msgstr "Ändrad"

#: svnlook/main.c:960
msgid "Index"
msgstr "Index"

#: svnlook/main.c:972
#, c-format
msgid "(Binary files differ)\n"
msgstr "(Binära filer skiljer sig åt)\n"

#: svnlook/main.c:1101
msgid "unknown"
msgstr "okänd"

#: svnlook/main.c:1246 svnlook/main.c:1339 svnlook/main.c:1409
#, c-format
msgid "Transaction '%s' is not based on a revision; how odd"
msgstr "Transaktionen \"%s\" är inte baserad på en revision; skumt"

#: svnlook/main.c:1276
#, c-format
msgid "'%s' is a URL, probably should be a path"
msgstr "\"%s\" är en URL; ska troligen vara en sökväg"

#: svnlook/main.c:1303
#, c-format
msgid "Path '%s' is not a file"
msgstr "Sökvägen \"%s\" är inte en fil"

#: svnlook/main.c:1389
#, c-format
msgid "Can't create temporary directory"
msgstr "Kan inte skapa temporär katalog"

#: svnlook/main.c:1489
#, c-format
msgid ""
"REVISION   PATH <ID>\n"
"--------   ---------\n"
msgstr ""
"REVISION   SÖKVÄG <ID>\n"
"--------   -----------\n"

#: svnlook/main.c:1494
#, c-format
msgid ""
"REVISION   PATH\n"
"--------   ----\n"
msgstr ""
"REVISION   SÖKVÄG\n"
"--------   ------\n"

#: svnlook/main.c:1539
#, c-format
msgid "Property '%s' not found on revision %ld"
msgstr "Egenskapen \"%s\" finns inte för revision %ld"

#: svnlook/main.c:1543
#, c-format
msgid "Property '%s' not found on path '%s' in revision %ld"
msgstr "Egenskapen \"%s\" finns inte på sökvägen \"%s\" i revision %ld"

#: svnlook/main.c:1712 svnlook/main.c:1926
#, c-format
msgid "Missing repository path argument"
msgstr "Arkivargument saknas"

#: svnlook/main.c:1773
msgid ""
"general usage: svnlook SUBCOMMAND REPOS_PATH [ARGS & OPTIONS ...]\n"
"Note: any subcommand which takes the '--revision' and '--transaction'\n"
"      options will, if invoked without one of those options, act on\n"
"      the repository's youngest revision.\n"
"Type 'svnlook help <subcommand>' for help on a specific subcommand.\n"
"\n"
"Available subcommands:\n"
msgstr ""
"allmän användning: svnlook UNDERKOMMANDO ARKIV_SÖKVÄG [ARGUMENT & "
"FLAGGOR ...]\n"
"Anmärkning: De kommandon som tar --revision- och --transaction-flaggor\n"
"använder arkivets yngsta revision om ingen av dessa anges.\n"
"Skriv \"svnlook help <subcommand>\" för att få hjälp om ett specifikt\n"
"underkommando.\n"
"\n"
"Tillgängliga underkommandon:\n"

#: svnlook/main.c:1828
msgid "Missing path argument"
msgstr "Sökvägsargument saknas"

#: svnlook/main.c:1853
#, c-format
msgid ""
"Comment (%i lines):\n"
"%s\n"
msgstr ""
"Kommentarommentar (%i rader):\n"
"%s\n"

#: svnlook/main.c:1854
#, c-format
msgid ""
"Comment (%i line):\n"
"%s\n"
msgstr ""
"Kommentar (%i rad):\n"
"%s\n"

#: svnlook/main.c:1900
#, c-format
msgid "Missing propname argument"
msgstr "Egenskapsargument saknas"

#: svnlook/main.c:1901
#, c-format
msgid "Missing propname and repository path arguments"
msgstr "Egenskapsnamns- och arkivsökvägsargument saknas"

#: svnlook/main.c:1907
msgid "Missing propname or repository path argument"
msgstr "Egenskapsnamns- eller arkivsökvägsargument saknas"

#: svnlook/main.c:2065 svnsync/main.c:1266
msgid "Invalid revision number supplied"
msgstr "Ogiltigt revisionsnummer angivet"

#: svnlook/main.c:2127
msgid ""
"The '--transaction' (-t) and '--revision' (-r) arguments can not co-exist"
msgstr "Flaggorna --transaction och --revision kan inte anges samtidigt"

#: svnlook/main.c:2196
#, c-format
msgid "Repository argument required\n"
msgstr "Arkivargument krävs\n"

#: svnlook/main.c:2205
#, c-format
msgid "'%s' is a URL when it should be a path\n"
msgstr "\"%s\" är en URL när den skulle vara en sökväg\n"

#: svnlook/main.c:2253
#, c-format
msgid ""
"Subcommand '%s' doesn't accept option '%s'\n"
"Type 'svnlook help %s' for usage.\n"
msgstr ""
"Underkommandot \"%s\" tillåter inte flaggan \"%s\"\n"
"Skriv \"svnlook help %s\" för användning.\n"

#: svnserve/main.c:105
msgid "daemon mode"
msgstr "daemon-läge"

#: svnserve/main.c:107
msgid "listen port (for daemon mode)"
msgstr "lyssningsport (för daemon-läge)"

#: svnserve/main.c:109
msgid "listen hostname or IP address (for daemon mode)"
msgstr ""
"värdnamn eller IP-address att lyssna på\n"
"                             (daemon-läge)"

#: svnserve/main.c:111
msgid "run in foreground (useful for debugging)"
msgstr "kör i förgrunden (användbart för felsökning)"

#: svnserve/main.c:112 svnversion/main.c:123
msgid "display this help"
msgstr "visa denna hjälp"

#: svnserve/main.c:115
msgid "inetd mode"
msgstr "inetd-läge"

#: svnserve/main.c:116
msgid "root of directory to serve"
msgstr "serverns rotkatalog"

#: svnserve/main.c:118
msgid "force read only, overriding repository config file"
msgstr ""
"tillåt endast läsning; överskuggar värdet i\n"
"                             arkivets konfigurationsfil"

#: svnserve/main.c:119
msgid "tunnel mode"
msgstr "tunnel-läge"

#: svnserve/main.c:121
msgid "tunnel username (default is current uid's name)"
msgstr ""
"användarnamn för tunnel (standard är aktuell\n"
"                             användares namn)"

#: svnserve/main.c:123
msgid "use threads instead of fork"
msgstr "använd trådar istället för att skapa nya processer"

#: svnserve/main.c:125
msgid "listen once (useful for debugging)"
msgstr "lyssna en gång (användbart för felsökning)"

#: svnserve/main.c:127
msgid "write server process ID to file arg"
msgstr "skriv serverns process-ID till filen arg"

#: svnserve/main.c:138
#, c-format
msgid "Type '%s --help' for usage.\n"
msgstr "Skriv \"%s --help\" för användning.\n"

#: svnserve/main.c:147
msgid ""
"Usage: svnserve [options]\n"
"\n"
"Valid options:\n"
msgstr ""
"Användning: svnserve [flaggor]\n"
"\n"
"Giltiga flaggor:\n"

#: svnserve/main.c:407
msgid "You must specify exactly one of -d, -i, -t or -X.\n"
msgstr "Du måste ange precis en av -d, -i, -t eller -X.\n"

#: svnserve/main.c:417
#, c-format
msgid "Option --tunnel-user is only valid in tunnel mode.\n"
msgstr "Flaggan --tunnel-user är endast giltig i tunnel-läge.\n"

#: svnserve/main.c:471
#, c-format
msgid "Can't get address info"
msgstr "Kan inte erhålla adressinfo"

#: svnserve/main.c:487
#, c-format
msgid "Can't create server socket"
msgstr "Kan inte skapa uttag (socket) för servern"

#: svnserve/main.c:500
#, c-format
msgid "Can't bind server socket"
msgstr "Kan inte knyta adress till serveruttaget (socket)"

#: svnserve/main.c:553
#, c-format
msgid "Can't accept client connection"
msgstr "Kan inte acceptera anslutning från klient"

#: svnserve/main.c:607
#, c-format
msgid "Can't create threadattr"
msgstr "Kan inte skapa trådattribut"

#: svnserve/main.c:615
#, c-format
msgid "Can't set detached state"
msgstr "Kan inte koppla låss tråd"

#: svnserve/main.c:628
#, c-format
msgid "Can't create thread"
msgstr "Kan inte skapa tråd"

#: svnsync/main.c:65
msgid ""
"usage: svnsync initialize DEST_URL --source-url SOURCE_URL\n"
"Initialize a destination repository.\n"
msgstr ""
"användning: svnsync initialize DEST_URL --source-url KÄLL_URL\n"
"Initiera ett destinationsarkiv.\n"

#: svnsync/main.c:70
msgid ""
"usage: svnsync synchronize DEST_URL\n"
"Transfer all pending revisions from source to destination.\n"
msgstr ""
"användning: svnsync synchronize DEST_URL\n"
"Överför väntande revisioner från källa till destination.\n"

#: svnsync/main.c:74
msgid ""
"usage: svnsync copy-revprops DEST_URL --revision REV\n"
"Copy all revision properties for revision REV from source to\n"
"destination.\n"
msgstr ""
"användning: svnsync copy-revprops DEST_URL --revision REV\n"
"Kopiera alla revisionsegenskaper för revisionen REV från källan till\n"
"destinationen.\n"

#: svnsync/main.c:79
msgid ""
"usage: svnsync help [SUBCOMMAND...]\n"
"Describe the usage of this program or its subcommands.\n"
msgstr ""
"användning: svnsync help [UNDERKOMMANDO...]\n"
"Visa hur detta program eller dess underkommandon används.\n"

#: svnsync/main.c:88
msgid "The url to synchronize from"
msgstr "URL:en att synkronisera från"

#: svnsync/main.c:169
#, c-format
msgid "Can't get local hostname"
msgstr "Kan inte erhålla lokalt värdnamn"

#: svnsync/main.c:192
#, c-format
msgid "Failed to get lock on destination repos, currently held by '%s'\n"
msgstr ""
"Kunde inte låsa destinationsarkivet; det är för närvarande låst av \"%s\"\n"

#: svnsync/main.c:275
#, c-format
msgid "Session is rooted at '%s' but the repos root is '%s'"
msgstr "Sessionens rot är \"%s\", men arkivets rot är \"%s\""

#: svnsync/main.c:305
msgid "Cannot initialize a repository with content in it"
msgstr "Kan inte initiera ett arkiv som redan har innehåll"

#: svnsync/main.c:315
#, c-format
msgid "Destination repository is already synchronizing from '%s'"
msgstr "Destinationsarkivet synkroniseras redan från \"%s\""

#: svnsync/main.c:426
#, c-format
msgid "Committing rev %ld\n"
msgstr "Arkiverar revision %ld\n"

#: svnsync/main.c:855
msgid "Destination repository has not been initialized"
msgstr "Destinationsarkivet har ej initierats"

#: svnsync/main.c:870
#, c-format
msgid "UUID of destination repository (%s) does not match expected UUID (%s)"
msgstr ""
"UUID:n på destinationsarkivet (%s) matchar inte den förväntade UUID:n (%s)"

#: svnsync/main.c:931
#, c-format
msgid ""
"Currently copying rev %ld in source is less than latest rev in destination (%"
"ld)"
msgstr ""
"Den revision %ld i källan som nu kopieras är mindre än den senaste "
"revisionen i destinationen (%ld)"

#: svnsync/main.c:1003
#, c-format
msgid "Commit created rev %ld but should have created %ld"
msgstr "Arkiveringen skapade revision %ld, men den borde ha skapat %ld"

#: svnsync/main.c:1085
msgid "Cannot copy revprops for a revision that has not been synchronized yet"
msgstr ""
"Kan inte kopiera revisionsegenskaper för en revision som ej har "
"synkroniserats"

#: svnsync/main.c:1135
msgid ""
"general usage: svnsync SUBCOMMAND DEST_URL  [ARGS & OPTIONS ...]\n"
"Type 'svnsync help <subcommand>' for help on a specific subcommand.\n"
"\n"
"Available subcommands:\n"
msgstr ""
"allmän användning: svnsync UNDERKOMMANDO DEST_URL  [ARGUMENT & FLAGGOR ...]\n"
"Skriv \"svnsync help <underkommando>\" för hjälp med ett visst "
"underkommando.\n"
"\n"
"Tillgängliga underkommandon:\n"

#: svnsync/main.c:1324
#, c-format
msgid ""
"subcommand '%s' doesn't accept option '%s'\n"
"Type 'svnsync help %s' for usage.\n"
msgstr ""
"Underkommandot \"%s\" tillåter inte flaggan \"%s\"\n"
"Skriv \"svnsync help %s\" för användning.\n"

#: svnversion/main.c:39
#, c-format
msgid "Type 'svnversion --help' for usage.\n"
msgstr "Skriv \"svnversion --help\" för användning.\n"

#: svnversion/main.c:50
#, c-format
msgid ""
"usage: svnversion [OPTIONS] [WC_PATH [TRAIL_URL]]\n"
"\n"
"  Produce a compact 'version number' for the working copy path\n"
"  WC_PATH.  TRAIL_URL is the trailing portion of the URL used to\n"
"  determine if WC_PATH itself is switched (detection of switches\n"
"  within WC_PATH does not rely on TRAIL_URL).  The version number\n"
"  is written to standard output.  For example:\n"
"\n"
"    $ svnversion . /repos/svn/trunk \n"
"    4168\n"
"\n"
"  The version number will be a single number if the working\n"
"  copy is single revision, unmodified, not switched and with\n"
"  an URL that matches the TRAIL_URL argument.  If the working\n"
"  copy is unusual the version number will be more complex:\n"
"\n"
"   4123:4168     mixed revision working copy\n"
"   4168M         modified working copy\n"
"   4123S         switched working copy\n"
"   4123:4168MS   mixed revision, modified, switched working copy\n"
"\n"
"  If invoked on a directory that is not a working copy, an\n"
"  exported directory say, the program will output 'exported'.\n"
"\n"
"  If invoked without arguments WC_PATH will be the current directory.\n"
"\n"
"Valid options:\n"
msgstr ""
"användning: svnversion [FLAGGOR] AK_SÖKVÄG [URL_AVSL]]\n"
"\n"
"  Generera ett kompakt \"versionsnummer\" för sökvägen AK_SÖKVÄG i en\n"
"  arbetskopia. URL_AVSL är den avslutande delen av URL:en som används för "
"att\n"
"  avgöra om switch har gjorts på AK_SÖKVÄG (URL_AVSL behövs inte för att\n"
"  upptäcka \"switchningar\" under AK_SÖKVÄG). Versionsnumret skrivs till\n"
"  standard ut. Exempel:\n"
"\n"
"    $ svnversion . /repos/svn/trunk\n"
"    4168\n"
"\n"
"  Versionsnumret är ett tal om arbetskopian är en enda revision som inte\n"
"  är ändrad, inte \"switchad\" och med en URL som matchar TRAIL_URL. Annars\n"
"  är versionsnumret mer komplext:\n"
"\n"
"    4123:4168     arbetskopia med blandade revisioner\n"
"    4168M         arbetskopia med ändringar\n"
"    4123S         arbetskopia som det har gjorts switch på\n"
"    123:4168MS    arbetskopia med blandade revisioner, ändringar och som det "
"har\n"
"                  gjorts switch på\n"
"\n"
"  Om programmet körs på en katalog som inte är en arbetskopia, till exempel\n"
"  en exporterad katalog, skrivs \"exporterad\" ut.\n"
"\n"
"Giltiga flaggor:\n"

#: svnversion/main.c:121
msgid "do not output the trailing newline"
msgstr "skriv inte ut det avslutande radslutet"

#: svnversion/main.c:122
msgid "last changed rather than current revisions"
msgstr "senast ändrade istället för aktuella revisioner"

#: svnversion/main.c:228
#, c-format
msgid "exported%s"
msgstr "exporterad%s"

#: svnversion/main.c:237
#, c-format
msgid "'%s' not versioned, and not exported\n"
msgstr "\"%s\" är varken versionshanterad eller exporterad\n"<|MERGE_RESOLUTION|>--- conflicted
+++ resolved
@@ -42,13 +42,8 @@
 msgstr ""
 "Project-Id-Version: subversion 1.3\n"
 "Report-Msgid-Bugs-To: dev@subversion.tigris.org\n"
-<<<<<<< HEAD
-"POT-Creation-Date: 2005-09-15 21:14+0200\n"
-"PO-Revision-Date: 2005-09-15 21:16+0200\n"
-=======
 "POT-Creation-Date: 2006-02-23 22:26+0100\n"
 "PO-Revision-Date: 2006-02-23 22:27+0100\n"
->>>>>>> 84fd0697
 "Last-Translator: Subversion Developers <dev@subversion.tigris.org>\n"
 "Language-Team: Swedish <sv@li.org>\n"
 "MIME-Version: 1.0\n"
@@ -2871,23 +2866,7 @@
 msgid "%s of '%s'"
 msgstr "%s till '%s'"
 
-<<<<<<< HEAD
-#: libsvn_client/commit_util.c:683 libsvn_client/commit_util.c:813
-#: libsvn_client/copy.c:1072 libsvn_client/delete.c:67
-#: libsvn_client/diff.c:1394 libsvn_client/diff.c:1992
-#: libsvn_client/diff.c:2514 libsvn_client/diff.c:2623
-#: libsvn_client/locking_commands.c:250 libsvn_client/locking_commands.c:274
-#: libsvn_client/log.c:129 libsvn_client/prop_commands.c:213
-#: libsvn_client/prop_commands.c:446 libsvn_client/prop_commands.c:602
-#: libsvn_client/prop_commands.c:951 libsvn_client/ra.c:181
-#: libsvn_client/revisions.c:89 libsvn_client/status.c:256
-#: libsvn_client/switch.c:104 libsvn_wc/adm_ops.c:2247
-#: libsvn_wc/adm_ops.c:2273 libsvn_wc/adm_ops.c:2310 libsvn_wc/copy.c:449
-#: libsvn_wc/entries.c:1498 libsvn_wc/entries.c:1990 libsvn_wc/props.c:283
-#: libsvn_wc/props.c:1142 libsvn_wc/questions.c:171
-=======
 #: libsvn_ra_dav/util.c:797
->>>>>>> 84fd0697
 #, c-format
 msgid "Error reading spooled %s request response"
 msgstr "Fel vid läsning av temporärlagrad respons för %s-förfrågan"
@@ -5747,12 +5726,6 @@
 "avbrutna operationer återupptas o.s.v.\n"
 "användning: cleanup [SÖKVÄG...]\n"
 
-<<<<<<< HEAD
-#: libsvn_subr/io.c:2471 libsvn_wc/copy.c:304
-#, c-format
-msgid "Can't hide directory '%s'"
-msgstr "Kan inte dölja katalogen \"%s\""
-=======
 #: svn/main.c:238
 msgid ""
 "Send changes from your working copy to the repository.\n"
@@ -5770,7 +5743,6 @@
 "  med en --message- eller --file-flagga, startas en editor.\n"
 "  Om något mål är låst (eller innehåller låsta objekt), kommer dessa att\n"
 "  låsas upp efter en lyckad incheckning.\n"
->>>>>>> 84fd0697
 
 #: svn/main.c:249
 msgid ""
@@ -6669,35 +6641,6 @@
 
 #: svn/main.c:896
 msgid ""
-<<<<<<< HEAD
-"'%s' is scheduled for deletion; it must be committed before it can be "
-"overwritten"
-msgstr ""
-"\"%s\" är schemalagd för radering; den måste arkiveras innan den kan skrivas "
-"över"
-
-#: libsvn_wc/copy.c:166
-#, c-format
-msgid "There is already a versioned item '%s'"
-msgstr "Det finns redan ett versionshanterat objekt \"%s\""
-
-#: libsvn_wc/copy.c:177
-#, c-format
-msgid "Cannot copy or move '%s': it's not under version control"
-msgstr "Kan inte kopiera eller flytta \"%s\": den är inte versionshanterad"
-
-#: libsvn_wc/copy.c:184
-#, c-format
-msgid ""
-"Cannot copy or move '%s': it's not in the repository yet; try committing "
-"first"
-msgstr ""
-"Kan inte kopiera eller flytta \"%s\": den är inte i arkivet ännu; arkivera "
-"den först"
-
-#: libsvn_wc/copy.c:456
-#, c-format
-=======
 "Multiple revision arguments encountered; can't specify -c twice, or both -c "
 "and -r"
 msgstr ""
@@ -6713,23 +6656,12 @@
 msgstr "ändring 0 finns inte"
 
 #: svn/main.c:936
->>>>>>> 84fd0697
 msgid ""
 "Multiple revision arguments encountered; can't specify -r and -c, or try '-r "
 "N:M' instead of '-r N -r M'"
 msgstr ""
-<<<<<<< HEAD
-"Kan inte kopiera eller flytta \"%s\": den är inte i arkivet ännu; arkivera "
-"den först"
-
-#: libsvn_wc/copy.c:526
-#, c-format
-msgid "Cannot copy to '%s' as it is scheduled for deletion"
-msgstr "Kan inte kopiera till \"%s\", då den är schemalagd att raderas"
-=======
 "Flera revisionsargument påträffades; -r och -c kan inte anges samtidigt, "
 "eller försök med \"-r M:N\" istället för \"-r M -r N\""
->>>>>>> 84fd0697
 
 #: svn/main.c:949 svnadmin/main.c:1239
 #, c-format
