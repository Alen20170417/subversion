--- conflicted
+++ resolved
@@ -5097,21 +5097,12 @@
 #: libsvn_wc/adm_ops.c:2597
 msgid "Invalid 'conflict_result' argument"
 msgstr "Argomento per 'conflict_result' non valido"
-<<<<<<< HEAD
 
 #: libsvn_wc/adm_ops.c:2937
 #, c-format
 msgid "'%s' is a directory, and thus cannot be a member of a changelist."
 msgstr "'%s' è una directory e perciò non può essere un membro della lista delle modifiche."
 
-=======
-
-#: libsvn_wc/adm_ops.c:2937
-#, c-format
-msgid "'%s' is a directory, and thus cannot be a member of a changelist."
-msgstr "'%s' è una directory e perciò non può essere un membro della lista delle modifiche."
-
->>>>>>> 6215c21a
 #: libsvn_wc/adm_ops.c:2959
 #, c-format
 msgid "'%s' is not currently a member of changelist '%s'."
@@ -6426,7 +6417,6 @@
 #: svn/log-cmd.c:462
 msgid "'with-all-revprops' option only valid in XML mode"
 msgstr "L'opzione 'with-all-revprops' è valida solo nella modalità XML"
-<<<<<<< HEAD
 
 #: svn/log-cmd.c:466
 msgid "'with-revprop' option only valid in XML mode"
@@ -6437,18 +6427,6 @@
 msgid "no such changelist '%s'"
 msgstr "nessuna changelist come: '%s'"
 
-=======
-
-#: svn/log-cmd.c:466
-msgid "'with-revprop' option only valid in XML mode"
-msgstr "L'opzione 'with-revprop' è valida solo nella modalità XML"
-
-#: svn/log-cmd.c:482 svn/propset-cmd.c:106
-#, c-format
-msgid "no such changelist '%s'"
-msgstr "nessuna changelist come: '%s'"
-
->>>>>>> 6215c21a
 #: svn/log-cmd.c:550
 msgid "Only relative paths can be specified after a URL"
 msgstr "Dopo un'URL possono essere specificati solo dei percorsi relativi"
@@ -8285,7 +8263,6 @@
 msgstr "Il percorso '%s' non è più associato alla lista delle modifiche.\n"
 
 #: svn/notify.c:421
-<<<<<<< HEAD
 #, c-format
 msgid "--- Merging differences between repository URLs into '%s':\n"
 msgstr ""
@@ -8310,32 +8287,6 @@
 msgid "--- Reverse-merging r%ld through r%ld into '%s':\n"
 msgstr "--- Fusione inversa di r%ld attraverso r%ld in '%s':\n"
 
-=======
-#, c-format
-msgid "--- Merging differences between repository URLs into '%s':\n"
-msgstr ""
-
-#: svn/notify.c:426
-#, c-format
-msgid "--- Merging r%ld into '%s':\n"
-msgstr "--- Fusione di r%ld in '%s':\n"
-
-#: svn/notify.c:430
-#, c-format
-msgid "--- Reverse-merging r%ld into '%s':\n"
-msgstr "--- Fusione inversa di r%ld in '%s':\n"
-
-#: svn/notify.c:434
-#, c-format
-msgid "--- Merging r%ld through r%ld into '%s':\n"
-msgstr "--- Fusione di r%ld attraverso r%ld in '%s':\n"
-
-#: svn/notify.c:440
-#, c-format
-msgid "--- Reverse-merging r%ld through r%ld into '%s':\n"
-msgstr "--- Fusione inversa di r%ld attraverso r%ld in '%s':\n"
-
->>>>>>> 6215c21a
 #: svn/propdel-cmd.c:105
 #, c-format
 msgid "property '%s' deleted from repository revision %ld\n"
