--- conflicted
+++ resolved
@@ -586,7 +586,6 @@
   SVN_ERR(svn_fs_node_proplist(&t_props, b->t_root, t_path, pool));
 
   if (s_props && apr_hash_count(s_props))
-<<<<<<< HEAD
     {
       /* Now transmit the differences. */
       SVN_ERR(svn_prop_diffs(&prop_diffs, t_props, s_props, pool));
@@ -647,28 +646,6 @@
     {
       zero_copy_baton->zero_copy_succeeded = FALSE;
       return SVN_NO_ERROR;
-=======
-    {
-      /* Now transmit the differences. */
-      SVN_ERR(svn_prop_diffs(&prop_diffs, t_props, s_props, pool));
-      for (i = 0; i < prop_diffs->nelts; i++)
-        {
-          pc = &APR_ARRAY_IDX(prop_diffs, i, svn_prop_t);
-          SVN_ERR(change_fn(b, object, pc->name, pc->value, pool));
-        }
-    }
-  else if (apr_hash_count(t_props))
-    {
-      /* So source, i.e. all new.  Transmit all target props. */
-      for (hi = apr_hash_first(pool, t_props); hi; hi = apr_hash_next(hi))
-        {
-          const void *key;
-          void *val;
-
-          apr_hash_this(hi, &key, NULL, &val);
-          SVN_ERR(change_fn(b, object, key, val, pool));
-        }
->>>>>>> 32a6af93
     }
 
   SVN_ERR(svn_txdelta_send_contents(contents, len,
