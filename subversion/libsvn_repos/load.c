/* load.c --- parsing a 'dumpfile'-formatted stream.
 *
 * ====================================================================
 *    Licensed to the Apache Software Foundation (ASF) under one
 *    or more contributor license agreements.  See the NOTICE file
 *    distributed with this work for additional information
 *    regarding copyright ownership.  The ASF licenses this file
 *    to you under the Apache License, Version 2.0 (the
 *    "License"); you may not use this file except in compliance
 *    with the License.  You may obtain a copy of the License at
 *
 *      http://www.apache.org/licenses/LICENSE-2.0
 *
 *    Unless required by applicable law or agreed to in writing,
 *    software distributed under the License is distributed on an
 *    "AS IS" BASIS, WITHOUT WARRANTIES OR CONDITIONS OF ANY
 *    KIND, either express or implied.  See the License for the
 *    specific language governing permissions and limitations
 *    under the License.
 * ====================================================================
 */


#include "svn_private_config.h"
#include "svn_pools.h"
#include "svn_error.h"
#include "svn_fs.h"
#include "svn_repos.h"
#include "svn_string.h"
#include "svn_path.h"
#include "svn_props.h"
#include "repos.h"
#include "svn_private_config.h"
#include "svn_mergeinfo.h"
#include "svn_checksum.h"
<<<<<<< HEAD
#include "svn_subst.h"
=======
>>>>>>> 0213fdc3

#include <apr_lib.h>

#include "private/svn_mergeinfo_private.h"

/*----------------------------------------------------------------------*/

/** Batons used herein **/

struct parse_baton
{
  svn_repos_t *repos;
  svn_fs_t *fs;

  svn_boolean_t use_history;
  svn_boolean_t use_pre_commit_hook;
  svn_boolean_t use_post_commit_hook;
  enum svn_repos_load_uuid uuid_action;
  const char *parent_dir;
  svn_repos_notify_func_t notify_func;
  void *notify_baton;
  svn_repos_notify_t *notify;
  apr_pool_t *pool;

  /* A hash mapping copy-from revisions and mergeinfo range revisions
     (svn_revnum_t *) in the dump stream to their corresponding revisions
     (svn_revnum_t *) in the loaded repository.  The hash and its
     contents are allocated in POOL. */
  apr_hash_t *rev_map;

  /* The most recent (youngest) revision from the dump stream mapped in
     REV_MAP.  If no revisions have been mapped yet, this is set to
     SVN_INVALID_REVNUM. */
  svn_revnum_t last_rev_mapped;

  /* The oldest old revision loaded from the dump stream.  If no revisions
     have been loaded yet, this is set to SVN_INVALID_REVNUM. */
  svn_revnum_t oldest_old_rev;
};

struct revision_baton
{
  svn_revnum_t rev;

  svn_fs_txn_t *txn;
  svn_fs_root_t *txn_root;

  const svn_string_t *datestamp;

  apr_int32_t rev_offset;

  struct parse_baton *pb;
  apr_pool_t *pool;
};

struct node_baton
{
  const char *path;
  svn_node_kind_t kind;
  enum svn_node_action action;
  svn_checksum_t *base_checksum;        /* null, if not available */
  svn_checksum_t *result_checksum;      /* null, if not available */
  svn_checksum_t *copy_source_checksum; /* null, if not available */

  svn_revnum_t copyfrom_rev;
  const char *copyfrom_path;

  struct revision_baton *rb;
  apr_pool_t *pool;
};


/*----------------------------------------------------------------------*/

/** The parser and related helper funcs **/


static svn_error_t *
stream_ran_dry(void)
{
  return svn_error_create(SVN_ERR_INCOMPLETE_DATA, NULL,
                          _("Premature end of content data in dumpstream"));
}

static svn_error_t *
stream_malformed(void)
{
  return svn_error_create(SVN_ERR_STREAM_MALFORMED_DATA, NULL,
                          _("Dumpstream data appears to be malformed"));
}

/* Allocate a new hash *HEADERS in POOL, and read a series of
   RFC822-style headers from STREAM.  Duplicate each header's name and
   value into POOL and store in hash as a const char * ==> const char *.

   The headers are assumed to be terminated by a single blank line,
   which will be permanently sucked from the stream and tossed.

   If the caller has already read in the first header line, it should
   be passed in as FIRST_HEADER.  If not, pass NULL instead.
 */
static svn_error_t *
read_header_block(svn_stream_t *stream,
                  svn_stringbuf_t *first_header,
                  apr_hash_t **headers,
                  apr_pool_t *pool)
{
  *headers = apr_hash_make(pool);

  while (1)
    {
      svn_stringbuf_t *header_str;
      const char *name, *value;
      svn_boolean_t eof;
      apr_size_t i = 0;

      if (first_header != NULL)
        {
          header_str = first_header;
          first_header = NULL;  /* so we never visit this block again. */
          eof = FALSE;
        }

      else
        /* Read the next line into a stringbuf. */
        SVN_ERR(svn_stream_readline(stream, &header_str, "\n", &eof, pool));

      if (svn_stringbuf_isempty(header_str))
        break;    /* end of header block */
      else if (eof)
        return stream_ran_dry();

      /* Find the next colon in the stringbuf. */
      while (header_str->data[i] != ':')
        {
          if (header_str->data[i] == '\0')
            return svn_error_createf(SVN_ERR_STREAM_MALFORMED_DATA, NULL,
                                     _("Dump stream contains a malformed "
                                       "header (with no ':') at '%.20s'"),
                                     header_str->data);
          i++;
        }
      /* Create a 'name' string and point to it. */
      header_str->data[i] = '\0';
      name = header_str->data;

      /* Skip over the NULL byte and the space following it.  */
      i += 2;
      if (i > header_str->len)
        return svn_error_createf(SVN_ERR_STREAM_MALFORMED_DATA, NULL,
                                 _("Dump stream contains a malformed "
                                   "header (with no value) at '%.20s'"),
                                 header_str->data);

      /* Point to the 'value' string. */
      value = header_str->data + i;

      /* Store name/value in hash. */
      apr_hash_set(*headers, name, APR_HASH_KEY_STRING, value);
    }

  return SVN_NO_ERROR;
}


/* Set *PBUF to a string of length LEN, allocated in POOL, read from STREAM.
   Also read a newline from STREAM and increase *ACTUAL_LEN by the total
   number of bytes read from STREAM.  */
static svn_error_t *
read_key_or_val(char **pbuf,
                svn_filesize_t *actual_length,
                svn_stream_t *stream,
                apr_size_t len,
                apr_pool_t *pool)
{
  char *buf = apr_pcalloc(pool, len + 1);
  apr_size_t numread;
  char c;

  numread = len;
  SVN_ERR(svn_stream_read(stream, buf, &numread));
  *actual_length += numread;
  if (numread != len)
    return svn_error_return(stream_ran_dry());
  buf[len] = '\0';

  /* Suck up extra newline after key data */
  numread = 1;
  SVN_ERR(svn_stream_read(stream, &c, &numread));
  *actual_length += numread;
  if (numread != 1)
    return svn_error_return(stream_ran_dry());
  if (c != '\n')
    return svn_error_return(stream_malformed());

  *pbuf = buf;
  return SVN_NO_ERROR;
}


/* Prepend the mergeinfo source paths in MERGEINFO_ORIG with PARENT_DIR, and
   return it in *MERGEINFO_VAL. */
static svn_error_t *
prefix_mergeinfo_paths(svn_string_t **mergeinfo_val,
                       const svn_string_t *mergeinfo_orig,
                       const char *parent_dir,
                       apr_pool_t *pool)
{
  apr_hash_t *prefixed_mergeinfo, *mergeinfo;
  apr_hash_index_t *hi;
  void *rangelist;

  SVN_ERR(svn_mergeinfo_parse(&mergeinfo, mergeinfo_orig->data, pool));
  prefixed_mergeinfo = apr_hash_make(pool);
  for (hi = apr_hash_first(pool, mergeinfo); hi; hi = apr_hash_next(hi))
    {
      const void *key;
      const char *path, *merge_source;

      apr_hash_this(hi, &key, NULL, &rangelist);
      merge_source = key;

      /* The svn:mergeinfo property syntax demands absolute repository
         paths, so prepend a leading slash if PARENT_DIR lacks one.  */
      if (*parent_dir != '/')
        path = svn_path_join_many(pool, "/", parent_dir,
                                  merge_source + 1, NULL);
      else
        path = svn_path_join(parent_dir, merge_source + 1, pool);

      apr_hash_set(prefixed_mergeinfo, path, APR_HASH_KEY_STRING, rangelist);
    }
  return svn_mergeinfo_to_string(mergeinfo_val, prefixed_mergeinfo, pool);
}


/* Examine the mergeinfo in INITIAL_VAL, renumber revisions in rangelists
   as appropriate, and return the (possibly new) mergeinfo in *FINAL_VAL
   (allocated from POOL). */
static svn_error_t *
renumber_mergeinfo_revs(svn_string_t **final_val,
                        const svn_string_t *initial_val,
                        struct revision_baton *rb,
                        apr_pool_t *pool)
{
  apr_pool_t *subpool = svn_pool_create(pool);
  svn_mergeinfo_t mergeinfo, predates_stream_mergeinfo;
  svn_mergeinfo_t final_mergeinfo = apr_hash_make(subpool);
  apr_hash_index_t *hi;

  SVN_ERR(svn_mergeinfo_parse(&mergeinfo, initial_val->data, subpool));

  /* Issue #3020
     http://subversion.tigris.org/issues/show_bug.cgi?id=3020#desc16
     Remove mergeinfo older than the oldest revision in the dump stream
     and adjust its revisions by the difference between the head rev of
     the target repository and the current dump stream rev. */
  if (rb->pb->oldest_old_rev > 1)
    {
      SVN_ERR(svn_mergeinfo__filter_mergeinfo_by_ranges(
        &predates_stream_mergeinfo, mergeinfo,
        rb->pb->oldest_old_rev - 1, 0,
        TRUE, subpool, subpool));
      SVN_ERR(svn_mergeinfo__filter_mergeinfo_by_ranges(
        &mergeinfo, mergeinfo,
        rb->pb->oldest_old_rev - 1, 0,
        FALSE, subpool, subpool));
      SVN_ERR(svn_mergeinfo__adjust_mergeinfo_rangelists(
        &predates_stream_mergeinfo, predates_stream_mergeinfo,
        -rb->rev_offset, subpool, subpool));
    }
  else
    {
      predates_stream_mergeinfo = NULL;
    }

  for (hi = apr_hash_first(subpool, mergeinfo); hi; hi = apr_hash_next(hi))
    {
      const char *merge_source;
      apr_array_header_t *rangelist;
      struct parse_baton *pb = rb->pb;
      int i;
      const void *key;
      void *val;

      apr_hash_this(hi, &key, NULL, &val);
      merge_source = key;
      rangelist = val;

      /* Possibly renumber revisions in merge source's rangelist. */
      for (i = 0; i < rangelist->nelts; i++)
        {
          svn_revnum_t *rev_from_map;
          svn_merge_range_t *range = APR_ARRAY_IDX(rangelist, i,
                                                   svn_merge_range_t *);
          rev_from_map = apr_hash_get(pb->rev_map, &range->start,
                                      sizeof(svn_revnum_t));
          if (rev_from_map && SVN_IS_VALID_REVNUM(*rev_from_map))
            {
              range->start = *rev_from_map;
            }
          else if (range->start == pb->oldest_old_rev - 1)
            {
              /* Since the start revision of svn_merge_range_t are not
                 inclusive there is one possible valid start revision that
                 won't be found in the PB->REV_MAP mapping of load stream
                 revsions to loaded revisions: The revision immediately
                 preceeding the oldest revision from the load stream.
                 This is a valid revision for mergeinfo, but not a valid
                 copy from revision (which PB->REV_MAP also maps for) so it
                 will never be in the mapping.

                 If that is what we have here, then find the mapping for the
                 oldest rev from the load stream and subtract 1 to get the
                 renumbered, non-inclusive, start revision. */
              rev_from_map = apr_hash_get(pb->rev_map, &pb->oldest_old_rev,
                                          sizeof(svn_revnum_t));
              if (rev_from_map && SVN_IS_VALID_REVNUM(*rev_from_map))
                range->start = *rev_from_map - 1;
            }
          else
            {
              /* If we can't remap the start revision then don't even bother
                 trying to remap the end revision.  It's possible we might
                 actually succeed at the latter, which can result in invalid
                 mergeinfo with a start rev > end rev.  If that gets into the
                 repository then a world of bustage breaks loose anytime that
                 bogus mergeinfo is parsed.  See
                 http://subversion.tigris.org/issues/show_bug.cgi?id=3020#desc16.
                 */
              continue;
            }

          rev_from_map = apr_hash_get(pb->rev_map, &range->end,
                                      sizeof(svn_revnum_t));
          if (rev_from_map && SVN_IS_VALID_REVNUM(*rev_from_map))
            range->end = *rev_from_map;
        }
      apr_hash_set(final_mergeinfo, merge_source,
                   APR_HASH_KEY_STRING, rangelist);
    }

  if (predates_stream_mergeinfo)
      SVN_ERR(svn_mergeinfo_merge(final_mergeinfo, predates_stream_mergeinfo,
                                  subpool));

  SVN_ERR(svn_mergeinfo_sort(final_mergeinfo, subpool));

  /* Mergeinfo revision sources for r0 and r1 are invalid; you can't merge r0
     or r1.  However, svndumpfilter can be abused to produce r1 merge source
     revs.  So if we encounter any, then strip them out, no need to put them
     into the load target. */
  SVN_ERR(svn_mergeinfo__filter_mergeinfo_by_ranges(&final_mergeinfo,
                                                    final_mergeinfo,
                                                    1, 0, FALSE,
                                                    subpool, subpool));

  SVN_ERR(svn_mergeinfo_to_string(final_val, final_mergeinfo, pool));
  svn_pool_destroy(subpool);

  return SVN_NO_ERROR;
}


/* Read CONTENT_LENGTH bytes from STREAM, parsing the bytes as an
   encoded Subversion properties hash, and making multiple calls to
   PARSE_FNS->set_*_property on RECORD_BATON (depending on the value
   of IS_NODE.)

   Set *ACTUAL_LENGTH to the number of bytes consumed from STREAM.
   If an error is returned, the value of *ACTUAL_LENGTH is undefined.

   Use POOL for all allocations.  */
static svn_error_t *
parse_property_block(svn_stream_t *stream,
                     svn_filesize_t content_length,
                     const svn_repos_parse_fns2_t *parse_fns,
                     void *record_baton,
                     void *parse_baton,
                     svn_boolean_t is_node,
                     svn_filesize_t *actual_length,
                     apr_pool_t *pool)
{
  svn_stringbuf_t *strbuf;
  apr_pool_t *proppool = svn_pool_create(pool);

  *actual_length = 0;
  while (content_length != *actual_length)
    {
      char *buf;  /* a pointer into the stringbuf's data */
      svn_boolean_t eof;

      svn_pool_clear(proppool);

      /* Read a key length line.  (Actually, it might be PROPS_END). */
      SVN_ERR(svn_stream_readline(stream, &strbuf, "\n", &eof, proppool));

      if (eof)
        {
          /* We could just use stream_ran_dry() or stream_malformed(),
             but better to give a non-generic property block error. */
          return svn_error_create
            (SVN_ERR_STREAM_MALFORMED_DATA, NULL,
             _("Incomplete or unterminated property block"));
        }

      *actual_length += (strbuf->len + 1); /* +1 because we read a \n too. */
      buf = strbuf->data;

      if (! strcmp(buf, "PROPS-END"))
        break; /* no more properties. */

      else if ((buf[0] == 'K') && (buf[1] == ' '))
        {
          char *keybuf;

          SVN_ERR(read_key_or_val(&keybuf, actual_length,
                                  stream, atoi(buf + 2), proppool));

          /* Read a val length line */
          SVN_ERR(svn_stream_readline(stream, &strbuf, "\n", &eof, proppool));
          if (eof)
            return stream_ran_dry();

          *actual_length += (strbuf->len + 1); /* +1 because we read \n too */
          buf = strbuf->data;

          if ((buf[0] == 'V') && (buf[1] == ' '))
            {
              svn_string_t propstring;
              char *valbuf;

              propstring.len = atoi(buf + 2);
              SVN_ERR(read_key_or_val(&valbuf, actual_length,
                                      stream, propstring.len, proppool));
              propstring.data = valbuf;

              /* Now, send the property pair to the vtable! */
              if (is_node)
                {
                  /* svn_mergeinfo_parse() in parse_fns->set_node_property()
                     will choke on mergeinfo with "\r\n" line endings, but we
                     might legitimately encounter these in a dump stream.  If
                     so normalize the line endings to '\n' and make a
                     notification to PARSE_BATON->FEEDBACK_STREAM that we
                     have made this correction. */
                  if (strcmp(keybuf, SVN_PROP_MERGEINFO) == 0
                      && strstr(propstring.data, "\r"))
                    {
                      const char *prop_eol_normalized;
                      struct parse_baton *pb = parse_baton;

                      SVN_ERR(svn_subst_translate_cstring2(
                        propstring.data,
                        &prop_eol_normalized,
                        "\n",  /* translate to LF */
                        FALSE, /* no repair */
                        NULL,  /* no keywords */
                        FALSE, /* no expansion */
                        proppool));
                      propstring.data = prop_eol_normalized;
                      propstring.len = strlen(prop_eol_normalized);

                      if (pb->notify_func)
                        {
                          pb->notify->action = 
                            svn_repos_notify_load_normalized_mergeinfo;
                          pb->notify_func(pb->notify_baton, pb->notify,
                                          proppool);
                        }
                    }

                  SVN_ERR(parse_fns->set_node_property(record_baton,
                                                       keybuf,
                                                       &propstring));
                }
              else
                {
                  SVN_ERR(parse_fns->set_revision_property(record_baton,
                                                           keybuf,
                                                           &propstring));
                }
            }
          else
            return stream_malformed(); /* didn't find expected 'V' line */
        }
      else if ((buf[0] == 'D') && (buf[1] == ' '))
        {
          char *keybuf;

          SVN_ERR(read_key_or_val(&keybuf, actual_length,
                                  stream, atoi(buf + 2), proppool));

          /* We don't expect these in revision properties, and if we see
             one when we don't have a delete_node_property callback,
             then we're seeing a v3 feature in a v2 dump. */
          if (!is_node || !parse_fns->delete_node_property)
            return stream_malformed();

          SVN_ERR(parse_fns->delete_node_property(record_baton, keybuf));
        }
      else
        return stream_malformed(); /* didn't find expected 'K' line */

    } /* while (1) */

  svn_pool_destroy(proppool);
  return SVN_NO_ERROR;
}


/* Read CONTENT_LENGTH bytes from STREAM, and use
   PARSE_FNS->set_fulltext to push those bytes as replace fulltext for
   a node.  Use BUFFER/BUFLEN to push the fulltext in "chunks".

   Use POOL for all allocations.  */
static svn_error_t *
parse_text_block(svn_stream_t *stream,
                 svn_filesize_t content_length,
                 svn_boolean_t is_delta,
                 const svn_repos_parse_fns2_t *parse_fns,
                 void *record_baton,
                 char *buffer,
                 apr_size_t buflen,
                 apr_pool_t *pool)
{
  svn_stream_t *text_stream = NULL;
  apr_size_t num_to_read, rlen, wlen;

  if (is_delta)
    {
      svn_txdelta_window_handler_t wh;
      void *whb;

      SVN_ERR(parse_fns->apply_textdelta(&wh, &whb, record_baton));
      if (wh)
        text_stream = svn_txdelta_parse_svndiff(wh, whb, TRUE, pool);
    }
  else
    {
      /* Get a stream to which we can push the data. */
      SVN_ERR(parse_fns->set_fulltext(&text_stream, record_baton));
    }

  /* If there are no contents to read, just write an empty buffer
     through our callback. */
  if (content_length == 0)
    {
      wlen = 0;
      if (text_stream)
        SVN_ERR(svn_stream_write(text_stream, "", &wlen));
    }

  /* Regardless of whether or not we have a sink for our data, we
     need to read it. */
  while (content_length)
    {
      if (content_length >= buflen)
        rlen = buflen;
      else
        rlen = (apr_size_t) content_length;

      num_to_read = rlen;
      SVN_ERR(svn_stream_read(stream, buffer, &rlen));
      content_length -= rlen;
      if (rlen != num_to_read)
        return stream_ran_dry();

      if (text_stream)
        {
          /* write however many bytes you read. */
          wlen = rlen;
          SVN_ERR(svn_stream_write(text_stream, buffer, &wlen));
          if (wlen != rlen)
            {
              /* Uh oh, didn't write as many bytes as we read. */
              return svn_error_create(SVN_ERR_STREAM_UNEXPECTED_EOF, NULL,
                                      _("Unexpected EOF writing contents"));
            }
        }
    }

  /* If we opened a stream, we must close it. */
  if (text_stream)
    SVN_ERR(svn_stream_close(text_stream));

  return SVN_NO_ERROR;
}



/* Parse VERSIONSTRING and verify that we support the dumpfile format
   version number, setting *VERSION appropriately. */
static svn_error_t *
parse_format_version(const char *versionstring, int *version)
{
  static const int magic_len = sizeof(SVN_REPOS_DUMPFILE_MAGIC_HEADER) - 1;
  const char *p = strchr(versionstring, ':');
  int value;

  if (p == NULL
      || p != (versionstring + magic_len)
      || strncmp(versionstring,
                 SVN_REPOS_DUMPFILE_MAGIC_HEADER,
                 magic_len))
    return svn_error_create(SVN_ERR_STREAM_MALFORMED_DATA, NULL,
                            _("Malformed dumpfile header"));

  value = atoi(p+1);

  if (value > SVN_REPOS_DUMPFILE_FORMAT_VERSION)
    return svn_error_createf(SVN_ERR_STREAM_MALFORMED_DATA, NULL,
                             _("Unsupported dumpfile version: %d"),
                             value);

  *version = value;
  return SVN_NO_ERROR;
}



/* The Main Parser Logic */
svn_error_t *
svn_repos_parse_dumpstream2(svn_stream_t *stream,
                            const svn_repos_parse_fns2_t *parse_fns,
                            void *parse_baton,
                            svn_cancel_func_t cancel_func,
                            void *cancel_baton,
                            apr_pool_t *pool)
{
  svn_boolean_t eof;
  svn_stringbuf_t *linebuf;
  void *rev_baton = NULL;
  char *buffer = apr_palloc(pool, SVN__STREAM_CHUNK_SIZE);
  apr_size_t buflen = SVN__STREAM_CHUNK_SIZE;
  apr_pool_t *linepool = svn_pool_create(pool);
  apr_pool_t *revpool = svn_pool_create(pool);
  apr_pool_t *nodepool = svn_pool_create(pool);
  int version;

  SVN_ERR(svn_stream_readline(stream, &linebuf, "\n", &eof, linepool));
  if (eof)
    return stream_ran_dry();

  /* The first two lines of the stream are the dumpfile-format version
     number, and a blank line. */
  SVN_ERR(parse_format_version(linebuf->data, &version));

  /* If we were called from svn_repos_parse_dumpstream(), the
     callbacks to handle delta contents will be NULL, so we have to
     reject dumpfiles with the current version. */
  if (version == SVN_REPOS_DUMPFILE_FORMAT_VERSION
      && (!parse_fns->delete_node_property || !parse_fns->apply_textdelta))
    return svn_error_createf(SVN_ERR_STREAM_MALFORMED_DATA, NULL,
                             _("Unsupported dumpfile version: %d"), version);

  /* A dumpfile "record" is defined to be a header-block of
     rfc822-style headers, possibly followed by a content-block.

       - A header-block is always terminated by a single blank line (\n\n)

       - We know whether the record has a content-block by looking for
         a 'Content-length:' header.  The content-block will always be
         of a specific length, plus an extra newline.

     Once a record is fully sucked from the stream, an indeterminate
     number of blank lines (or lines that begin with whitespace) may
     follow before the next record (or the end of the stream.)
  */

  while (1)
    {
      apr_hash_t *headers;
      void *node_baton;
      svn_boolean_t found_node = FALSE;
      svn_boolean_t old_v1_with_cl = FALSE;
      const char *content_length;
      const char *prop_cl;
      const char *text_cl;
      const char *value;
      svn_filesize_t actual_prop_length;

      /* Clear our per-line pool. */
      svn_pool_clear(linepool);

      /* Check for cancellation. */
      if (cancel_func)
        SVN_ERR(cancel_func(cancel_baton));

      /* Keep reading blank lines until we discover a new record, or until
         the stream runs out. */
      SVN_ERR(svn_stream_readline(stream, &linebuf, "\n", &eof, linepool));

      if (eof)
        {
          if (svn_stringbuf_isempty(linebuf))
            break;   /* end of stream, go home. */
          else
            return stream_ran_dry();
        }

      if ((linebuf->len == 0) || (apr_isspace(linebuf->data[0])))
        continue; /* empty line ... loop */

      /*** Found the beginning of a new record. ***/

      /* The last line we read better be a header of some sort.
         Read the whole header-block into a hash. */
      SVN_ERR(read_header_block(stream, linebuf, &headers, linepool));

      /*** Handle the various header blocks. ***/

      /* Is this a revision record? */
      if (apr_hash_get(headers, SVN_REPOS_DUMPFILE_REVISION_NUMBER,
                       APR_HASH_KEY_STRING))
        {
          /* If we already have a rev_baton open, we need to close it
             and clear the per-revision subpool. */
          if (rev_baton != NULL)
            {
              SVN_ERR(parse_fns->close_revision(rev_baton));
              svn_pool_clear(revpool);
            }

          SVN_ERR(parse_fns->new_revision_record(&rev_baton,
                                                 headers, parse_baton,
                                                 revpool));
        }
      /* Or is this, perhaps, a node record? */
      else if (apr_hash_get(headers, SVN_REPOS_DUMPFILE_NODE_PATH,
                            APR_HASH_KEY_STRING))
        {
          SVN_ERR(parse_fns->new_node_record(&node_baton,
                                             headers,
                                             rev_baton,
                                             nodepool));
          found_node = TRUE;
        }
      /* Or is this the repos UUID? */
      else if ((value = apr_hash_get(headers, SVN_REPOS_DUMPFILE_UUID,
                                     APR_HASH_KEY_STRING)))
        {
          SVN_ERR(parse_fns->uuid_record(value, parse_baton, pool));
        }
      /* Or perhaps a dumpfile format? */
      else if ((value = apr_hash_get(headers,
                                     SVN_REPOS_DUMPFILE_MAGIC_HEADER,
                                     APR_HASH_KEY_STRING)))
        {
          /* ### someday, switch modes of operation here. */
          version = atoi(value);
        }
      /* Or is this bogosity?! */
      else
        {
          /* What the heck is this record?!? */
          return svn_error_create(SVN_ERR_STREAM_MALFORMED_DATA, NULL,
                                  _("Unrecognized record type in stream"));
        }

      /* Need 3 values below to determine v1 dump type

         Old (pre 0.14?) v1 dumps don't have Prop-content-length
         and Text-content-length fields, but always have a properties
         block in a block with Content-Length > 0 */

      content_length = apr_hash_get(headers,
                                    SVN_REPOS_DUMPFILE_CONTENT_LENGTH,
                                    APR_HASH_KEY_STRING);
      prop_cl = apr_hash_get(headers,
                             SVN_REPOS_DUMPFILE_PROP_CONTENT_LENGTH,
                             APR_HASH_KEY_STRING);
      text_cl = apr_hash_get(headers,
                             SVN_REPOS_DUMPFILE_TEXT_CONTENT_LENGTH,
                             APR_HASH_KEY_STRING);
      old_v1_with_cl =
        version == 1 && content_length && ! prop_cl && ! text_cl;

      /* Is there a props content-block to parse? */
      if (prop_cl || old_v1_with_cl)
        {
          const char *delta = apr_hash_get(headers,
                                           SVN_REPOS_DUMPFILE_PROP_DELTA,
                                           APR_HASH_KEY_STRING);
          svn_boolean_t is_delta = (delta && strcmp(delta, "true") == 0);

          /* First, remove all node properties, unless this is a delta
             property block. */
          if (found_node && !is_delta)
            SVN_ERR(parse_fns->remove_node_props(node_baton));

          SVN_ERR(parse_property_block
                  (stream,
                   svn__atoui64(prop_cl ? prop_cl : content_length),
                   parse_fns,
                   found_node ? node_baton : rev_baton,
                   parse_baton,
                   found_node,
                   &actual_prop_length,
                   found_node ? nodepool : revpool));
        }

      /* Is there a text content-block to parse? */
      if (text_cl)
        {
          const char *delta = apr_hash_get(headers,
                                           SVN_REPOS_DUMPFILE_TEXT_DELTA,
                                           APR_HASH_KEY_STRING);
          svn_boolean_t is_delta = (delta && strcmp(delta, "true") == 0);

          SVN_ERR(parse_text_block(stream,
                                   svn__atoui64(text_cl),
                                   is_delta,
                                   parse_fns,
                                   found_node ? node_baton : rev_baton,
                                   buffer,
                                   buflen,
                                   found_node ? nodepool : revpool));
        }
      else if (old_v1_with_cl)
        {
          /* An old-v1 block with a Content-length might have a text block.
             If the property block did not consume all the bytes of the
             Content-length, then it clearly does have a text block.
             If not, then we must deduce whether we have an *empty* text
             block or an *absent* text block.  The rules are:
             - "Node-kind: file" blocks have an empty (i.e. present, but
               zero-length) text block, since they represent a file
               modification.  Note that file-copied-text-unmodified blocks
               have no Content-length - even if they should have contained
               a modified property block, the pre-0.14 dumper forgets to
               dump the modified properties.
             - If it is not a file node, then it is a revision or directory,
               and so has an absent text block.
          */
          const char *node_kind;
          svn_filesize_t cl_value = svn__atoui64(content_length)
                                    - actual_prop_length;

          if (cl_value ||
              ((node_kind = apr_hash_get(headers,
                                         SVN_REPOS_DUMPFILE_NODE_KIND,
                                         APR_HASH_KEY_STRING))
               && strcmp(node_kind, "file") == 0)
             )
            SVN_ERR(parse_text_block(stream,
                                     cl_value,
                                     FALSE,
                                     parse_fns,
                                     found_node ? node_baton : rev_baton,
                                     buffer,
                                     buflen,
                                     found_node ? nodepool : revpool));
        }

      /* if we have a content-length header, did we read all of it?
         in case of an old v1, we *always* read all of it, because
         text-content-length == content-length - prop-content-length
      */
      if (content_length && ! old_v1_with_cl)
        {
          apr_size_t rlen, num_to_read;
          svn_filesize_t remaining =
            svn__atoui64(content_length) -
            (prop_cl ? svn__atoui64(prop_cl) : 0) -
            (text_cl ? svn__atoui64(text_cl) : 0);


          if (remaining < 0)
            return svn_error_create(SVN_ERR_STREAM_MALFORMED_DATA, NULL,
                                    _("Sum of subblock sizes larger than "
                                      "total block content length"));

          /* Consume remaining bytes in this content block */
          while (remaining > 0)
            {
              if (remaining >= buflen)
                rlen = buflen;
              else
                rlen = (apr_size_t) remaining;

              num_to_read = rlen;
              SVN_ERR(svn_stream_read(stream, buffer, &rlen));
              remaining -= rlen;
              if (rlen != num_to_read)
                return stream_ran_dry();
            }
        }

      /* If we just finished processing a node record, we need to
         close the node record and clear the per-node subpool. */
      if (found_node)
        {
          SVN_ERR(parse_fns->close_node(node_baton));
          svn_pool_clear(nodepool);
        }

      /*** End of processing for one record. ***/

    } /* end of stream */

  /* Close out whatever revision we're in. */
  if (rev_baton != NULL)
    SVN_ERR(parse_fns->close_revision(rev_baton));

  svn_pool_destroy(linepool);
  svn_pool_destroy(revpool);
  svn_pool_destroy(nodepool);
  return SVN_NO_ERROR;
}


/*----------------------------------------------------------------------*/

/** vtable for doing commits to a fs **/


static struct node_baton *
make_node_baton(apr_hash_t *headers,
                struct revision_baton *rb,
                apr_pool_t *pool)
{
  struct node_baton *nb = apr_pcalloc(pool, sizeof(*nb));
  const char *val;

  /* Start with sensible defaults. */
  nb->rb = rb;
  nb->pool = pool;
  nb->kind = svn_node_unknown;

  /* Then add info from the headers.  */
  if ((val = apr_hash_get(headers, SVN_REPOS_DUMPFILE_NODE_PATH,
                          APR_HASH_KEY_STRING)))
  {
    if (rb->pb->parent_dir)
      nb->path = svn_path_join(rb->pb->parent_dir, val, pool);
    else
      nb->path = apr_pstrdup(pool, val);
  }

  if ((val = apr_hash_get(headers, SVN_REPOS_DUMPFILE_NODE_KIND,
                          APR_HASH_KEY_STRING)))
    {
      if (! strcmp(val, "file"))
        nb->kind = svn_node_file;
      else if (! strcmp(val, "dir"))
        nb->kind = svn_node_dir;
    }

  nb->action = (enum svn_node_action)(-1);  /* an invalid action code */
  if ((val = apr_hash_get(headers, SVN_REPOS_DUMPFILE_NODE_ACTION,
                          APR_HASH_KEY_STRING)))
    {
      if (! strcmp(val, "change"))
        nb->action = svn_node_action_change;
      else if (! strcmp(val, "add"))
        nb->action = svn_node_action_add;
      else if (! strcmp(val, "delete"))
        nb->action = svn_node_action_delete;
      else if (! strcmp(val, "replace"))
        nb->action = svn_node_action_replace;
    }

  nb->copyfrom_rev = SVN_INVALID_REVNUM;
  if ((val = apr_hash_get(headers, SVN_REPOS_DUMPFILE_NODE_COPYFROM_REV,
                          APR_HASH_KEY_STRING)))
    {
      nb->copyfrom_rev = SVN_STR_TO_REV(val);
    }
  if ((val = apr_hash_get(headers, SVN_REPOS_DUMPFILE_NODE_COPYFROM_PATH,
                          APR_HASH_KEY_STRING)))
    {
      if (rb->pb->parent_dir)
        nb->copyfrom_path = svn_path_join(rb->pb->parent_dir,
                                          (*val == '/' ? val + 1 : val), pool);
      else
        nb->copyfrom_path = apr_pstrdup(pool, val);
    }

  if ((val = apr_hash_get(headers, SVN_REPOS_DUMPFILE_TEXT_CONTENT_CHECKSUM,
                          APR_HASH_KEY_STRING)))
    {
      svn_checksum_parse_hex(&nb->result_checksum, svn_checksum_md5, val, pool);
    }

  if ((val = apr_hash_get(headers, SVN_REPOS_DUMPFILE_TEXT_DELTA_BASE_CHECKSUM,
                          APR_HASH_KEY_STRING)))
    {
      svn_checksum_parse_hex(&nb->base_checksum, svn_checksum_md5, val, pool);
    }

  if ((val = apr_hash_get(headers, SVN_REPOS_DUMPFILE_TEXT_COPY_SOURCE_CHECKSUM,
                          APR_HASH_KEY_STRING)))
    {
      svn_checksum_parse_hex(&nb->copy_source_checksum, svn_checksum_md5, val,
                             pool);
    }

  /* What's cool about this dump format is that the parser just
     ignores any unrecognized headers.  :-)  */

  return nb;
}

static struct revision_baton *
make_revision_baton(apr_hash_t *headers,
                    struct parse_baton *pb,
                    apr_pool_t *pool)
{
  struct revision_baton *rb = apr_pcalloc(pool, sizeof(*rb));
  const char *val;

  rb->pb = pb;
  rb->pool = pool;
  rb->rev = SVN_INVALID_REVNUM;

  if ((val = apr_hash_get(headers, SVN_REPOS_DUMPFILE_REVISION_NUMBER,
                          APR_HASH_KEY_STRING)))
    rb->rev = SVN_STR_TO_REV(val);

  return rb;
}


static svn_error_t *
new_revision_record(void **revision_baton,
                    apr_hash_t *headers,
                    void *parse_baton,
                    apr_pool_t *pool)
{
  struct parse_baton *pb = parse_baton;
  struct revision_baton *rb;
  svn_revnum_t head_rev;

  rb = make_revision_baton(headers, pb, pool);
  SVN_ERR(svn_fs_youngest_rev(&head_rev, pb->fs, pool));

  /* FIXME: This is a lame fallback loading multiple segments of dump in
     several separate operations. It is highly susceptible to race conditions.
     Calculate the revision 'offset' for finding copyfrom sources.
     It might be positive or negative. */
  rb->rev_offset = (apr_int32_t) (rb->rev) - (head_rev + 1);

  if (rb->rev > 0)
    {
      /* Create a new fs txn. */
      SVN_ERR(svn_fs_begin_txn2(&(rb->txn), pb->fs, head_rev, 0, pool));
      SVN_ERR(svn_fs_txn_root(&(rb->txn_root), rb->txn, pool));

      if (pb->notify_func)
        {
          pb->notify->action = svn_repos_notify_load_txn_start;
          pb->notify->old_revision = rb->rev;
          pb->notify_func(pb->notify_baton, pb->notify, rb->pool);
        }

      /* Stash the oldest "old" revision committed from the load stream. */
      if (!SVN_IS_VALID_REVNUM(pb->oldest_old_rev))
        pb->oldest_old_rev = rb->rev;
    }

  /* If we're parsing revision 0, only the revision are (possibly)
     interesting to us: when loading the stream into an empty
     filesystem, then we want new filesystem's revision 0 to have the
     same props.  Otherwise, we just ignore revision 0 in the stream. */

  *revision_baton = rb;
  return SVN_NO_ERROR;
}



/* Factorized helper func for new_node_record() */
static svn_error_t *
maybe_add_with_history(struct node_baton *nb,
                       struct revision_baton *rb,
                       apr_pool_t *pool)
{
  struct parse_baton *pb = rb->pb;

  if ((nb->copyfrom_path == NULL) || (! pb->use_history))
    {
      /* Add empty file or dir, without history. */
      if (nb->kind == svn_node_file)
        SVN_ERR(svn_fs_make_file(rb->txn_root, nb->path, pool));

      else if (nb->kind == svn_node_dir)
        SVN_ERR(svn_fs_make_dir(rb->txn_root, nb->path, pool));
    }
  else
    {
      /* Hunt down the source revision in this fs. */
      svn_fs_root_t *copy_root;
      svn_revnum_t src_rev = nb->copyfrom_rev - rb->rev_offset;
      svn_revnum_t *src_rev_from_map;
      if ((src_rev_from_map = apr_hash_get(pb->rev_map, &nb->copyfrom_rev,
                                           sizeof(nb->copyfrom_rev))))
        src_rev = *src_rev_from_map;

      if (! SVN_IS_VALID_REVNUM(src_rev))
        return svn_error_createf(SVN_ERR_FS_NO_SUCH_REVISION, NULL,
                                 _("Relative source revision %ld is not"
                                   " available in current repository"),
                                 src_rev);

      SVN_ERR(svn_fs_revision_root(&copy_root, pb->fs, src_rev, pool));

      if (nb->copy_source_checksum)
        {
          svn_checksum_t *checksum;
          SVN_ERR(svn_fs_file_checksum(&checksum, svn_checksum_md5, copy_root,
                                       nb->copyfrom_path, TRUE, pool));
          if (!svn_checksum_match(nb->copy_source_checksum, checksum))
            return svn_error_createf
              (SVN_ERR_CHECKSUM_MISMATCH,
               NULL,
               apr_psprintf(pool, "%s:\n%s\n%s\n",
                            _("Copy source checksum mismatch on copy from '%s'@%ld\n"
                              "to '%s' in rev based on r%ld"),
                            _("   expected:  %s"),
                            _("     actual:  %s")),
               nb->copyfrom_path, src_rev,
               nb->path, rb->rev,
               svn_checksum_to_cstring_display(nb->copy_source_checksum, pool),
               svn_checksum_to_cstring_display(checksum, pool));
        }

      SVN_ERR(svn_fs_copy(copy_root, nb->copyfrom_path,
                          rb->txn_root, nb->path, pool));

      if (pb->notify_func)
        {
          pb->notify->action = svn_repos_notify_load_copied_node;
          pb->notify_func(pb->notify_baton, pb->notify, rb->pool);
        }
    }

  return SVN_NO_ERROR;
}


static svn_error_t *
uuid_record(const char *uuid,
            void *parse_baton,
            apr_pool_t *pool)
{
  struct parse_baton *pb = parse_baton;
  svn_revnum_t youngest_rev;

  if (pb->uuid_action == svn_repos_load_uuid_ignore)
    return SVN_NO_ERROR;

  if (pb->uuid_action != svn_repos_load_uuid_force)
    {
      SVN_ERR(svn_fs_youngest_rev(&youngest_rev, pb->fs, pool));
      if (youngest_rev != 0)
        return SVN_NO_ERROR;
    }

  return svn_fs_set_uuid(pb->fs, uuid, pool);
}

static svn_error_t *
new_node_record(void **node_baton,
                apr_hash_t *headers,
                void *revision_baton,
                apr_pool_t *pool)
{
  struct revision_baton *rb = revision_baton;
  struct parse_baton *pb = rb->pb;
  struct node_baton *nb;

  if (rb->rev == 0)
    return svn_error_create(SVN_ERR_STREAM_MALFORMED_DATA, NULL,
                            _("Malformed dumpstream: "
                              "Revision 0 must not contain node records"));

  nb = make_node_baton(headers, rb, pool);

  /* Make sure we have an action we recognize. */
  if (nb->action < svn_node_action_change
        || nb->action > svn_node_action_replace)
      return svn_error_createf(SVN_ERR_STREAM_UNRECOGNIZED_DATA, NULL,
                               _("Unrecognized node-action on node '%s'"),
                               nb->path);

  if (pb->notify_func)
    {
      pb->notify->action = svn_repos_notify_load_node_start;
      pb->notify->node_action = nb->action;
      pb->notify->path = nb->path;
      pb->notify_func(pb->notify_baton, pb->notify, rb->pool);
    }

  switch (nb->action)
    {
    case svn_node_action_change:
      break;

    case svn_node_action_delete:
      SVN_ERR(svn_fs_delete(rb->txn_root, nb->path, pool));
      break;

    case svn_node_action_add:
      SVN_ERR(maybe_add_with_history(nb, rb, pool));
      break;

    case svn_node_action_replace:
      SVN_ERR(svn_fs_delete(rb->txn_root, nb->path, pool));
      SVN_ERR(maybe_add_with_history(nb, rb, pool));
      break;
    }

  *node_baton = nb;
  return SVN_NO_ERROR;
}


static svn_error_t *
set_revision_property(void *baton,
                      const char *name,
                      const svn_string_t *value)
{
  struct revision_baton *rb = baton;

  if (rb->rev > 0)
    {
      SVN_ERR(svn_fs_change_txn_prop(rb->txn, name, value, rb->pool));

      /* Remember any datestamp that passes through!  (See comment in
         close_revision() below.) */
      if (! strcmp(name, SVN_PROP_REVISION_DATE))
        rb->datestamp = svn_string_dup(value, rb->pool);
    }
  else if (rb->rev == 0)
    {
      /* Special case: set revision 0 properties when loading into an
         'empty' filesystem. */
      struct parse_baton *pb = rb->pb;
      svn_revnum_t youngest_rev;

      SVN_ERR(svn_fs_youngest_rev(&youngest_rev, pb->fs, rb->pool));

      if (youngest_rev == 0)
        SVN_ERR(svn_fs_change_rev_prop2(pb->fs, 0, name, NULL, value,
                                        rb->pool));
    }

  return SVN_NO_ERROR;
}


static svn_error_t *
set_node_property(void *baton,
                  const char *name,
                  const svn_string_t *value)
{
  struct node_baton *nb = baton;
  struct revision_baton *rb = nb->rb;
  const char *parent_dir = rb->pb->parent_dir;

  if (strcmp(name, SVN_PROP_MERGEINFO) == 0)
    {
      /* Renumber mergeinfo as appropriate. */
      svn_string_t *renumbered_mergeinfo;
      SVN_ERR(renumber_mergeinfo_revs(&renumbered_mergeinfo, value, rb,
                                      nb->pool));
      value = renumbered_mergeinfo;
      if (parent_dir)
        {
          /* Prefix the merge source paths with PARENT_DIR. */
          /* ASSUMPTION: All source paths are included in the dump stream. */
          svn_string_t *mergeinfo_val;
          SVN_ERR(prefix_mergeinfo_paths(&mergeinfo_val, value, parent_dir,
                                         nb->pool));
          value = mergeinfo_val;
        }
    }

  return svn_fs_change_node_prop(rb->txn_root, nb->path,
                                 name, value, nb->pool);
}


static svn_error_t *
delete_node_property(void *baton,
                     const char *name)
{
  struct node_baton *nb = baton;
  struct revision_baton *rb = nb->rb;

  return svn_fs_change_node_prop(rb->txn_root, nb->path,
                                 name, NULL, nb->pool);
}


static svn_error_t *
remove_node_props(void *baton)
{
  struct node_baton *nb = baton;
  struct revision_baton *rb = nb->rb;
  apr_hash_t *proplist;
  apr_hash_index_t *hi;

  SVN_ERR(svn_fs_node_proplist(&proplist,
                               rb->txn_root, nb->path, nb->pool));

  for (hi = apr_hash_first(nb->pool, proplist); hi; hi = apr_hash_next(hi))
    {
      const void *key;

      apr_hash_this(hi, &key, NULL, NULL);

      SVN_ERR(svn_fs_change_node_prop(rb->txn_root, nb->path,
                                      (const char *) key, NULL,
                                      nb->pool));
    }

  return SVN_NO_ERROR;
}


static svn_error_t *
apply_textdelta(svn_txdelta_window_handler_t *handler,
                void **handler_baton,
                void *node_baton)
{
  struct node_baton *nb = node_baton;
  struct revision_baton *rb = nb->rb;

  return svn_fs_apply_textdelta(handler, handler_baton,
                                rb->txn_root, nb->path,
                                nb->base_checksum ?
                                svn_checksum_to_cstring(nb->base_checksum,
                                                        nb->pool) : NULL,
                                nb->result_checksum ?
                                svn_checksum_to_cstring(nb->result_checksum,
                                                        nb->pool) : NULL,
                                nb->pool);
}


static svn_error_t *
set_fulltext(svn_stream_t **stream,
             void *node_baton)
{
  struct node_baton *nb = node_baton;
  struct revision_baton *rb = nb->rb;

  return svn_fs_apply_text(stream,
                           rb->txn_root, nb->path,
                           nb->result_checksum ?
                           svn_checksum_to_cstring(nb->result_checksum,
                                                   nb->pool) : NULL,
                           nb->pool);
}


static svn_error_t *
close_node(void *baton)
{
  struct node_baton *nb = baton;
  struct revision_baton *rb = nb->rb;
  struct parse_baton *pb = rb->pb;

  if (pb->notify_func)
    {
      pb->notify->action = svn_repos_notify_load_node_done;
      pb->notify_func(pb->notify_baton, pb->notify, rb->pool);
    }

  return SVN_NO_ERROR;
}


static svn_error_t *
close_revision(void *baton)
{
  struct revision_baton *rb = baton;
  struct parse_baton *pb = rb->pb;
  const char *conflict_msg = NULL;
  svn_revnum_t *old_rev, *new_rev;
  svn_error_t *err;

  if (rb->rev <= 0)
    return SVN_NO_ERROR;

  /* Prepare memory for saving dump-rev -> in-repos-rev mapping. */
  old_rev = apr_palloc(pb->pool, sizeof(*old_rev) * 2);
  new_rev = old_rev + 1;
  *old_rev = rb->rev;

  /* Run the pre-commit hook, if so commanded. */
  if (pb->use_pre_commit_hook)
    {
      const char *txn_name;
      err = svn_fs_txn_name(&txn_name, rb->txn, rb->pool);
      if (! err)
        err = svn_repos__hooks_pre_commit(pb->repos, txn_name, rb->pool);
      if (err)
        {
          svn_error_clear(svn_fs_abort_txn(rb->txn, rb->pool));
          return svn_error_return(err);
        }
    }

  /* Commit. */
  if ((err = svn_fs_commit_txn(&conflict_msg, new_rev, rb->txn, rb->pool)))
    {
      svn_error_clear(svn_fs_abort_txn(rb->txn, rb->pool));
      if (conflict_msg)
        return svn_error_quick_wrap(err, conflict_msg);
      else
        return svn_error_return(err);
    }

  /* Run post-commit hook, if so commanded.  */
  if (pb->use_post_commit_hook)
    {
      if ((err = svn_repos__hooks_post_commit(pb->repos, *new_rev, rb->pool)))
        return svn_error_create
          (SVN_ERR_REPOS_POST_COMMIT_HOOK_FAILED, err,
           _("Commit succeeded, but post-commit hook failed"));
    }

  /* After a successful commit, must record the dump-rev -> in-repos-rev
     mapping, so that copyfrom instructions in the dump file can look up the
     correct repository revision to copy from. */
  apr_hash_set(pb->rev_map, old_rev, sizeof(svn_revnum_t), new_rev);

  /* If the incoming dump stream has non-contiguous revisions (e.g. from
     using svndumpfilter --drop-empty-revs without --renumber-revs) then
     we must account for the missing gaps in PB->REV_MAP.  Otherwise we
     might not be able to map all mergeinfo source revisions to the correct
     revisions in the target repos. */
  if (pb->last_rev_mapped != SVN_INVALID_REVNUM
      && *old_rev != pb->last_rev_mapped + 1)
    {
      svn_revnum_t i;

      /* Map all dropped revisions between PB->LAST_REV_MAPPED and OLD_REV. */
      for (i = pb->last_rev_mapped + 1; i < *old_rev; i++)
        {
          svn_revnum_t *gap_rev_old = apr_palloc(pb->pool,
                                                 sizeof(*gap_rev_old));
          svn_revnum_t *gap_rev_new = apr_palloc(pb->pool,
                                                 sizeof(*gap_rev_new));
          *gap_rev_old = i;
          *gap_rev_new = pb->last_rev_mapped;
          apr_hash_set(pb->rev_map, gap_rev_old, sizeof(svn_revnum_t),
                       gap_rev_new);
        }
    }
  pb->last_rev_mapped = *old_rev;

  /* Deltify the predecessors of paths changed in this revision. */
  SVN_ERR(svn_fs_deltify_revision(pb->fs, *new_rev, rb->pool));

  /* Grrr, svn_fs_commit_txn rewrites the datestamp property to the
     current clock-time.  We don't want that, we want to preserve
     history exactly.  Good thing revision props aren't versioned!
     Note that if rb->datestamp is NULL, that's fine -- if the dump
     data doesn't carry a datestamp, we want to preserve that fact in
     the load. */
  SVN_ERR(svn_fs_change_rev_prop(pb->fs, *new_rev,
                                 SVN_PROP_REVISION_DATE, rb->datestamp,
                                 rb->pool));

  if (pb->notify_func)
    {
      pb->notify->action = svn_repos_notify_load_txn_committed;
      pb->notify->new_revision = *new_rev;
      pb->notify->old_revision = ((*new_rev == rb->rev)
                                    ? SVN_INVALID_REVNUM
                                    : rb->rev);
      pb->notify_func(pb->notify_baton, pb->notify, rb->pool);
    }

  return SVN_NO_ERROR;
}


/*----------------------------------------------------------------------*/

/** The public routines **/


svn_error_t *
svn_repos_get_fs_build_parser3(const svn_repos_parse_fns2_t **callbacks,
                               void **parse_baton,
                               svn_repos_t *repos,
                               svn_boolean_t use_history,
                               enum svn_repos_load_uuid uuid_action,
                               const char *parent_dir,
                               svn_repos_notify_func_t notify_func,
                               void *notify_baton,
                               apr_pool_t *pool)
{
  svn_repos_parse_fns2_t *parser = apr_pcalloc(pool, sizeof(*parser));
  struct parse_baton *pb = apr_pcalloc(pool, sizeof(*pb));

  parser->new_revision_record = new_revision_record;
  parser->new_node_record = new_node_record;
  parser->uuid_record = uuid_record;
  parser->set_revision_property = set_revision_property;
  parser->set_node_property = set_node_property;
  parser->remove_node_props = remove_node_props;
  parser->set_fulltext = set_fulltext;
  parser->close_node = close_node;
  parser->close_revision = close_revision;
  parser->delete_node_property = delete_node_property;
  parser->apply_textdelta = apply_textdelta;

  pb->repos = repos;
  pb->fs = svn_repos_fs(repos);
  pb->use_history = use_history;
  pb->notify_func = notify_func;
  pb->notify_baton = notify_baton;
  pb->notify = svn_repos_notify_create(svn_repos_notify_load_txn_start, pool);
  pb->uuid_action = uuid_action;
  pb->parent_dir = parent_dir;
  pb->pool = pool;
  pb->rev_map = apr_hash_make(pool);
  pb->oldest_old_rev = SVN_INVALID_REVNUM;
  pb->last_rev_mapped = SVN_INVALID_REVNUM;

  *callbacks = parser;
  *parse_baton = pb;
  return SVN_NO_ERROR;
}


svn_error_t *
svn_repos_load_fs3(svn_repos_t *repos,
                   svn_stream_t *dumpstream,
                   enum svn_repos_load_uuid uuid_action,
                   const char *parent_dir,
                   svn_boolean_t use_pre_commit_hook,
                   svn_boolean_t use_post_commit_hook,
                   svn_repos_notify_func_t notify_func,
                   void *notify_baton,
                   svn_cancel_func_t cancel_func,
                   void *cancel_baton,
                   apr_pool_t *pool)
{
  const svn_repos_parse_fns2_t *parser;
  void *parse_baton;
  struct parse_baton *pb;

  /* This is really simple. */

  SVN_ERR(svn_repos_get_fs_build_parser3(&parser, &parse_baton,
                                         repos,
                                         TRUE, /* look for copyfrom revs */
                                         uuid_action,
                                         parent_dir,
                                         notify_func,
                                         notify_baton,
                                         pool));

  /* Heh.  We know this is a parse_baton.  This file made it.  So
     cast away, and set our hook booleans.  */
  pb = parse_baton;
  pb->use_pre_commit_hook = use_pre_commit_hook;
  pb->use_post_commit_hook = use_post_commit_hook;

  return svn_repos_parse_dumpstream2(dumpstream, parser, parse_baton,
                                     cancel_func, cancel_baton, pool);
}<|MERGE_RESOLUTION|>--- conflicted
+++ resolved
@@ -33,10 +33,8 @@
 #include "svn_private_config.h"
 #include "svn_mergeinfo.h"
 #include "svn_checksum.h"
-<<<<<<< HEAD
 #include "svn_subst.h"
-=======
->>>>>>> 0213fdc3
+#include "svn_ctype.h"
 
 #include <apr_lib.h>
 
@@ -740,7 +738,7 @@
             return stream_ran_dry();
         }
 
-      if ((linebuf->len == 0) || (apr_isspace(linebuf->data[0])))
+      if ((linebuf->len == 0) || (svn_ctype_isspace(linebuf->data[0])))
         continue; /* empty line ... loop */
 
       /*** Found the beginning of a new record. ***/
