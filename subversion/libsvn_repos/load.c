--- conflicted
+++ resolved
@@ -170,91 +170,6 @@
 }
 
 
-<<<<<<< HEAD
-/* Prepend the mergeinfo source paths in MERGEINFO_ORIG with PARENT_DIR, and
-   return it in *MERGEINFO_VAL. */
-static svn_error_t *
-prefix_mergeinfo_paths(svn_string_t **mergeinfo_val,
-                       const svn_string_t *mergeinfo_orig,
-                       const char *parent_dir,
-                       apr_pool_t *pool)
-{
-  apr_hash_t *prefixed_mergeinfo, *mergeinfo;
-  apr_hash_index_t *hi;
-  void *rangelist;
-
-  SVN_ERR(svn_mergeinfo_parse(&mergeinfo, mergeinfo_orig->data, pool));
-  prefixed_mergeinfo = apr_hash_make(pool);
-  for (hi = apr_hash_first(pool, mergeinfo); hi; hi = apr_hash_next(hi))
-    {
-      const char *path;
-      const void *merge_source;
-      apr_hash_this(hi, &merge_source, NULL, &rangelist);
-      path = svn_path_join(parent_dir, (const char*)merge_source+1, pool);
-      apr_hash_set(prefixed_mergeinfo, path, APR_HASH_KEY_STRING, rangelist);
-    }
-  return svn_mergeinfo_to_string(mergeinfo_val, prefixed_mergeinfo, pool);
-}
-
-
-/* Examine the mergeinfo in INITIAL_VAL, renumber revisions in rangelists
-   as appropriate, and return the (possibly new) mergeinfo in *FINAL_VAL
-   (allocated from POOL). */
-static svn_error_t *
-renumber_mergeinfo_revs(svn_string_t **final_val,
-                        const svn_string_t *initial_val,
-                        struct revision_baton *rb,
-                        apr_pool_t *pool)
-{
-  apr_pool_t *subpool = svn_pool_create(pool);
-  apr_hash_t *mergeinfo;
-  apr_hash_t *final_mergeinfo = apr_hash_make(subpool);
-  apr_hash_index_t *hi;
-
-  SVN_ERR(svn_mergeinfo_parse(&mergeinfo, initial_val->data, subpool));
-  for (hi = apr_hash_first(subpool, mergeinfo); hi; hi = apr_hash_next(hi))
-    {
-      const char *merge_source;
-      apr_array_header_t *rangelist;
-      struct parse_baton *pb = rb->pb;
-      int i;
-      const void *key;
-      void *val;
-
-      apr_hash_this(hi, &key, NULL, &val);
-      merge_source = (const char *) key;
-      rangelist = (apr_array_header_t *) val;
-
-      /* Possibly renumber revisions in merge source's rangelist. */
-      for (i = 0; i < rangelist->nelts; i++)
-        {
-          svn_revnum_t *rev_from_map;
-          svn_merge_range_t *range = APR_ARRAY_IDX(rangelist, i,
-                                                   svn_merge_range_t *);
-          rev_from_map = apr_hash_get(pb->rev_map, &range->start,
-                                      sizeof(svn_revnum_t));
-          if (rev_from_map && SVN_IS_VALID_REVNUM(*rev_from_map))
-              range->start = *rev_from_map;
-
-          rev_from_map = apr_hash_get(pb->rev_map, &range->end,
-                                      sizeof(svn_revnum_t));
-          if (rev_from_map && SVN_IS_VALID_REVNUM(*rev_from_map))
-              range->end = *rev_from_map;
-         }
-       apr_hash_set(final_mergeinfo, merge_source,
-                    APR_HASH_KEY_STRING, rangelist);
-     }
-
-  SVN_ERR(svn_mergeinfo_sort(final_mergeinfo, subpool));
-  SVN_ERR(svn_mergeinfo_to_string(final_val, final_mergeinfo, pool));
-  svn_pool_destroy(subpool);
-
-  return SVN_NO_ERROR;
-}
-
-
-=======
->>>>>>> 4cf18c3e
 /* Read CONTENT_LENGTH bytes from STREAM, parsing the bytes as an
    encoded Subversion properties hash, and making multiple calls to
    PARSE_FNS->set_*_property on RECORD_BATON (depending on the value
@@ -779,632 +694,4 @@
   svn_pool_destroy(revpool);
   svn_pool_destroy(nodepool);
   return SVN_NO_ERROR;
-<<<<<<< HEAD
-}
-
-
-/*----------------------------------------------------------------------*/
--
-/** vtable for doing commits to a fs **/
-
-
-static struct node_baton *
-make_node_baton(apr_hash_t *headers,
-                struct revision_baton *rb,
-                apr_pool_t *pool)
-{
-  struct node_baton *nb = apr_pcalloc(pool, sizeof(*nb));
-  const char *val;
-
-  /* Start with sensible defaults. */
-  nb->rb = rb;
-  nb->pool = pool;
-  nb->kind = svn_node_unknown;
-
-  /* Then add info from the headers.  */
-  if ((val = apr_hash_get(headers, SVN_REPOS_DUMPFILE_NODE_PATH,
-                          APR_HASH_KEY_STRING)))
-  {
-    if (rb->pb->parent_dir)
-      nb->path = svn_path_join(rb->pb->parent_dir, val, pool);
-    else
-      nb->path = apr_pstrdup(pool, val);
-  }
-
-  if ((val = apr_hash_get(headers, SVN_REPOS_DUMPFILE_NODE_KIND,
-                          APR_HASH_KEY_STRING)))
-    {
-      if (! strcmp(val, "file"))
-        nb->kind = svn_node_file;
-      else if (! strcmp(val, "dir"))
-        nb->kind = svn_node_dir;
-    }
-
-  nb->action = (enum svn_node_action)(-1);  /* an invalid action code */
-  if ((val = apr_hash_get(headers, SVN_REPOS_DUMPFILE_NODE_ACTION,
-                          APR_HASH_KEY_STRING)))
-    {
-      if (! strcmp(val, "change"))
-        nb->action = svn_node_action_change;
-      else if (! strcmp(val, "add"))
-        nb->action = svn_node_action_add;
-      else if (! strcmp(val, "delete"))
-        nb->action = svn_node_action_delete;
-      else if (! strcmp(val, "replace"))
-        nb->action = svn_node_action_replace;
-    }
-
-  nb->copyfrom_rev = SVN_INVALID_REVNUM;
-  if ((val = apr_hash_get(headers, SVN_REPOS_DUMPFILE_NODE_COPYFROM_REV,
-                          APR_HASH_KEY_STRING)))
-    {
-      nb->copyfrom_rev = (svn_revnum_t) atoi(val);
-    }
-  if ((val = apr_hash_get(headers, SVN_REPOS_DUMPFILE_NODE_COPYFROM_PATH,
-                          APR_HASH_KEY_STRING)))
-    {
-      if (rb->pb->parent_dir)
-        nb->copyfrom_path = svn_path_join(rb->pb->parent_dir,
-                                          (*val == '/' ? val + 1 : val), pool);
-      else
-        nb->copyfrom_path = apr_pstrdup(pool, val);
-    }
-
-  if ((val = apr_hash_get(headers, SVN_REPOS_DUMPFILE_TEXT_CONTENT_CHECKSUM,
-                          APR_HASH_KEY_STRING)))
-    {
-      svn_checksum_parse_hex(&nb->result_checksum, svn_checksum_md5, val, pool);
-    }
-
-  if ((val = apr_hash_get(headers, SVN_REPOS_DUMPFILE_TEXT_DELTA_BASE_CHECKSUM,
-                          APR_HASH_KEY_STRING)))
-    {
-      svn_checksum_parse_hex(&nb->base_checksum, svn_checksum_md5, val, pool);
-    }
-
-  if ((val = apr_hash_get(headers, SVN_REPOS_DUMPFILE_TEXT_COPY_SOURCE_CHECKSUM,
-                          APR_HASH_KEY_STRING)))
-    {
-      svn_checksum_parse_hex(&nb->copy_source_checksum, svn_checksum_md5, val,
-                             pool);
-    }
-
-  /* What's cool about this dump format is that the parser just
-     ignores any unrecognized headers.  :-)  */
-
-  return nb;
-}
-
-static struct revision_baton *
-make_revision_baton(apr_hash_t *headers,
-                    struct parse_baton *pb,
-                    apr_pool_t *pool)
-{
-  struct revision_baton *rb = apr_pcalloc(pool, sizeof(*rb));
-  const char *val;
-
-  rb->pb = pb;
-  rb->pool = pool;
-  rb->rev = SVN_INVALID_REVNUM;
-
-  if ((val = apr_hash_get(headers, SVN_REPOS_DUMPFILE_REVISION_NUMBER,
-                          APR_HASH_KEY_STRING)))
-    rb->rev = SVN_STR_TO_REV(val);
-
-  return rb;
-}
-
-
-static svn_error_t *
-new_revision_record(void **revision_baton,
-                    apr_hash_t *headers,
-                    void *parse_baton,
-                    apr_pool_t *pool)
-{
-  struct parse_baton *pb = parse_baton;
-  struct revision_baton *rb;
-  svn_revnum_t head_rev;
-
-  rb = make_revision_baton(headers, pb, pool);
-  SVN_ERR(svn_fs_youngest_rev(&head_rev, pb->fs, pool));
-
-  /* FIXME: This is a lame fallback loading multiple segments of dump in
-     several separate operations. It is highly susceptible to race conditions.
-     Calculate the revision 'offset' for finding copyfrom sources.
-     It might be positive or negative. */
-  rb->rev_offset = (apr_int32_t) (rb->rev) - (head_rev + 1);
-
-  if (rb->rev > 0)
-    {
-      /* Create a new fs txn. */
-      SVN_ERR(svn_fs_begin_txn2(&(rb->txn), pb->fs, head_rev, 0, pool));
-      SVN_ERR(svn_fs_txn_root(&(rb->txn_root), rb->txn, pool));
-
-      SVN_ERR(svn_stream_printf(pb->outstream, pool,
-                                _("<<< Started new transaction, based on "
-                                  "original revision %ld\n"), rb->rev));
-    }
-
-  /* If we're parsing revision 0, only the revision are (possibly)
-     interesting to us: when loading the stream into an empty
-     filesystem, then we want new filesystem's revision 0 to have the
-     same props.  Otherwise, we just ignore revision 0 in the stream. */
-
-  *revision_baton = rb;
-  return SVN_NO_ERROR;
-}
-
-
-
-/* Factorized helper func for new_node_record() */
-static svn_error_t *
-maybe_add_with_history(struct node_baton *nb,
-                       struct revision_baton *rb,
-                       apr_pool_t *pool)
-{
-  struct parse_baton *pb = rb->pb;
-  apr_size_t len;
-
-  if ((nb->copyfrom_path == NULL) || (! pb->use_history))
-    {
-      /* Add empty file or dir, without history. */
-      if (nb->kind == svn_node_file)
-        SVN_ERR(svn_fs_make_file(rb->txn_root, nb->path, pool));
-
-      else if (nb->kind == svn_node_dir)
-        SVN_ERR(svn_fs_make_dir(rb->txn_root, nb->path, pool));
-    }
-  else
-    {
-      /* Hunt down the source revision in this fs. */
-      svn_fs_root_t *copy_root;
-      svn_revnum_t src_rev = nb->copyfrom_rev - rb->rev_offset;
-      svn_revnum_t *src_rev_from_map;
-      if ((src_rev_from_map = apr_hash_get(pb->rev_map, &nb->copyfrom_rev,
-                                           sizeof(nb->copyfrom_rev))))
-        src_rev = *src_rev_from_map;
-
-      if (! SVN_IS_VALID_REVNUM(src_rev))
-        return svn_error_createf(SVN_ERR_FS_NO_SUCH_REVISION, NULL,
-                                 _("Relative source revision %ld is not"
-                                   " available in current repository"),
-                                 src_rev);
-
-      SVN_ERR(svn_fs_revision_root(&copy_root, pb->fs, src_rev, pool));
-
-      if (nb->copy_source_checksum)
-        {
-          svn_checksum_t *checksum;
-          SVN_ERR(svn_fs_file_checksum(&checksum, svn_checksum_md5, copy_root,
-                                       nb->copyfrom_path, TRUE, pool));
-          if (!svn_checksum_match(nb->copy_source_checksum, checksum))
-            return svn_error_createf
-              (SVN_ERR_CHECKSUM_MISMATCH,
-               NULL,
-               apr_psprintf(pool, "%s:\n%s\n%s\n",
-                            _("Copy source checksum mismatch on copy from '%s'@%ld\n"
-                              "to '%s' in rev based on r%ld"),
-                            _("   expected:  %s"),
-                            _("     actual:  %s")),
-               nb->copyfrom_path, src_rev,
-               nb->path, rb->rev,
-               svn_checksum_to_cstring_display(nb->copy_source_checksum, pool),
-               svn_checksum_to_cstring_display(checksum, pool));
-        }
-
-      SVN_ERR(svn_fs_copy(copy_root, nb->copyfrom_path,
-                          rb->txn_root, nb->path, pool));
-
-      len = 9;
-      SVN_ERR(svn_stream_write(pb->outstream, "COPIED...", &len));
-    }
-
-  return SVN_NO_ERROR;
-}
-
-
-static svn_error_t *
-uuid_record(const char *uuid,
-            void *parse_baton,
-            apr_pool_t *pool)
-{
-  struct parse_baton *pb = parse_baton;
-  svn_revnum_t youngest_rev;
-
-  if (pb->uuid_action == svn_repos_load_uuid_ignore)
-    return SVN_NO_ERROR;
-
-  if (pb->uuid_action != svn_repos_load_uuid_force)
-    {
-      SVN_ERR(svn_fs_youngest_rev(&youngest_rev, pb->fs, pool));
-      if (youngest_rev != 0)
-        return SVN_NO_ERROR;
-    }
-
-  return svn_fs_set_uuid(pb->fs, uuid, pool);
-}
-
-static svn_error_t *
-new_node_record(void **node_baton,
-                apr_hash_t *headers,
-                void *revision_baton,
-                apr_pool_t *pool)
-{
-  struct revision_baton *rb = revision_baton;
-  struct parse_baton *pb = rb->pb;
-  struct node_baton *nb;
-
-  if (rb->rev == 0)
-    return svn_error_create(SVN_ERR_STREAM_MALFORMED_DATA, NULL,
-                            _("Malformed dumpstream: "
-                              "Revision 0 must not contain node records"));
-
-  nb = make_node_baton(headers, rb, pool);
-
-  switch (nb->action)
-    {
-    case svn_node_action_change:
-      {
-        SVN_ERR(svn_stream_printf(pb->outstream, pool,
-                                  _("     * editing path : %s ..."),
-                                  nb->path));
-        break;
-      }
-    case svn_node_action_delete:
-      {
-        SVN_ERR(svn_stream_printf(pb->outstream, pool,
-                                  _("     * deleting path : %s ..."),
-                                  nb->path));
-        SVN_ERR(svn_fs_delete(rb->txn_root, nb->path, pool));
-        break;
-      }
-    case svn_node_action_add:
-      {
-        SVN_ERR(svn_stream_printf(pb->outstream, pool,
-                                  _("     * adding path : %s ..."),
-                                  nb->path));
-
-        SVN_ERR(maybe_add_with_history(nb, rb, pool));
-        break;
-      }
-    case svn_node_action_replace:
-      {
-        SVN_ERR(svn_stream_printf(pb->outstream, pool,
-                                  _("     * replacing path : %s ..."),
-                                  nb->path));
-
-        SVN_ERR(svn_fs_delete(rb->txn_root, nb->path, pool));
-
-        SVN_ERR(maybe_add_with_history(nb, rb, pool));
-        break;
-      }
-    default:
-      return svn_error_createf(SVN_ERR_STREAM_UNRECOGNIZED_DATA, NULL,
-                               _("Unrecognized node-action on node '%s'"),
-                               nb->path);
-    }
-
-  *node_baton = nb;
-  return SVN_NO_ERROR;
-}
-
-
-static svn_error_t *
-set_revision_property(void *baton,
-                      const char *name,
-                      const svn_string_t *value)
-{
-  struct revision_baton *rb = baton;
-
-  if (rb->rev > 0)
-    {
-      SVN_ERR(svn_fs_change_txn_prop(rb->txn, name, value, rb->pool));
-
-      /* Remember any datestamp that passes through!  (See comment in
-         close_revision() below.) */
-      if (! strcmp(name, SVN_PROP_REVISION_DATE))
-        rb->datestamp = svn_string_dup(value, rb->pool);
-    }
-  else if (rb->rev == 0)
-    {
-      /* Special case: set revision 0 properties when loading into an
-         'empty' filesystem. */
-      struct parse_baton *pb = rb->pb;
-      svn_revnum_t youngest_rev;
-
-      SVN_ERR(svn_fs_youngest_rev(&youngest_rev, pb->fs, rb->pool));
-
-      if (youngest_rev == 0)
-        SVN_ERR(svn_fs_change_rev_prop(pb->fs, 0, name, value, rb->pool));
-    }
-
-  return SVN_NO_ERROR;
-}
-
-
-static svn_error_t *
-set_node_property(void *baton,
-                  const char *name,
-                  const svn_string_t *value)
-{
-  struct node_baton *nb = baton;
-  struct revision_baton *rb = nb->rb;
-  const char *parent_dir = rb->pb->parent_dir;
-
-  if (strcmp(name, SVN_PROP_MERGEINFO) == 0)
-    {
-      /* Renumber mergeinfo as appropriate. */
-      svn_string_t *renumbered_mergeinfo;
-      SVN_ERR(renumber_mergeinfo_revs(&renumbered_mergeinfo, value, rb,
-                                      nb->pool));
-      value = renumbered_mergeinfo;
-      if (parent_dir)
-        {
-          /* Prefix the merge source paths with PARENT_DIR. */
-          /* ASSUMPTION: All source paths are included in the dump stream. */
-          svn_string_t *mergeinfo_val;
-          SVN_ERR(prefix_mergeinfo_paths(&mergeinfo_val, value, parent_dir,
-                                         nb->pool));
-          value = mergeinfo_val;
-        }
-    }
-
-  return svn_fs_change_node_prop(rb->txn_root, nb->path,
-                                 name, value, nb->pool);
-}
-
-
-static svn_error_t *
-delete_node_property(void *baton,
-                     const char *name)
-{
-  struct node_baton *nb = baton;
-  struct revision_baton *rb = nb->rb;
-
-  return svn_fs_change_node_prop(rb->txn_root, nb->path,
-                                 name, NULL, nb->pool);
-}
-
-
-static svn_error_t *
-remove_node_props(void *baton)
-{
-  struct node_baton *nb = baton;
-  struct revision_baton *rb = nb->rb;
-  apr_hash_t *proplist;
-  apr_hash_index_t *hi;
-
-  SVN_ERR(svn_fs_node_proplist(&proplist,
-                               rb->txn_root, nb->path, nb->pool));
-
-  for (hi = apr_hash_first(nb->pool, proplist); hi; hi = apr_hash_next(hi))
-    {
-      const void *key;
-
-      apr_hash_this(hi, &key, NULL, NULL);
-
-      SVN_ERR(svn_fs_change_node_prop(rb->txn_root, nb->path,
-                                      (const char *) key, NULL,
-                                      nb->pool));
-    }
-
-  return SVN_NO_ERROR;
-}
-
-
-static svn_error_t *
-apply_textdelta(svn_txdelta_window_handler_t *handler,
-                void **handler_baton,
-                void *node_baton)
-{
-  struct node_baton *nb = node_baton;
-  struct revision_baton *rb = nb->rb;
-
-  return svn_fs_apply_textdelta(handler, handler_baton,
-                                rb->txn_root, nb->path,
-                                nb->base_checksum ?
-                                svn_checksum_to_cstring(nb->base_checksum,
-                                                        nb->pool) : NULL,
-                                nb->result_checksum ?
-                                svn_checksum_to_cstring(nb->result_checksum,
-                                                        nb->pool) : NULL,
-                                nb->pool);
-}
-
-
-static svn_error_t *
-set_fulltext(svn_stream_t **stream,
-             void *node_baton)
-{
-  struct node_baton *nb = node_baton;
-  struct revision_baton *rb = nb->rb;
-
-  return svn_fs_apply_text(stream,
-                           rb->txn_root, nb->path,
-                           nb->result_checksum ?
-                           svn_checksum_to_cstring(nb->result_checksum,
-                                                   nb->pool) : NULL,
-                           nb->pool);
-}
-
-
-static svn_error_t *
-close_node(void *baton)
-{
-  struct node_baton *nb = baton;
-  struct revision_baton *rb = nb->rb;
-  struct parse_baton *pb = rb->pb;
-  apr_size_t len = 7;
-
-  return svn_stream_write(pb->outstream, _(" done.\n"), &len);
-}
-
-
-static svn_error_t *
-close_revision(void *baton)
-{
-  struct revision_baton *rb = baton;
-  struct parse_baton *pb = rb->pb;
-  const char *conflict_msg = NULL;
-  svn_revnum_t *old_rev, *new_rev;
-  svn_error_t *err;
-
-  if (rb->rev <= 0)
-    return SVN_NO_ERROR;
-
-  /* Prepare memory for saving dump-rev -> in-repos-rev mapping. */
-  old_rev = apr_palloc(pb->pool, sizeof(*old_rev) * 2);
-  new_rev = old_rev + 1;
-  *old_rev = rb->rev;
-
-  /* Run the pre-commit hook, if so commanded. */
-  if (pb->use_pre_commit_hook)
-    {
-      const char *txn_name;
-      err = svn_fs_txn_name(&txn_name, rb->txn, rb->pool);
-      if (! err)
-        err = svn_repos__hooks_pre_commit(pb->repos, txn_name, rb->pool);
-      if (err)
-        {
-          svn_error_clear(svn_fs_abort_txn(rb->txn, rb->pool));
-          return svn_error_return(err);
-        }
-    }
-
-  /* Commit. */
-  if ((err = svn_fs_commit_txn(&conflict_msg, new_rev, rb->txn, rb->pool)))
-    {
-      svn_error_clear(svn_fs_abort_txn(rb->txn, rb->pool));
-      if (conflict_msg)
-        return svn_error_quick_wrap(err, conflict_msg);
-      else
-        return svn_error_return(err);
-    }
-
-  /* Run post-commit hook, if so commanded.  */
-  if (pb->use_post_commit_hook)
-    {
-      if ((err = svn_repos__hooks_post_commit(pb->repos, *new_rev, rb->pool)))
-        return svn_error_create
-          (SVN_ERR_REPOS_POST_COMMIT_HOOK_FAILED, err,
-           _("Commit succeeded, but post-commit hook failed"));
-    }
-
-  /* After a successful commit, must record the dump-rev -> in-repos-rev
-     mapping, so that copyfrom instructions in the dump file can look up the
-     correct repository revision to copy from. */
-  apr_hash_set(pb->rev_map, old_rev, sizeof(svn_revnum_t), new_rev);
-
-  /* Deltify the predecessors of paths changed in this revision. */
-  SVN_ERR(svn_fs_deltify_revision(pb->fs, *new_rev, rb->pool));
-
-  /* Grrr, svn_fs_commit_txn rewrites the datestamp property to the
-     current clock-time.  We don't want that, we want to preserve
-     history exactly.  Good thing revision props aren't versioned!
-     Note that if rb->datestamp is NULL, that's fine -- if the dump
-     data doesn't carry a datestamp, we want to preserve that fact in
-     the load. */
-  SVN_ERR(svn_fs_change_rev_prop(pb->fs, *new_rev,
-                                 SVN_PROP_REVISION_DATE, rb->datestamp,
-                                 rb->pool));
-
-  if (*new_rev == rb->rev)
-    {
-      return svn_stream_printf(pb->outstream, rb->pool,
-                               _("\n------- Committed revision %ld"
-                                 " >>>\n\n"), *new_rev);
-    }
-  else
-    {
-      return svn_stream_printf(pb->outstream, rb->pool,
-                               _("\n------- Committed new rev %ld"
-                                 " (loaded from original rev %ld"
-                                 ") >>>\n\n"), *new_rev, rb->rev);
-    }
-}
-
-
-/*----------------------------------------------------------------------*/
--
-/** The public routines **/
-
-
-svn_error_t *
-svn_repos_get_fs_build_parser2(const svn_repos_parse_fns2_t **callbacks,
-                               void **parse_baton,
-                               svn_repos_t *repos,
-                               svn_boolean_t use_history,
-                               enum svn_repos_load_uuid uuid_action,
-                               svn_stream_t *outstream,
-                               const char *parent_dir,
-                               apr_pool_t *pool)
-{
-  svn_repos_parse_fns2_t *parser = apr_pcalloc(pool, sizeof(*parser));
-  struct parse_baton *pb = apr_pcalloc(pool, sizeof(*pb));
-
-  parser->new_revision_record = new_revision_record;
-  parser->new_node_record = new_node_record;
-  parser->uuid_record = uuid_record;
-  parser->set_revision_property = set_revision_property;
-  parser->set_node_property = set_node_property;
-  parser->remove_node_props = remove_node_props;
-  parser->set_fulltext = set_fulltext;
-  parser->close_node = close_node;
-  parser->close_revision = close_revision;
-  parser->delete_node_property = delete_node_property;
-  parser->apply_textdelta = apply_textdelta;
-
-  pb->repos = repos;
-  pb->fs = svn_repos_fs(repos);
-  pb->use_history = use_history;
-  pb->outstream = outstream ? outstream : svn_stream_empty(pool);
-  pb->uuid_action = uuid_action;
-  pb->parent_dir = parent_dir;
-  pb->pool = pool;
-  pb->rev_map = apr_hash_make(pool);
-
-  *callbacks = parser;
-  *parse_baton = pb;
-  return SVN_NO_ERROR;
-}
-
-
-svn_error_t *
-svn_repos_load_fs2(svn_repos_t *repos,
-                   svn_stream_t *dumpstream,
-                   svn_stream_t *feedback_stream,
-                   enum svn_repos_load_uuid uuid_action,
-                   const char *parent_dir,
-                   svn_boolean_t use_pre_commit_hook,
-                   svn_boolean_t use_post_commit_hook,
-                   svn_cancel_func_t cancel_func,
-                   void *cancel_baton,
-                   apr_pool_t *pool)
-{
-  const svn_repos_parse_fns2_t *parser;
-  void *parse_baton;
-  struct parse_baton *pb;
-
-  /* This is really simple. */
-
-  SVN_ERR(svn_repos_get_fs_build_parser2(&parser, &parse_baton,
-                                         repos,
-                                         TRUE, /* look for copyfrom revs */
-                                         uuid_action,
-                                         feedback_stream,
-                                         parent_dir,
-                                         pool));
-
-  /* Heh.  We know this is a parse_baton.  This file made it.  So
-     cast away, and set our hook booleans.  */
-  pb = parse_baton;
-  pb->use_pre_commit_hook = use_pre_commit_hook;
-  pb->use_post_commit_hook = use_post_commit_hook;
-
-  return svn_repos_parse_dumpstream2(dumpstream, parser, parse_baton,
-                                     cancel_func, cancel_baton, pool);
-=======
->>>>>>> 4cf18c3e
 }