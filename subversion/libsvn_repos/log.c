--- conflicted
+++ resolved
@@ -379,21 +379,6 @@
     return SVN_NO_ERROR;
 
   iterpool = svn_pool_create(pool);
-<<<<<<< HEAD
-=======
-  for (hi = apr_hash_first(pool, changes); hi; hi = apr_hash_next(hi))
-    {
-      /* NOTE:  Much of this loop is going to look quite similar to
-         svn_repos_check_revision_access(), but we have to do more things
-         here, so we'll live with the duplication. */
-      const char *path = apr_hash_this_key(hi);
-      apr_ssize_t path_len = apr_hash_this_key_len(hi);
-      svn_fs_path_change2_t *change = apr_hash_this_val(hi);
-      char action;
-      svn_log_changed_path2_t *item;
-
-      svn_pool_clear(iterpool);
->>>>>>> 7338569e
 
   /* Authz can be much faster when paths are being checked in tree order. */
   if (authz_read_func && apr_hash_count(changes) > 1)
@@ -428,9 +413,9 @@
     {
       for (hi = apr_hash_first(pool, changes); hi; hi = apr_hash_next(hi))
         {
-          const char *path = svn__apr_hash_index_key(hi);
-          apr_ssize_t path_len = svn__apr_hash_index_klen(hi);
-          svn_fs_path_change2_t *change = svn__apr_hash_index_val(hi);
+          const char *path = apr_hash_this_key(hi);
+          apr_ssize_t path_len = apr_hash_this_key_len(hi);
+          svn_fs_path_change2_t *change = apr_hash_this_val(hi);
           svn_log_changed_path2_t *changed_item;
 
           svn_pool_clear(iterpool);
