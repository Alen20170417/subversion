/* log.c --- retrieving log messages
 *
 * ====================================================================
 * Copyright (c) 2000-2008 CollabNet.  All rights reserved.
 *
 * This software is licensed as described in the file COPYING, which
 * you should have received as part of this distribution.  The terms
 * are also available at http://subversion.tigris.org/license-1.html.
 * If newer versions of this license are posted there, you may use a
 * newer version instead, at your option.
 *
 * This software consists of voluntary contributions made by many
 * individuals.  For exact contribution history, see the revision
 * history and logs, available at http://subversion.tigris.org/.
 * ====================================================================
 */


#include <stdlib.h>
#define APR_WANT_STRFUNC
#include <apr_want.h>

#include "svn_compat.h"
#include "svn_private_config.h"
#include "svn_pools.h"
#include "svn_error.h"
#include "svn_path.h"
#include "svn_fs.h"
#include "svn_repos.h"
#include "svn_string.h"
#include "svn_sorts.h"
#include "svn_props.h"
#include "svn_mergeinfo.h"
#include "repos.h"



svn_error_t *
svn_repos_check_revision_access(svn_repos_revision_access_level_t *access_level,
                                svn_repos_t *repos,
                                svn_revnum_t revision,
                                svn_repos_authz_func_t authz_read_func,
                                void *authz_read_baton,
                                apr_pool_t *pool)
{
  svn_fs_t *fs = svn_repos_fs(repos);
  svn_fs_root_t *rev_root;
  apr_hash_t *changes;
  apr_hash_index_t *hi;
  svn_boolean_t found_readable = FALSE;
  svn_boolean_t found_unreadable = FALSE;
  apr_pool_t *subpool;

  /* By default, we'll grant full read access to REVISION. */
  *access_level = svn_repos_revision_access_full;

  /* No auth-checking function?  We're done. */
  if (! authz_read_func)
    return SVN_NO_ERROR;

  /* Fetch the changes associated with REVISION. */
  SVN_ERR(svn_fs_revision_root(&rev_root, fs, revision, pool));
  SVN_ERR(svn_fs_paths_changed2(&changes, rev_root, pool));

  /* No changed paths?  We're done. */
  if (apr_hash_count(changes) == 0)
    return SVN_NO_ERROR;

  /* Otherwise, we have to check the readability of each changed
     path, or at least enough to answer the question asked. */
  subpool = svn_pool_create(pool);
  for (hi = apr_hash_first(NULL, changes); hi; hi = apr_hash_next(hi))
    {
      const void *key;
      void *val;
      svn_fs_path_change2_t *change;
      svn_boolean_t readable;

      svn_pool_clear(subpool);
      apr_hash_this(hi, &key, NULL, &val);
      change = val;

      SVN_ERR(authz_read_func(&readable, rev_root, key,
                              authz_read_baton, subpool));
      if (! readable)
        found_unreadable = TRUE;
      else
        found_readable = TRUE;

      /* If we have at least one of each (readable/unreadable), we
         have our answer. */
      if (found_readable && found_unreadable)
        goto decision;

      switch (change->change_kind)
        {
        case svn_fs_path_change_add:
        case svn_fs_path_change_replace:
          {
            const char *copyfrom_path;
            svn_revnum_t copyfrom_rev;

            SVN_ERR(svn_fs_copied_from(&copyfrom_rev, &copyfrom_path,
                                       rev_root, key, subpool));
            if (copyfrom_path && SVN_IS_VALID_REVNUM(copyfrom_rev))
              {
                svn_fs_root_t *copyfrom_root;
                SVN_ERR(svn_fs_revision_root(&copyfrom_root, fs,
                                             copyfrom_rev, subpool));
                SVN_ERR(authz_read_func(&readable,
                                        copyfrom_root, copyfrom_path,
                                        authz_read_baton, subpool));
                if (! readable)
                  found_unreadable = TRUE;

                /* If we have at least one of each (readable/unreadable), we
                   have our answer. */
                if (found_readable && found_unreadable)
                  goto decision;
              }
          }
          break;

        case svn_fs_path_change_delete:
        case svn_fs_path_change_modify:
        default:
          break;
        }
    }

 decision:
  svn_pool_destroy(subpool);

  /* Either every changed path was unreadable... */
  if (! found_readable)
    *access_level = svn_repos_revision_access_none;

  /* ... or some changed path was unreadable... */
  else if (found_unreadable)
    *access_level = svn_repos_revision_access_partial;

  /* ... or every changed path was readable (the default). */
  return SVN_NO_ERROR;
}


/* Store as keys in CHANGED the paths of all node in ROOT that show a
 * significant change.  "Significant" means that the text or
 * properties of the node were changed, or that the node was added or
 * deleted.
 *
 * The CHANGED hash set and its keys and values are allocated in POOL;
 * keys are const char * paths and values are svn_log_changed_path_t.
 *
 * If optional AUTHZ_READ_FUNC is non-NULL, then use it (with
 * AUTHZ_READ_BATON and FS) to check whether each changed-path (and
 * copyfrom_path) is readable:
 *
 *     - If some paths are readable and some are not, then silently
 *     omit the unreadable paths from the CHANGED hash, and return
 *     SVN_ERR_AUTHZ_PARTIALLY_READABLE.
 *
 *     - If absolutely every changed-path (and copyfrom_path) is
 *     unreadable, then return an empty CHANGED hash and
 *     SVN_ERR_AUTHZ_UNREADABLE.  (This is to distinguish a revision
 *     which truly has no changed paths from a revision in which all
 *     paths are unreadable.)
 */
static svn_error_t *
detect_changed(apr_hash_t **changed,
               svn_fs_root_t *root,
               svn_fs_t *fs,
               svn_repos_authz_func_t authz_read_func,
               void *authz_read_baton,
               apr_pool_t *pool)
{
  apr_hash_t *changes;
  apr_hash_index_t *hi;
  apr_pool_t *subpool = svn_pool_create(pool);
  svn_boolean_t found_readable = FALSE;
  svn_boolean_t found_unreadable = FALSE;

  *changed = apr_hash_make(pool);
  SVN_ERR(svn_fs_paths_changed2(&changes, root, pool));

  if (apr_hash_count(changes) == 0)
    /* No paths changed in this revision?  Uh, sure, I guess the
       revision is readable, then.  */
    return SVN_NO_ERROR;

  for (hi = apr_hash_first(pool, changes); hi; hi = apr_hash_next(hi))
    {
      /* NOTE:  Much of this loop is going to look quite similar to
         svn_repos_check_revision_access(), but we have to do more things
         here, so we'll live with the duplication. */
      const void *key;
      void *val;
      svn_fs_path_change2_t *change;
      const char *path;
      char action;
      svn_log_changed_path2_t *item;

      svn_pool_clear(subpool);

      /* KEY will be the path, VAL the change. */
      apr_hash_this(hi, &key, NULL, &val);
      path = (const char *) key;
      change = val;

      /* Skip path if unreadable. */
      if (authz_read_func)
        {
          svn_boolean_t readable;
          SVN_ERR(authz_read_func(&readable,
                                  root, path,
                                  authz_read_baton, subpool));
          if (! readable)
            {
              found_unreadable = TRUE;
              continue;
            }
        }

      /* At least one changed-path was readable. */
      found_readable = TRUE;

      switch (change->change_kind)
        {
        case svn_fs_path_change_reset:
          continue;

        case svn_fs_path_change_add:
          action = 'A';
          break;

        case svn_fs_path_change_replace:
          action = 'R';
          break;

        case svn_fs_path_change_delete:
          action = 'D';
          break;

        case svn_fs_path_change_modify:
        default:
          action = 'M';
          break;
        }

      item = svn_log_changed_path2_create(pool);
      item->action = action;
      item->node_kind = change->node_kind;
      item->copyfrom_rev = SVN_INVALID_REVNUM;
      if ((action == 'A') || (action == 'R'))
        {
          const char *copyfrom_path;
          svn_revnum_t copyfrom_rev;

          SVN_ERR(svn_fs_copied_from(&copyfrom_rev, &copyfrom_path,
                                     root, path, subpool));

          if (copyfrom_path && SVN_IS_VALID_REVNUM(copyfrom_rev))
            {
              svn_boolean_t readable = TRUE;

              if (authz_read_func)
                {
                  svn_fs_root_t *copyfrom_root;

                  SVN_ERR(svn_fs_revision_root(&copyfrom_root, fs,
                                               copyfrom_rev, subpool));
                  SVN_ERR(authz_read_func(&readable,
                                          copyfrom_root, copyfrom_path,
                                          authz_read_baton, subpool));
                  if (! readable)
                    found_unreadable = TRUE;
                }

              if (readable)
                {
                  item->copyfrom_path = apr_pstrdup(pool, copyfrom_path);
                  item->copyfrom_rev = copyfrom_rev;
                }
            }
        }
      apr_hash_set(*changed, apr_pstrdup(pool, path),
                   APR_HASH_KEY_STRING, item);
    }

  svn_pool_destroy(subpool);

  if (! found_readable)
    /* Every changed-path was unreadable. */
    return svn_error_create(SVN_ERR_AUTHZ_UNREADABLE,
                            NULL, NULL);

  if (found_unreadable)
    /* At least one changed-path was unreadable. */
    return svn_error_create(SVN_ERR_AUTHZ_PARTIALLY_READABLE,
                            NULL, NULL);

  /* Every changed-path was readable. */
  return SVN_NO_ERROR;
}

/* This is used by svn_repos_get_logs to keep track of multiple
 * path history information while working through history.
 *
 * The two pools are swapped after each iteration through history because
 * to get the next history requires the previous one.
 */
struct path_info
{
  svn_stringbuf_t *path;
  svn_revnum_t history_rev;
  svn_boolean_t done;
  svn_boolean_t first_time;

  /* If possible, we like to keep open the history object for each path,
     since it avoids needed to open and close it many times as we walk
     backwards in time.  To do so we need two pools, so that we can clear
     one each time through.  If we're not holding the history open for
     this path then these three pointers will be NULL. */
  svn_fs_history_t *hist;
  apr_pool_t *newpool;
  apr_pool_t *oldpool;
};

/* Advance to the next history for the path.
 *
 * If INFO->HIST is not NULL we do this using that existing history object,
 * otherwise we open a new one.
 *
 * If no more history is available or the history revision is less
 * (earlier) than START, or the history is not available due
 * to authorization, then INFO->DONE is set to TRUE.
 *
 * A STRICT value of FALSE will indicate to follow history across copied
 * paths.
 *
 * If optional AUTHZ_READ_FUNC is non-NULL, then use it (with
 * AUTHZ_READ_BATON and FS) to check whether INFO->PATH is still readable if
 * we do indeed find more history for the path.
 */
static svn_error_t *
get_history(struct path_info *info,
            svn_fs_t *fs,
            svn_boolean_t strict,
            svn_repos_authz_func_t authz_read_func,
            void *authz_read_baton,
            svn_revnum_t start,
            apr_pool_t *pool)
{
  svn_fs_root_t *history_root = NULL;
  svn_fs_history_t *hist;
  apr_pool_t *subpool;
  const char *path;

  if (info->hist)
    {
      subpool = info->newpool;

      SVN_ERR(svn_fs_history_prev(&info->hist, info->hist,
                                  strict ? FALSE : TRUE, subpool));

      hist = info->hist;
    }
  else
    {
      subpool = svn_pool_create(pool);

      /* Open the history located at the last rev we were at. */
      SVN_ERR(svn_fs_revision_root(&history_root, fs, info->history_rev,
                                   subpool));

      SVN_ERR(svn_fs_node_history(&hist, history_root, info->path->data,
                                  subpool));

      SVN_ERR(svn_fs_history_prev(&hist, hist, strict ? FALSE : TRUE,
                                  subpool));

      if (info->first_time)
        info->first_time = FALSE;
      else
        SVN_ERR(svn_fs_history_prev(&hist, hist, strict ? FALSE : TRUE,
                                    subpool));
    }

  if (! hist)
    {
      svn_pool_destroy(subpool);
      if (info->oldpool)
        svn_pool_destroy(info->oldpool);
      info->done = TRUE;
      return SVN_NO_ERROR;
    }

  /* Fetch the location information for this history step. */
  SVN_ERR(svn_fs_history_location(&path, &info->history_rev,
                                  hist, subpool));

  svn_stringbuf_set(info->path, path);

  /* If this history item predates our START revision then
     don't fetch any more for this path. */
  if (info->history_rev < start)
    {
      svn_pool_destroy(subpool);
      if (info->oldpool)
        svn_pool_destroy(info->oldpool);
      info->done = TRUE;
      return SVN_NO_ERROR;
    }

  /* Is the history item readable?  If not, done with path. */
  if (authz_read_func)
    {
      svn_boolean_t readable;
      SVN_ERR(svn_fs_revision_root(&history_root, fs,
                                   info->history_rev,
                                   subpool));
      SVN_ERR(authz_read_func(&readable, history_root,
                              info->path->data,
                              authz_read_baton,
                              subpool));
      if (! readable)
        info->done = TRUE;
    }

  if (! info->hist)
    {
      svn_pool_destroy(subpool);
    }
  else
    {
      apr_pool_t *temppool = info->oldpool;
      info->oldpool = info->newpool;
      svn_pool_clear(temppool);
      info->newpool = temppool;
    }

  return SVN_NO_ERROR;
}

/* Set INFO->HIST to the next history for the path *if* there is history
 * available and INFO->HISTORY_REV is equal to or greater than CURRENT.
 *
 * *CHANGED is set to TRUE if the path has history in the CURRENT revision,
 * otherwise it is not touched.
 *
 * If we do need to get the next history revision for the path, call
 * get_history to do it -- see it for details.
 */
static svn_error_t *
check_history(svn_boolean_t *changed,
              struct path_info *info,
              svn_fs_t *fs,
              svn_revnum_t current,
              svn_boolean_t strict,
              svn_repos_authz_func_t authz_read_func,
              void *authz_read_baton,
              svn_revnum_t start,
              apr_pool_t *pool)
{
  /* If we're already done with histories for this path,
     don't try to fetch any more. */
  if (info->done)
    return SVN_NO_ERROR;

  /* If the last rev we got for this path is less than CURRENT,
     then just return and don't fetch history for this path.
     The caller will get to this rev eventually or else reach
     the limit. */
  if (info->history_rev < current)
    return SVN_NO_ERROR;

  /* If the last rev we got for this path is equal to CURRENT
     then set *CHANGED to true and get the next history
     rev where this path was changed. */
  *changed = TRUE;
  return get_history(info, fs, strict, authz_read_func,
                     authz_read_baton, start, pool);
}

/* Return the next interesting revision in our list of HISTORIES. */
static svn_revnum_t
next_history_rev(apr_array_header_t *histories)
{
  svn_revnum_t next_rev = SVN_INVALID_REVNUM;
  int i;

  for (i = 0; i < histories->nelts; ++i)
    {
      struct path_info *info = APR_ARRAY_IDX(histories, i,
                                             struct path_info *);
      if (info->done)
        continue;
      if (info->history_rev > next_rev)
        next_rev = info->history_rev;
    }

  return next_rev;
}

/* Set *DELETED_MERGEINFO_CATALOG and *ADDED_MERGEINFO_CATALOG to
   catalogs describing how mergeinfo values on paths (which are the
   keys of those catalogs) were changed in REV. */
/* ### TODO: This would make a *great*, useful public function,
   ### svn_repos_fs_mergeinfo_changed()!  -- cmpilato  */
static svn_error_t *
fs_mergeinfo_changed(svn_mergeinfo_catalog_t *deleted_mergeinfo_catalog,
                     svn_mergeinfo_catalog_t *added_mergeinfo_catalog,
                     svn_fs_t *fs,
                     svn_revnum_t rev,
                     apr_pool_t *pool)

{
  apr_hash_t *changes;
  svn_fs_root_t *root;
  apr_pool_t *subpool = NULL, *iterpool;
  apr_hash_index_t *hi;

  /* Initialize return variables. */
  *deleted_mergeinfo_catalog = apr_hash_make(pool);
  *added_mergeinfo_catalog = apr_hash_make(pool);

  /* Revision 0 has no mergeinfo and no mergeinfo changes. */
  if (rev == 0)
    return SVN_NO_ERROR;

  subpool = svn_pool_create(pool);

  /* We're going to use the changed-paths information for REV to
     narrow down our search. */
  SVN_ERR(svn_fs_revision_root(&root, fs, rev, subpool));
  SVN_ERR(svn_fs_paths_changed2(&changes, root, subpool));

  /* No changed paths?  We're done. */
  if (apr_hash_count(changes) == 0)
    {
      svn_pool_destroy(subpool);
      return SVN_NO_ERROR;
    }

  /* Loop over changes, looking for anything that might carry an
     svn:mergeinfo change and is one of our paths of interest, or a
     child or [grand]parent directory thereof. */
  iterpool = svn_pool_create(subpool);
  for (hi = apr_hash_first(pool, changes); hi; hi = apr_hash_next(hi))
    {
      const void *key;
      void *val;
      svn_fs_path_change2_t *change;
      const char *changed_path, *base_path = NULL;
      svn_revnum_t base_rev = SVN_INVALID_REVNUM;
      svn_fs_root_t *base_root = NULL;
      svn_string_t *prev_mergeinfo_value = NULL, *mergeinfo_value;

      svn_pool_clear(iterpool);

      /* KEY will be the path, VAL the change. */
      apr_hash_this(hi, &key, NULL, &val);
      changed_path = key;
      change = val;

      /* If there was no property change on this item, ignore it. */
      if (! change->prop_mod)
        continue;

      switch (change->change_kind)
        {

        /* ### TODO: Can the add, replace, and modify cases be joined
           ### together to all use svn_repos__prev_location()?  The
           ### difference would be the fallback case (path/rev-1 for
           ### modifies, NULL otherwise).  -- cmpilato  */

        /* If the path was added or replaced, see if it was created via
           copy.  If so, that will tell us where its previous location
           was.  If not, there's no previous location to examine.  */
        case svn_fs_path_change_add:
        case svn_fs_path_change_replace:
          {
            const char *copyfrom_path;
            svn_revnum_t copyfrom_rev;

            SVN_ERR(svn_fs_copied_from(&copyfrom_rev, &copyfrom_path,
                                       root, changed_path, iterpool));
            if (copyfrom_path && SVN_IS_VALID_REVNUM(copyfrom_rev))
              {
                base_path = apr_pstrdup(subpool, copyfrom_path);
                base_rev = copyfrom_rev;
              }
            break;
          }

        /* If the path was merely modified, see if its previous
           location was affected by a copy which happened in this
           revision before assuming it holds the same path it did the
           previous revision. */
        case svn_fs_path_change_modify:
          {
            svn_revnum_t appeared_rev;

            SVN_ERR(svn_repos__prev_location(&appeared_rev, &base_path,
                                             &base_rev, fs, rev,
                                             changed_path, iterpool));

            /* If this path isn't the result of a copy that occurred
               in this revision, we can find the previous version of
               it in REV - 1 at the same path. */
            if (! (base_path && SVN_IS_VALID_REVNUM(base_rev)
                   && (appeared_rev == rev)))
              {
                base_path = changed_path;
                base_rev = rev - 1;
              }
            break;
          }

        /* We don't care about any of the other cases. */
        case svn_fs_path_change_delete:
        case svn_fs_path_change_reset:
        default:
          continue;
        }

      /* If there was a base location, fetch its mergeinfo property value. */
      if (base_path && SVN_IS_VALID_REVNUM(base_rev))
        {
          SVN_ERR(svn_fs_revision_root(&base_root, fs, base_rev, iterpool));
          SVN_ERR(svn_fs_node_prop(&prev_mergeinfo_value, base_root, base_path,
                                   SVN_PROP_MERGEINFO, iterpool));
        }

      /* Now fetch the current (as of REV) mergeinfo property value. */
      SVN_ERR(svn_fs_node_prop(&mergeinfo_value, root, changed_path,
                               SVN_PROP_MERGEINFO, iterpool));

      /* No mergeinfo on either the new or previous location?  Just
         skip it.  (If there *was* a change, it would have been in
         inherited mergeinfo only, which should be picked up by the
         iteration of this loop that finds the parent paths that
         really got changed.)  */
      if (! (mergeinfo_value || prev_mergeinfo_value))
        continue;

      /* If mergeinfo was explicitly added or removed on this path, we
         need to check to see if that was a real semantic change of
         meaning.  So, fill in the "missing" mergeinfo value with the
         inherited mergeinfo for that path/revision.  */
      if (prev_mergeinfo_value && (! mergeinfo_value))
        {
          apr_array_header_t *query_paths =
            apr_array_make(iterpool, 1, sizeof(const char *));
          svn_mergeinfo_t tmp_mergeinfo;
          svn_mergeinfo_catalog_t tmp_catalog;

          APR_ARRAY_PUSH(query_paths, const char *) = changed_path;
<<<<<<< HEAD
          SVN_ERR(svn_fs_get_mergeinfo(&tmp_catalog, root, 
=======
          SVN_ERR(svn_fs_get_mergeinfo(&tmp_catalog, root,
>>>>>>> e363d545
                                       query_paths, svn_mergeinfo_inherited,
                                       FALSE, iterpool));
          tmp_mergeinfo = apr_hash_get(tmp_catalog, changed_path,
                                        APR_HASH_KEY_STRING);
          if (tmp_mergeinfo)
            SVN_ERR(svn_mergeinfo_to_string(&mergeinfo_value,
                                            tmp_mergeinfo,
                                            iterpool));
        }
      else if (mergeinfo_value && (! prev_mergeinfo_value)
               && base_path && SVN_IS_VALID_REVNUM(base_rev))
        {
          apr_array_header_t *query_paths =
            apr_array_make(iterpool, 1, sizeof(const char *));
          svn_mergeinfo_t tmp_mergeinfo;
          svn_mergeinfo_catalog_t tmp_catalog;

          APR_ARRAY_PUSH(query_paths, const char *) = base_path;
<<<<<<< HEAD
          SVN_ERR(svn_fs_get_mergeinfo(&tmp_catalog, base_root, 
=======
          SVN_ERR(svn_fs_get_mergeinfo(&tmp_catalog, base_root,
>>>>>>> e363d545
                                       query_paths, svn_mergeinfo_inherited,
                                       FALSE, iterpool));
          tmp_mergeinfo = apr_hash_get(tmp_catalog, base_path,
                                        APR_HASH_KEY_STRING);
          if (tmp_mergeinfo)
            SVN_ERR(svn_mergeinfo_to_string(&prev_mergeinfo_value,
                                            tmp_mergeinfo,
                                            iterpool));
        }

      /* If the old and new mergeinfo differ in any way, store the
         before and after mergeinfo values in our return hashes. */
      if ((prev_mergeinfo_value && (! mergeinfo_value))
          || ((! prev_mergeinfo_value) && mergeinfo_value)
          || (prev_mergeinfo_value && mergeinfo_value
              && (! svn_string_compare(mergeinfo_value,
                                       prev_mergeinfo_value))))
        {
          svn_mergeinfo_t prev_mergeinfo = NULL, mergeinfo = NULL;
          svn_mergeinfo_t deleted, added;
          const char *hash_path;

          if (mergeinfo_value)
            SVN_ERR(svn_mergeinfo_parse(&mergeinfo,
                                        mergeinfo_value->data, iterpool));
          if (prev_mergeinfo_value)
            SVN_ERR(svn_mergeinfo_parse(&prev_mergeinfo,
                                        prev_mergeinfo_value->data, iterpool));
          SVN_ERR(svn_mergeinfo_diff(&deleted, &added, prev_mergeinfo,
                                     mergeinfo, FALSE, iterpool));

          /* Toss interesting stuff into our return catalogs. */
          hash_path = apr_pstrdup(pool, changed_path);
          apr_hash_set(*deleted_mergeinfo_catalog, hash_path,
                       APR_HASH_KEY_STRING, svn_mergeinfo_dup(deleted, pool));
          apr_hash_set(*added_mergeinfo_catalog, hash_path,
                       APR_HASH_KEY_STRING, svn_mergeinfo_dup(added, pool));
        }
    }
  /* ### UNNECESSARY ###: svn_pool_destroy(iterpool); */
  svn_pool_destroy(subpool);
  return SVN_NO_ERROR;
}


/* Determine what (if any) mergeinfo for PATHS was modified in
   revision REV, returning the diffs as a single combined rangelist in
   *COMBINED_MERGEINFO.  Use POOL for all allocations. */
static svn_error_t *
get_combined_mergeinfo_changes(svn_mergeinfo_t *combined_mergeinfo,
                               svn_fs_t *fs,
                               const apr_array_header_t *paths,
                               svn_revnum_t rev,
                               apr_pool_t *pool)
{
  svn_mergeinfo_catalog_t added_mergeinfo_catalog, deleted_mergeinfo_catalog;
  apr_hash_index_t *hi;
  svn_fs_root_t *root;
  apr_pool_t *subpool, *iterpool;
  int i;

  /* Initialize return value. */
  *combined_mergeinfo = apr_hash_make(pool);

  /* If we're asking about revision 0, there's no mergeinfo to be found. */
  if (rev == 0)
    return SVN_NO_ERROR;

  /* No paths?  No mergeinfo. */
  if (! paths->nelts)
    return SVN_NO_ERROR;

  /* Create a work subpool and get a root for REV. */
  subpool = svn_pool_create(pool);
  SVN_ERR(svn_fs_revision_root(&root, fs, rev, subpool));

  /* Fetch the mergeinfo changes for REV. */
  SVN_ERR(fs_mergeinfo_changed(&deleted_mergeinfo_catalog,
                               &added_mergeinfo_catalog,
                               fs, rev, subpool));

  /* Check our PATHS for any changes to their inherited mergeinfo.
     (We deal with changes to mergeinfo directly *on* the paths in the
     following loop.)  */
  iterpool = svn_pool_create(subpool);
  for (i = 0; i < paths->nelts; i++)
    {
      const char *path = APR_ARRAY_IDX(paths, i, const char *);
      const char *prev_path;
      svn_revnum_t appeared_rev, prev_rev;
      svn_fs_root_t *prev_root;
      svn_mergeinfo_catalog_t catalog;
      svn_mergeinfo_t prev_mergeinfo, mergeinfo, deleted, added;
      apr_array_header_t *query_paths;
      svn_error_t *err;

      svn_pool_clear(iterpool);

      /* If this path is represented in the changed-mergeinfo hashes,
         we'll deal with it in the loop below. */
      if (apr_hash_get(deleted_mergeinfo_catalog, path, APR_HASH_KEY_STRING))
        continue;

      /* Figure out what path/rev to compare against.  Ignore
         not-found errors returned by the filesystem.  */
      err = svn_repos__prev_location(&appeared_rev, &prev_path, &prev_rev,
                                     fs, rev, path, iterpool);
<<<<<<< HEAD
      if (err && (err->apr_err == SVN_ERR_FS_NOT_FOUND || 
=======
      if (err && (err->apr_err == SVN_ERR_FS_NOT_FOUND ||
>>>>>>> e363d545
                  err->apr_err == SVN_ERR_FS_NOT_DIRECTORY))
        {
          svn_error_clear(err);
          err = SVN_NO_ERROR;
          continue;
        }
      SVN_ERR(err);

      /* If this path isn't the result of a copy that occurred in this
         revision, we can find the previous version of it in REV - 1
         at the same path. */
      if (! (prev_path && SVN_IS_VALID_REVNUM(prev_rev)
             && (appeared_rev == rev)))
        {
          prev_path = path;
          prev_rev = rev - 1;
        }

      /* Fetch the previous mergeinfo (including inherited stuff) for
         this path.  Ignore not-found errors returned by the
         filesystem.  */
      SVN_ERR(svn_fs_revision_root(&prev_root, fs, prev_rev, iterpool));
      query_paths = apr_array_make(iterpool, 1, sizeof(const char *));
      APR_ARRAY_PUSH(query_paths, const char *) = prev_path;
      err = svn_fs_get_mergeinfo(&catalog, prev_root, query_paths,
<<<<<<< HEAD
                                 svn_mergeinfo_inherited, FALSE, iterpool);    
=======
                                 svn_mergeinfo_inherited, FALSE, iterpool);
>>>>>>> e363d545
      if (err && (err->apr_err == SVN_ERR_FS_NOT_FOUND ||
                  err->apr_err == SVN_ERR_FS_NOT_DIRECTORY))
        {
          svn_error_clear(err);
          err = SVN_NO_ERROR;
          continue;
        }
      SVN_ERR(err);
      prev_mergeinfo = apr_hash_get(catalog, prev_path, APR_HASH_KEY_STRING);

      /* Fetch the current mergeinfo (as of REV, and including
         inherited stuff) for this path. */
      APR_ARRAY_IDX(query_paths, 0, const char *) = path;
      SVN_ERR(svn_fs_get_mergeinfo(&catalog, root, query_paths,
                                   svn_mergeinfo_inherited, FALSE, iterpool));
      mergeinfo = apr_hash_get(catalog, path, APR_HASH_KEY_STRING);

      /* Compare, constrast, and combine the results. */
      SVN_ERR(svn_mergeinfo_diff(&deleted, &added, prev_mergeinfo,
                                 mergeinfo, FALSE, iterpool));
      mergeinfo = deleted;
      SVN_ERR(svn_mergeinfo_merge(mergeinfo, added, iterpool));
      SVN_ERR(svn_mergeinfo_merge(*combined_mergeinfo,
                                  svn_mergeinfo_dup(mergeinfo, pool),
                                  pool));
    }
  svn_pool_destroy(iterpool);

  /* Merge all the mergeinfos which are, or are children of, one of
     our paths of interest into one giant delta mergeinfo.  */
  for (hi = apr_hash_first(NULL, added_mergeinfo_catalog);
       hi; hi = apr_hash_next(hi))
    {
      const void *key;
      apr_ssize_t klen;
      void *val;
      const char *changed_path;
      svn_mergeinfo_t added_mergeinfo, deleted_mergeinfo;

      /* The path is the key, the mergeinfo delta is the value. */
      apr_hash_this(hi, &key, &klen, &val);
      changed_path = key;
      added_mergeinfo = val;

      for (i = 0; i < paths->nelts; i++)
        {
          const char *path = APR_ARRAY_IDX(paths, i, const char *);
          if (! svn_path_is_ancestor(path, changed_path))
            continue;
          deleted_mergeinfo =
            apr_hash_get(deleted_mergeinfo_catalog, key, klen);
          SVN_ERR(svn_mergeinfo_merge(*combined_mergeinfo,
                                      svn_mergeinfo_dup(deleted_mergeinfo,
                                                        pool),
                                      pool));
          SVN_ERR(svn_mergeinfo_merge(*combined_mergeinfo,
                                      svn_mergeinfo_dup(added_mergeinfo,
                                                        pool),
                                      pool));
          break;
        }
    }
  svn_pool_clear(subpool);
  return SVN_NO_ERROR;
}


/* Fill LOG_ENTRY with history information in FS at REV. */
static svn_error_t *
fill_log_entry(svn_log_entry_t *log_entry,
               svn_revnum_t rev,
               svn_fs_t *fs,
               svn_boolean_t discover_changed_paths,
               const apr_array_header_t *revprops,
               svn_repos_authz_func_t authz_read_func,
               void *authz_read_baton,
               apr_pool_t *pool)
{
  apr_hash_t *r_props, *changed_paths = NULL;
  svn_boolean_t get_revprops = TRUE, censor_revprops = FALSE;

  /* Discover changed paths if the user requested them
     or if we need to check that they are readable. */
  if ((rev > 0)
      && (authz_read_func || discover_changed_paths))
    {
      svn_fs_root_t *newroot;
      svn_error_t *patherr;

      SVN_ERR(svn_fs_revision_root(&newroot, fs, rev, pool));
      patherr = detect_changed(&changed_paths,
                               newroot, fs,
                               authz_read_func, authz_read_baton,
                               pool);

      if (patherr
          && patherr->apr_err == SVN_ERR_AUTHZ_UNREADABLE)
        {
          /* All changed-paths are unreadable, so clear all fields. */
          svn_error_clear(patherr);
          changed_paths = NULL;
          get_revprops = FALSE;
        }
      else if (patherr
               && patherr->apr_err == SVN_ERR_AUTHZ_PARTIALLY_READABLE)
        {
          /* At least one changed-path was unreadable, so censor all
             but author and date.  (The unreadable paths are already
             missing from the hash.) */
          svn_error_clear(patherr);
          censor_revprops = TRUE;
        }
      else if (patherr)
        return patherr;

      /* It may be the case that an authz func was passed in, but
         the user still doesn't want to see any changed-paths. */
      if (! discover_changed_paths)
        changed_paths = NULL;
    }

  if (get_revprops)
    {
      /* User is allowed to see at least some revprops. */
      SVN_ERR(svn_fs_revision_proplist(&r_props, fs, rev, pool));
      if (revprops == NULL)
        {
          /* Requested all revprops... */
          if (censor_revprops)
            {
              /* ... but we can only return author/date. */
              log_entry->revprops = apr_hash_make(pool);
              apr_hash_set(log_entry->revprops, SVN_PROP_REVISION_AUTHOR,
                           APR_HASH_KEY_STRING,
                           apr_hash_get(r_props, SVN_PROP_REVISION_AUTHOR,
                                        APR_HASH_KEY_STRING));
              apr_hash_set(log_entry->revprops, SVN_PROP_REVISION_DATE,
                           APR_HASH_KEY_STRING,
                           apr_hash_get(r_props, SVN_PROP_REVISION_DATE,
                                        APR_HASH_KEY_STRING));
            }
          else
            /* ... so return all we got. */
            log_entry->revprops = r_props;
        }
      else
        {
          /* Requested only some revprops... */
          int i;
          for (i = 0; i < revprops->nelts; i++)
            {
              char *name = APR_ARRAY_IDX(revprops, i, char *);
              svn_string_t *value = apr_hash_get(r_props, name,
                                                 APR_HASH_KEY_STRING);
              if (censor_revprops
                  && !(strcmp(name, SVN_PROP_REVISION_AUTHOR) == 0
                       || strcmp(name, SVN_PROP_REVISION_DATE) == 0))
                /* ... but we can only return author/date. */
                continue;
              if (log_entry->revprops == NULL)
                log_entry->revprops = apr_hash_make(pool);
              apr_hash_set(log_entry->revprops, name,
                           APR_HASH_KEY_STRING, value);
            }
        }
    }

  log_entry->changed_paths = changed_paths;
  log_entry->changed_paths2 = changed_paths;
  log_entry->revision = rev;

  return SVN_NO_ERROR;
}

/* Send a log message for REV to RECEIVER with its RECEIVER_BATON.
 *
 * FS is used with REV to fetch the interesting history information,
 * such as changed paths, revprops, etc.
 *
 * The detect_changed function is used if either AUTHZ_READ_FUNC is
 * not NULL, or if DISCOVER_CHANGED_PATHS is TRUE.  See it for details.
 *
 * If DESCENDING_ORDER is true, send child messages in descending order.
 *
 * If REVPROPS is NULL, retrieve all revprops; else, retrieve only the
 * revprops named in the array (i.e. retrieve none if the array is empty).
 */
static svn_error_t *
send_log(svn_revnum_t rev,
         svn_fs_t *fs,
         svn_boolean_t discover_changed_paths,
         const apr_array_header_t *revprops,
         svn_boolean_t has_children,
         svn_log_entry_receiver_t receiver,
         void *receiver_baton,
         svn_repos_authz_func_t authz_read_func,
         void *authz_read_baton,
         apr_pool_t *pool)
{
  svn_log_entry_t *log_entry;

  log_entry = svn_log_entry_create(pool);
  SVN_ERR(fill_log_entry(log_entry, rev, fs, discover_changed_paths,
                         revprops, authz_read_func, authz_read_baton,
                         pool));
  log_entry->has_children = has_children;

  /* Send the entry to the receiver. */
  return (*receiver)(receiver_baton, log_entry, pool);
}

/* This controls how many history objects we keep open.  For any targets
   over this number we have to open and close their histories as needed,
   which is CPU intensive, but keeps us from using an unbounded amount of
   memory. */
#define MAX_OPEN_HISTORIES 32

/* Get the histories for PATHS, and store them in *HISTORIES. */
static svn_error_t *
get_path_histories(apr_array_header_t **histories,
                   svn_fs_t *fs,
                   const apr_array_header_t *paths,
                   svn_revnum_t hist_start,
                   svn_revnum_t hist_end,
                   svn_boolean_t strict_node_history,
                   svn_repos_authz_func_t authz_read_func,
                   void *authz_read_baton,
                   apr_pool_t *pool)
{
  svn_fs_root_t *root;
  apr_pool_t *iterpool;
  int i;

  /* Create a history object for each path so we can walk through
     them all at the same time until we have all changes or LIMIT
     is reached.

     There is some pool fun going on due to the fact that we have
     to hold on to the old pool with the history before we can
     get the next history.
  */
  *histories = apr_array_make(pool, paths->nelts,
                              sizeof(struct path_info *));

  SVN_ERR(svn_fs_revision_root(&root, fs, hist_end, pool));

  iterpool = svn_pool_create(pool);
  for (i = 0; i < paths->nelts; i++)
    {
      const char *this_path = APR_ARRAY_IDX(paths, i, const char *);
      struct path_info *info = apr_palloc(pool,
                                          sizeof(struct path_info));

      if (authz_read_func)
        {
          svn_boolean_t readable;

          svn_pool_clear(iterpool);

          SVN_ERR(authz_read_func(&readable, root, this_path,
                                  authz_read_baton, iterpool));
          if (! readable)
            return svn_error_create(SVN_ERR_AUTHZ_UNREADABLE, NULL, NULL);
        }

      info->path = svn_stringbuf_create(this_path, pool);
      info->done = FALSE;
      info->history_rev = hist_end;
      info->first_time = TRUE;

      if (i < MAX_OPEN_HISTORIES)
        {
          SVN_ERR(svn_fs_node_history(&info->hist, root, this_path, pool));
          info->newpool = svn_pool_create(pool);
          info->oldpool = svn_pool_create(pool);
        }
      else
        {
          info->hist = NULL;
          info->oldpool = NULL;
          info->newpool = NULL;
        }

      SVN_ERR(get_history(info, fs,
                          strict_node_history,
                          authz_read_func, authz_read_baton,
                          hist_start, pool));
      APR_ARRAY_PUSH(*histories, struct path_info *) = info;
    }
  svn_pool_destroy(iterpool);

  return SVN_NO_ERROR;
}

/* Remove and return the first item from ARR. */
static void *
array_pop_front(apr_array_header_t *arr)
{
  void *item = arr->elts;

  if (apr_is_empty_array(arr))
    return NULL;

  arr->elts += arr->elt_size;
  arr->nelts -= 1;
  arr->nalloc -= 1;
  return item;
}

/* A struct which represents a single revision range, and the paths which
   have mergeinfo in that range. */
struct path_list_range
{
  apr_array_header_t *paths;
  svn_merge_range_t range;
};

/* A struct which represents "inverse mergeinfo", that is, instead of having
   a path->revision_range_list mapping, which is the way mergeinfo is commonly
   represented, this struct enables a revision_range_list,path tuple, where
   the paths can be accessed by revision. */
struct rangelist_path
{
  apr_array_header_t *rangelist;
  const char *path;
};

/* Comparator function for combine_mergeinfo_path_lists().  Sorts
   rangelist_path structs in increasing order based upon starting revision,
   then ending revision of the first element in the rangelist.

   This does not sort rangelists based upon subsequent elements, only the
   first range.  We'll sort any subsequent ranges in the correct order
   when they get bumped up to the front by removal of earlier ones, so we
   don't really have to sort them here.  See combine_mergeinfo_path_lists()
   for details. */
static int
compare_rangelist_paths(const void *a, const void *b)
{
  struct rangelist_path *rpa = *((struct rangelist_path **) a);
  struct rangelist_path *rpb = *((struct rangelist_path **) b);
  svn_merge_range_t *mra = APR_ARRAY_IDX(rpa->rangelist, 0,
                                         svn_merge_range_t *);
  svn_merge_range_t *mrb = APR_ARRAY_IDX(rpb->rangelist, 0,
                                         svn_merge_range_t *);

  if (mra->start < mrb->start)
    return -1;
  if (mra->start > mrb->start)
    return 1;
  if (mra->end < mrb->end)
    return -1;
  if (mra->end > mrb->end)
    return 1;

  return 0;
}

/* From MERGEINFO, return in *COMBINED_LIST, allocated in POOL, a list of
   'struct path_list_range's.  This list represents the rangelists in
   MERGEINFO and each path which has mergeinfo in that range.  */
static svn_error_t *
combine_mergeinfo_path_lists(apr_array_header_t **combined_list,
                             svn_mergeinfo_t mergeinfo,
                             apr_pool_t *pool)
{
  apr_hash_index_t *hi;
  apr_array_header_t *rangelist_paths;
  apr_pool_t *subpool = svn_pool_create(pool);

  /* Create a list of (revision range, path) tuples from MERGEINFO. */
  rangelist_paths = apr_array_make(subpool, apr_hash_count(mergeinfo),
                                   sizeof(struct rangelist_path *));
  for (hi = apr_hash_first(subpool, mergeinfo); hi;
       hi = apr_hash_next(hi))
    {
      int i;
      struct rangelist_path *rp = apr_palloc(subpool, sizeof(*rp));
      apr_hash_this(hi, (void *) &rp->path, NULL,
                    (void *) &rp->rangelist);
      APR_ARRAY_PUSH(rangelist_paths, struct rangelist_path *) = rp;

      /* We need to make local copies of the rangelist, since we will be
         modifying it, below. */
      rp->rangelist = svn_rangelist_dup(rp->rangelist, subpool);

      /* Make all of the rangelists inclusive, both start and end. */
      for (i = 0; i < rp->rangelist->nelts; i++)
        APR_ARRAY_IDX(rp->rangelist, i, svn_merge_range_t *)->start += 1;
    }

  /* Loop over the (revision range, path) tuples, chopping them into
     (revision range, paths) tuples, and appending those to the output
     list. */
  *combined_list = apr_array_make(pool, 0, sizeof(struct path_list_range *));
  while (rangelist_paths->nelts > 1)
    {
      svn_revnum_t youngest, next_youngest, tail, youngest_end;
      struct path_list_range *plr;
      struct rangelist_path *rp;
      int num_revs;
      int i;

      /* First, sort the list such that the start revision of the first
         revision arrays are sorted. */
      qsort(rangelist_paths->elts, rangelist_paths->nelts,
            rangelist_paths->elt_size, compare_rangelist_paths);

      /* Next, find the number of revision ranges which start with the same
         revision. */
      rp = APR_ARRAY_IDX(rangelist_paths, 0, struct rangelist_path *);
      youngest =
        APR_ARRAY_IDX(rp->rangelist, 0, struct svn_merge_range_t *)->start;
      next_youngest = youngest;
      for (num_revs = 1; next_youngest == youngest; num_revs++)
        {
          if (num_revs == rangelist_paths->nelts)
            {
              num_revs += 1;
              break;
            }
          rp = APR_ARRAY_IDX(rangelist_paths, num_revs,
                             struct rangelist_path *);
          next_youngest = APR_ARRAY_IDX(rp->rangelist, 0,
                                        struct svn_merge_range_t *)->start;
        }
      num_revs -= 1;

      /* The start of the new range will be YOUNGEST, and we now find the end
         of the new range, which should be either one less than the next
         earliest start of a rangelist, or the end of the first rangelist. */
      youngest_end =
        APR_ARRAY_IDX(APR_ARRAY_IDX(rangelist_paths, 0,
                                    struct rangelist_path *)->rangelist,
                      0, svn_merge_range_t *)->end;
      if ( (next_youngest == youngest) || (youngest_end < next_youngest) )
        tail = youngest_end;
      else
        tail = next_youngest - 1;

      /* Insert the (earliest, tail) tuple into the output list, along with
         a list of paths which match it. */
      plr = apr_palloc(pool, sizeof(*plr));
      plr->range.start = youngest;
      plr->range.end = tail;
      plr->paths = apr_array_make(pool, num_revs, sizeof(const char *));
      for (i = 0; i < num_revs; i++)
        APR_ARRAY_PUSH(plr->paths, const char *) =
          APR_ARRAY_IDX(rangelist_paths, i, struct rangelist_path *)->path;
      APR_ARRAY_PUSH(*combined_list, struct path_list_range *) = plr;

      /* Now, check to see which (rangelist path) combinations we can remove,
         and do so. */
      for (i = 0; i < num_revs; i++)
        {
          svn_merge_range_t *range;
          rp = APR_ARRAY_IDX(rangelist_paths, i, struct rangelist_path *);
          range = APR_ARRAY_IDX(rp->rangelist, 0, svn_merge_range_t *);

          /* Set the start of the range to beyond the end of the range we
             just built.  If the range is now "inverted", we can get pop it
             off the list. */
          range->start = tail + 1;
          if (range->start > range->end)
            {
              if (rp->rangelist->nelts == 1)
                {
                  /* The range is the only on its list, so we should remove
                     the entire rangelist_path, adjusting our loop control
                     variables appropriately. */
                  array_pop_front(rangelist_paths);
                  i--;
                  num_revs--;
                }
              else
                {
                  /* We have more than one range on the list, so just remove
                     the first one. */
                  array_pop_front(rp->rangelist);
                }
            }
        }
    }

  /* Finally, add the last remaining (revision range, path) to the output
     list. */
  if (rangelist_paths->nelts > 0)
    {
      struct rangelist_path *first_rp =
        APR_ARRAY_IDX(rangelist_paths, 0, struct rangelist_path *);
      while (first_rp->rangelist->nelts > 0)
        {
          struct path_list_range *plr = apr_palloc(pool, sizeof(*plr));

          plr->paths = apr_array_make(pool, 1, sizeof(const char *));
          APR_ARRAY_PUSH(plr->paths, const char *) = first_rp->path;
          plr->range = *APR_ARRAY_IDX(first_rp->rangelist, 0,
                                      svn_merge_range_t *);
          array_pop_front(first_rp->rangelist);
          APR_ARRAY_PUSH(*combined_list, struct path_list_range *) = plr;
        }
    }

  svn_pool_destroy(subpool);

  return SVN_NO_ERROR;
}


/* Pity that C is so ... linear. */
static svn_error_t *
do_logs(svn_fs_t *fs,
        const apr_array_header_t *paths,
        svn_revnum_t hist_start,
        svn_revnum_t hist_end,
        int limit,
        svn_boolean_t discover_changed_paths,
        svn_boolean_t strict_node_history,
        svn_boolean_t include_merged_revisions,
        const apr_array_header_t *revprops,
        svn_boolean_t descending_order,
        svn_log_entry_receiver_t receiver,
        void *receiver_baton,
        svn_repos_authz_func_t authz_read_func,
        void *authz_read_baton,
        apr_pool_t *pool);


/* Examine the combined mergeinfo for revision REV in FS (as collected
   by examining paths of interest to a log operation), and determine
   which revisions to report as having been merged via the commit
   resulting in REV.

   Other parameters are as described by do_logs(), around which this
   is a recursion wrapper. */
static svn_error_t *
handle_merged_revisions(svn_revnum_t rev,
                        svn_fs_t *fs,
                        svn_mergeinfo_t mergeinfo,
                        svn_boolean_t discover_changed_paths,
                        svn_boolean_t strict_node_history,
                        const apr_array_header_t *revprops,
                        svn_log_entry_receiver_t receiver,
                        void *receiver_baton,
                        svn_repos_authz_func_t authz_read_func,
                        void *authz_read_baton,
                        apr_pool_t *pool)
{
  apr_array_header_t *combined_list;
  svn_log_entry_t *empty_log_entry;
  apr_pool_t *iterpool;
  int i;

  if (apr_hash_count(mergeinfo) == 0)
    return SVN_NO_ERROR;

  SVN_ERR(combine_mergeinfo_path_lists(&combined_list, mergeinfo, pool));

  /* Because the combined_lists are ordered youngest to oldest,
     iterate over them in reverse. */
  iterpool = svn_pool_create(pool);
  for (i = combined_list->nelts - 1; i >= 0; i--)
    {
      svn_error_t *err;
      struct path_list_range *pl_range
        = APR_ARRAY_IDX(combined_list, i, struct path_list_range *);

      svn_pool_clear(iterpool);
      err = do_logs(fs, pl_range->paths, pl_range->range.start,
                    pl_range->range.end, 0, discover_changed_paths,
                    strict_node_history, TRUE, revprops, TRUE,
                    receiver, receiver_baton, authz_read_func,
                    authz_read_baton, iterpool);
      if (err && (err->apr_err == SVN_ERR_FS_NOT_FOUND ||
                  err->apr_err == SVN_ERR_FS_NOT_DIRECTORY ||
                  err->apr_err == SVN_ERR_FS_NO_SUCH_REVISION))
        {
          svn_error_clear(err);
          continue;
        }
      SVN_ERR(err);
    }
  svn_pool_destroy(iterpool);

  /* Send the empty revision.  */
  empty_log_entry = svn_log_entry_create(pool);
  empty_log_entry->revision = SVN_INVALID_REVNUM;
  return (*receiver)(receiver_baton, empty_log_entry, pool);
}

/* Find logs for PATHS from HIST_START to HIST_END in FS, and invoke
   RECEIVER with RECEIVER_BATON on them.  If DESCENDING_ORDER is TRUE, send
   the logs back as we find them, else buffer the logs and send them back
   in youngest->oldest order.

   Other parameters are the same as svn_repos_get_logs4().
 */
static svn_error_t *
do_logs(svn_fs_t *fs,
        const apr_array_header_t *paths,
        svn_revnum_t hist_start,
        svn_revnum_t hist_end,
        int limit,
        svn_boolean_t discover_changed_paths,
        svn_boolean_t strict_node_history,
        svn_boolean_t include_merged_revisions,
        const apr_array_header_t *revprops,
        svn_boolean_t descending_order,
        svn_log_entry_receiver_t receiver,
        void *receiver_baton,
        svn_repos_authz_func_t authz_read_func,
        void *authz_read_baton,
        apr_pool_t *pool)
{
  apr_pool_t *iterpool;
  apr_array_header_t *revs = NULL;
  apr_hash_t *rev_mergeinfo = NULL;
  svn_revnum_t current;
  apr_array_header_t *histories;
  svn_boolean_t any_histories_left = TRUE;
  int send_count = 0;
  int i;

  /* We have a list of paths and a revision range.  But we don't care
     about all the revisions in the range -- only the ones in which
     one of our paths was changed.  So let's go figure out which
     revisions contain real changes to at least one of our paths.  */
  SVN_ERR(get_path_histories(&histories, fs, paths, hist_start, hist_end,
                             strict_node_history, authz_read_func,
                             authz_read_baton, pool));

  /* Loop through all the revisions in the range and add any
     where a path was changed to the array, or if they wanted
     history in reverse order just send it to them right away. */
  iterpool = svn_pool_create(pool);
  for (current = hist_end;
       any_histories_left;
       current = next_history_rev(histories))
    {
      svn_boolean_t changed = FALSE;
      any_histories_left = FALSE;
      svn_pool_clear(iterpool);

      for (i = 0; i < histories->nelts; i++)
        {
          struct path_info *info = APR_ARRAY_IDX(histories, i,
                                                 struct path_info *);

          /* Check history for this path in current rev. */
          SVN_ERR(check_history(&changed, info, fs, current,
                                strict_node_history, authz_read_func,
                                authz_read_baton, hist_start, pool));
          if (! info->done)
            any_histories_left = TRUE;
        }

      /* If any of the paths changed in this rev then add or send it. */
      if (changed)
        {
          svn_mergeinfo_t mergeinfo = NULL;
          svn_boolean_t has_children = FALSE;

          /* If we're including merged revisions, we need to calculate
             the mergeinfo deltas committed in this revision to our
             various paths. */
          if (include_merged_revisions)
            {
              apr_array_header_t *cur_paths =
                apr_array_make(iterpool, paths->nelts, sizeof(const char *));

              /* Get the current paths of our history objects so we can
                 query mergeinfo. */
              /* ### TODO: Should this be ignoring depleted history items? */
              for (i = 0; i < histories->nelts; i++)
                {
                  struct path_info *info = APR_ARRAY_IDX(histories, i,
                                                         struct path_info *);
                  APR_ARRAY_PUSH(cur_paths, const char *) = info->path->data;
                }
              SVN_ERR(get_combined_mergeinfo_changes(&mergeinfo, fs, cur_paths,
                                                     current, iterpool));
              has_children = (apr_hash_count(mergeinfo) > 0);
            }

          /* If our caller wants logs in descending order, we can send
             'em now (because that's the order we're crawling history
             in anyway). */
          if (descending_order)
            {
              SVN_ERR(send_log(current, fs, discover_changed_paths,
                               revprops, has_children, receiver, receiver_baton,
                               authz_read_func, authz_read_baton, iterpool));
              if (has_children)
                {
                  SVN_ERR(handle_merged_revisions(current, fs, mergeinfo,
                                                  discover_changed_paths,
                                                  strict_node_history, revprops,
                                                  receiver, receiver_baton,
                                                  authz_read_func,
                                                  authz_read_baton,
                                                  iterpool));
                }
              if (limit && ++send_count >= limit)
                break;
            }
          /* Otherwise, the caller wanted logs in ascending order, so
             we have to buffer up a list of revs and (if doing
             mergeinfo) a hash of related mergeinfo deltas, and
             process them later. */
          else
            {
              if (! revs)
                revs = apr_array_make(pool, 64, sizeof(svn_revnum_t));
              APR_ARRAY_PUSH(revs, svn_revnum_t) = current;

              if (mergeinfo)
                {
                  svn_revnum_t *cur_rev = apr_palloc(pool, sizeof(*cur_rev));
                  *cur_rev = current;
                  if (! rev_mergeinfo)
                    rev_mergeinfo = apr_hash_make(pool);
                  apr_hash_set(rev_mergeinfo, cur_rev, sizeof(*cur_rev),
                               svn_mergeinfo_dup(mergeinfo, pool));
                }
            }
        }
    }
  svn_pool_destroy(iterpool);

  if (revs)
    {
      /* Work loop for processing the revisions we found since they wanted
         history in forward order. */
      iterpool = svn_pool_create(pool);
      for (i = 0; i < revs->nelts; ++i)
        {
          svn_mergeinfo_t mergeinfo;
          svn_boolean_t has_children = FALSE;

          svn_pool_clear(iterpool);
          current = APR_ARRAY_IDX(revs, revs->nelts - i - 1, svn_revnum_t);

          /* If we've got a hash of revision mergeinfo (which can only
             happen if INCLUDE_MERGED_REVISIONS was set), we check to
             see if this revision is one which merged in other
             revisions we need to handle recursively. */
          if (rev_mergeinfo)
            {
              mergeinfo = apr_hash_get(rev_mergeinfo, &current,
                                       sizeof(svn_revnum_t));
              has_children = (apr_hash_count(mergeinfo) > 0);
            }

          SVN_ERR(send_log(current, fs,
                           discover_changed_paths, revprops, has_children,
                           receiver, receiver_baton, authz_read_func,
                           authz_read_baton, iterpool));
          if (has_children)
            {
              SVN_ERR(handle_merged_revisions(current, fs, mergeinfo,
                                              discover_changed_paths,
                                              strict_node_history, revprops,
                                              receiver, receiver_baton,
                                              authz_read_func,
                                              authz_read_baton,
                                              iterpool));
            }
          if (limit && i + 1 >= limit)
            break;
        }
      svn_pool_destroy(iterpool);
    }

  return SVN_NO_ERROR;
}


svn_error_t *
svn_repos_get_logs4(svn_repos_t *repos,
                    const apr_array_header_t *paths,
                    svn_revnum_t start,
                    svn_revnum_t end,
                    int limit,
                    svn_boolean_t discover_changed_paths,
                    svn_boolean_t strict_node_history,
                    svn_boolean_t include_merged_revisions,
                    const apr_array_header_t *revprops,
                    svn_repos_authz_func_t authz_read_func,
                    void *authz_read_baton,
                    svn_log_entry_receiver_t receiver,
                    void *receiver_baton,
                    apr_pool_t *pool)
{
  svn_revnum_t head = SVN_INVALID_REVNUM;
  svn_fs_t *fs = repos->fs;
  svn_boolean_t descending_order;

  /* Setup log range. */
  SVN_ERR(svn_fs_youngest_rev(&head, fs, pool));

  if (! SVN_IS_VALID_REVNUM(start))
    start = head;

  if (! SVN_IS_VALID_REVNUM(end))
    end = head;

  /* Check that revisions are sane before ever invoking receiver. */
  if (start > head)
    return svn_error_createf
      (SVN_ERR_FS_NO_SUCH_REVISION, 0,
       _("No such revision %ld"), start);
  if (end > head)
    return svn_error_createf
      (SVN_ERR_FS_NO_SUCH_REVISION, 0,
       _("No such revision %ld"), end);

  /* Ensure a youngest-to-oldest revision crawl ordering using our
     (possibly sanitized) range values. */
  descending_order = start >= end;
  if (descending_order)
    {
      svn_revnum_t tmp_rev = start;
      start = end;
      end = tmp_rev;
    }

  if (! paths)
    paths = apr_array_make(pool, 0, sizeof(const char *));

  /* If we're not including merged revisions, and we were given no
     paths or a single empty (or "/") path, then we can bypass a bunch
     of complexity because we already know in which revisions the root
     directory was changed -- all of them.  */
  if ((! include_merged_revisions)
      && ((! paths->nelts)
          || ((paths->nelts == 1)
              && (svn_path_is_empty(APR_ARRAY_IDX(paths, 0, const char *))
                  || (strcmp(APR_ARRAY_IDX(paths, 0, const char *),
                             "/") == 0)))))
    {
      int send_count = 0;
      int i;
      apr_pool_t *iterpool = svn_pool_create(pool);

      send_count = end - start + 1;
      if (limit && send_count > limit)
        send_count = limit;
      for (i = 0; i < send_count; ++i)
        {
          svn_revnum_t rev = start + i;

          svn_pool_clear(iterpool);

          if (descending_order)
            rev = end - i;
          SVN_ERR(send_log(rev, fs, discover_changed_paths, revprops, FALSE,
                           receiver, receiver_baton, authz_read_func,
                           authz_read_baton, iterpool));
        }
      svn_pool_destroy(iterpool);

      return SVN_NO_ERROR;
    }

  return do_logs(repos->fs, paths, start, end, limit,
                 discover_changed_paths, strict_node_history,
                 include_merged_revisions, revprops, descending_order,
                 receiver, receiver_baton,
                 authz_read_func, authz_read_baton, pool);
}<|MERGE_RESOLUTION|>--- conflicted
+++ resolved
@@ -658,11 +658,7 @@
           svn_mergeinfo_catalog_t tmp_catalog;
 
           APR_ARRAY_PUSH(query_paths, const char *) = changed_path;
-<<<<<<< HEAD
-          SVN_ERR(svn_fs_get_mergeinfo(&tmp_catalog, root, 
-=======
           SVN_ERR(svn_fs_get_mergeinfo(&tmp_catalog, root,
->>>>>>> e363d545
                                        query_paths, svn_mergeinfo_inherited,
                                        FALSE, iterpool));
           tmp_mergeinfo = apr_hash_get(tmp_catalog, changed_path,
@@ -681,11 +677,7 @@
           svn_mergeinfo_catalog_t tmp_catalog;
 
           APR_ARRAY_PUSH(query_paths, const char *) = base_path;
-<<<<<<< HEAD
-          SVN_ERR(svn_fs_get_mergeinfo(&tmp_catalog, base_root, 
-=======
           SVN_ERR(svn_fs_get_mergeinfo(&tmp_catalog, base_root,
->>>>>>> e363d545
                                        query_paths, svn_mergeinfo_inherited,
                                        FALSE, iterpool));
           tmp_mergeinfo = apr_hash_get(tmp_catalog, base_path,
@@ -793,11 +785,7 @@
          not-found errors returned by the filesystem.  */
       err = svn_repos__prev_location(&appeared_rev, &prev_path, &prev_rev,
                                      fs, rev, path, iterpool);
-<<<<<<< HEAD
-      if (err && (err->apr_err == SVN_ERR_FS_NOT_FOUND || 
-=======
       if (err && (err->apr_err == SVN_ERR_FS_NOT_FOUND ||
->>>>>>> e363d545
                   err->apr_err == SVN_ERR_FS_NOT_DIRECTORY))
         {
           svn_error_clear(err);
@@ -823,11 +811,7 @@
       query_paths = apr_array_make(iterpool, 1, sizeof(const char *));
       APR_ARRAY_PUSH(query_paths, const char *) = prev_path;
       err = svn_fs_get_mergeinfo(&catalog, prev_root, query_paths,
-<<<<<<< HEAD
-                                 svn_mergeinfo_inherited, FALSE, iterpool);    
-=======
                                  svn_mergeinfo_inherited, FALSE, iterpool);
->>>>>>> e363d545
       if (err && (err->apr_err == SVN_ERR_FS_NOT_FOUND ||
                   err->apr_err == SVN_ERR_FS_NOT_DIRECTORY))
         {
