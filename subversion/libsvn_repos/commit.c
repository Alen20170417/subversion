/* commit.c --- editor for committing changes to a filesystem.
 *
 * ====================================================================
 *    Licensed to the Apache Software Foundation (ASF) under one
 *    or more contributor license agreements.  See the NOTICE file
 *    distributed with this work for additional information
 *    regarding copyright ownership.  The ASF licenses this file
 *    to you under the Apache License, Version 2.0 (the
 *    "License"); you may not use this file except in compliance
 *    with the License.  You may obtain a copy of the License at
 *
 *      http://www.apache.org/licenses/LICENSE-2.0
 *
 *    Unless required by applicable law or agreed to in writing,
 *    software distributed under the License is distributed on an
 *    "AS IS" BASIS, WITHOUT WARRANTIES OR CONDITIONS OF ANY
 *    KIND, either express or implied.  See the License for the
 *    specific language governing permissions and limitations
 *    under the License.
 * ====================================================================
 */


#include <string.h>

#include <apr_pools.h>
#include <apr_file_io.h>

#include "svn_hash.h"
#include "svn_compat.h"
#include "svn_pools.h"
#include "svn_error.h"
#include "svn_dirent_uri.h"
#include "svn_path.h"
#include "svn_delta.h"
#include "svn_fs.h"
#include "svn_repos.h"
#include "svn_checksum.h"
#include "svn_ctype.h"
#include "svn_props.h"
#include "svn_mergeinfo.h"
#include "svn_private_config.h"

#include "repos.h"

#include "private/svn_fspath.h"
#include "private/svn_fs_private.h"
#include "private/svn_repos_private.h"
#include "private/svn_delta_private.h"



/*** Editor batons. ***/

struct edit_baton
{
  apr_pool_t *pool;

  /** Supplied when the editor is created: **/

  /* Revision properties to set for this commit. */
  apr_hash_t *revprop_table;

  /* Callback to run when the commit is done. */
  svn_commit_callback2_t commit_callback;
  void *commit_callback_baton;

  /* Callback to check authorizations on paths. */
  svn_repos_authz_callback_t authz_callback;
  void *authz_baton;

  /* The already-open svn repository to commit to. */
  svn_repos_t *repos;

  /* URL to the root of the open repository. */
  const char *repos_url_decoded;

  /* The name of the repository (here for convenience). */
  const char *repos_name;

  /* The filesystem associated with the REPOS above (here for
     convenience). */
  svn_fs_t *fs;

  /* Location in fs where the edit will begin. */
  const char *base_path;

  /* Does this set of interfaces 'own' the commit transaction? */
  svn_boolean_t txn_owner;

  /* svn transaction associated with this edit (created in
     open_root, or supplied by the public API caller). */
  svn_fs_txn_t *txn;

  /** Filled in during open_root: **/

  /* The name of the transaction. */
  const char *txn_name;

  /* The object representing the root directory of the svn txn. */
  svn_fs_root_t *txn_root;

  /* Avoid aborting an fs transaction more than once */
  svn_boolean_t txn_aborted;

  /** Filled in when the edit is closed: **/

  /* The new revision created by this commit. */
  svn_revnum_t *new_rev;

  /* The date (according to the repository) of this commit. */
  const char **committed_date;

  /* The author (also according to the repository) of this commit. */
  const char **committed_author;
};


struct dir_baton
{
  struct edit_baton *edit_baton;
  struct dir_baton *parent;
  const char *path; /* the -absolute- path to this dir in the fs */
  svn_revnum_t base_rev;        /* the revision I'm based on  */
  svn_boolean_t was_copied; /* was this directory added with history? */
  apr_pool_t *pool; /* my personal pool, in which I am allocated. */
};


struct file_baton
{
  struct edit_baton *edit_baton;
  const char *path; /* the -absolute- path to this file in the fs */
};


struct ev2_baton
{
  /* The repository we are editing.  */
  svn_repos_t *repos;

  /* The authz baton for checks; NULL to skip authz.  */
  svn_authz_t *authz;

  /* The repository name and user for performing authz checks.  */
  const char *authz_repos_name;
  const char *authz_user;

  /* Callback to provide info about the committed revision.  */
  svn_commit_callback2_t commit_cb;
  void *commit_baton;

  /* The FS txn editor  */
  svn_editor_t *inner;

  /* The name of the open transaction (so we know what to commit)  */
  const char *txn_name;
};


/* Create and return a generic out-of-dateness error. */
static svn_error_t *
out_of_date(const char *path, svn_node_kind_t kind)
{
  return svn_error_createf(SVN_ERR_FS_TXN_OUT_OF_DATE, NULL,
                           (kind == svn_node_dir
                            ? _("Directory '%s' is out of date")
                            : kind == svn_node_file
                            ? _("File '%s' is out of date")
                            : _("'%s' is out of date")),
                           path);
}


static svn_error_t *
invoke_commit_cb(svn_commit_callback2_t commit_cb,
                 void *commit_baton,
                 svn_fs_t *fs,
                 svn_revnum_t revision,
                 const char *post_commit_errstr,
                 apr_pool_t *scratch_pool)
{
  /* FS interface returns non-const values.  */
  /* const */ svn_string_t *date;
  /* const */ svn_string_t *author;
  svn_commit_info_t *commit_info;

  if (commit_cb == NULL)
    return SVN_NO_ERROR;

  SVN_ERR(svn_fs_revision_prop(&date, fs, revision, SVN_PROP_REVISION_DATE,
                               scratch_pool));
  SVN_ERR(svn_fs_revision_prop(&author, fs, revision,
                               SVN_PROP_REVISION_AUTHOR,
                               scratch_pool));

  commit_info = svn_create_commit_info(scratch_pool);

  /* fill up the svn_commit_info structure */
  commit_info->revision = revision;
  commit_info->date = date ? date->data : NULL;
  commit_info->author = author ? author->data : NULL;
  commit_info->post_commit_err = post_commit_errstr;

  return svn_error_trace(commit_cb(commit_info, commit_baton, scratch_pool));
}



/* If EDITOR_BATON contains a valid authz callback, verify that the
   REQUIRED access to PATH in ROOT is authorized.  Return an error
   appropriate for throwing out of the commit editor with SVN_ERR.  If
   no authz callback is present in EDITOR_BATON, then authorize all
   paths.  Use POOL for temporary allocation only. */
static svn_error_t *
check_authz(struct edit_baton *editor_baton, const char *path,
            svn_fs_root_t *root, svn_repos_authz_access_t required,
            apr_pool_t *pool)
{
  if (editor_baton->authz_callback)
    {
      svn_boolean_t allowed;

      SVN_ERR(editor_baton->authz_callback(required, &allowed, root, path,
                                           editor_baton->authz_baton, pool));
      if (!allowed)
        return svn_error_create(required & svn_authz_write ?
                                SVN_ERR_AUTHZ_UNWRITABLE :
                                SVN_ERR_AUTHZ_UNREADABLE,
                                NULL, "Access denied");
    }

  return SVN_NO_ERROR;
}


/* Return a directory baton allocated in POOL which represents
   FULL_PATH, which is the immediate directory child of the directory
   represented by PARENT_BATON.  EDIT_BATON is the commit editor
   baton.  WAS_COPIED reveals whether or not this directory is the
   result of a copy operation.  BASE_REVISION is the base revision of
   the directory. */
static struct dir_baton *
make_dir_baton(struct edit_baton *edit_baton,
               struct dir_baton *parent_baton,
               const char *full_path,
               svn_boolean_t was_copied,
               svn_revnum_t base_revision,
               apr_pool_t *pool)
{
  struct dir_baton *db;
  db = apr_pcalloc(pool, sizeof(*db));
  db->edit_baton = edit_baton;
  db->parent = parent_baton;
  db->pool = pool;
  db->path = full_path;
  db->was_copied = was_copied;
  db->base_rev = base_revision;
  return db;
}

/* This function is the shared guts of add_file() and add_directory(),
   which see for the meanings of the parameters.  The only extra
   parameter here is IS_DIR, which is TRUE when adding a directory,
   and FALSE when adding a file.

   COPY_PATH must be a full URL, not a relative path. */
static svn_error_t *
add_file_or_directory(const char *path,
                      void *parent_baton,
                      const char *copy_path,
                      svn_revnum_t copy_revision,
                      svn_boolean_t is_dir,
                      apr_pool_t *pool,
                      void **return_baton)
{
  struct dir_baton *pb = parent_baton;
  struct edit_baton *eb = pb->edit_baton;
  apr_pool_t *subpool = svn_pool_create(pool);
  svn_boolean_t was_copied = FALSE;
  const char *full_path;

  /* Reject paths which contain control characters (related to issue #4340). */
  SVN_ERR(svn_path_check_valid(path, pool));

  full_path = svn_fspath__join(eb->base_path,
                               svn_relpath_canonicalize(path, pool), pool);

  /* Sanity check. */
  if (copy_path && (! SVN_IS_VALID_REVNUM(copy_revision)))
    return svn_error_createf
      (SVN_ERR_FS_GENERAL, NULL,
       _("Got source path but no source revision for '%s'"), full_path);

  if (copy_path)
    {
      const char *fs_path;
      svn_fs_root_t *copy_root;
      svn_node_kind_t kind;
      size_t repos_url_len;
      svn_repos_authz_access_t required;

      /* Copy requires recursive write access to the destination path
         and write access to the parent path. */
      required = svn_authz_write | (is_dir ? svn_authz_recursive : 0);
      SVN_ERR(check_authz(eb, full_path, eb->txn_root,
                          required, subpool));
      SVN_ERR(check_authz(eb, pb->path, eb->txn_root,
                          svn_authz_write, subpool));

      /* Check PATH in our transaction.  Make sure it does not exist
         unless its parent directory was copied (in which case, the
         thing might have been copied in as well), else return an
         out-of-dateness error. */
      SVN_ERR(svn_fs_check_path(&kind, eb->txn_root, full_path, subpool));
      if ((kind != svn_node_none) && (! pb->was_copied))
        return svn_error_trace(out_of_date(full_path, kind));

      /* For now, require that the url come from the same repository
         that this commit is operating on. */
      copy_path = svn_path_uri_decode(copy_path, subpool);
      repos_url_len = strlen(eb->repos_url_decoded);
      if (strncmp(copy_path, eb->repos_url_decoded, repos_url_len) != 0)
        return svn_error_createf
          (SVN_ERR_FS_GENERAL, NULL,
           _("Source url '%s' is from different repository"), copy_path);

      fs_path = apr_pstrdup(subpool, copy_path + repos_url_len);

      /* Now use the "fs_path" as an absolute path within the
         repository to make the copy from. */
      SVN_ERR(svn_fs_revision_root(&copy_root, eb->fs,
                                   copy_revision, subpool));

      /* Copy also requires (recursive) read access to the source */
      required = svn_authz_read | (is_dir ? svn_authz_recursive : 0);
      SVN_ERR(check_authz(eb, fs_path, copy_root, required, subpool));

      SVN_ERR(svn_fs_copy(copy_root, fs_path,
                          eb->txn_root, full_path, subpool));
      was_copied = TRUE;
    }
  else
    {
      /* No ancestry given, just make a new directory or empty file.
         Note that we don't perform an existence check here like the
         copy-from case does -- that's because svn_fs_make_*()
         already errors out if the file already exists.  Verify write
         access to the full path and to the parent. */
      SVN_ERR(check_authz(eb, full_path, eb->txn_root,
                          svn_authz_write, subpool));
      SVN_ERR(check_authz(eb, pb->path, eb->txn_root,
                          svn_authz_write, subpool));
      if (is_dir)
        SVN_ERR(svn_fs_make_dir(eb->txn_root, full_path, subpool));
      else
        SVN_ERR(svn_fs_make_file(eb->txn_root, full_path, subpool));
    }

  /* Cleanup our temporary subpool. */
  svn_pool_destroy(subpool);

  /* Build a new child baton. */
  if (is_dir)
    {
      *return_baton = make_dir_baton(eb, pb, full_path, was_copied,
                                     SVN_INVALID_REVNUM, pool);
    }
  else
    {
      struct file_baton *new_fb = apr_pcalloc(pool, sizeof(*new_fb));
      new_fb->edit_baton = eb;
      new_fb->path = full_path;
      *return_baton = new_fb;
    }

  return SVN_NO_ERROR;
}



/*** Editor functions ***/

static svn_error_t *
open_root(void *edit_baton,
          svn_revnum_t base_revision,
          apr_pool_t *pool,
          void **root_baton)
{
  struct dir_baton *dirb;
  struct edit_baton *eb = edit_baton;
  svn_revnum_t youngest;

  /* Ignore BASE_REVISION.  We always build our transaction against
     HEAD.  However, we will keep it in our dir baton for out of
     dateness checks.  */
  SVN_ERR(svn_fs_youngest_rev(&youngest, eb->fs, eb->pool));

  /* Unless we've been instructed to use a specific transaction, we'll
     make our own. */
  if (eb->txn_owner)
    {
      SVN_ERR(svn_repos_fs_begin_txn_for_commit2(&(eb->txn),
                                                 eb->repos,
                                                 youngest,
                                                 eb->revprop_table,
                                                 eb->pool));
    }
  else /* Even if we aren't the owner of the transaction, we might
          have been instructed to set some properties. */
    {
      apr_array_header_t *props = svn_prop_hash_to_array(eb->revprop_table,
                                                         pool);
      SVN_ERR(svn_repos_fs_change_txn_props(eb->txn, props, pool));
    }
  SVN_ERR(svn_fs_txn_name(&(eb->txn_name), eb->txn, eb->pool));
  SVN_ERR(svn_fs_txn_root(&(eb->txn_root), eb->txn, eb->pool));

  /* Create a root dir baton.  The `base_path' field is an -absolute-
     path in the filesystem, upon which all further editor paths are
     based. */
  dirb = apr_pcalloc(pool, sizeof(*dirb));
  dirb->edit_baton = edit_baton;
  dirb->parent = NULL;
  dirb->pool = pool;
  dirb->was_copied = FALSE;
  dirb->path = apr_pstrdup(pool, eb->base_path);
  dirb->base_rev = base_revision;

  *root_baton = dirb;
  return SVN_NO_ERROR;
}



static svn_error_t *
delete_entry(const char *path,
             svn_revnum_t revision,
             void *parent_baton,
             apr_pool_t *pool)
{
  struct dir_baton *parent = parent_baton;
  struct edit_baton *eb = parent->edit_baton;
  svn_node_kind_t kind;
  svn_revnum_t cr_rev;
  svn_repos_authz_access_t required = svn_authz_write;
  const char *full_path;

  full_path = svn_fspath__join(eb->base_path,
                               svn_relpath_canonicalize(path, pool), pool);

  /* Check PATH in our transaction.  */
  SVN_ERR(svn_fs_check_path(&kind, eb->txn_root, full_path, pool));

  /* Deletion requires a recursive write access, as well as write
     access to the parent directory. */
  if (kind == svn_node_dir)
    required |= svn_authz_recursive;
  SVN_ERR(check_authz(eb, full_path, eb->txn_root,
                      required, pool));
  SVN_ERR(check_authz(eb, parent->path, eb->txn_root,
                      svn_authz_write, pool));

  /* If PATH doesn't exist in the txn, the working copy is out of date. */
  if (kind == svn_node_none)
    return svn_error_trace(out_of_date(full_path, kind));

  /* Now, make sure we're deleting the node we *think* we're
     deleting, else return an out-of-dateness error. */
  SVN_ERR(svn_fs_node_created_rev(&cr_rev, eb->txn_root, full_path, pool));
  if (SVN_IS_VALID_REVNUM(revision) && (revision < cr_rev))
    return svn_error_trace(out_of_date(full_path, kind));

  /* This routine is a mindless wrapper.  We call svn_fs_delete()
     because that will delete files and recursively delete
     directories.  */
  return svn_fs_delete(eb->txn_root, full_path, pool);
}


static svn_error_t *
add_directory(const char *path,
              void *parent_baton,
              const char *copy_path,
              svn_revnum_t copy_revision,
              apr_pool_t *pool,
              void **child_baton)
{
  return add_file_or_directory(path, parent_baton, copy_path, copy_revision,
                               TRUE /* is_dir */, pool, child_baton);
}


static svn_error_t *
open_directory(const char *path,
               void *parent_baton,
               svn_revnum_t base_revision,
               apr_pool_t *pool,
               void **child_baton)
{
  struct dir_baton *pb = parent_baton;
  struct edit_baton *eb = pb->edit_baton;
  svn_node_kind_t kind;
  const char *full_path;

  full_path = svn_fspath__join(eb->base_path,
                               svn_relpath_canonicalize(path, pool), pool);

  /* Check PATH in our transaction.  If it does not exist,
     return a 'Path not present' error. */
  SVN_ERR(svn_fs_check_path(&kind, eb->txn_root, full_path, pool));
  if (kind == svn_node_none)
    return svn_error_createf(SVN_ERR_FS_NOT_DIRECTORY, NULL,
                             _("Path '%s' not present"),
                             path);

  /* Build a new dir baton for this directory. */
  *child_baton = make_dir_baton(eb, pb, full_path, pb->was_copied,
                                base_revision, pool);
  return SVN_NO_ERROR;
}


static svn_error_t *
apply_textdelta(void *file_baton,
                const char *base_checksum,
                apr_pool_t *pool,
                svn_txdelta_window_handler_t *handler,
                void **handler_baton)
{
  struct file_baton *fb = file_baton;

  /* Check for write authorization. */
  SVN_ERR(check_authz(fb->edit_baton, fb->path,
                      fb->edit_baton->txn_root,
                      svn_authz_write, pool));

  return svn_fs_apply_textdelta(handler, handler_baton,
                                fb->edit_baton->txn_root,
                                fb->path,
                                base_checksum,
                                NULL,
                                pool);
}


static svn_error_t *
add_file(const char *path,
         void *parent_baton,
         const char *copy_path,
         svn_revnum_t copy_revision,
         apr_pool_t *pool,
         void **file_baton)
{
  return add_file_or_directory(path, parent_baton, copy_path, copy_revision,
                               FALSE /* is_dir */, pool, file_baton);
}


static svn_error_t *
open_file(const char *path,
          void *parent_baton,
          svn_revnum_t base_revision,
          apr_pool_t *pool,
          void **file_baton)
{
  struct file_baton *new_fb;
  struct dir_baton *pb = parent_baton;
  struct edit_baton *eb = pb->edit_baton;
  svn_revnum_t cr_rev;
  apr_pool_t *subpool = svn_pool_create(pool);
  const char *full_path;

  full_path = svn_fspath__join(eb->base_path,
                               svn_relpath_canonicalize(path, pool), pool);

  /* Check for read authorization. */
  SVN_ERR(check_authz(eb, full_path, eb->txn_root,
                      svn_authz_read, subpool));

  /* Get this node's creation revision (doubles as an existence check). */
  SVN_ERR(svn_fs_node_created_rev(&cr_rev, eb->txn_root, full_path,
                                  subpool));

  /* If the node our caller has is an older revision number than the
     one in our transaction, return an out-of-dateness error. */
  if (SVN_IS_VALID_REVNUM(base_revision) && (base_revision < cr_rev))
    return svn_error_trace(out_of_date(full_path, svn_node_file));

  /* Build a new file baton */
  new_fb = apr_pcalloc(pool, sizeof(*new_fb));
  new_fb->edit_baton = eb;
  new_fb->path = full_path;

  *file_baton = new_fb;

  /* Destory the work subpool. */
  svn_pool_destroy(subpool);

  return SVN_NO_ERROR;
}


static svn_error_t *
change_file_prop(void *file_baton,
                 const char *name,
                 const svn_string_t *value,
                 apr_pool_t *pool)
{
  struct file_baton *fb = file_baton;
  struct edit_baton *eb = fb->edit_baton;

  /* Check for write authorization. */
  SVN_ERR(check_authz(eb, fb->path, eb->txn_root,
                      svn_authz_write, pool));

  return svn_repos_fs_change_node_prop(eb->txn_root, fb->path,
                                       name, value, pool);
}


static svn_error_t *
close_file(void *file_baton,
           const char *text_digest,
           apr_pool_t *pool)
{
  struct file_baton *fb = file_baton;

  if (text_digest)
    {
      svn_checksum_t *checksum;
      svn_checksum_t *text_checksum;

      SVN_ERR(svn_fs_file_checksum(&checksum, svn_checksum_md5,
                                   fb->edit_baton->txn_root, fb->path,
                                   TRUE, pool));
      SVN_ERR(svn_checksum_parse_hex(&text_checksum, svn_checksum_md5,
                                     text_digest, pool));

      if (!svn_checksum_match(text_checksum, checksum))
        return svn_checksum_mismatch_err(text_checksum, checksum, pool,
                            _("Checksum mismatch for resulting fulltext\n(%s)"),
                            fb->path);
    }

  return SVN_NO_ERROR;
}


static svn_error_t *
change_dir_prop(void *dir_baton,
                const char *name,
                const svn_string_t *value,
                apr_pool_t *pool)
{
  struct dir_baton *db = dir_baton;
  struct edit_baton *eb = db->edit_baton;

  /* Check for write authorization. */
  SVN_ERR(check_authz(eb, db->path, eb->txn_root,
                      svn_authz_write, pool));

  if (SVN_IS_VALID_REVNUM(db->base_rev))
    {
      /* Subversion rule:  propchanges can only happen on a directory
         which is up-to-date. */
      svn_revnum_t created_rev;
      SVN_ERR(svn_fs_node_created_rev(&created_rev,
                                      eb->txn_root, db->path, pool));

      if (db->base_rev < created_rev)
        return svn_error_trace(out_of_date(db->path, svn_node_dir));
    }

  return svn_repos_fs_change_node_prop(eb->txn_root, db->path,
                                       name, value, pool);
}

const char *
svn_repos__post_commit_error_str(svn_error_t *err,
                                 apr_pool_t *pool)
{
  svn_error_t *hook_err1, *hook_err2;
  const char *msg;

  if (! err)
    return _("(no error)");

  err = svn_error_purge_tracing(err);

  /* hook_err1 is the SVN_ERR_REPOS_POST_COMMIT_HOOK_FAILED wrapped
     error from the post-commit script, if any, and hook_err2 should
     be the original error, but be defensive and handle a case where
     SVN_ERR_REPOS_POST_COMMIT_HOOK_FAILED doesn't wrap an error. */
  hook_err1 = svn_error_find_cause(err, SVN_ERR_REPOS_POST_COMMIT_HOOK_FAILED);
  if (hook_err1 && hook_err1->child)
    hook_err2 = hook_err1->child;
  else
    hook_err2 = hook_err1;

  /* This implementation counts on svn_repos_fs_commit_txn() and
     libsvn_repos/commit.c:complete_cb() returning
     svn_fs_commit_txn() as the parent error with a child
     SVN_ERR_REPOS_POST_COMMIT_HOOK_FAILED error.  If the parent error
     is SVN_ERR_REPOS_POST_COMMIT_HOOK_FAILED then there was no error
     in svn_fs_commit_txn().

     The post-commit hook error message is already self describing, so
     it can be dropped into an error message without any additional
     text. */
  if (hook_err1)
    {
      if (err == hook_err1)
        {
          if (hook_err2->message)
            msg = apr_pstrdup(pool, hook_err2->message);
          else
            msg = _("post-commit hook failed with no error message.");
        }
      else
        {
          msg = hook_err2->message
                  ? apr_pstrdup(pool, hook_err2->message)
                  : _("post-commit hook failed with no error message.");
          msg = apr_psprintf(
                  pool,
                  _("post commit FS processing had error:\n%s\n%s"),
                  err->message ? err->message : _("(no error message)"),
                  msg);
        }
    }
  else
    {
      msg = apr_psprintf(pool,
                         _("post commit FS processing had error:\n%s"),
                         err->message ? err->message
                                      : _("(no error message)"));
    }

  return msg;
}

static svn_error_t *
close_edit(void *edit_baton,
           apr_pool_t *pool)
{
  struct edit_baton *eb = edit_baton;
  svn_revnum_t new_revision = SVN_INVALID_REVNUM;
  svn_error_t *err;
  const char *conflict;
  const char *post_commit_err = NULL;

  /* If no transaction has been created (ie. if open_root wasn't
     called before close_edit), abort the operation here with an
     error. */
  if (! eb->txn)
    return svn_error_create(SVN_ERR_REPOS_BAD_ARGS, NULL,
                            "No valid transaction supplied to close_edit");

  /* Commit. */
  err = svn_repos_fs_commit_txn(&conflict, eb->repos,
                                &new_revision, eb->txn, pool);

  if (SVN_IS_VALID_REVNUM(new_revision))
    {
      /* The actual commit succeeded, i.e. the transaction does no longer
         exist and we can't use txn_root for conflict resolution etc.

         Since close_edit is supposed to release resources, do it now. */
      if (eb->txn_root)
        svn_fs_close_root(eb->txn_root);

      if (err)
        {
          /* If the error was in post-commit, then the commit itself
             succeeded.  In which case, save the post-commit warning
             (to be reported back to the client, who will probably
             display it as a warning) and clear the error. */
          post_commit_err = svn_repos__post_commit_error_str(err, pool);
          svn_error_clear(err);
        }
    }
  else
    {
      /* ### todo: we should check whether it really was a conflict,
         and return the conflict info if so? */

      /* If the commit failed, it's *probably* due to a conflict --
         that is, the txn being out-of-date.  The filesystem gives us
         the ability to continue diddling the transaction and try
         again; but let's face it: that's not how the cvs or svn works
         from a user interface standpoint.  Thus we don't make use of
         this fs feature (for now, at least.)

         So, in a nutshell: svn commits are an all-or-nothing deal.
         Each commit creates a new fs txn which either succeeds or is
         aborted completely.  No second chances;  the user simply
         needs to update and commit again  :) */

      eb->txn_aborted = TRUE;

      return svn_error_trace(
                svn_error_compose_create(err,
                                         svn_fs_abort_txn(eb->txn, pool)));
    }

  /* At this point, the post-commit error has been converted to a string.
     That information will be passed to a callback, if provided. If the
     callback invocation fails in some way, that failure is returned here.
     IOW, the post-commit error information is low priority compared to
     other gunk here.  */

  /* Pass new revision information to the caller's callback. */
  return svn_error_trace(invoke_commit_cb(eb->commit_callback,
                                          eb->commit_callback_baton,
                                          eb->repos->fs,
                                          new_revision,
                                          post_commit_err,
                                          pool));
}


static svn_error_t *
abort_edit(void *edit_baton,
           apr_pool_t *pool)
{
  struct edit_baton *eb = edit_baton;
  if ((! eb->txn) || (! eb->txn_owner) || eb->txn_aborted)
    return SVN_NO_ERROR;

  eb->txn_aborted = TRUE;

  /* Since abort_edit is supposed to release resources, do it now. */
  if (eb->txn_root)
    svn_fs_close_root(eb->txn_root);

  return svn_error_trace(svn_fs_abort_txn(eb->txn, pool));
}


/* Fetch kind and/or props and/or text */
static svn_error_t *
fetch_func(svn_node_kind_t *kind,
           apr_hash_t **props,
           svn_stringbuf_t **file_text,
           apr_hash_t **children_names,
           void *baton,
           const char *repos_relpath,
           svn_revnum_t revision,
           apr_pool_t *result_pool,
           apr_pool_t *scratch_pool)
{
  struct edit_baton *eb = baton;
  svn_fs_root_t *fs_root;
  svn_error_t *err;

  if (!SVN_IS_VALID_REVNUM(revision))
    revision = svn_fs_txn_base_revision(eb->txn);

  if (props)
    *props = NULL;
  if (file_text)
    *file_text = NULL;
  if (children_names)
    *children_names = NULL;

  SVN_ERR(svn_fs_revision_root(&fs_root, eb->fs, revision, scratch_pool));

  if (kind)
    {
      SVN_ERR(svn_fs_check_path(kind, fs_root, repos_relpath, scratch_pool));
    }

  if (props)
        {
      err = svn_fs_node_proplist(props, fs_root, repos_relpath, result_pool);
      if (err && err->apr_err == SVN_ERR_FS_NOT_FOUND)
        {
          svn_error_clear(err);
          *props = apr_hash_make(result_pool);
          return SVN_NO_ERROR;
        }
      else if (err)
        return svn_error_trace(err);
    }

  if (file_text)
    {
      svn_stream_t *contents;

      err = svn_fs_file_contents(&contents, fs_root, repos_relpath, scratch_pool);
      if (err && err->apr_err == SVN_ERR_FS_NOT_FOUND)
        {
          svn_error_clear(err);
          *file_text = NULL;
          return SVN_NO_ERROR;
        }
      else if (err)
        return svn_error_trace(err);

      SVN_ERR(svn_stringbuf_from_stream(file_text, contents, 0, result_pool));
    }

  if (children_names)
    {
      err = svn_fs_dir_entries(children_names, fs_root, repos_relpath,
                               scratch_pool);
      if (err && err->apr_err == SVN_ERR_FS_NOT_FOUND)
        {
          svn_error_clear(err);
          return SVN_NO_ERROR;
        }
      else if (err)
        return svn_error_trace(err);
    }
  return SVN_NO_ERROR;
}



/*** Public interfaces. ***/

svn_error_t *
svn_repos_get_commit_editor5(const svn_delta_editor_t **editor,
                             void **edit_baton,
                             svn_repos_t *repos,
                             svn_fs_txn_t *txn,
                             const char *repos_url_decoded,
                             const char *base_path,
                             apr_hash_t *revprop_table,
                             svn_commit_callback2_t commit_callback,
                             void *commit_baton,
                             svn_repos_authz_callback_t authz_callback,
                             void *authz_baton,
                             apr_pool_t *pool)
{
  svn_delta_editor_t *e;
  apr_pool_t *subpool = svn_pool_create(pool);
  struct edit_baton *eb;
<<<<<<< HEAD
=======
  svn_delta_shim_callbacks_t *shim_callbacks =
                                    svn_delta_shim_callbacks_default(pool);
  const char *repos_url = svn_path_uri_encode(repos_url_decoded, pool);
>>>>>>> 79cfc5fb

  /* Do a global authz access lookup.  Users with no write access
     whatsoever to the repository don't get a commit editor. */
  if (authz_callback)
    {
      svn_boolean_t allowed;

      SVN_ERR(authz_callback(svn_authz_write, &allowed, NULL, NULL,
                             authz_baton, pool));
      if (!allowed)
        return svn_error_create(SVN_ERR_AUTHZ_UNWRITABLE, NULL,
                                "Not authorized to open a commit editor.");
    }

  /* Allocate the structures. */
  e = svn_delta_default_editor(pool);
  eb = apr_pcalloc(subpool, sizeof(*eb));

  /* Set up the editor. */
  e->open_root         = open_root;
  e->delete_entry      = delete_entry;
  e->add_directory     = add_directory;
  e->open_directory    = open_directory;
  e->change_dir_prop   = change_dir_prop;
  e->add_file          = add_file;
  e->open_file         = open_file;
  e->close_file        = close_file;
  e->apply_textdelta   = apply_textdelta;
  e->change_file_prop  = change_file_prop;
  e->close_edit        = close_edit;
  e->abort_edit        = abort_edit;

  /* Set up the edit baton. */
  eb->pool = subpool;
  eb->revprop_table = svn_prop_hash_dup(revprop_table, subpool);
  eb->commit_callback = commit_callback;
  eb->commit_callback_baton = commit_baton;
  eb->authz_callback = authz_callback;
  eb->authz_baton = authz_baton;
  eb->base_path = svn_fspath__canonicalize(base_path, subpool);
  eb->repos = repos;
  eb->repos_url_decoded = repos_url_decoded;
  eb->repos_name = svn_dirent_basename(svn_repos_path(repos, subpool),
                                       subpool);
  eb->fs = svn_repos_fs(repos);
  eb->txn = txn;
  eb->txn_owner = txn == NULL;

  *edit_baton = eb;
  *editor = e;

<<<<<<< HEAD
  SVN_ERR(svn_editor3__insert_shims(editor, edit_baton, *editor, *edit_baton,
                                    eb->repos_url,
                                    svn_relpath_canonicalize(eb->base_path, pool),
                                    fetch_func, eb, pool, pool));
=======
  shim_callbacks->fetch_props_func = fetch_props_func;
  shim_callbacks->fetch_kind_func = fetch_kind_func;
  shim_callbacks->fetch_base_func = fetch_base_func;
  shim_callbacks->fetch_baton = eb;

  SVN_ERR(svn_editor__insert_shims(editor, edit_baton, *editor, *edit_baton,
                                   repos_url, eb->base_path,
                                   shim_callbacks, pool, pool));
>>>>>>> 79cfc5fb

  return SVN_NO_ERROR;
}


#if 0
static svn_error_t *
ev2_check_authz(const struct ev2_baton *eb,
                const char *relpath,
                svn_repos_authz_access_t required,
                apr_pool_t *scratch_pool)
{
  const char *fspath;
  svn_boolean_t allowed;

  if (eb->authz == NULL)
    return SVN_NO_ERROR;

  if (relpath)
    fspath = apr_pstrcat(scratch_pool, "/", relpath, SVN_VA_NULL);
  else
    fspath = NULL;

  SVN_ERR(svn_repos_authz_check_access(eb->authz, eb->authz_repos_name, fspath,
                                       eb->authz_user, required,
                                       &allowed, scratch_pool));
  if (!allowed)
    return svn_error_create(required & svn_authz_write
                            ? SVN_ERR_AUTHZ_UNWRITABLE
                            : SVN_ERR_AUTHZ_UNREADABLE,
                            NULL, "Access denied");

  return SVN_NO_ERROR;
}
#endif


/* This implements svn_editor_cb_add_directory_t */
static svn_error_t *
add_directory_cb(void *baton,
                 const char *relpath,
                 const apr_array_header_t *children,
                 apr_hash_t *props,
                 svn_revnum_t replaces_rev,
                 apr_pool_t *scratch_pool)
{
  struct ev2_baton *eb = baton;

  SVN_ERR(svn_editor_add_directory(eb->inner, relpath, children, props,
                                   replaces_rev));
  return SVN_NO_ERROR;
}


/* This implements svn_editor_cb_add_file_t */
static svn_error_t *
add_file_cb(void *baton,
            const char *relpath,
            const svn_checksum_t *checksum,
            svn_stream_t *contents,
            apr_hash_t *props,
            svn_revnum_t replaces_rev,
            apr_pool_t *scratch_pool)
{
  struct ev2_baton *eb = baton;

  SVN_ERR(svn_editor_add_file(eb->inner, relpath, checksum, contents, props,
                              replaces_rev));
  return SVN_NO_ERROR;
}


/* This implements svn_editor_cb_add_symlink_t */
static svn_error_t *
add_symlink_cb(void *baton,
               const char *relpath,
               const char *target,
               apr_hash_t *props,
               svn_revnum_t replaces_rev,
               apr_pool_t *scratch_pool)
{
  struct ev2_baton *eb = baton;

  SVN_ERR(svn_editor_add_symlink(eb->inner, relpath, target, props,
                                 replaces_rev));
  return SVN_NO_ERROR;
}


/* This implements svn_editor_cb_add_absent_t */
static svn_error_t *
add_absent_cb(void *baton,
              const char *relpath,
              svn_node_kind_t kind,
              svn_revnum_t replaces_rev,
              apr_pool_t *scratch_pool)
{
  struct ev2_baton *eb = baton;

  SVN_ERR(svn_editor_add_absent(eb->inner, relpath, kind, replaces_rev));
  return SVN_NO_ERROR;
}


/* This implements svn_editor_cb_alter_directory_t */
static svn_error_t *
alter_directory_cb(void *baton,
                   const char *relpath,
                   svn_revnum_t revision,
                   const apr_array_header_t *children,
                   apr_hash_t *props,
                   apr_pool_t *scratch_pool)
{
  struct ev2_baton *eb = baton;

  SVN_ERR(svn_editor_alter_directory(eb->inner, relpath, revision,
                                     children, props));
  return SVN_NO_ERROR;
}


/* This implements svn_editor_cb_alter_file_t */
static svn_error_t *
alter_file_cb(void *baton,
              const char *relpath,
              svn_revnum_t revision,
              const svn_checksum_t *checksum,
              svn_stream_t *contents,
              apr_hash_t *props,
              apr_pool_t *scratch_pool)
{
  struct ev2_baton *eb = baton;

  SVN_ERR(svn_editor_alter_file(eb->inner, relpath, revision,
                                checksum, contents, props));
  return SVN_NO_ERROR;
}


/* This implements svn_editor_cb_alter_symlink_t */
static svn_error_t *
alter_symlink_cb(void *baton,
                 const char *relpath,
                 svn_revnum_t revision,
                 const char *target,
                 apr_hash_t *props,
                 apr_pool_t *scratch_pool)
{
  struct ev2_baton *eb = baton;

  SVN_ERR(svn_editor_alter_symlink(eb->inner, relpath, revision,
                                   target, props));
  return SVN_NO_ERROR;
}


/* This implements svn_editor_cb_delete_t */
static svn_error_t *
delete_cb(void *baton,
          const char *relpath,
          svn_revnum_t revision,
          apr_pool_t *scratch_pool)
{
  struct ev2_baton *eb = baton;

  SVN_ERR(svn_editor_delete(eb->inner, relpath, revision));
  return SVN_NO_ERROR;
}


/* This implements svn_editor_cb_copy_t */
static svn_error_t *
copy_cb(void *baton,
        const char *src_relpath,
        svn_revnum_t src_revision,
        const char *dst_relpath,
        svn_revnum_t replaces_rev,
        apr_pool_t *scratch_pool)
{
  struct ev2_baton *eb = baton;

  SVN_ERR(svn_editor_copy(eb->inner, src_relpath, src_revision, dst_relpath,
                          replaces_rev));
  return SVN_NO_ERROR;
}


/* This implements svn_editor_cb_move_t */
static svn_error_t *
move_cb(void *baton,
        const char *src_relpath,
        svn_revnum_t src_revision,
        const char *dst_relpath,
        svn_revnum_t replaces_rev,
        apr_pool_t *scratch_pool)
{
  struct ev2_baton *eb = baton;

  SVN_ERR(svn_editor_move(eb->inner, src_relpath, src_revision, dst_relpath,
                          replaces_rev));
  return SVN_NO_ERROR;
}


/* This implements svn_editor_cb_complete_t */
static svn_error_t *
complete_cb(void *baton,
            apr_pool_t *scratch_pool)
{
  struct ev2_baton *eb = baton;
  svn_revnum_t revision;
  svn_error_t *post_commit_err;
  const char *conflict_path;
  svn_error_t *err;
  const char *post_commit_errstr;
  apr_hash_t *hooks_env;

  /* Parse the hooks-env file (if any). */
  SVN_ERR(svn_repos__parse_hooks_env(&hooks_env, eb->repos->hooks_env_path,
                                     scratch_pool, scratch_pool));

  /* The transaction has been fully edited. Let the pre-commit hook
     have a look at the thing.  */
  SVN_ERR(svn_repos__hooks_pre_commit(eb->repos, hooks_env,
                                      eb->txn_name, scratch_pool));

  /* Hook is done. Let's do the actual commit.  */
  SVN_ERR(svn_fs__editor_commit(&revision, &post_commit_err, &conflict_path,
                                eb->inner, scratch_pool, scratch_pool));

  /* Did a conflict occur during the commit process?  */
  if (conflict_path != NULL)
    return svn_error_createf(SVN_ERR_FS_CONFLICT, NULL,
                             _("Conflict at '%s'"), conflict_path);

  /* Since did not receive an error during the commit process, and no
     conflict was specified... we committed a revision. Run the hooks.
     Other errors may have occurred within the FS (specified by the
     POST_COMMIT_ERR localvar), but we need to run the hooks.  */
  SVN_ERR_ASSERT(SVN_IS_VALID_REVNUM(revision));
  err = svn_repos__hooks_post_commit(eb->repos, hooks_env, revision,
                                     eb->txn_name, scratch_pool);
  if (err)
    err = svn_error_create(SVN_ERR_REPOS_POST_COMMIT_HOOK_FAILED, err,
                           _("Commit succeeded, but post-commit hook failed"));

  /* Combine the FS errors with the hook errors, and stringify.  */
  err = svn_error_compose_create(post_commit_err, err);
  if (err)
    {
      post_commit_errstr = svn_repos__post_commit_error_str(err, scratch_pool);
      svn_error_clear(err);
    }
  else
    {
      post_commit_errstr = NULL;
    }

  return svn_error_trace(invoke_commit_cb(eb->commit_cb, eb->commit_baton,
                                          eb->repos->fs, revision,
                                          post_commit_errstr,
                                          scratch_pool));
}


/* This implements svn_editor_cb_abort_t */
static svn_error_t *
abort_cb(void *baton,
         apr_pool_t *scratch_pool)
{
  struct ev2_baton *eb = baton;

  SVN_ERR(svn_editor_abort(eb->inner));
  return SVN_NO_ERROR;
}


static svn_error_t *
apply_revprops(svn_fs_t *fs,
               const char *txn_name,
               apr_hash_t *revprops,
               apr_pool_t *scratch_pool)
{
  svn_fs_txn_t *txn;
  const apr_array_header_t *revprops_array;

  /* The FS editor has a TXN inside it, but we can't access it. Open another
     based on the TXN_NAME.  */
  SVN_ERR(svn_fs_open_txn(&txn, fs, txn_name, scratch_pool));

  /* Validate and apply the revision properties.  */
  revprops_array = svn_prop_hash_to_array(revprops, scratch_pool);
  SVN_ERR(svn_repos_fs_change_txn_props(txn, revprops_array, scratch_pool));

  /* ### do we need to force the txn to close, or is it enough to wait
     ### for the pool to be cleared?  */
  return SVN_NO_ERROR;
}


svn_error_t *
svn_repos__get_commit_ev2(svn_editor_t **editor,
                          svn_repos_t *repos,
                          svn_authz_t *authz,
                          const char *authz_repos_name,
                          const char *authz_user,
                          apr_hash_t *revprops,
                          svn_commit_callback2_t commit_cb,
                          void *commit_baton,
                          svn_cancel_func_t cancel_func,
                          void *cancel_baton,
                          apr_pool_t *result_pool,
                          apr_pool_t *scratch_pool)
{
  static const svn_editor_cb_many_t editor_cbs = {
    add_directory_cb,
    add_file_cb,
    add_symlink_cb,
    add_absent_cb,
    alter_directory_cb,
    alter_file_cb,
    alter_symlink_cb,
    delete_cb,
    copy_cb,
    move_cb,
    complete_cb,
    abort_cb
  };
  struct ev2_baton *eb;
  const svn_string_t *author;
  apr_hash_t *hooks_env;

  /* Parse the hooks-env file (if any). */
  SVN_ERR(svn_repos__parse_hooks_env(&hooks_env, repos->hooks_env_path,
                                     scratch_pool, scratch_pool));

  /* Can the user modify the repository at all?  */
  /* ### check against AUTHZ.  */

  author = svn_hash_gets(revprops, SVN_PROP_REVISION_AUTHOR);

  eb = apr_palloc(result_pool, sizeof(*eb));
  eb->repos = repos;
  eb->authz = authz;
  eb->authz_repos_name = authz_repos_name;
  eb->authz_user = authz_user;
  eb->commit_cb = commit_cb;
  eb->commit_baton = commit_baton;

  SVN_ERR(svn_fs__editor_create(&eb->inner, &eb->txn_name,
                                repos->fs, SVN_FS_TXN_CHECK_LOCKS,
                                cancel_func, cancel_baton,
                                result_pool, scratch_pool));

  /* The TXN has been created. Go ahead and apply all revision properties.  */
  SVN_ERR(apply_revprops(repos->fs, eb->txn_name, revprops, scratch_pool));

  /* Okay... some access is allowed. Let's run the start-commit hook.  */
  SVN_ERR(svn_repos__hooks_start_commit(repos, hooks_env,
                                        author ? author->data : NULL,
                                        repos->client_capabilities,
                                        eb->txn_name, scratch_pool));

  /* Wrap the FS editor within our editor.  */
  SVN_ERR(svn_editor_create(editor, eb, cancel_func, cancel_baton,
                            result_pool, scratch_pool));
  SVN_ERR(svn_editor_setcb_many(*editor, &editor_cbs, scratch_pool));

  return SVN_NO_ERROR;
}<|MERGE_RESOLUTION|>--- conflicted
+++ resolved
@@ -941,12 +941,7 @@
   svn_delta_editor_t *e;
   apr_pool_t *subpool = svn_pool_create(pool);
   struct edit_baton *eb;
-<<<<<<< HEAD
-=======
-  svn_delta_shim_callbacks_t *shim_callbacks =
-                                    svn_delta_shim_callbacks_default(pool);
   const char *repos_url = svn_path_uri_encode(repos_url_decoded, pool);
->>>>>>> 79cfc5fb
 
   /* Do a global authz access lookup.  Users with no write access
      whatsoever to the repository don't get a commit editor. */
@@ -998,21 +993,10 @@
   *edit_baton = eb;
   *editor = e;
 
-<<<<<<< HEAD
   SVN_ERR(svn_editor3__insert_shims(editor, edit_baton, *editor, *edit_baton,
-                                    eb->repos_url,
+                                    repos_url,
                                     svn_relpath_canonicalize(eb->base_path, pool),
                                     fetch_func, eb, pool, pool));
-=======
-  shim_callbacks->fetch_props_func = fetch_props_func;
-  shim_callbacks->fetch_kind_func = fetch_kind_func;
-  shim_callbacks->fetch_base_func = fetch_base_func;
-  shim_callbacks->fetch_baton = eb;
-
-  SVN_ERR(svn_editor__insert_shims(editor, edit_baton, *editor, *edit_baton,
-                                   repos_url, eb->base_path,
-                                   shim_callbacks, pool, pool));
->>>>>>> 79cfc5fb
 
   return SVN_NO_ERROR;
 }
