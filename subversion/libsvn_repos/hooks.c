/* hooks.c : running repository hooks
 *
 * ====================================================================
 * Copyright (c) 2000-2004 CollabNet.  All rights reserved.
 *
 * This software is licensed as described in the file COPYING, which
 * you should have received as part of this distribution.  The terms
 * are also available at http://subversion.tigris.org/license-1.html.
 * If newer versions of this license are posted there, you may use a
 * newer version instead, at your option.
 *
 * This software consists of voluntary contributions made by many
 * individuals.  For exact contribution history, see the revision
 * history and logs, available at http://subversion.tigris.org/.
 * ====================================================================
 */

#include <stdio.h>
#include <string.h>
#include <ctype.h>

#include <apr_pools.h>
#include <apr_file_io.h>

#ifdef AS400
#include <apr_portable.h>
#include <spawn.h>
#include <fcntl.h>
#endif

#include "svn_error.h"
#include "svn_path.h"
#include "svn_repos.h"
#include "svn_utf.h"
#include "repos.h"
#include "svn_private_config.h"



/*** Hook drivers. ***/

/* NAME, CMD and ARGS are the name, path to and arguments for the hook
   program that is to be run.  The hook's exit status will be checked,
   and if an error occurred the hook's stderr output will be added to
   the returned error.

   If STDIN_HANDLE is non-null, pass it as the hook's stdin, else pass
   no stdin to the hook. */
static svn_error_t *
run_hook_cmd(const char *name,
             const char *cmd,
             const char **args,
             apr_file_t *stdin_handle,
             apr_pool_t *pool)
#ifndef AS400
{
  apr_file_t *read_errhandle, *write_errhandle, *null_handle;
  apr_status_t apr_err;
  svn_error_t *err;
  int exitcode;
  apr_exit_why_e exitwhy;
  apr_proc_t cmd_proc;

  /* Create a pipe to access stderr of the child. */
  apr_err = apr_file_pipe_create(&read_errhandle, &write_errhandle, pool);
  if (apr_err)
    return svn_error_wrap_apr
      (apr_err, _("Can't create pipe for hook '%s'"), cmd);

  /* Pipes are inherited by default, but we don't want that, since
     APR will duplicate the write end of the pipe for the child process.
     Not closing the read end is harmless, but if the write end is inherited,
     it will be inherited by grandchildren as well.  This causes problems
     if a hook script puts long-running jobs in the background.  Even if
     they redirect stderr to something else, the write end of our pipe will
     still be open, causing us to block. */
  apr_err = apr_file_inherit_unset(read_errhandle);
  if (apr_err)
    return svn_error_wrap_apr
      (apr_err, _("Can't make pipe read handle non-inherited for hook '%s'"),
       cmd);

  apr_err = apr_file_inherit_unset(write_errhandle);
  if (apr_err)
    return svn_error_wrap_apr
      (apr_err, _("Can't make pipe write handle non-inherited for hook '%s'"),
       cmd);


  /* Redirect stdout to the null device */
  apr_err = apr_file_open(&null_handle, SVN_NULL_DEVICE_NAME, APR_WRITE,
                          APR_OS_DEFAULT, pool);
  if (apr_err)
    return svn_error_wrap_apr
      (apr_err, _("Can't create null stdout for hook '%s'"), cmd);

  err = svn_io_start_cmd(&cmd_proc, ".", cmd, args, FALSE,
                         stdin_handle, null_handle, write_errhandle, pool);

  /* This seems to be done automatically if we pass the third parameter of
     apr_procattr_child_in/out_set(), but svn_io_run_cmd()'s interface does
     not support those parameters. We need to close the write end of the
     pipe so we don't hang on the read end later, if we need to read it. */
  apr_err = apr_file_close(write_errhandle);
  if (!err && apr_err)
    return svn_error_wrap_apr
      (apr_err, _("Error closing write end of stderr pipe"));

  if (err)
    {
      err = svn_error_createf
        (SVN_ERR_REPOS_HOOK_FAILURE, err, _("Failed to start '%s' hook"), cmd);
    }
  else
    {
      svn_stringbuf_t *native_error;
      const char *error;
      svn_error_t *err2;

      err2 = svn_stringbuf_from_aprfile(&native_error, read_errhandle, pool);

      err = svn_io_wait_for_cmd(&cmd_proc, cmd, &exitcode, &exitwhy, pool);
      if (! err)
        {
          if (! APR_PROC_CHECK_EXIT(exitwhy) || exitcode != 0)
            {
              if (! err2)
                {
                  err2 = svn_utf_cstring_to_utf8(&error, native_error->data,
                                                 pool);
                  if (! err2)
                    err = svn_error_createf
                      (SVN_ERR_REPOS_HOOK_FAILURE, err,
                       _("'%s' hook failed with error output:\n%s"),
                       name, error);
                }
              else
                {
                  err = svn_error_createf
                    (SVN_ERR_REPOS_HOOK_FAILURE, err,
                     _("'%s' hook failed; no error output available"), name);
                }
            }
        }
      if (err2)
        {
          if (err)
            svn_error_clear(err2);
          else
            err = err2;
        }
    }

  /* Hooks are fallible, and so hook failure is "expected" to occur at
     times.  When such a failure happens we still want to close the pipe
     and null file */
  apr_err = apr_file_close(read_errhandle);
  if (!err && apr_err)
    return svn_error_wrap_apr
      (apr_err, _("Error closing read end of stderr pipe"));

  apr_err = apr_file_close(null_handle);
  if (!err && apr_err)
    return svn_error_wrap_apr(apr_err, _("Error closing null file"));

  return err;
}
#else /* Run hooks with spawn() on OS400. */
#define AS400_BUFFER_SIZE 256
{
  const char *script_stderr_utf8 = "";
  const char **native_args;
  int fd_map[3], stderr_pipe[2], exitcode;
  svn_stringbuf_t *script_output = svn_stringbuf_create("", pool);
  pid_t child_pid, wait_rv;
  apr_size_t args_arr_size = 0, i;
  struct inheritance xmp_inherit = {0};
#pragma convert(0)
  /* Despite the UTF support in V5R4 a few functions still require
   * EBCDIC args. */
  char *xmp_envp[2] = {"QIBM_USE_DESCRIPTOR_STDIO=Y", NULL};
  const char *dev_null_ebcdic = SVN_NULL_DEVICE_NAME;
#pragma convert(1208)

  /* Find number of elements in args array. */
  while (args[args_arr_size] != NULL)
    args_arr_size++;

  /* Allocate memory for the native_args string array plus one for
   * the ending null element. */
  native_args = apr_palloc(pool, sizeof(char *) * args_arr_size + 1);

  /* Convert UTF-8 args to EBCDIC for use by spawn(). */
  for (i = 0; args[i] != NULL; i++)
    {
      SVN_ERR(svn_utf_cstring_from_utf8_ex2((const char**)(&(native_args[i])),
                                            args[i], (const char *)0,
                                            pool));
    }

  /* Make the last element in the array a NULL pointer as required
   * by spawn. */
  native_args[args_arr_size] = NULL;

  /* Map stdin. */
  if (stdin_handle)
    {
      /* Get OS400 file descriptor of APR stdin file and map it. */
      if (apr_os_file_get(&fd_map[0], stdin_handle))
        {
          return svn_error_createf(SVN_ERR_EXTERNAL_PROGRAM, NULL,
                                   "Error converting APR file to OS400 "
                                   "type for hook script '%s'", cmd);
        }
    }
  else
    {
      fd_map[0] = open(dev_null_ebcdic, O_RDONLY);
      if (fd_map[0] == -1)

        return svn_error_createf(SVN_ERR_EXTERNAL_PROGRAM, NULL,
                                 "Error opening /dev/null for hook "
                                 "script '%s'", cmd);
    }


  /* Map stdout. */
  fd_map[1] = open(dev_null_ebcdic, O_WRONLY);
  if (fd_map[1] == -1)
    return svn_error_createf(SVN_ERR_EXTERNAL_PROGRAM, NULL,
                             "Error opening /dev/null for hook script '%s'",
                             cmd);

  /* Map stderr. */
  /* Get pipe for hook's stderr. */
  if (pipe(stderr_pipe) != 0)
    {
      return svn_error_createf(SVN_ERR_EXTERNAL_PROGRAM, NULL,
                               "Can't create stderr pipe for "
                               "hook '%s'", cmd);
    }
  fd_map[2] = stderr_pipe[1];

  /* Spawn the hook command. */
  child_pid = spawn(native_args[0], 3, fd_map, &xmp_inherit, native_args,
                    xmp_envp);
  if (child_pid == -1)
    {
      return svn_error_createf(SVN_ERR_EXTERNAL_PROGRAM, NULL,
                               "Error spawning process for hook script '%s'",
                               cmd);
    }

  /* Close the stdout file descriptor. */
  if (close(fd_map[1]) == -1)
    return svn_error_createf(SVN_ERR_EXTERNAL_PROGRAM, NULL,
                             "Error closing write end of stdout pipe to "
                             "hook script '%s'", cmd);

  /* Close the write end of the stderr pipe so any subsequent reads
   * don't hang. */  
  if (close(fd_map[2]) == -1)
    return svn_error_createf(SVN_ERR_EXTERNAL_PROGRAM, NULL,
                             "Error closing write end of stderr pipe to "
                             "hook script '%s'", cmd);

  while (1)
    {
      int rc;

      svn_stringbuf_ensure(script_output,
                           script_output->len + AS400_BUFFER_SIZE + 1);

      rc = read(stderr_pipe[0],
                &(script_output->data[script_output->len]),
                AS400_BUFFER_SIZE);

      if (rc == -1)
        {
          return svn_error_createf(SVN_ERR_EXTERNAL_PROGRAM, NULL,
                                   "Error reading stderr of hook "
                                   "script '%s'", cmd);
        }

      script_output->len += rc;

      /* If read() returned 0 then EOF was found and we are done reading
       * stderr. */
      if (rc == 0)
        {
<<<<<<< HEAD
=======
          /* Null terminate the stringbuf. */
>>>>>>> db70df81
          script_output->data[script_output->len] = '\0';
          break;
        }
    }

  /* Close the read end of the stderr pipe. */
  if (read_errstream && close(stderr_pipe[0]) == -1)
    return svn_error_createf(SVN_ERR_EXTERNAL_PROGRAM, NULL,
                             "Error closing read end of stderr "
                             "pipe to hook script '%s'", cmd);

  /* Wait for the child process to complete. */
  wait_rv = waitpid(child_pid, &exitcode, 0);
  if (wait_rv == -1)
    {
      return svn_error_createf(SVN_ERR_EXTERNAL_PROGRAM, NULL,
                               "Error waiting for process completion of "
                               "hook script '%s'", cmd);
    }

  if (!svn_stringbuf_isempty(script_output))
    {
      /* OS400 scripts produce EBCDIC stderr, so convert it. */
      SVN_ERR(svn_utf_cstring_to_utf8_ex2(&script_stderr_utf8,
                                          script_output->data,
                                          (const char*)0, pool));
    }

  if (WIFEXITED(exitcode))
    {
      if (WEXITSTATUS(exitcode))
        {
          return svn_error_createf(SVN_ERR_EXTERNAL_PROGRAM, NULL,
                                   "'%s' hook failed with error "
                                   "output:\n%s", name,
                                   script_stderr_utf8);
        }
      else
        /* Success! */
        return SVN_NO_ERROR;
    }
  else if (WIFSIGNALED(exitcode))
    {
      return svn_error_createf(SVN_ERR_EXTERNAL_PROGRAM, NULL,
                               "Process '%s' failed because of an "
                               "uncaught terminating signal", cmd);
    }
  else if (WIFEXCEPTION(exitcode))
    {
      return svn_error_createf(SVN_ERR_EXTERNAL_PROGRAM, NULL,
                               "Process '%s' failed unexpectedly with "
                               "OS400 exception %d", cmd,
                               WEXCEPTNUMBER(exitcode));
    }
  else if (WIFSTOPPED(exitcode))
    {
      return svn_error_createf(SVN_ERR_EXTERNAL_PROGRAM, NULL,
                               "Process '%s' stopped unexpectedly by "
                               "signal %d", cmd, WSTOPSIG(exitcode));
    }
  else
    {
      return svn_error_createf(SVN_ERR_EXTERNAL_PROGRAM, NULL,
                               "Process '%s' failed unexpectedly", cmd);
    }
}
#endif /* AS400 */


/* Create a temporary file F that will automatically be deleted when it is
   closed.  Fill it with VALUE, and leave it open and rewound, ready to be
   read from. */
static svn_error_t *
create_temp_file(apr_file_t **f, const svn_string_t *value, apr_pool_t *pool)
{
  const char *dir;
  apr_off_t offset = 0;

  SVN_ERR(svn_io_temp_dir(&dir, pool));
  SVN_ERR(svn_io_open_unique_file2(f, NULL,
                                   svn_path_join(dir, "hook-input", pool),
                                   "", svn_io_file_del_on_close, pool));
  SVN_ERR(svn_io_file_write_full(*f, value->data, value->len, NULL, pool));
  SVN_ERR(svn_io_file_seek(*f, APR_SET, &offset, pool));
  return SVN_NO_ERROR;
}


/* Check if the HOOK program exists and is a file or a symbolic link, using
   POOL for temporary allocations. 

   If the hook exists but is a broken symbolic link, set *BROKEN_LINK
   to TRUE, else if the hook program exists set *BROKEN_LINK to FALSE.

   Return the hook program if found, else return NULL and don't touch
   *BROKEN_LINK.
*/
static const char*
check_hook_cmd(const char *hook, svn_boolean_t *broken_link, apr_pool_t *pool)
{
  static const char* const check_extns[] = {
#ifdef WIN32
  /* For WIN32, we need to check with file name extension(s) added.

     As Windows Scripting Host (.wsf) files can accomodate (at least)
     JavaScript (.js) and VB Script (.vbs) code, extensions for the
     corresponding file types need not be enumerated explicitly. */
    ".exe", ".cmd", ".bat", ".wsf", /* ### Any other extensions? */
#else
    "",
#endif
    NULL
  };

  const char *const *extn;
  svn_error_t *err = NULL;
  svn_boolean_t is_special;
  for (extn = check_extns; *extn; ++extn)
    {
      const char *const hook_path =
        (**extn ? apr_pstrcat(pool, hook, *extn, 0) : hook);
      
      svn_node_kind_t kind;
      if (!(err = svn_io_check_resolved_path(hook_path, &kind, pool))
          && kind == svn_node_file)
        {
          *broken_link = FALSE;
          return hook_path;
        }
      svn_error_clear(err);
      if (!(err = svn_io_check_special_path(hook_path, &kind, &is_special,
                                            pool))
          && is_special == TRUE)
        {
          *broken_link = TRUE;
          return hook_path;
        }
      svn_error_clear(err);
    }
  return NULL;
}


/* Return an error for the failure of HOOK due to a broken symlink. */
static svn_error_t *
hook_symlink_error(const char *hook)
{
  return svn_error_createf
    (SVN_ERR_REPOS_HOOK_FAILURE, NULL,
     _("Failed to run '%s' hook; broken symlink"), hook);
}

svn_error_t *
svn_repos__hooks_start_commit(svn_repos_t *repos,
                              const char *user,
                              apr_pool_t *pool)
{
  const char *hook = svn_repos_start_commit_hook(repos, pool);
  svn_boolean_t broken_link;
  
  if ((hook = check_hook_cmd(hook, &broken_link, pool)) && broken_link)
    {
      return hook_symlink_error(hook);
    }
  else if (hook)
    {
      const char *args[4];

      args[0] = hook;
      args[1] = svn_repos_path(repos, pool);
      args[2] = user ? user : "";
      args[3] = NULL;

      SVN_ERR(run_hook_cmd("start-commit", hook, args, NULL, pool));
    }

  return SVN_NO_ERROR;
}


svn_error_t  *
svn_repos__hooks_pre_commit(svn_repos_t *repos,
                            const char *txn_name,
                            apr_pool_t *pool)
{
  const char *hook = svn_repos_pre_commit_hook(repos, pool);
  svn_boolean_t broken_link;

  if ((hook = check_hook_cmd(hook, &broken_link, pool)) && broken_link)
    {
      return hook_symlink_error(hook);
    }
  else if (hook)
    {
      const char *args[4];

      args[0] = hook;
      args[1] = svn_repos_path(repos, pool);
      args[2] = txn_name;
      args[3] = NULL;

      SVN_ERR(run_hook_cmd("pre-commit", hook, args, NULL, pool));
    }

  return SVN_NO_ERROR;
}


svn_error_t  *
svn_repos__hooks_post_commit(svn_repos_t *repos,
                             svn_revnum_t rev,
                             apr_pool_t *pool)
{
  const char *hook = svn_repos_post_commit_hook(repos, pool);
  svn_boolean_t broken_link;

  if ((hook = check_hook_cmd(hook, &broken_link, pool)) && broken_link)
    {
      return hook_symlink_error(hook);
    }
  else if (hook)
    {
      const char *args[4];

      args[0] = hook;
      args[1] = svn_repos_path(repos, pool);
      args[2] = apr_psprintf(pool, "%ld", rev);
      args[3] = NULL;

      SVN_ERR(run_hook_cmd("post-commit", hook, args, NULL, pool));
    }

  return SVN_NO_ERROR;
}


svn_error_t  *
svn_repos__hooks_pre_revprop_change(svn_repos_t *repos,
                                    svn_revnum_t rev,
                                    const char *author,
                                    const char *name,
                                    const svn_string_t *new_value,
                                    char action,
                                    apr_pool_t *pool)
{
  const char *hook = svn_repos_pre_revprop_change_hook(repos, pool);
  svn_boolean_t broken_link;

  if ((hook = check_hook_cmd(hook, &broken_link, pool)) && broken_link)
    {
      return hook_symlink_error(hook);
    }
  else if (hook)
    {
      const char *args[7];
      apr_file_t *stdin_handle = NULL;
      char action_string[2];

      /* Pass the new value as stdin to hook */
      if (new_value)
        SVN_ERR(create_temp_file(&stdin_handle, new_value, pool));
      else
        SVN_ERR(svn_io_file_open(&stdin_handle, SVN_NULL_DEVICE_NAME,
                                 APR_READ, APR_OS_DEFAULT, pool));

      action_string[0] = action;
      action_string[1] = '\0';

      args[0] = hook;
      args[1] = svn_repos_path(repos, pool);
      args[2] = apr_psprintf(pool, "%ld", rev);
      args[3] = author ? author : "";
      args[4] = name;
      args[5] = action_string;
      args[6] = NULL;

      SVN_ERR(run_hook_cmd("pre-revprop-change", hook, args, stdin_handle,
                           pool));

      SVN_ERR(svn_io_file_close(stdin_handle, pool));
    }
  else
    {
      /* If the pre- hook doesn't exist at all, then default to
         MASSIVE PARANOIA.  Changing revision properties is a lossy
         operation; so unless the repository admininstrator has
         *deliberately* created the pre-hook, disallow all changes. */
      return 
        svn_error_create 
        (SVN_ERR_REPOS_DISABLED_FEATURE, NULL,
         _("Repository has not been enabled to accept revision propchanges;\n"
           "ask the administrator to create a pre-revprop-change hook"));
    }

  return SVN_NO_ERROR;
}


svn_error_t  *
svn_repos__hooks_post_revprop_change(svn_repos_t *repos,
                                     svn_revnum_t rev,
                                     const char *author,
                                     const char *name,
                                     svn_string_t *old_value,
                                     char action,
                                     apr_pool_t *pool)
{
  const char *hook = svn_repos_post_revprop_change_hook(repos, pool);
  svn_boolean_t broken_link;
  
  if ((hook = check_hook_cmd(hook, &broken_link, pool)) && broken_link)
    {
      return hook_symlink_error(hook);
    }
  else if (hook)
    {
      const char *args[7];
      apr_file_t *stdin_handle = NULL;
      char action_string[2];

      /* Pass the old value as stdin to hook */
      if (old_value)
        SVN_ERR(create_temp_file(&stdin_handle, old_value, pool));
      else
        SVN_ERR(svn_io_file_open(&stdin_handle, SVN_NULL_DEVICE_NAME,
                                 APR_READ, APR_OS_DEFAULT, pool));

      action_string[0] = action;
      action_string[1] = '\0';

      args[0] = hook;
      args[1] = svn_repos_path(repos, pool);
      args[2] = apr_psprintf(pool, "%ld", rev);
      args[3] = author ? author : "";
      args[4] = name;
      args[5] = action_string;
      args[6] = NULL;

      SVN_ERR(run_hook_cmd("post-revprop-change", hook, args, stdin_handle,
                           pool));
      
      SVN_ERR(svn_io_file_close(stdin_handle, pool));
    }

  return SVN_NO_ERROR;
}



svn_error_t  *
svn_repos__hooks_pre_lock(svn_repos_t *repos,
                          const char *path,
                          const char *username,
                          apr_pool_t *pool)
{
  const char *hook = svn_repos_pre_lock_hook(repos, pool);
  svn_boolean_t broken_link;

  if ((hook = check_hook_cmd(hook, &broken_link, pool)) && broken_link)
    {
      return hook_symlink_error(hook);
    }
  else if (hook)
    {
      const char *args[5];

      args[0] = hook;
      args[1] = svn_repos_path(repos, pool);
      args[2] = path;
      args[3] = username;
      args[4] = NULL;

      SVN_ERR(run_hook_cmd("pre-lock", hook, args, NULL, pool));
    }

  return SVN_NO_ERROR;
}


svn_error_t  *
svn_repos__hooks_post_lock(svn_repos_t *repos,
                           apr_array_header_t *paths,
                           const char *username,
                           apr_pool_t *pool)
{
  const char *hook = svn_repos_post_lock_hook(repos, pool);
  svn_boolean_t broken_link;
  
  if ((hook = check_hook_cmd(hook, &broken_link, pool)) && broken_link)
    {
      return hook_symlink_error(hook);
    }
  else if (hook)
    {
      const char *args[5];
      apr_file_t *stdin_handle = NULL;
      svn_string_t *paths_str = svn_string_create(svn_cstring_join
                                                  (paths, "\n", pool), 
                                                  pool);

      SVN_ERR(create_temp_file(&stdin_handle, paths_str, pool));

      args[0] = hook;
      args[1] = svn_repos_path(repos, pool);
      args[2] = username;
      args[3] = NULL;
      args[4] = NULL;

      SVN_ERR(run_hook_cmd("post-lock", hook, args, stdin_handle, pool));

      SVN_ERR(svn_io_file_close(stdin_handle, pool));
    }

  return SVN_NO_ERROR;
}


svn_error_t  *
svn_repos__hooks_pre_unlock(svn_repos_t *repos,
                            const char *path,
                            const char *username,
                            apr_pool_t *pool)
{
  const char *hook = svn_repos_pre_unlock_hook(repos, pool);
  svn_boolean_t broken_link;

  if ((hook = check_hook_cmd(hook, &broken_link, pool)) && broken_link)
    {
      return hook_symlink_error(hook);
    }
  else if (hook)
    {
      const char *args[5];

      args[0] = hook;
      args[1] = svn_repos_path(repos, pool);
      args[2] = path;
      args[3] = username ? username : "";
      args[4] = NULL;

      SVN_ERR(run_hook_cmd("pre-unlock", hook, args, NULL, pool));
    }

  return SVN_NO_ERROR;
}


svn_error_t  *
svn_repos__hooks_post_unlock(svn_repos_t *repos,
                             apr_array_header_t *paths,
                             const char *username,
                             apr_pool_t *pool)
{
  const char *hook = svn_repos_post_unlock_hook(repos, pool);
  svn_boolean_t broken_link;
  
  if ((hook = check_hook_cmd(hook, &broken_link, pool)) && broken_link)
    {
      return hook_symlink_error(hook);
    }
  else if (hook)
    {
      const char *args[5];
      apr_file_t *stdin_handle = NULL;
      svn_string_t *paths_str = svn_string_create(svn_cstring_join
                                                  (paths, "\n", pool), 
                                                  pool);

      SVN_ERR(create_temp_file(&stdin_handle, paths_str, pool));

      args[0] = hook;
      args[1] = svn_repos_path(repos, pool);
      args[2] = username ? username : "";
      args[3] = NULL;
      args[4] = NULL;

      SVN_ERR(run_hook_cmd("post-unlock", hook, args, stdin_handle, pool));

      SVN_ERR(svn_io_file_close(stdin_handle, pool));
    }

  return SVN_NO_ERROR;
}



/* 
 * vim:ts=4:sw=4:expandtab:tw=80:fo=tcroq 
 * vim:isk=a-z,A-Z,48-57,_,.,-,> 
 * vim:cino=>1s,e0,n0,f0,{.5s,}0,^-.5s,=.5s,t0,+1s,c3,(0,u0,\:0
 */<|MERGE_RESOLUTION|>--- conflicted
+++ resolved
@@ -41,9 +41,11 @@
 /*** Hook drivers. ***/
 
 /* NAME, CMD and ARGS are the name, path to and arguments for the hook
-   program that is to be run.  The hook's exit status will be checked,
-   and if an error occurred the hook's stderr output will be added to
-   the returned error.
+   program that is to be run.  If READ_ERRSTREAM is TRUE then the hook's
+   exit status will be checked, and if an error occurred the hook's stderr
+   output will be added to the returned error.
+
+   If READ_ERRSTREAM is FALSE the hook's stderr output will be discarded.
 
    If STDIN_HANDLE is non-null, pass it as the hook's stdin, else pass
    no stdin to the hook. */
@@ -51,6 +53,7 @@
 run_hook_cmd(const char *name,
              const char *cmd,
              const char **args,
+             svn_boolean_t read_errstream,
              apr_file_t *stdin_handle,
              apr_pool_t *pool)
 #ifndef AS400
@@ -125,7 +128,7 @@
         {
           if (! APR_PROC_CHECK_EXIT(exitwhy) || exitcode != 0)
             {
-              if (! err2)
+              if (read_errstream && ! err2)
                 {
                   err2 = svn_utf_cstring_to_utf8(&error, native_error->data,
                                                  pool);
@@ -233,14 +236,26 @@
                              cmd);
 
   /* Map stderr. */
-  /* Get pipe for hook's stderr. */
-  if (pipe(stderr_pipe) != 0)
-    {
-      return svn_error_createf(SVN_ERR_EXTERNAL_PROGRAM, NULL,
-                               "Can't create stderr pipe for "
-                               "hook '%s'", cmd);
-    }
-  fd_map[2] = stderr_pipe[1];
+  if (read_errstream)
+    {
+      /* Get pipe for hook's stderr. */
+      if (pipe(stderr_pipe) != 0)
+        {
+          return svn_error_createf(SVN_ERR_EXTERNAL_PROGRAM, NULL,
+                                   "Can't create stderr pipe for "
+                                   "hook '%s'", cmd);
+        }
+      fd_map[2] = stderr_pipe[1];
+    }
+  else
+    {
+      /* Just dump stderr to /dev/null if we don't want it. */
+      fd_map[2] = open(dev_null_ebcdic, O_WRONLY);
+      if (fd_map[2] == -1)
+        return svn_error_createf(SVN_ERR_EXTERNAL_PROGRAM, NULL,
+                                 "Error opening /dev/null for hook "
+                                 "script '%s'", cmd);
+    }
 
   /* Spawn the hook command. */
   child_pid = spawn(native_args[0], 3, fd_map, &xmp_inherit, native_args,
@@ -265,7 +280,7 @@
                              "Error closing write end of stderr pipe to "
                              "hook script '%s'", cmd);
 
-  while (1)
+  while (read_errstream)
     {
       int rc;
 
@@ -289,10 +304,7 @@
        * stderr. */
       if (rc == 0)
         {
-<<<<<<< HEAD
-=======
           /* Null terminate the stringbuf. */
->>>>>>> db70df81
           script_output->data[script_output->len] = '\0';
           break;
         }
@@ -325,10 +337,19 @@
     {
       if (WEXITSTATUS(exitcode))
         {
-          return svn_error_createf(SVN_ERR_EXTERNAL_PROGRAM, NULL,
-                                   "'%s' hook failed with error "
-                                   "output:\n%s", name,
-                                   script_stderr_utf8);
+          if (read_errstream)
+            {
+              return svn_error_createf(SVN_ERR_EXTERNAL_PROGRAM, NULL,
+                                       "'%s' hook failed with error "
+                                       "output:\n%s", name,
+                                       script_stderr_utf8);
+            }
+          else
+            {
+              return svn_error_createf(SVN_ERR_EXTERNAL_PROGRAM, NULL,
+                                       "'%s' hook failed; no error output "
+                                       "available", name);
+            }
         }
       else
         /* Success! */
@@ -466,7 +487,7 @@
       args[2] = user ? user : "";
       args[3] = NULL;
 
-      SVN_ERR(run_hook_cmd("start-commit", hook, args, NULL, pool));
+      SVN_ERR(run_hook_cmd("start-commit", hook, args, TRUE, NULL, pool));
     }
 
   return SVN_NO_ERROR;
@@ -494,7 +515,7 @@
       args[2] = txn_name;
       args[3] = NULL;
 
-      SVN_ERR(run_hook_cmd("pre-commit", hook, args, NULL, pool));
+      SVN_ERR(run_hook_cmd("pre-commit", hook, args, TRUE, NULL, pool));
     }
 
   return SVN_NO_ERROR;
@@ -522,7 +543,7 @@
       args[2] = apr_psprintf(pool, "%ld", rev);
       args[3] = NULL;
 
-      SVN_ERR(run_hook_cmd("post-commit", hook, args, NULL, pool));
+      SVN_ERR(run_hook_cmd("post-commit", hook, args, TRUE, NULL, pool));
     }
 
   return SVN_NO_ERROR;
@@ -569,8 +590,8 @@
       args[5] = action_string;
       args[6] = NULL;
 
-      SVN_ERR(run_hook_cmd("pre-revprop-change", hook, args, stdin_handle,
-                           pool));
+      SVN_ERR(run_hook_cmd("pre-revprop-change", hook, args, TRUE,
+                           stdin_handle, pool));
 
       SVN_ERR(svn_io_file_close(stdin_handle, pool));
     }
@@ -631,8 +652,8 @@
       args[5] = action_string;
       args[6] = NULL;
 
-      SVN_ERR(run_hook_cmd("post-revprop-change", hook, args, stdin_handle,
-                           pool));
+      SVN_ERR(run_hook_cmd("post-revprop-change", hook, args, FALSE,
+                           stdin_handle, pool));
       
       SVN_ERR(svn_io_file_close(stdin_handle, pool));
     }
@@ -665,7 +686,7 @@
       args[3] = username;
       args[4] = NULL;
 
-      SVN_ERR(run_hook_cmd("pre-lock", hook, args, NULL, pool));
+      SVN_ERR(run_hook_cmd("pre-lock", hook, args, TRUE, NULL, pool));
     }
 
   return SVN_NO_ERROR;
@@ -701,7 +722,8 @@
       args[3] = NULL;
       args[4] = NULL;
 
-      SVN_ERR(run_hook_cmd("post-lock", hook, args, stdin_handle, pool));
+      SVN_ERR(run_hook_cmd("post-lock", hook, args, FALSE, 
+                           stdin_handle, pool));
 
       SVN_ERR(svn_io_file_close(stdin_handle, pool));
     }
@@ -733,7 +755,7 @@
       args[3] = username ? username : "";
       args[4] = NULL;
 
-      SVN_ERR(run_hook_cmd("pre-unlock", hook, args, NULL, pool));
+      SVN_ERR(run_hook_cmd("pre-unlock", hook, args, TRUE, NULL, pool));
     }
 
   return SVN_NO_ERROR;
@@ -769,7 +791,8 @@
       args[3] = NULL;
       args[4] = NULL;
 
-      SVN_ERR(run_hook_cmd("post-unlock", hook, args, stdin_handle, pool));
+      SVN_ERR(run_hook_cmd("post-unlock", hook, args, FALSE, 
+                           stdin_handle, pool));
 
       SVN_ERR(svn_io_file_close(stdin_handle, pool));
     }
