--- conflicted
+++ resolved
@@ -1,4 +1,3 @@
-<<<<<<< HEAD
 /* hooks.c : running repository hooks and sentinels
  *
  * ====================================================================
@@ -275,283 +274,4 @@
  * vim:ts=4:sw=4:expandtab:tw=80:fo=tcroq 
  * vim:isk=a-z,A-Z,48-57,_,.,-,> 
  * vim:cino=>1s,e0,n0,f0,{.5s,}0,^-.5s,=.5s,t0,+1s,c3,(0,u0,\:0
- */
-=======
-/* hooks.c : running repository hooks and sentinels
- *
- * ====================================================================
- * Copyright (c) 2000-2003 CollabNet.  All rights reserved.
- *
- * This software is licensed as described in the file COPYING, which
- * you should have received as part of this distribution.  The terms
- * are also available at http://subversion.tigris.org/license-1.html.
- * If newer versions of this license are posted there, you may use a
- * newer version instead, at your option.
- *
- * This software consists of voluntary contributions made by many
- * individuals.  For exact contribution history, see the revision
- * history and logs, available at http://subversion.tigris.org/.
- * ====================================================================
- */
-
-#include <stdio.h>
-#include <string.h>
-#include <ctype.h>
-
-#include <apr_pools.h>
-#include <apr_file_io.h>
-
-#include "svn_pools.h"
-#include "svn_error.h"
-#include "svn_path.h"
-#include "svn_delta.h"
-#include "svn_fs.h"
-#include "svn_repos.h"
-#include "repos.h"
-
-/* In the code below, "hook" is sometimes used indiscriminately to
-   mean either hook or sentinel.  */
-
-
--
-/*** Hook drivers. ***/
-
-/* NAME, CMD and ARGS are the name, path to and arguments for the hook
-   program that is to be run.  If CHECK_EXITCODE is TRUE then the hook's
-   exit status will be checked, and if an error occurred the hook's stderr
-   output will be added to the returned error.  If CHECK_EXITCODE is FALSE
-   the hook's exit status will be ignored. */
-static svn_error_t *
-run_hook_cmd (const char *name,
-              const char *cmd,
-              const char **args,
-              svn_boolean_t check_exitcode,
-              apr_pool_t *pool)
-{
-  apr_file_t *read_errhandle, *write_errhandle;
-  apr_status_t apr_err;
-  svn_error_t *err;
-  int exitcode;
-  apr_exit_why_e exitwhy;
-
-  /* Create a pipe to access stderr of the child. */
-  apr_err = apr_file_pipe_create(&read_errhandle, &write_errhandle, pool);
-  if (apr_err)
-    return svn_error_createf
-      (apr_err, NULL, "can't create pipe for %s hook", cmd);
-
-  err = svn_io_run_cmd (".", cmd, args, &exitcode, &exitwhy, FALSE,
-                        NULL, NULL, write_errhandle, pool);
-
-  /* This seems to be done automatically if we pass the third parameter of
-     apr_procattr_child_in/out_set(), but svn_io_run_cmd()'s interface does
-     not support those parameters. */
-  apr_err = apr_file_close (write_errhandle);
-  if (!err && apr_err)
-    return svn_error_create
-      (apr_err, NULL, "can't close write end of stderr pipe");
-
-  /* Function failed. */
-  if (err)
-    {
-      err = svn_error_createf
-        (SVN_ERR_REPOS_HOOK_FAILURE, err, "failed to run %s hook", cmd);
-    }
-
-  if (!err && check_exitcode)
-    {
-      /* Command failed. */
-      if (! APR_PROC_CHECK_EXIT (exitwhy) || exitcode != 0)
-        {
-          svn_stringbuf_t *error;
-
-          /* Read the file's contents into a stringbuf, allocated in POOL. */
-          SVN_ERR (svn_stringbuf_from_aprfile (&error, read_errhandle, pool));
-
-          err = svn_error_createf
-              (SVN_ERR_REPOS_HOOK_FAILURE, err,
-               "%s hook failed with error output:\n%s",
-               name, error->data);
-        }
-    }
-
-  /* Hooks are fallible, and so hook failure is "expected" to occur at
-     times.  When such a failure happens we still want to close the pipe */
-  apr_err = apr_file_close (read_errhandle);
-  if (!err && apr_err)
-    return svn_error_create
-      (apr_err, NULL, "can't close read end of stdout pipe");
-
-  return err;
-}
-
-
-/* Run the start-commit hook for REPOS.  Use POOL for any temporary
-   allocations.  If the hook fails, return SVN_ERR_REPOS_HOOK_FAILURE.  */
-svn_error_t *
-svn_repos__hooks_start_commit (svn_repos_t *repos,
-                               const char *user,
-                               apr_pool_t *pool)
-{
-  svn_node_kind_t kind;
-  const char *hook = svn_repos_start_commit_hook (repos, pool);
-
-  if ((! svn_io_check_path (hook, &kind, pool)) 
-      && (kind == svn_node_file))
-    {
-      const char *args[4];
-
-      args[0] = hook;
-      args[1] = svn_repos_path (repos, pool);
-      args[2] = user;
-      args[3] = NULL;
-
-      SVN_ERR (run_hook_cmd ("start-commit", hook, args, TRUE, pool));
-    }
-
-  return SVN_NO_ERROR;
-}
-
-
-/* Run the pre-commit hook for REPOS.  Use POOL for any temporary
-   allocations.  If the hook fails, return SVN_ERR_REPOS_HOOK_FAILURE.  */
-svn_error_t  *
-svn_repos__hooks_pre_commit (svn_repos_t *repos,
-                             const char *txn_name,
-                             apr_pool_t *pool)
-{
-  svn_node_kind_t kind;
-  const char *hook = svn_repos_pre_commit_hook (repos, pool);
-
-  if ((! svn_io_check_path (hook, &kind, pool)) 
-      && (kind == svn_node_file))
-    {
-      const char *args[4];
-
-      args[0] = hook;
-      args[1] = svn_repos_path (repos, pool);
-      args[2] = txn_name;
-      args[3] = NULL;
-
-      SVN_ERR (run_hook_cmd ("pre-commit", hook, args, TRUE, pool));
-    }
-
-  return SVN_NO_ERROR;
-}
-
-
-/* Run the post-commit hook for REPOS.  Use POOL for any temporary
-   allocations.  If the hook fails, run SVN_ERR_REPOS_HOOK_FAILURE.  */
-svn_error_t  *
-svn_repos__hooks_post_commit (svn_repos_t *repos,
-                              svn_revnum_t rev,
-                              apr_pool_t *pool)
-{
-  svn_node_kind_t kind;
-  const char *hook = svn_repos_post_commit_hook (repos, pool);
-
-  if ((! svn_io_check_path (hook, &kind, pool)) 
-      && (kind == svn_node_file))
-    {
-      const char *args[4];
-
-      args[0] = hook;
-      args[1] = svn_repos_path (repos, pool);
-      args[2] = apr_psprintf (pool, "%" SVN_REVNUM_T_FMT, rev);
-      args[3] = NULL;
-
-      SVN_ERR (run_hook_cmd ("post-commit", hook, args, FALSE, pool));
-    }
-
-  return SVN_NO_ERROR;
-}
-
-
-/* Run the pre-revprop-change hook for REPOS.  Use POOL for any
-   temporary allocations.  If the hook fails, return
-   SVN_ERR_REPOS_HOOK_FAILURE.  */
-svn_error_t  *
-svn_repos__hooks_pre_revprop_change (svn_repos_t *repos,
-                                     svn_revnum_t rev,
-                                     const char *author,
-                                     const char *name,
-                                     const svn_string_t *value,
-                                     apr_pool_t *pool)
-{
-  svn_node_kind_t kind;
-  const char *hook = svn_repos_pre_revprop_change_hook (repos, pool);
-
-  if ((! svn_io_check_path (hook, &kind, pool)) 
-      && (kind == svn_node_file))
-    {
-      const char *args[6];
-
-      /* ### somehow pass VALUE as stdin to hook?! */
-
-      args[0] = hook;
-      args[1] = svn_repos_path (repos, pool);
-      args[2] = apr_psprintf (pool, "%" SVN_REVNUM_T_FMT, rev);
-      args[3] = author;
-      args[4] = name;
-      args[5] = NULL;
-
-      SVN_ERR (run_hook_cmd ("pre-revprop-change", hook, args, TRUE, pool));
-    }
-  else
-    {
-      /* If the pre- hook doesn't exist at all, then default to
-         MASSIVE PARANOIA.  Changing revision properties is a lossy
-         operation; so unless the repository admininstrator has
-         *deliberately* created the pre-hook, disallow all changes. */
-      return 
-        svn_error_create 
-        (SVN_ERR_REPOS_DISABLED_FEATURE, NULL,
-         "Repository has not been enabled to accept revision propchanges;\n"
-         "ask the administrator to create a pre-revprop-change hook.");
-    }
-
-  return SVN_NO_ERROR;
-}
-
-
-/* Run the pre-revprop-change hook for REPOS.  Use POOL for any
-   temporary allocations.  If the hook fails, return
-   SVN_ERR_REPOS_HOOK_FAILURE.  */
-svn_error_t  *
-svn_repos__hooks_post_revprop_change (svn_repos_t *repos,
-                                      svn_revnum_t rev,
-                                      const char *author,
-                                      const char *name,
-                                      apr_pool_t *pool)
-{
-  svn_node_kind_t kind;
-  const char *hook = svn_repos_post_revprop_change_hook (repos, pool);
-  
-  if ((! svn_io_check_path (hook, &kind, pool)) 
-      && (kind == svn_node_file))
-    {
-      const char *args[6];
-
-      args[0] = hook;
-      args[1] = svn_repos_path (repos, pool);
-      args[2] = apr_psprintf (pool, "%" SVN_REVNUM_T_FMT, rev);
-      args[3] = author;
-      args[4] = name;
-      args[5] = NULL;
-
-      SVN_ERR (run_hook_cmd ("post-revprop-change", hook, args, FALSE, pool));
-    }
-
-  return SVN_NO_ERROR;
-}
-
-
--
-/* 
- * vim:ts=4:sw=4:expandtab:tw=80:fo=tcroq 
- * vim:isk=a-z,A-Z,48-57,_,.,-,> 
- * vim:cino=>1s,e0,n0,f0,{.5s,}0,^-.5s,=.5s,t0,+1s,c3,(0,u0,\:0
- */
->>>>>>> 2b3bfb48
+ */