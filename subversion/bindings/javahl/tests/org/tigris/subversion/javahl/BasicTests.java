/**
 * @copyright
 * ====================================================================
 *    Licensed to the Apache Software Foundation (ASF) under one
 *    or more contributor license agreements.  See the NOTICE file
 *    distributed with this work for additional information
 *    regarding copyright ownership.  The ASF licenses this file
 *    to you under the Apache License, Version 2.0 (the
 *    "License"); you may not use this file except in compliance
 *    with the License.  You may obtain a copy of the License at
 *
 *      http://www.apache.org/licenses/LICENSE-2.0
 *
 *    Unless required by applicable law or agreed to in writing,
 *    software distributed under the License is distributed on an
 *    "AS IS" BASIS, WITHOUT WARRANTIES OR CONDITIONS OF ANY
 *    KIND, either express or implied.  See the License for the
 *    specific language governing permissions and limitations
 *    under the License.
 * ====================================================================
 * @endcopyright
 */
package org.tigris.subversion.javahl;

import java.io.File;
import java.io.FileOutputStream;
import java.io.FileNotFoundException;
import java.io.FileReader;
import java.io.IOException;
import java.io.PrintWriter;
import java.io.ByteArrayOutputStream;
import java.text.ParseException;
import java.util.Arrays;
import java.util.ArrayList;
import java.util.HashMap;
import java.util.Iterator;
import java.util.List;
import java.util.Set;
import java.util.Map;

<<<<<<< HEAD
=======
import junit.framework.Assert;
>>>>>>> 0213fdc3

/**
 * Tests the basic functionality of javahl binding (inspired by the
 * tests in subversion/tests/cmdline/basic_tests.py).
 */
public class BasicTests extends SVNTests
{
    /**
     * Base name of all our tests.
     */
    public final static String testName = "basic_test";

    public BasicTests()
    {
        init();
    }

    public BasicTests(String name)
    {
        super(name);
        init();
    }

    /**
     * Initialize the testBaseName and the testCounter, if this is the
     * first test of this class.
     */
    private void init()
    {
        if (!testName.equals(testBaseName))
        {
            testCounter = 0;
            testBaseName = testName;
        }
    }

    /**
     * Test LogDate().
     * @throws Throwable
     */
    public void testLogDate() throws Throwable
    {
        String goodDate = "2007-10-04T03:00:52.134992Z";
        String badDate = "2008-01-14";
        LogDate logDate;

        try
        {
            logDate = new LogDate(goodDate);
            assertEquals(1191466852134992L, logDate.getTimeMicros());
        } catch (ParseException e) {
            fail("Failed to parse date " + goodDate);
        }

        try
        {
            logDate = new LogDate(badDate);
            fail("Failed to throw exception on bad date " + badDate);
        } catch (ParseException e) {
        }
    }

    /**
     * Test SVNClient.getVersion().
     * @throws Throwable
     */
    public void testVersion() throws Throwable
    {
        try
        {
            Version version = client.getVersion();
            String versionString = version.toString();
            if (versionString == null || versionString.trim().length() == 0)
            {
                throw new Exception("Version string empty");
            }
        }
        catch (Exception e)
        {
            fail("Version should always be available unless the " +
                 "native libraries failed to initialize: " + e);
        }
    }

    /**
     * Tests Subversion path validation.
     */
    public void testPathValidation() throws Throwable
    {
        // Rather than segfaulting, JavaHL considers null an invalid path.
        assertFalse("Path validation produced false-positive for null path",
                    Path.isValid(null));

        String path = "valid-path";
        assertTrue("Validation check of valid path '" + path +
                   "' should succeed", Path.isValid(path));

        // File names cannot contain control characters.
        path = "invalid-\u0001-path";
        assertFalse("Validation check of invalid path '" + path +
                    "' (which contains control characters) should fail",
                    Path.isValid(path));
    }

    /**
     * Tests Subversion path as URL predicate.
     */
    public void testPathIsURL() throws Throwable
    {
        try
        {
            Path.isURL(null);
            fail("A null path should raise an exception");
        }
        catch (IllegalArgumentException expected)
        {
        }

        // Subversion "paths" which aren't URLs.
        String[] paths = { "/path", "c:\\path" };
        for (int i = 0; i < paths.length; i++)
        {
            assertFalse("'" + paths[i] + "' should not be considered a URL",
                        Path.isURL(paths[i]));
        }

        // Subversion "paths" which are URLs.
        paths = new String[] { "http://example.com", "svn://example.com",
                               "svn+ssh://example.com", "file:///src/svn/" };
        for (int i = 0; i < paths.length; i++)
        {
            assertTrue("'" + paths[i] + "' should be considered a URL",
                       Path.isURL(paths[i]));
        }
    }

    /**
     * Tests Mergeinfo and RevisionRange classes.
     * @since 1.5
     */
    public void testMergeinfoParser() throws Throwable
    {
        String mergeInfoPropertyValue =
            "/trunk:1-300,305,307,400-405\n/branches/branch:308-400";
        Mergeinfo info = new Mergeinfo(mergeInfoPropertyValue);
        String[] paths = info.getPaths();
        assertEquals(2, paths.length);
        RevisionRange[] trunkRange = info.getRevisionRange("/trunk");
        assertEquals(4, trunkRange.length);
        assertEquals("1-300", trunkRange[0].toString());
        assertEquals("305", trunkRange[1].toString());
        assertEquals("307", trunkRange[2].toString());
        assertEquals("400-405", trunkRange[3].toString());
        RevisionRange[] branchRange =
            info.getRevisionRange("/branches/branch");
        assertEquals(1, branchRange.length);
    }

    /**
     * Test the basic SVNClient.status functionality.
     * @throws Throwable
     */
    public void testBasicStatus() throws Throwable
    {
        // build the test setup
        OneTest thisTest = new OneTest();

        // check the status of the working copy
        thisTest.checkStatus();

        // Test status of non-existent file
        File fileC = new File(thisTest.getWorkingCopy() + "/A", "foo.c");

        Status s = client.singleStatus(fileToSVNPath(fileC, false), false);
        if (s != null)
            fail("File foo.c should not return a status.");

    }

    /**
     * Test the "out of date" info from {@link
     * org.tigris.subversion.javahl.SVNClient#status()}.
     *
     * @throws SubversionException
     * @throws IOException
     */
    public void testOODStatus() throws SubversionException, IOException
    {
        // build the test setup
        OneTest thisTest = new OneTest();

        // Make a whole slew of changes to a WC:
        //
        //  (root)               r7 - prop change
        //  iota
        //  A
        //  |__mu
        //  |
        //  |__B
        //  |   |__lambda
        //  |   |
        //  |   |__E             r12 - deleted
        //  |   |  |__alpha
        //  |   |  |__beta
        //  |   |
        //  |   |__F             r9 - prop change
        //  |   |__I             r6 - added dir
        //  |
        //  |__C                 r5 - deleted
        //  |
        //  |__D
        //     |__gamma
        //     |
        //     |__G
        //     |  |__pi          r3 - deleted
        //     |  |__rho         r2 - modify text
        //     |  |__tau         r4 - modify text
        //     |
        //     |__H
        //        |__chi         r10-11 replaced with file
        //        |__psi         r13-14 replaced with dir
        //        |__omega
        //        |__nu          r8 - added file
        File file, dir;
        PrintWriter pw;
        Status status;
        long rev;             // Resulting rev from co or update
        long expectedRev = 2;  // Keeps track of the latest rev committed

        // ----- r2: modify file A/D/G/rho --------------------------
        file = new File(thisTest.getWorkingCopy(), "A/D/G/rho");
        pw = new PrintWriter(new FileOutputStream(file, true));
        pw.print("modification to rho");
        pw.close();
        addExpectedCommitItem(thisTest.getWCPath(),
                              thisTest.getUrl(), "A/D/G/rho", NodeKind.file,
                              CommitItemStateFlags.TextMods);
        assertEquals("wrong revision number from commit",
                     rev = client.commit(new String[]{thisTest.getWCPath()},
                                         "log msg", true), expectedRev++);
        thisTest.getWc().setItemWorkingCopyRevision("A/D/G/rho", rev);
        thisTest.getWc().setItemContent("A/D/G/rho",
            thisTest.getWc().getItemContent("A/D/G/rho")
            + "modification to rho");

        status = client.singleStatus(thisTest.getWCPath() + "/A/D/G/rho",
                                     false);
        long rhoCommitDate = status.getLastChangedDate().getTime();
        long rhoCommitRev = rev;
        String rhoAuthor = status.getLastCommitAuthor();

        // ----- r3: delete file A/D/G/pi ---------------------------
        client.remove(new String[] {thisTest.getWCPath() + "/A/D/G/pi"}, null,
                      false);
        addExpectedCommitItem(thisTest.getWCPath(), thisTest.getUrl(),
                              "A/D/G/pi", NodeKind.file,
                              CommitItemStateFlags.Delete);
        assertEquals("wrong revision number from commit",
                     rev = client.commit(new String[] {thisTest.getWCPath()},
                                         "log msg", true),
                     expectedRev++);
        thisTest.getWc().removeItem("A/D/G/pi");

        thisTest.getWc().setItemWorkingCopyRevision("A/D/G", rev);
        assertEquals("wrong revision from update",
                     client.update(thisTest.getWCPath() + "/A/D/G",
                                   null, true),
                     rev);
        long GCommitRev = rev;

        // ----- r4: modify file A/D/G/tau --------------------------
        file = new File(thisTest.getWorkingCopy(), "A/D/G/tau");
        pw = new PrintWriter(new FileOutputStream(file, true));
        pw.print("modification to tau");
        pw.close();
        addExpectedCommitItem(thisTest.getWCPath(), thisTest.getUrl(),
                              "A/D/G/tau",NodeKind.file,
                              CommitItemStateFlags.TextMods);
        assertEquals("wrong revision number from commit",
                     rev = client.commit(new String[] {thisTest.getWCPath()},
                                         "log msg", true),
                     expectedRev++);
        thisTest.getWc().setItemWorkingCopyRevision("A/D/G/tau", rev);
        thisTest.getWc().setItemContent("A/D/G/tau",
                thisTest.getWc().getItemContent("A/D/G/tau")
                + "modification to tau");
        status = client.singleStatus(thisTest.getWCPath() + "/A/D/G/tau",
                                     false);
        long tauCommitDate = status.getLastChangedDate().getTime();
        long tauCommitRev = rev;
        String tauAuthor = status.getLastCommitAuthor();

        // ----- r5: delete dir with no children  A/C ---------------
        client.remove(new String[] {thisTest.getWCPath() + "/A/C"}, null,
                      false);
        addExpectedCommitItem(thisTest.getWCPath(), thisTest.getUrl(),
                              "A/C", NodeKind.dir,
                              CommitItemStateFlags.Delete);
        assertEquals("wrong revision number from commit",
                     rev = client.commit(new String[] {thisTest.getWCPath()},
                                         "log msg", true),
                     expectedRev++);
        thisTest.getWc().removeItem("A/C");
        long CCommitRev = rev;

        // ----- r6: Add dir A/B/I ----------------------------------
        dir = new File(thisTest.getWorkingCopy(), "A/B/I");
        dir.mkdir();

        client.add(dir.getAbsolutePath(), true);
        addExpectedCommitItem(thisTest.getWCPath(), thisTest.getUrl(),
                              "A/B/I", NodeKind.dir, CommitItemStateFlags.Add);
        assertEquals("wrong revision number from commit",
                     rev = client.commit(new String[] {thisTest.getWCPath()},
                                         "log msg",  true),
                     expectedRev++);
        thisTest.getWc().addItem("A/B/I", null);
        status = client.singleStatus(thisTest.getWCPath() + "/A/B/I", false);
        long ICommitDate = status.getLastChangedDate().getTime();
        long ICommitRev = rev;
        String IAuthor = status.getLastCommitAuthor();

        // ----- r7: Update then commit prop change on root dir -----
        thisTest.getWc().setRevision(rev);
        assertEquals("wrong revision from update",
                     client.update(thisTest.getWCPath(), null, true), rev);
        thisTest.checkStatus();
        client.propertySet(thisTest.getWCPath(), "propname", "propval", false);
        thisTest.getWc().setItemPropStatus("", Status.Kind.modified);
        addExpectedCommitItem(thisTest.getWCPath(), thisTest.getUrl(), null,
                              NodeKind.dir, CommitItemStateFlags.PropMods);
        assertEquals("wrong revision number from commit",
                     rev = client.commit(new String[] {thisTest.getWCPath()},
                                         "log msg", true),
                     expectedRev++);
        thisTest.getWc().setItemWorkingCopyRevision("", rev);
        thisTest.getWc().setItemPropStatus("", Status.Kind.normal);

        // ----- r8: Add a file A/D/H/nu ----------------------------
        file = new File(thisTest.getWorkingCopy(), "A/D/H/nu");
        pw = new PrintWriter(new FileOutputStream(file));
        pw.print("This is the file 'nu'.");
        pw.close();
        client.add(file.getAbsolutePath(), false);
        addExpectedCommitItem(thisTest.getWCPath(), thisTest.getUrl(),
                              "A/D/H/nu", NodeKind.file,
                              CommitItemStateFlags.TextMods +
                              CommitItemStateFlags.Add);
        assertEquals("wrong revision number from commit",
                     rev = client.commit(new String[] {thisTest.getWCPath()},
                                         "log msg", true),
                     expectedRev++);
        thisTest.getWc().addItem("A/D/H/nu", "This is the file 'nu'.");
        status = client.singleStatus(thisTest.getWCPath() + "/A/D/H/nu",
                                     false);
        long nuCommitDate = status.getLastChangedDate().getTime();
        long nuCommitRev = rev;
        String nuAuthor = status.getLastCommitAuthor();

        // ----- r9: Prop change on A/B/F ---------------------------
        client.propertySet(thisTest.getWCPath() + "/A/B/F", "propname",
                           "propval", false);
        addExpectedCommitItem(thisTest.getWCPath(), thisTest.getUrl(),
                              "A/B/F", NodeKind.dir,
                              CommitItemStateFlags.PropMods);
        assertEquals("wrong revision number from commit",
                     rev = client.commit(new String[] {thisTest.getWCPath()},
                                         "log msg", true),
                     expectedRev++);
        thisTest.getWc().setItemPropStatus("A/B/F", Status.Kind.normal);
        thisTest.getWc().setItemWorkingCopyRevision("A/B/F", rev);
        status = client.singleStatus(thisTest.getWCPath() + "/A/B/F", false);
        long FCommitDate = status.getLastChangedDate().getTime();
        long FCommitRev = rev;
        String FAuthor = status.getLastCommitAuthor();

        // ----- r10-11: Replace file A/D/H/chi with file -----------
        client.remove(new String[] {thisTest.getWCPath() + "/A/D/H/chi"},
                      null, false);
        addExpectedCommitItem(thisTest.getWCPath(), thisTest.getUrl(),
                              "A/D/H/chi", NodeKind.file,
                              CommitItemStateFlags.Delete);
        assertEquals("wrong revision number from commit",
                     rev = client.commit(new String[] {thisTest.getWCPath()},
                                         "log msg", true),
                     expectedRev++);
        thisTest.getWc().removeItem("A/D/G/pi");

        file = new File(thisTest.getWorkingCopy(), "A/D/H/chi");
        pw = new PrintWriter(new FileOutputStream(file));
        pw.print("This is the replacement file 'chi'.");
        pw.close();
        client.add(file.getAbsolutePath(), false);
        addExpectedCommitItem(thisTest.getWCPath(), thisTest.getUrl(),
                              "A/D/H/chi", NodeKind.file,
                              CommitItemStateFlags.TextMods +
                              CommitItemStateFlags.Add);
        assertEquals("wrong revision number from commit",
                     rev = client.commit(new String[] {thisTest.getWCPath()},
                                         "log msg", true),
                     expectedRev++);
        thisTest.getWc().addItem("A/D/H/chi",
                                 "This is the replacement file 'chi'.");
        status = client.singleStatus(thisTest.getWCPath() + "/A/D/H/chi",
                                     false);
        long chiCommitDate = status.getLastChangedDate().getTime();
        long chiCommitRev = rev;
        String chiAuthor = status.getLastCommitAuthor();

        // ----- r12: Delete dir A/B/E with children ----------------
        client.remove(new String[] {thisTest.getWCPath() + "/A/B/E"}, null,
                      false);
        addExpectedCommitItem(thisTest.getWCPath(), thisTest.getUrl(),
                              "A/B/E", NodeKind.dir,
                              CommitItemStateFlags.Delete);
        assertEquals("wrong revision number from commit",
                     rev = client.commit(new String[] {thisTest.getWCPath()},
                                         "log msg", true),
                     expectedRev++);
        thisTest.getWc().removeItem("A/B/E/alpha");
        thisTest.getWc().removeItem("A/B/E/beta");
        thisTest.getWc().removeItem("A/B/E");

        thisTest.getWc().setItemWorkingCopyRevision("A/B", rev);
        assertEquals("wrong revision from update",
                     client.update(thisTest.getWCPath() + "/A/B", null, true),
                     rev);
        Info Binfo = client.info(thisTest.getWCPath() + "/A/B");
        long BCommitDate = Binfo.getLastChangedDate().getTime();
        long BCommitRev = rev;
        long ECommitRev = BCommitRev;
        String BAuthor = Binfo.getAuthor();

        // ----- r13-14: Replace file A/D/H/psi with dir ------------
        client.remove(new String[]{thisTest.getWCPath() + "/A/D/H/psi"}, null,
                      false);
        addExpectedCommitItem(thisTest.getWCPath(), thisTest.getUrl(),
                              "A/D/H/psi", NodeKind.file,
                              CommitItemStateFlags.Delete);
        assertEquals("wrong revision number from commit",
                     rev = client.commit(new String[] {thisTest.getWCPath()},
                                         "log msg", true),
                     expectedRev++);
        thisTest.getWc().removeItem("A/D/H/psi");
        thisTest.getWc().setRevision(rev);
        assertEquals("wrong revision from update",
                     client.update(thisTest.getWCPath(), null, true), rev);
        thisTest.getWc().addItem("A/D/H/psi", null);
        dir = new File(thisTest.getWorkingCopy(), "A/D/H/psi");
        dir.mkdir();
        client.add(dir.getAbsolutePath(), true);
        addExpectedCommitItem(thisTest.getWCPath(), thisTest.getUrl(),
                              "A/D/H/psi", NodeKind.dir,
                              CommitItemStateFlags.Add);
        assertEquals("wrong revision number from commit",
                     rev = client.commit(new String[] {thisTest.getWCPath()},
                                         "log msg", true),
                     expectedRev++);
        status = client.singleStatus(thisTest.getWCPath() + "/A/D/H/psi",
                                     false);
        long psiCommitDate = status.getLastChangedDate().getTime();
        long psiCommitRev = rev;
        String psiAuthor = status.getLastCommitAuthor();

        // ----- Check status of modfied WC then update it back
        // -----  to rev 1 so it's out of date
        thisTest.checkStatus();

        assertEquals("wrong revision from update",
                     client.update(thisTest.getWCPath(),
                                   Revision.getInstance(1), true),
                     1);
        thisTest.getWc().setRevision(1);

        thisTest.getWc().setItemOODInfo("A", psiCommitRev, psiAuthor,
                                        psiCommitDate, NodeKind.dir);

        thisTest.getWc().setItemOODInfo("A/B", BCommitRev, BAuthor,
                                        BCommitDate, NodeKind.dir);

        thisTest.getWc().addItem("A/B/I", null);
        thisTest.getWc().setItemOODInfo("A/B/I", ICommitRev, IAuthor,
                                        ICommitDate, NodeKind.dir);
        thisTest.getWc().setItemTextStatus("A/B/I", Status.Kind.none);
        thisTest.getWc().setItemNodeKind("A/B/I", NodeKind.unknown);

        thisTest.getWc().addItem("A/C", null);
        thisTest.getWc().setItemReposLastCmtRevision("A/C", CCommitRev);
        thisTest.getWc().setItemReposKind("A/C", NodeKind.dir);

        thisTest.getWc().addItem("A/B/E", null);
        thisTest.getWc().setItemReposLastCmtRevision("A/B/E", ECommitRev);
        thisTest.getWc().setItemReposKind("A/B/E", NodeKind.dir);
        thisTest.getWc().addItem("A/B/E/alpha", "This is the file 'alpha'.");
        thisTest.getWc().addItem("A/B/E/beta", "This is the file 'beta'.");

        thisTest.getWc().setItemPropStatus("A/B/F", Status.Kind.none);
        thisTest.getWc().setItemOODInfo("A/B/F", FCommitRev, FAuthor,
                                        FCommitDate, NodeKind.dir);

        thisTest.getWc().setItemOODInfo("A/D", psiCommitRev, psiAuthor,
                                        psiCommitDate, NodeKind.dir);

        thisTest.getWc().setItemOODInfo("A/D/G", tauCommitRev, tauAuthor,
                                        tauCommitDate, NodeKind.dir);

        thisTest.getWc().addItem("A/D/G/pi", "This is the file 'pi'.");
        thisTest.getWc().setItemReposLastCmtRevision("A/D/G/pi", GCommitRev);
        thisTest.getWc().setItemReposKind("A/D/G/pi", NodeKind.file);

        thisTest.getWc().setItemContent("A/D/G/rho",
                                        "This is the file 'rho'.");
        thisTest.getWc().setItemOODInfo("A/D/G/rho", rhoCommitRev, rhoAuthor,
                                        rhoCommitDate, NodeKind.file);

        thisTest.getWc().setItemContent("A/D/G/tau",
                                        "This is the file 'tau'.");
        thisTest.getWc().setItemOODInfo("A/D/G/tau", tauCommitRev, tauAuthor,
                                        tauCommitDate, NodeKind.file);

        thisTest.getWc().setItemOODInfo("A/D/H", psiCommitRev, psiAuthor,
                                        psiCommitDate, NodeKind.dir);

        thisTest.getWc().setItemWorkingCopyRevision("A/D/H/nu",
            Revision.SVN_INVALID_REVNUM);
        thisTest.getWc().setItemTextStatus("A/D/H/nu", Status.Kind.none);
        thisTest.getWc().setItemNodeKind("A/D/H/nu", NodeKind.unknown);
        thisTest.getWc().setItemOODInfo("A/D/H/nu", nuCommitRev, nuAuthor,
                                        nuCommitDate, NodeKind.file);

        thisTest.getWc().setItemContent("A/D/H/chi",
                                        "This is the file 'chi'.");
        thisTest.getWc().setItemOODInfo("A/D/H/chi", chiCommitRev, chiAuthor,
                                        chiCommitDate, NodeKind.file);

        thisTest.getWc().removeItem("A/D/H/psi");
        thisTest.getWc().addItem("A/D/H/psi", "This is the file 'psi'.");
        // psi was replaced with a directory
        thisTest.getWc().setItemOODInfo("A/D/H/psi", psiCommitRev, psiAuthor,
                                        psiCommitDate, NodeKind.dir);

        thisTest.getWc().setItemPropStatus("", Status.Kind.none);
        thisTest.getWc().setItemOODInfo("", psiCommitRev, psiAuthor,
                                        psiCommitDate, NodeKind.dir);

        thisTest.checkStatus(true);
    }

    /**
     * Test the basic SVNClient.checkout functionality.
     * @throws Throwable
     */
    public void testBasicCheckout() throws Throwable
    {
        // build the test setup
        OneTest thisTest = new OneTest();
        try
        {
            // obstructed checkout must fail
            client.checkout(thisTest.getUrl() + "/A", thisTest.getWCPath(),
                            null, true);
            fail("missing exception");
        }
        catch (ClientException expected)
        {
        }
        // modify file A/mu
        File mu = new File(thisTest.getWorkingCopy(), "A/mu");
        PrintWriter muWriter = new PrintWriter(new FileOutputStream(mu, true));
        muWriter.print("appended mu text");
        muWriter.close();
        thisTest.getWc().setItemTextStatus("A/mu", Status.Kind.modified);

        // delete A/B/lambda without svn
        File lambda = new File(thisTest.getWorkingCopy(), "A/B/lambda");
        lambda.delete();
        thisTest.getWc().setItemTextStatus("A/B/lambda", Status.Kind.missing);

        // remove A/D/G
        client.remove(new String[]{thisTest.getWCPath() + "/A/D/G"}, null,
                      false);
        thisTest.getWc().setItemTextStatus("A/D/G", Status.Kind.deleted);
        thisTest.getWc().setItemTextStatus("A/D/G/pi", Status.Kind.deleted);
        thisTest.getWc().setItemTextStatus("A/D/G/rho", Status.Kind.deleted);
        thisTest.getWc().setItemTextStatus("A/D/G/tau", Status.Kind.deleted);

        // check the status of the working copy
        thisTest.checkStatus();

        // recheckout the working copy
        client.checkout(thisTest.getUrl(), thisTest.getWCPath(), null, true);

        // deleted file should reapear
        thisTest.getWc().setItemTextStatus("A/B/lambda", Status.Kind.normal);

        // check the status of the working copy
        thisTest.checkStatus();
    }

    /**
     * Test the basic SVNClient.commit functionality.
     * @throws Throwable
     */
    public void testBasicCommit() throws Throwable
    {
        // build the test setup
        OneTest thisTest = new OneTest();

        // modify file A/mu
        File mu = new File(thisTest.getWorkingCopy(), "A/mu");
        PrintWriter muWriter = new PrintWriter(new FileOutputStream(mu, true));
        muWriter.print("appended mu text");
        muWriter.close();
        thisTest.getWc().setItemWorkingCopyRevision("A/mu", 2);
        thisTest.getWc().setItemContent("A/mu",
                thisTest.getWc().getItemContent("A/mu") + "appended mu text");
        addExpectedCommitItem(thisTest.getWCPath(),
                thisTest.getUrl(), "A/mu",NodeKind.file,
                CommitItemStateFlags.TextMods);

        // modify file A/D/G/rho
        File rho = new File(thisTest.getWorkingCopy(), "A/D/G/rho");
        PrintWriter rhoWriter =
            new PrintWriter(new FileOutputStream(rho, true));
        rhoWriter.print("new appended text for rho");
        rhoWriter.close();
        thisTest.getWc().setItemWorkingCopyRevision("A/D/G/rho", 2);
        thisTest.getWc().setItemContent("A/D/G/rho",
                thisTest.getWc().getItemContent("A/D/G/rho")
                + "new appended text for rho");
        addExpectedCommitItem(thisTest.getWCPath(),
                thisTest.getUrl(), "A/D/G/rho",NodeKind.file,
                CommitItemStateFlags.TextMods);

        // commit the changes
        assertEquals("wrong revision number from commit",
                     client.commit(new String[]{thisTest.getWCPath()},
                                   "log msg",
                                   true),
                     2);

        // check the status of the working copy
        thisTest.checkStatus();
    }

    /**
     * Test the basic property setting/getting functionality.
     * @throws Throwable
     */
    public void testBasicProperties() throws Throwable
    {
        OneTest thisTest = new OneTest();
        WC wc = thisTest.getWc();

        // Check getting properties the non-callback way
        String itemPath = fileToSVNPath(new File(thisTest.getWCPath(),
                                                 "iota"),
                                        false);

        client.propertySet(itemPath, "abc", "def", false);
        PropertyData[] properties = client.properties(itemPath);

        PropertyData prop = properties[0];
        assertEquals("abc", prop.getName());
        assertEquals("def", prop.getValue());

        wc.setItemPropStatus("iota", Status.Kind.modified);
        thisTest.checkStatus();

        // Check getting properties the callback way
        itemPath = fileToSVNPath(new File(thisTest.getWCPath(),
                                          "/A/B/E/alpha"),
                                 false);
        client.propertyCreate(itemPath, "cqcq", "qrz", false, false);
        ProplistCallbackImpl callback = new ProplistCallbackImpl();

        client.properties(itemPath, null, null, Depth.empty, null, callback);
        Map propMap = callback.getProperties(itemPath);
        Iterator it = propMap.keySet().iterator();

        while (it.hasNext())
        {
            String key = (String) it.next();
            assertEquals("cqcq", key);
            assertEquals("qrz", (String) propMap.get(key));
        }

        wc.setItemPropStatus("A/B/E/alpha", Status.Kind.modified);
        thisTest.checkStatus();
    }

    /**
     * Test the basic SVNClient.update functionality.
     * @throws Throwable
     */
    public void testBasicUpdate() throws Throwable
    {
        // build the test setup. Used for the changes
        OneTest thisTest = new OneTest();

        // build the backup test setup. That is the one that will be updated
        OneTest backupTest = thisTest.copy(".backup");

        // modify A/mu
        File mu = new File(thisTest.getWorkingCopy(), "A/mu");
        PrintWriter muWriter = new PrintWriter(new FileOutputStream(mu, true));
        muWriter.print("appended mu text");
        muWriter.close();
        thisTest.getWc().setItemWorkingCopyRevision("A/mu", 2);
        thisTest.getWc().setItemContent("A/mu",
                thisTest.getWc().getItemContent("A/mu") + "appended mu text");
        addExpectedCommitItem(thisTest.getWCPath(),
                thisTest.getUrl(), "A/mu",NodeKind.file,
                CommitItemStateFlags.TextMods);

        // modify A/D/G/rho
        File rho = new File(thisTest.getWorkingCopy(), "A/D/G/rho");
        PrintWriter rhoWriter =
            new PrintWriter(new FileOutputStream(rho, true));
        rhoWriter.print("new appended text for rho");
        rhoWriter.close();
        thisTest.getWc().setItemWorkingCopyRevision("A/D/G/rho", 2);
        thisTest.getWc().setItemContent("A/D/G/rho",
                thisTest.getWc().getItemContent("A/D/G/rho")
                + "new appended text for rho");
        addExpectedCommitItem(thisTest.getWCPath(),
                thisTest.getUrl(), "A/D/G/rho",NodeKind.file,
                CommitItemStateFlags.TextMods);

        // commit the changes
        assertEquals("wrong revision number from commit",
                     client.commit(new String[]{thisTest.getWCPath()},
                                   "log msg",
                                   true),
                     2);

        // check the status of the working copy
        thisTest.checkStatus();

        // update the backup test
        assertEquals("wrong revision number from update",
                     client.update(backupTest.getWCPath(), null, true),
                     2);

        // set the expected working copy layout for the backup test
        backupTest.getWc().setItemWorkingCopyRevision("A/mu", 2);
        backupTest.getWc().setItemContent("A/mu",
                backupTest.getWc().getItemContent("A/mu") + "appended mu text");
        backupTest.getWc().setItemWorkingCopyRevision("A/D/G/rho", 2);
        backupTest.getWc().setItemContent("A/D/G/rho",
                backupTest.getWc().getItemContent("A/D/G/rho")
                + "new appended text for rho");

        // check the status of the working copy of the backup test
        backupTest.checkStatus();
    }

    /**
     * Test basic SVNClient.mkdir with URL parameter functionality.
     * @throws Throwable
     */
    public void testBasicMkdirUrl() throws Throwable
    {
        // build the test setup.
        OneTest thisTest = new OneTest();

        // create Y and Y/Z directories in the repository
        addExpectedCommitItem(null, thisTest.getUrl(), "Y", NodeKind.none,
                              CommitItemStateFlags.Add);
        addExpectedCommitItem(null, thisTest.getUrl(), "Y/Z", NodeKind.none,
                              CommitItemStateFlags.Add);
        client.mkdir(new String[]{thisTest.getUrl() + "/Y",
                                  thisTest.getUrl() + "/Y/Z"}, "log_msg");

        // add the new directories the expected working copy layout
        thisTest.getWc().addItem("Y", null);
        thisTest.getWc().setItemWorkingCopyRevision("Y", 2);
        thisTest.getWc().addItem("Y/Z", null);
        thisTest.getWc().setItemWorkingCopyRevision("Y/Z", 2);

        // update the working copy
        assertEquals("wrong revision from update",
                     client.update(thisTest.getWCPath(), null, true),
                     2);

        // check the status of the working copy
        thisTest.checkStatus();
    }

    /**
     * Test the {@link SVNClientInterface.copy()} API.
     * @since 1.5
     */
    public void testCopy()
        throws SubversionException, IOException
    {
        OneTest thisTest = new OneTest();

        WC wc = thisTest.getWc();
        final Revision firstRevision = Revision.getInstance(1);
        final Revision pegRevision = null;  // Defaults to Revision.HEAD.

        // Copy files from A/B/E to A/B/F.
        String[] srcPaths = { "alpha", "beta" };
        CopySource[] sources = new CopySource[srcPaths.length];
        for (int i = 0; i < srcPaths.length; i++)
        {
            String fileName = srcPaths[i];
            sources[i] =
                new CopySource(new File(thisTest.getWorkingCopy(),
                                        "A/B/E/" + fileName).getPath(),
                               firstRevision, pegRevision);
            wc.addItem("A/B/F/" + fileName,
                       wc.getItemContent("A/B/E/" + fileName));
            wc.setItemWorkingCopyRevision("A/B/F/" + fileName, 2);
            addExpectedCommitItem(thisTest.getWCPath(), thisTest.getUrl(),
                                  "A/B/F/" + fileName, NodeKind.file,
                                  CommitItemStateFlags.Add |
                                  CommitItemStateFlags.IsCopy);
        }
        client.copy(sources,
                    new File(thisTest.getWorkingCopy(), "A/B/F").getPath(),
                    null, true, false, null);

        // Commit the changes, and check the state of the WC.
        assertEquals("Unexpected WC revision number after commit",
                     client.commit(new String[] { thisTest.getWCPath() },
                                   "Copy files", true),
                     2);
        thisTest.checkStatus();

        assertExpectedSuggestion(thisTest.getUrl() + "/A/B/E/alpha", "A/B/F/alpha", thisTest);

        // Now test a WC to URL copy
        CopySource wcSource[] = new CopySource[1];
        wcSource[0] = new CopySource(new File(thisTest.getWorkingCopy(),
                                        "A/B").getPath(), Revision.WORKING, Revision.WORKING);
        client.commitMessageHandler(null);
        client.copy(wcSource,
                    thisTest.getUrl() + "/parent/A/B",
                    "Copy WC to URL", true, true, null);

        // update the WC to get new folder and confirm the copy
        assertEquals("wrong revision number from update",
                     client.update(thisTest.getWCPath(), null, true),
                     3);
    }

    /**
     * Test the {@link SVNClientInterface.move()} API.
     * @since 1.5
     */
    public void testMove()
        throws SubversionException, IOException
    {
        OneTest thisTest = new OneTest();
        WC wc = thisTest.getWc();

        // Move files from A/B/E to A/B/F.
        String[] srcPaths = { "alpha", "beta" };
        for (int i = 0; i < srcPaths.length; i++)
        {
            String fileName = srcPaths[i];
            srcPaths[i] = new File(thisTest.getWorkingCopy(),
                                   "A/B/E/" + fileName).getPath();

            wc.addItem("A/B/F/" + fileName,
                       wc.getItemContent("A/B/E/" + fileName));
            wc.setItemWorkingCopyRevision("A/B/F/" + fileName, 2);
            addExpectedCommitItem(thisTest.getWCPath(), thisTest.getUrl(),
                                  "A/B/F/" + fileName, NodeKind.file,
                                  CommitItemStateFlags.Add |
                                  CommitItemStateFlags.IsCopy);

            wc.removeItem("A/B/E/" + fileName);
            addExpectedCommitItem(thisTest.getWCPath(), thisTest.getUrl(),
                                  "A/B/E/" + fileName, NodeKind.file,
                                  CommitItemStateFlags.Delete);
        }
        client.move(srcPaths,
                    new File(thisTest.getWorkingCopy(), "A/B/F").getPath(),
                    null, false, true, false, null);

        // Commit the changes, and check the state of the WC.
        assertEquals("Unexpected WC revision number after commit",
                     client.commit(new String[] { thisTest.getWCPath() },
                                   "Move files", true), 2);
        thisTest.checkStatus();

        assertExpectedSuggestion(thisTest.getUrl() + "/A/B/E/alpha", "A/B/F/alpha", thisTest);
    }

    /**
     * Assert that the first merge source suggested for
     * <code>destPath</code> at {@link Revision#WORKING} and {@link
     * Revision#HEAD} is equivalent to <code>expectedSrc</code>.
     * @exception SubversionException If retrieval of the copy source fails.
     * @since 1.5
     */
    private void assertExpectedSuggestion(String expectedSrc,
                                          String destPath, OneTest thisTest)
        throws SubversionException
    {
        String wcPath = fileToSVNPath(new File(thisTest.getWCPath(),
                                               destPath), false);
        String[] suggestions = client.suggestMergeSources(wcPath,
                                                          Revision.WORKING);
        assertNotNull(suggestions);
        assertTrue(suggestions.length >= 1);
        assertTrue("Unexpected copy source path, expected " +
                   expectedSrc + ", got " + suggestions[0],
                   expectedSrc.equals(suggestions[0]));

        // Same test using URL
        String url = thisTest.getUrl() + "/" + destPath;
        suggestions = client.suggestMergeSources(url, Revision.HEAD);
        assertNotNull(suggestions);
        assertTrue(suggestions.length >= 1);
        assertTrue("Unexpected copy source path, expected " +
                   expectedSrc + ", got " + suggestions[0],
                   expectedSrc.equals(suggestions[0]));

    }

    /**
     * Tests that the passed start and end revision are contained
     * within the array of revisions.
     * @since 1.5
     */
    private void assertExpectedMergeRange(long start, long end,
                                          long[] revisions)
    {
        Arrays.sort(revisions);
        for (int i = 0; i < revisions.length; i++) {
            if (revisions[i] <= start) {
                for (int j = i; j < revisions.length; j++)
                {
                    if (end <= revisions[j])
                        return;
                }
                fail("End revision: " + end + " was not in range: " + revisions[0] +
                        " : " + revisions[revisions.length - 1]);
                return;
            }
        }
        fail("Start revision: " + start + " was not in range: " + revisions[0] +
                " : " + revisions[revisions.length - 1]);
    }

    /**
     * Test the basic SVNClient.update functionality with concurrent
     * changes in the repository and the working copy.
     * @throws Throwable
     */
    public void testBasicMergingUpdate() throws Throwable
    {
        // build the first working copy
        OneTest thisTest = new OneTest();

        // append 10 lines to A/mu
        File mu = new File(thisTest.getWorkingCopy(), "A/mu");
        PrintWriter muWriter = new PrintWriter(new FileOutputStream(mu, true));
        String muContent = thisTest.getWc().getItemContent("A/mu");
        for (int i = 2; i < 11; i++)
        {
            muWriter.print("\nThis is line " + i + " in mu");
            muContent = muContent + "\nThis is line " + i + " in mu";
        }
        muWriter.close();
        thisTest.getWc().setItemWorkingCopyRevision("A/mu", 2);
        thisTest.getWc().setItemContent("A/mu", muContent);
        addExpectedCommitItem(thisTest.getWorkingCopy().getAbsolutePath(),
                              thisTest.getUrl(), "A/mu", NodeKind.file,
                              CommitItemStateFlags.TextMods);

        // append 10 line to A/D/G/rho
        File rho = new File(thisTest.getWorkingCopy(), "A/D/G/rho");
        PrintWriter rhoWriter =
            new PrintWriter(new FileOutputStream(rho, true));
        String rhoContent = thisTest.getWc().getItemContent("A/D/G/rho");
        for (int i = 2; i < 11; i++)
        {
            rhoWriter.print("\nThis is line " + i + " in rho");
            rhoContent = rhoContent + "\nThis is line " + i + " in rho";
        }
        rhoWriter.close();
        thisTest.getWc().setItemWorkingCopyRevision("A/D/G/rho", 2);
        thisTest.getWc().setItemContent("A/D/G/rho", rhoContent);
        addExpectedCommitItem(thisTest.getWCPath(),
                              thisTest.getUrl(), "A/D/G/rho", NodeKind.file,
                              CommitItemStateFlags.TextMods);

        // commit the changes
        assertEquals("wrong revision number from commit",
                     client.commit(new String[]{thisTest.getWCPath()},
                                   "log msg",
                                   true),
                     2);

        // check the status of the first working copy
        thisTest.checkStatus();

        // create a backup copy of the working copy
        OneTest backupTest = thisTest.copy(".backup");

        // change the last line of A/mu in the first working copy
        muWriter = new PrintWriter(new FileOutputStream(mu, true));
        muContent = thisTest.getWc().getItemContent("A/mu");
        muWriter.print(" Appended to line 10 of mu");
        muContent = muContent + " Appended to line 10 of mu";
        muWriter.close();
        thisTest.getWc().setItemWorkingCopyRevision("A/mu", 3);
        thisTest.getWc().setItemContent("A/mu", muContent);
        addExpectedCommitItem(thisTest.getWCPath(),
                              thisTest.getUrl(), "A/mu", NodeKind.file,
                              CommitItemStateFlags.TextMods);

        // change the last line of A/mu in the first working copy
        rhoWriter = new PrintWriter(new FileOutputStream(rho, true));
        rhoContent = thisTest.getWc().getItemContent("A/D/G/rho");
        rhoWriter.print(" Appended to line 10 of rho");
        rhoContent = rhoContent + " Appended to line 10 of rho";
        rhoWriter.close();
        thisTest.getWc().setItemWorkingCopyRevision("A/D/G/rho", 3);
        thisTest.getWc().setItemContent("A/D/G/rho", rhoContent);
        addExpectedCommitItem(thisTest.getWCPath(),
                              thisTest.getUrl(), "A/D/G/rho", NodeKind.file,
                              CommitItemStateFlags.TextMods);

        // commit these changes to the repository
        assertEquals("wrong revision number from commit",
                     client.commit(new String[]{thisTest.getWCPath()},
                                   "log msg",
                                   true),
                     3);

        // check the status of the first working copy
        thisTest.checkStatus();

        // modify the first line of A/mu in the backup working copy
        mu = new File(backupTest.getWorkingCopy(), "A/mu");
        muWriter = new PrintWriter(new FileOutputStream(mu));
        muWriter.print("This is the new line 1 in the backup copy of mu");
        muContent = "This is the new line 1 in the backup copy of mu";
        for (int i = 2; i < 11; i++)
        {
            muWriter.print("\nThis is line " + i + " in mu");
            muContent = muContent + "\nThis is line " + i + " in mu";
        }
        muWriter.close();
        backupTest.getWc().setItemWorkingCopyRevision("A/mu", 3);
        muContent = muContent + " Appended to line 10 of mu";
        backupTest.getWc().setItemContent("A/mu", muContent);
        backupTest.getWc().setItemTextStatus("A/mu", Status.Kind.modified);

        // modify the first line of A/D/G/rho in the backup working copy
        rho = new File(backupTest.getWorkingCopy(), "A/D/G/rho");
        rhoWriter = new PrintWriter(new FileOutputStream(rho));
        rhoWriter.print("This is the new line 1 in the backup copy of rho");
        rhoContent = "This is the new line 1 in the backup copy of rho";
        for (int i = 2; i < 11; i++)
        {
            rhoWriter.print("\nThis is line " + i + " in rho");
            rhoContent = rhoContent + "\nThis is line " + i + " in rho";
        }
        rhoWriter.close();
        backupTest.getWc().setItemWorkingCopyRevision("A/D/G/rho", 3);
        rhoContent = rhoContent + " Appended to line 10 of rho";
        backupTest.getWc().setItemContent("A/D/G/rho", rhoContent);
        backupTest.getWc().setItemTextStatus("A/D/G/rho", Status.Kind.modified);

        // update the backup working copy
        assertEquals("wrong revision number from update",
                     client.update(backupTest.getWCPath(), null, true),
                     3);

        // check the status of the backup working copy
        backupTest.checkStatus();
    }

    /**
     * Test the basic SVNClient.update functionality with concurrent
     * changes in the repository and the working copy that generate
     * conflicts.
     * @throws Throwable
     */
    public void testBasicConflict() throws Throwable
    {
        // build the first working copy
        OneTest thisTest = new OneTest();

        // copy the first working copy to the backup working copy
        OneTest backupTest = thisTest.copy(".backup");

        // append a line to A/mu in the first working copy
        File mu = new File(thisTest.getWorkingCopy(), "A/mu");
        PrintWriter muWriter = new PrintWriter(new FileOutputStream(mu, true));
        String muContent = thisTest.getWc().getItemContent("A/mu");
        muWriter.print("\nOriginal appended text for mu");
        muContent = muContent + "\nOriginal appended text for mu";
        muWriter.close();
        thisTest.getWc().setItemWorkingCopyRevision("A/mu", 2);
        thisTest.getWc().setItemContent("A/mu", muContent);
        addExpectedCommitItem(thisTest.getWCPath(),
                              thisTest.getUrl(), "A/mu", NodeKind.file,
                              CommitItemStateFlags.TextMods);

        // append a line to A/D/G/rho in the first working copy
        File rho = new File(thisTest.getWorkingCopy(), "A/D/G/rho");
        PrintWriter rhoWriter =
            new PrintWriter(new FileOutputStream(rho, true));
        String rhoContent = thisTest.getWc().getItemContent("A/D/G/rho");
        rhoWriter.print("\nOriginal appended text for rho");
        rhoContent = rhoContent + "\nOriginal appended text for rho";
        rhoWriter.close();
        thisTest.getWc().setItemWorkingCopyRevision("A/D/G/rho", 2);
        thisTest.getWc().setItemContent("A/D/G/rho", rhoContent);
        addExpectedCommitItem(thisTest.getWCPath(),
                              thisTest.getUrl(), "A/D/G/rho", NodeKind.file,
                              CommitItemStateFlags.TextMods);

        // commit the changes in the first working copy
        assertEquals("wrong revision number from commit",
                     client.commit(new String[]{thisTest.getWCPath()},
                                   "log msg",
                                   true),
                     2);

        // test the status of the working copy after the commit
        thisTest.checkStatus();

        // append a different line to A/mu in the backup working copy
        mu = new File(backupTest.getWorkingCopy(), "A/mu");
        muWriter = new PrintWriter(new FileOutputStream(mu, true));
        muWriter.print("\nConflicting appended text for mu");
        muContent = "<<<<<<< .mine\nThis is the file 'mu'.\n"+
                    "Conflicting appended text for mu=======\n"+
                    "This is the file 'mu'.\n"+
                    "Original appended text for mu>>>>>>> .r2";
        muWriter.close();
        backupTest.getWc().setItemWorkingCopyRevision("A/mu", 2);
        backupTest.getWc().setItemContent("A/mu", muContent);
        backupTest.getWc().setItemTextStatus("A/mu", Status.Kind.conflicted);
        backupTest.getWc().addItem("A/mu.r1", "");
        backupTest.getWc().setItemNodeKind("A/mu.r1", NodeKind.unknown);
        backupTest.getWc().setItemTextStatus("A/mu.r1",
                                             Status.Kind.unversioned);
        backupTest.getWc().addItem("A/mu.r2", "");
        backupTest.getWc().setItemNodeKind("A/mu.r2", NodeKind.unknown);
        backupTest.getWc().setItemTextStatus("A/mu.r2",
                                             Status.Kind.unversioned);
        backupTest.getWc().addItem("A/mu.mine", "");
        backupTest.getWc().setItemNodeKind("A/mu.mine", NodeKind.unknown);
        backupTest.getWc().setItemTextStatus("A/mu.mine",
                                             Status.Kind.unversioned);

        // append a different line to A/D/G/rho in the backup working copy
        rho = new File(backupTest.getWorkingCopy(), "A/D/G/rho");
        rhoWriter = new PrintWriter(new FileOutputStream(rho, true));
        rhoWriter.print("\nConflicting appended text for rho");
        rhoContent = "<<<<<<< .mine\nThis is the file 'rho'.\n"+
                    "Conflicting appended text for rho=======\n"+
                    "his is the file 'rho'.\n"+
                    "Original appended text for rho>>>>>>> .r2";
        rhoWriter.close();
        backupTest.getWc().setItemWorkingCopyRevision("A/D/G/rho", 2);
        backupTest.getWc().setItemContent("A/D/G/rho", rhoContent);
        backupTest.getWc().setItemTextStatus("A/D/G/rho",
                                             Status.Kind.conflicted);
        backupTest.getWc().addItem("A/D/G/rho.r1", "");
        backupTest.getWc().setItemNodeKind("A/D/G/rho.r1", NodeKind.unknown);
        backupTest.getWc().setItemTextStatus("A/D/G/rho.r1",
                                             Status.Kind.unversioned);
        backupTest.getWc().addItem("A/D/G/rho.r2", "");
        backupTest.getWc().setItemNodeKind("A/D/G/rho.r2", NodeKind.unknown);
        backupTest.getWc().setItemTextStatus("A/D/G/rho.r2",
                                             Status.Kind.unversioned);
        backupTest.getWc().addItem("A/D/G/rho.mine", "");
        backupTest.getWc().setItemNodeKind("A/D/G/rho.mine", NodeKind.unknown);
        backupTest.getWc().setItemTextStatus("A/D/G/rho.mine",
                                             Status.Kind.unversioned);

        // update the backup working copy from the repository
        assertEquals("wrong revision number from update",
                     client.update(backupTest.getWCPath(), null, true),
                     2);

        // check the status of the backup working copy
        backupTest.checkStatus();

        // flag A/mu as resolved
        client.resolved(backupTest.getWCPath()+"/A/mu", false);
        backupTest.getWc().setItemTextStatus("A/mu", Status.Kind.modified);
        backupTest.getWc().removeItem("A/mu.r1");
        backupTest.getWc().removeItem("A/mu.r2");
        backupTest.getWc().removeItem("A/mu.mine");

        // flag A/D/G/rho as resolved
        client.resolved(backupTest.getWCPath()+"/A/D/G/rho", false);
        backupTest.getWc().setItemTextStatus("A/D/G/rho",
                                             Status.Kind.modified);
        backupTest.getWc().removeItem("A/D/G/rho.r1");
        backupTest.getWc().removeItem("A/D/G/rho.r2");
        backupTest.getWc().removeItem("A/D/G/rho.mine");

        // check the status after the conflicts are flaged as resolved
        backupTest.checkStatus();
    }

    /**
     * Test the basic SVNClient.cleanup functionality.
     * Without a way to force a lock, this test just verifies
     * the method can be called succesfully.
     * @throws Throwable
     */
    public void testBasicCleanup() throws Throwable
    {
        // create a test working copy
        OneTest thisTest = new OneTest();

        // run cleanup
        client.cleanup(thisTest.getWCPath());

    }

    /**
     * Test the basic SVNClient.revert functionality.
     * @throws Throwable
     */
    public void testBasicRevert() throws Throwable
    {
        // create a test working copy
        OneTest thisTest = new OneTest();

        // modify A/B/E/beta
        File file = new File(thisTest.getWorkingCopy(), "A/B/E/beta");
        PrintWriter pw = new PrintWriter(new FileOutputStream(file, true));
        pw.print("Added some text to 'beta'.");
        pw.close();
        thisTest.getWc().setItemTextStatus("A/B/E/beta", Status.Kind.modified);

        // modify iota
        file = new File(thisTest.getWorkingCopy(), "iota");
        pw = new PrintWriter(new FileOutputStream(file, true));
        pw.print("Added some text to 'iota'.");
        pw.close();
        thisTest.getWc().setItemTextStatus("iota", Status.Kind.modified);

        // modify A/D/G/rho
        file = new File(thisTest.getWorkingCopy(), "A/D/G/rho");
        pw = new PrintWriter(new FileOutputStream(file, true));
        pw.print("Added some text to 'rho'.");
        pw.close();
        thisTest.getWc().setItemTextStatus("A/D/G/rho", Status.Kind.modified);

        // create new file A/D/H/zeta and add it to subversion
        file = new File(thisTest.getWorkingCopy(), "A/D/H/zeta");
        pw = new PrintWriter(new FileOutputStream(file, true));
        pw.print("Added some text to 'zeta'.");
        pw.close();
        thisTest.getWc().addItem("A/D/H/zeta", "Added some text to 'zeta'.");
        thisTest.getWc().setItemTextStatus("A/D/H/zeta", Status.Kind.added);
        client.add(file.getAbsolutePath(), false);

        // test the status of the working copy
        thisTest.checkStatus();

        // revert the changes
        client.revert(thisTest.getWCPath()+"/A/B/E/beta", false);
        thisTest.getWc().setItemTextStatus("A/B/E/beta", Status.Kind.normal);
        client.revert(thisTest.getWCPath()+"/iota", false);
        thisTest.getWc().setItemTextStatus("iota", Status.Kind.normal);
        client.revert(thisTest.getWCPath()+"/A/D/G/rho", false);
        thisTest.getWc().setItemTextStatus("A/D/G/rho", Status.Kind.normal);
        client.revert(thisTest.getWCPath()+"/A/D/H/zeta", false);
        thisTest.getWc().setItemTextStatus("A/D/H/zeta",
                Status.Kind.unversioned);
        thisTest.getWc().setItemNodeKind("A/D/H/zeta", NodeKind.unknown);

        // test the status of the working copy
        thisTest.checkStatus();

        // delete A/B/E/beta and revert the change
        file = new File(thisTest.getWorkingCopy(), "A/B/E/beta");
        file.delete();
        client.revert(file.getAbsolutePath(), false);

        // resurected file should not be readonly
        assertTrue("reverted file is not readonly",
                file.canWrite()&& file.canRead());

        // test the status of the working copy
        thisTest.checkStatus();

        // create & add the directory X
        client.mkdir(new String[] {thisTest.getWCPath()+"/X"}, null);
        thisTest.getWc().addItem("X", null);
        thisTest.getWc().setItemTextStatus("X", Status.Kind.added);

        // test the status of the working copy
        thisTest.checkStatus();

        // remove & revert X
        removeDirOrFile(new File(thisTest.getWorkingCopy(), "X"));
        client.revert(thisTest.getWCPath()+"/X", false);
        thisTest.getWc().removeItem("X");

        // test the status of the working copy
        thisTest.checkStatus();

        // delete the directory A/B/E
        client.remove(new String[] {thisTest.getWCPath()+"/A/B/E"}, null, true);
        removeDirOrFile(new File(thisTest.getWorkingCopy(), "A/B/E"));
        thisTest.getWc().setItemTextStatus("A/B/E", Status.Kind.deleted);
        thisTest.getWc().removeItem("A/B/E/alpha");
        thisTest.getWc().removeItem("A/B/E/beta");

        // test the status of the working copy
        thisTest.checkStatus();

        // revert A/B/E -> this will not resurect it
        client.revert(thisTest.getWCPath()+"/A/B/E", true);

        // test the status of the working copy
        thisTest.checkStatus();
    }

    /**
     * Test the basic SVNClient.switch functionality.
     * @throws Throwable
     */
    public void testBasicSwitch() throws Throwable
    {
        // create the test working copy
        OneTest thisTest = new OneTest();

        // switch iota to A/D/gamma
        String iotaPath = thisTest.getWCPath() + "/iota";
        String gammaUrl = thisTest.getUrl() + "/A/D/gamma";
        thisTest.getWc().setItemContent("iota",
                greekWC.getItemContent("A/D/gamma"));
        thisTest.getWc().setItemIsSwitched("iota", true);
        client.doSwitch(iotaPath, gammaUrl, null, true);

        // check the status of the working copy
        thisTest.checkStatus();

        // switch A/D/H to /A/D/G
        String adhPath = thisTest.getWCPath() + "/A/D/H";
        String adgURL = thisTest.getUrl() + "/A/D/G";
        thisTest.getWc().setItemIsSwitched("A/D/H",true);
        thisTest.getWc().removeItem("A/D/H/chi");
        thisTest.getWc().removeItem("A/D/H/omega");
        thisTest.getWc().removeItem("A/D/H/psi");
        thisTest.getWc().addItem("A/D/H/pi",
                thisTest.getWc().getItemContent("A/D/G/pi"));
        thisTest.getWc().addItem("A/D/H/rho",
                thisTest.getWc().getItemContent("A/D/G/rho"));
        thisTest.getWc().addItem("A/D/H/tau",
                thisTest.getWc().getItemContent("A/D/G/tau"));
        client.doSwitch(adhPath, adgURL, null, true);

        // check the status of the working copy
        thisTest.checkStatus();
    }

    /**
     * Test the basic SVNClient.remove functionality.
     * @throws Throwable
     */
    public void testBasicDelete() throws Throwable
    {
        // create the test working copy
        OneTest thisTest = new OneTest();

        // modify A/D/H/chi
        File file = new File(thisTest.getWorkingCopy(), "A/D/H/chi");
        PrintWriter pw = new PrintWriter(new FileOutputStream(file, true));
        pw.print("added to chi");
        pw.close();
        thisTest.getWc().setItemTextStatus("A/D/H/chi", Status.Kind.modified);

        // set a property on A/D/G/rho file
        client.propertySet(thisTest.getWCPath()+"/A/D/G/rho", "abc", "def",
                true);
        thisTest.getWc().setItemPropStatus("A/D/G/rho", Status.Kind.modified);

        // set a property on A/B/F directory
        client.propertySet(thisTest.getWCPath()+"/A/B/F", "abc", "def", false);
        thisTest.getWc().setItemPropStatus("A/B/F", Status.Kind.modified);

        // create a unversioned A/C/sigma file
        file = new File(thisTest.getWCPath(),"A/C/sigma");
        pw = new PrintWriter(new FileOutputStream(file));
        pw.print("unversioned sigma");
        pw.close();
        thisTest.getWc().addItem("A/C/sigma", "unversioned sigma");
        thisTest.getWc().setItemTextStatus("A/C/sigma", Status.Kind.unversioned);
        thisTest.getWc().setItemNodeKind("A/C/sigma", NodeKind.unknown);

        // create unversioned directory A/C/Q
        file = new File(thisTest.getWCPath(), "A/C/Q");
        file.mkdir();
        thisTest.getWc().addItem("A/C/Q", null);
        thisTest.getWc().setItemNodeKind("A/C/Q", NodeKind.unknown);
        thisTest.getWc().setItemTextStatus("A/C/Q", Status.Kind.unversioned);

        // create & add the directory A/B/X
        file = new File(thisTest.getWCPath(), "A/B/X");
        client.mkdir(new String[] {file.getAbsolutePath()}, null);
        thisTest.getWc().addItem("A/B/X", null);
        thisTest.getWc().setItemTextStatus("A/B/X", Status.Kind.added);

        // create & add the file A/B/X/xi
        file = new File(file, "xi");
        pw = new PrintWriter(new FileOutputStream(file));
        pw.print("added xi");
        pw.close();
        client.add(file.getAbsolutePath(), false);
        thisTest.getWc().addItem("A/B/X/xi", "added xi");
        thisTest.getWc().setItemTextStatus("A/B/X/xi", Status.Kind.added);

        // create & add the directory A/B/Y
        file = new File(thisTest.getWCPath(), "A/B/Y");
        client.mkdir(new String[] {file.getAbsolutePath()}, null);
        thisTest.getWc().addItem("A/B/Y", null);
        thisTest.getWc().setItemTextStatus("A/B/Y", Status.Kind.added);

        // test the status of the working copy
        thisTest.checkStatus();

        // the following removes should all fail without force

        try
        {
            // remove of A/D/H/chi without force should fail, because it is
            // modified
            client.remove(new String[] {thisTest.getWCPath()+"/A/D/H/chi"},
                    null, false);
            fail("missing exception");
        }
        catch(ClientException expected)
        {
        }

        try
        {
            // remove of A/D/H without force should fail, because A/D/H/chi is
            // modified
            client.remove(new String[] {thisTest.getWCPath()+"/A/D/H"}, null,
                    false);
            fail("missing exception");
        }
        catch(ClientException expected)
        {
        }

        try
        {
            // remove of A/D/G/rho without force should fail, because it has
            // a new property
            client.remove(new String[] {thisTest.getWCPath()+"/A/D/G/rho"},
                    null, false);
            fail("missing exception");
        }
        catch(ClientException expected)
        {
        }

        try
        {
            // remove of A/D/G without force should fail, because A/D/G/rho has
            // a new property
            client.remove(new String[] {thisTest.getWCPath()+"/A/D/G"}, null,
                    false);
            fail("missing exception");
        }
        catch(ClientException expected)
        {
        }

        try
        {
            // remove of A/B/F without force should fail, because it has
            // a new property
            client.remove(new String[] {thisTest.getWCPath()+"/A/B/F"}, null,
                    false);
            fail("missing exception");
        }
        catch(ClientException expected)
        {
        }

        try
        {
            // remove of A/B without force should fail, because A/B/F has
            // a new property
            client.remove(new String[] {thisTest.getWCPath()+"/A/B"}, null,
                    false);
            fail("missing exception");
        }
        catch(ClientException expected)
        {
        }

        try
        {
            // remove of A/C/sigma without force should fail, because it is
            // unversioned
            client.remove(new String[] {thisTest.getWCPath()+"/A/C/sigma"},
                    null, false);
            fail("missing exception");
        }
        catch(ClientException expected)
        {
        }

        try
        {
            // remove of A/C without force should fail, because A/C/sigma is
            // unversioned
            client.remove(new String[] {thisTest.getWCPath()+"/A/C"}, null,
                    false);
            fail("missing exception");
        }
        catch(ClientException expected)
        {
        }

        try
        {
            // remove of A/B/X without force should fail, because it is new
            client.remove(new String[] {thisTest.getWCPath()+"/A/B/X"}, null,
                    false);
            fail("missing exception");
        }
        catch(ClientException expected)
        {
        }

        // check the status of the working copy
        thisTest.checkStatus();

        // the following removes should all work
        client.remove(new String[] {thisTest.getWCPath()+"/A/B/E"}, null,
                false);
        thisTest.getWc().setItemTextStatus("A/B/E",Status.Kind.deleted);
        thisTest.getWc().setItemTextStatus("A/B/E/alpha",Status.Kind.deleted);
        thisTest.getWc().setItemTextStatus("A/B/E/beta",Status.Kind.deleted);
        client.remove(new String[] {thisTest.getWCPath()+"/A/D/H"}, null, true);
        thisTest.getWc().setItemTextStatus("A/D/H",Status.Kind.deleted);
        thisTest.getWc().setItemTextStatus("A/D/H/chi",Status.Kind.deleted);
        thisTest.getWc().setItemTextStatus("A/D/H/omega",Status.Kind.deleted);
        thisTest.getWc().setItemTextStatus("A/D/H/psi",Status.Kind.deleted);
        client.remove(new String[] {thisTest.getWCPath()+"/A/D/G"}, null, true);
        thisTest.getWc().setItemTextStatus("A/D/G",Status.Kind.deleted);
        thisTest.getWc().setItemTextStatus("A/D/G/rho",Status.Kind.deleted);
        thisTest.getWc().setItemPropStatus("A/D/G/rho", Status.Kind.none);
        thisTest.getWc().setItemTextStatus("A/D/G/pi",Status.Kind.deleted);
        thisTest.getWc().setItemTextStatus("A/D/G/tau",Status.Kind.deleted);
        client.remove(new String[] {thisTest.getWCPath()+"/A/B/F"}, null, true);
        thisTest.getWc().setItemTextStatus("A/B/F",Status.Kind.deleted);
        thisTest.getWc().setItemPropStatus("A/B/F", Status.Kind.none);
        client.remove(new String[] {thisTest.getWCPath()+"/A/C"}, null, true);
        thisTest.getWc().setItemTextStatus("A/C",Status.Kind.deleted);
        client.remove(new String[] {thisTest.getWCPath()+"/A/B/X"}, null, true);
        file = new File(thisTest.getWorkingCopy(), "iota");
        file.delete();
        client.remove(new String[] {file.getAbsolutePath()}, null, true);
        thisTest.getWc().setItemTextStatus("iota",Status.Kind.deleted);
        file = new File(thisTest.getWorkingCopy(), "A/D/gamma");
        file.delete();
        client.remove(new String[] {file.getAbsolutePath()}, null, false);
        thisTest.getWc().setItemTextStatus("A/D/gamma",Status.Kind.deleted);
        client.remove(new String[] {file.getAbsolutePath()}, null, true);
        client.remove(new String[] {thisTest.getWCPath()+"/A/B/E"}, null,
                false);
        thisTest.getWc().removeItem("A/B/X");
        thisTest.getWc().removeItem("A/B/X/xi");
        thisTest.getWc().removeItem("A/C/sigma");
        thisTest.getWc().removeItem("A/C/Q");
        thisTest.checkStatus();
        client.remove(new String[] {thisTest.getWCPath()+"/A/D"},null, true);
        thisTest.getWc().setItemTextStatus("A/D", Status.Kind.deleted);
        thisTest.getWc().removeItem("A/D/Y");

        // check the status of the working copy
        thisTest.checkStatus();

        // confirm that the file are realy deleted
        assertFalse("failed to remove text modified file",
                new File(thisTest.getWorkingCopy(), "A/D/G/rho").exists());
        assertFalse("failed to remove prop modified file",
                new File(thisTest.getWorkingCopy(), "A/D/H/chi").exists());
        assertFalse("failed to remove unversioned file",
                new File(thisTest.getWorkingCopy(), "A/C/sigma").exists());
        assertFalse("failed to remove unmodified file",
                new File(thisTest.getWorkingCopy(), "A/B/E/alpha").exists());
        file = new File(thisTest.getWorkingCopy(),"A/B/F");
        assertTrue("removed versioned dir", file.exists()
                && file.isDirectory());
        assertFalse("failed to remove unversioned dir",
                new File(thisTest.getWorkingCopy(), "A/C/Q").exists());
        assertFalse("failed to remove added dir",
                new File(thisTest.getWorkingCopy(), "A/B/X").exists());

        // delete unversioned file foo
        file = new File(thisTest.getWCPath(),"foo");
        pw = new PrintWriter(new FileOutputStream(file));
        pw.print("unversioned foo");
        pw.close();
        client.remove(new String[] {file.getAbsolutePath()}, null, true);
        assertFalse("failed to remove unversioned file foo", file.exists());

        try
        {
            // delete non-existant file foo
            client.remove(new String[] {file.getAbsolutePath()}, null, true);
            fail("missing exception");
        }
        catch(ClientException expected)
        {
        }

        // delete file iota in the repository
        addExpectedCommitItem(null, thisTest.getUrl(), "iota", NodeKind.none,
                CommitItemStateFlags.Delete);
        client.remove(new String[] {thisTest.getUrl()+"/iota"},
                "delete iota URL", false);
    }

    public void testBasicCheckoutDeleted() throws Throwable
    {
        // create working copy
        OneTest thisTest = new OneTest();

        // delete A/D and its content
        client.remove(new String[] {thisTest.getWCPath()+"/A/D"}, null, true);
        thisTest.getWc().setItemTextStatus("A/D", Status.Kind.deleted);
        thisTest.getWc().setItemTextStatus("A/D/G", Status.Kind.deleted);
        thisTest.getWc().setItemTextStatus("A/D/G/rho", Status.Kind.deleted);
        thisTest.getWc().setItemTextStatus("A/D/G/pi", Status.Kind.deleted);
        thisTest.getWc().setItemTextStatus("A/D/G/tau", Status.Kind.deleted);
        thisTest.getWc().setItemTextStatus("A/D/H", Status.Kind.deleted);
        thisTest.getWc().setItemTextStatus("A/D/H/chi", Status.Kind.deleted);
        thisTest.getWc().setItemTextStatus("A/D/H/psi", Status.Kind.deleted);
        thisTest.getWc().setItemTextStatus("A/D/H/omega", Status.Kind.deleted);
        thisTest.getWc().setItemTextStatus("A/D/gamma", Status.Kind.deleted);

        // check the working copy status
        thisTest.checkStatus();

        // commit the change
        addExpectedCommitItem(thisTest.getWCPath(),
                thisTest.getUrl(), "A/D", NodeKind.dir,
                CommitItemStateFlags.Delete);
        assertEquals("wrong revision from commit",
                client.commit(new String[]{thisTest.getWCPath()}, "log message",
                        true),2);
        thisTest.getWc().removeItem("A/D");
        thisTest.getWc().removeItem("A/D/G");
        thisTest.getWc().removeItem("A/D/G/rho");
        thisTest.getWc().removeItem("A/D/G/pi");
        thisTest.getWc().removeItem("A/D/G/tau");
        thisTest.getWc().removeItem("A/D/H");
        thisTest.getWc().removeItem("A/D/H/chi");
        thisTest.getWc().removeItem("A/D/H/psi");
        thisTest.getWc().removeItem("A/D/H/omega");
        thisTest.getWc().removeItem("A/D/gamma");

        // check the working copy status
        thisTest.checkStatus();

        // check out the previous revision
        client.checkout(thisTest.getUrl()+"/A/D", thisTest.getWCPath()+"/new_D",
                new Revision.Number(1), true);
    }

    /**
     * Test if Subversion will detect the change of a file to a
     * direcory.
     * @throws Throwable
     */
    public void testBasicNodeKindChange() throws Throwable
    {
        // create working copy
        OneTest thisTest = new OneTest();

        //  remove A/D/gamma
        client.remove(new String[] {thisTest.getWCPath()+"/A/D/gamma"}, null,
                false);
        thisTest.getWc().setItemTextStatus("A/D/gamma", Status.Kind.deleted);

        // check the working copy status
        thisTest.checkStatus();

        try
        {
            // creating a directory in the place of the deleted file should
            // fail
            client.mkdir(new String[] {thisTest.getWCPath()+"/A/D/gamma"},
                    null);
            fail("can change node kind");
        }
        catch(ClientException e)
        {

        }

        // check the working copy status
        thisTest.checkStatus();

        // commit the deletion
        addExpectedCommitItem(thisTest.getWCPath(),
                thisTest.getUrl(), "A/D/gamma", NodeKind.file,
                CommitItemStateFlags.Delete);
        assertEquals("wrong revision number from commit",
                client.commit(new String[]{thisTest.getWCPath()},"log message",
                        true), 2);
        thisTest.getWc().removeItem("A/D/gamma");

        // check the working copy status
        thisTest.checkStatus();

        try
        {
            // creating a directory in the place of the deleted file should
            // still fail
            client.mkdir(
                    new String[] {thisTest.getWCPath()+"/A/D/gamma"}, null);
            fail("can change node kind");
        }
        catch(ClientException e)
        {

        }

        // check the working copy status
        thisTest.checkStatus();

        // update the working copy
        client.update(thisTest.getWCPath(), null, true);

        // check the working copy status
        thisTest.checkStatus();

        // now creating the directory should succeed
        client.mkdir(new String[] {thisTest.getWCPath()+"/A/D/gamma"}, null);
        thisTest.getWc().addItem("A/D/gamma", null);
        thisTest.getWc().setItemTextStatus("A/D/gamma", Status.Kind.added);

        // check the working copy status
        thisTest.checkStatus();
    }

    /**
     * Test the basic SVNClient.import functionality.
     * @throws Throwable
     */
    public void testBasicImport() throws Throwable
    {
        // create the working copy
        OneTest thisTest = new OneTest();

        // create new_file
        File file = new File(thisTest.getWCPath(),"new_file");
        PrintWriter pw = new PrintWriter(new FileOutputStream(file));
        pw.print("some text");
        pw.close();

        // import new_file info dirA/dirB/newFile
        addExpectedCommitItem(thisTest.getWCPath(),
                null, "new_file", NodeKind.none, CommitItemStateFlags.Add);
        client.doImport(file.getAbsolutePath(),
                thisTest.getUrl()+"/dirA/dirB/new_file",
                "log message for new import", true);

        // delete new_file
        file.delete();

        // update the working
        assertEquals("wrong revision from update",
                client.update(thisTest.getWCPath(), null, true),2);
        thisTest.getWc().addItem("dirA", null);
        thisTest.getWc().setItemWorkingCopyRevision("dirA",2);
        thisTest.getWc().addItem("dirA/dirB", null);
        thisTest.getWc().setItemWorkingCopyRevision("dirA/dirB",2);
        thisTest.getWc().addItem("dirA/dirB/new_file", "some text");
        thisTest.getWc().setItemWorkingCopyRevision("dirA/dirB/new_file",2);

        // test the working copy status
        thisTest.checkStatus();
    }

    /**
     * Test the basic SVNClient.fileContent functionality.
     * @throws Throwable
     */
    public void testBasicCat() throws Throwable
    {
        // create the working copy
        OneTest thisTest = new OneTest();

        // modify A/mu
        File mu = new File(thisTest.getWorkingCopy(), "A/mu");
        PrintWriter pw = new PrintWriter(new FileOutputStream(mu, true));
        pw.print("some text");
        pw.close();
        // get the content from the repository
        byte[] content = client.fileContent(thisTest.getWCPath()+"/A/mu", null);
        byte[] testContent = thisTest.getWc().getItemContent("A/mu").getBytes();

        // the content should be the same
        assertTrue("content changed", Arrays.equals(content, testContent));
    }

    /**
     * Test the basic SVNClient.fileContent functionality.
     * @throws Throwable
     */
    public void testBasicCatStream() throws Throwable
    {
        // create the working copy
        OneTest thisTest = new OneTest();

        // modify A/mu
        File mu = new File(thisTest.getWorkingCopy(), "A/mu");
        PrintWriter pw = new PrintWriter(new FileOutputStream(mu, true));
        pw.print("some text");
        pw.close();
        // get the content from the repository
        ByteArrayOutputStream baos = new ByteArrayOutputStream();
        client.streamFileContent(thisTest.getWCPath() + "/A/mu", null, null,
                                 100, baos);

        byte[] content = baos.toByteArray();
        byte[] testContent = thisTest.getWc().getItemContent("A/mu").getBytes();

        // the content should be the same
        assertTrue("content changed", Arrays.equals(content, testContent));
    }

    /**
     * Test the basic SVNClient.list functionality.
     * @throws Throwable
     */
    public void testBasicLs() throws Throwable
    {
        // create the working copy
        OneTest thisTest = new OneTest();

        // list the repository root dir
        DirEntry[] entries = client.list(thisTest.getWCPath(), null, false);
        thisTest.getWc().check(entries, "", false);

        // list directory A
        entries = client.list(thisTest.getWCPath() + "/A", null, false);
        thisTest.getWc().check(entries, "A", false);

        // list directory A in BASE revision
        entries = client.list(thisTest.getWCPath() + "/A", Revision.BASE,
                              false);
        thisTest.getWc().check(entries, "A", false);

        // list file A/mu
        entries = client.list(thisTest.getWCPath() + "/A/mu", null, false);
        thisTest.getWc().check(entries, "A/mu");
    }

    /**
     * Test the basis SVNClient.add functionality with files that
     * should be ignored.
     * @throws Throwable
     */
    public void testBasicAddIgnores() throws Throwable
    {
        // create working copy
        OneTest thisTest = new OneTest();

        // create dir
        File dir = new File(thisTest.getWorkingCopy(), "dir");
        dir.mkdir();

        // create dir/foo.c
        File fileC = new File(dir, "foo.c");
        new FileOutputStream(fileC).close();

        // create dir/foo.o (should be ignored)
        File fileO = new File(dir, "foo.o");
        new FileOutputStream(fileO).close();

        // add dir
        client.add(dir.getAbsolutePath(), true);
        thisTest.getWc().addItem("dir", null);
        thisTest.getWc().setItemTextStatus("dir",Status.Kind.added);
        thisTest.getWc().addItem("dir/foo.c", "");
        thisTest.getWc().setItemTextStatus("dir/foo.c",Status.Kind.added);
        thisTest.getWc().addItem("dir/foo.o", "");
        thisTest.getWc().setItemTextStatus("dir/foo.o",Status.Kind.ignored);
        thisTest.getWc().setItemNodeKind("dir/foo.o", NodeKind.unknown);

        // test the working copy status
        thisTest.checkStatus();
    }

    /**
     * Test the basis SVNClient.import functionality with files that
     * should be ignored.
     * @throws Throwable
     */
    public void testBasicImportIgnores() throws Throwable
    {
        // create working copy
        OneTest thisTest = new OneTest();

        // create dir
        File dir = new File(thisTest.getWorkingCopy(), "dir");
        dir.mkdir();

        // create dir/foo.c
        File fileC = new File(dir, "foo.c");
        new FileOutputStream(fileC).close();

        // create dir/foo.o (should be ignored)
        File fileO = new File(dir, "foo.o");
        new FileOutputStream(fileO).close();

        // import dir
        addExpectedCommitItem(thisTest.getWCPath(),
                null, "dir", NodeKind.none, CommitItemStateFlags.Add);
        client.doImport(dir.getAbsolutePath(), thisTest.getUrl()+"/dir",
                "log message for import", true);

        // remove dir
        removeDirOrFile(dir);

        // udpate the working copy
        assertEquals("wrong revision from update", 2,
                client.update(thisTest.getWCPath(), null, true));
        thisTest.getWc().addItem("dir", null);
        thisTest.getWc().addItem("dir/foo.c", "");

        // test the working copy status
        thisTest.checkStatus();
    }

    /**
     * Test the basic SVNClient.info functionality.
     * @throws Throwable
     */
    public void testBasicInfo() throws Throwable
    {
        // create the working copy
        OneTest thisTest = new OneTest();

        // get the item information and test it
        Info info = client.info(thisTest.getWCPath()+"/A/mu");
        assertEquals("wrong revision from info", 1,
                     info.getLastChangedRevision());
        assertEquals("wrong schedule kind from info", ScheduleKind.normal,
                     info.getSchedule());
        assertEquals("wrong node kind from info", NodeKind.file,
                     info.getNodeKind());
    }

    /**
     * Test the basic SVNClient.logMessages functionality.
     * @throws Throwable
     */
    public void testBasicLogMessage() throws Throwable
    {
        // create the working copy
        OneTest thisTest = new OneTest();

        // get the commit message of the initial import and test it
        LogMessage lm[] = client.logMessages(thisTest.getWCPath(), null,
                                             null, false, true);
        assertEquals("wrong number of objects", 1, lm.length);
        assertEquals("wrong message", "Log Message", lm[0].getMessage());
        assertEquals("wrong revision", 1, lm[0].getRevisionNumber());
        assertEquals("wrong user", "jrandom", lm[0].getAuthor());
        assertNotNull("changed paths set", lm[0].getChangedPaths());
        ChangePath cp[] = lm[0].getChangedPaths();
        assertEquals("wrong number of chang pathes", 20, cp.length);
        assertEquals("wrong path", "/A", cp[0].getPath());
        assertEquals("wrong copy source rev", -1, cp[0].getCopySrcRevision());
        assertNull("wrong copy source path", cp[0].getCopySrcPath());
        assertEquals("wrong action", 'A', cp[0].getAction());
        assertEquals("wrong time with getTimeMicros()",
                     lm[0].getTimeMicros()/1000,
                     lm[0].getDate().getTime());
        assertEquals("wrong time with getTimeMillis()",
                     lm[0].getTimeMillis(),
                     lm[0].getDate().getTime());
        assertEquals("wrong date with getTimeMicros()",
                     lm[0].getDate(),
                     new java.util.Date(lm[0].getTimeMicros()/1000));
        assertEquals("wrong date with getTimeMillis()",
                     lm[0].getDate(),
                     new java.util.Date(lm[0].getTimeMillis()));
    }

    /**
     * Test the basic SVNClient.getVersionInfo functionality.
     * @throws Throwable
     * @since 1.2
     */
    public void testBasicVersionInfo() throws Throwable
    {
        // create the working copy
        OneTest thisTest = new OneTest();
        assertEquals("wrong version info",
                     "1",
                     client.getVersionInfo(thisTest.getWCPath(), null, false));
    }

    /**
     * Test the basic SVNClient locking functionality.
     * @throws Throwable
     * @since 1.2
     */
    public void testBasicLocking() throws Throwable
    {
        // build the first working copy
        OneTest thisTest = new OneTest();

        client.propertySet(thisTest.getWCPath()+"/A/mu",
                           PropertyData.NEEDS_LOCK, "*", false);

        addExpectedCommitItem(thisTest.getWCPath(),
                              thisTest.getUrl(), "A/mu",NodeKind.file,
                              CommitItemStateFlags.PropMods);
        assertEquals("bad revision number on commit", 2,
                     client.commit(new String[] {thisTest.getWCPath()},
                                   "message", true));
        File f = new File(thisTest.getWCPath()+"/A/mu");
        assertEquals("file should be read only now", false, f.canWrite());
        client.lock(new String[] {thisTest.getWCPath()+"/A/mu"},
                    "comment", false);
        assertEquals("file should be read write now", true, f.canWrite());
        client.unlock(new String[]{thisTest.getWCPath()+"/A/mu"}, false);
        assertEquals("file should be read only now", false, f.canWrite());
        client.lock(new String[]{thisTest.getWCPath()+"/A/mu"},
                    "comment", false);
        assertEquals("file should be read write now", true, f.canWrite());
        addExpectedCommitItem(thisTest.getWCPath(),
                              thisTest.getUrl(), "A/mu",NodeKind.file,
                              0);
        assertEquals("rev number from commit", -1,
                     client.commit(new String[]{thisTest.getWCPath()},
                                   "message", true));
        assertEquals("file should be read write now", true, f.canWrite());

        try
        {
            // Attempt to lock an invalid path
            client.lock(new String[]{thisTest.getWCPath()+"/A/mu2"}, "comment",
                        false);
            fail("missing exception");
        }
        catch (ClientException expected)
        {
        }
    }

    /**
     * Test the basic SVNClient.info2 functionality.
     * @throws Throwable
     * @since 1.2
     */
    public void testBasicInfo2() throws Throwable
    {
        // build the first working copy
        OneTest thisTest = new OneTest();

        final String failureMsg = "Incorrect number of info objects";
        Info2[] infos = client.info2(thisTest.getWCPath(), null, null, false);
        assertEquals(failureMsg, 1, infos.length);
        infos = client.info2(thisTest.getWCPath(), null, null, true);
        assertEquals(failureMsg, 21, infos.length);
        for (int i = 0; i < infos.length; i++)
        {
            Info2 info = infos[i];
            assertNull("Unexpected changelist present",
                       info.getChangelistName());

            boolean isFile = info.getKind() == NodeKind.file;
            assertTrue("Unexpected working file size " + info.getWorkingSize()
                       + " for '" + info + '\'',
                       (isFile ? info.getWorkingSize() > -1 :
                        info.getWorkingSize() == -1));
            // We shouldn't know the repository file size when only
            // examining the WC.
            assertEquals("Unexpected repos file size for '" + info + '\'',
                         -1, info.getReposSize());

           // Examine depth
           assertEquals(Depth.infinity, info.getDepth());
        }
<<<<<<< HEAD
=======
        Revision rev = new Revision.Number(1);
        infos = client.info2(thisTest.getWCPath(), rev, rev, true);
        assertEquals(failureMsg, 21, infos.length);

        // Examine default
        assertEquals(Depth.unknown, infos[0].getDepth());
>>>>>>> 0213fdc3

        // Create wc with a depth of Depth.empty
        String secondWC = thisTest.getWCPath() + ".empty";
        removeDirOrFile(new File(secondWC));

        client.checkout(thisTest.getUrl(), secondWC, null, null, Depth.empty,
                        false, true);

        infos = client.info2(secondWC, null, null, false);

        // Examine that depth is Depth.empty
        assertEquals(Depth.empty, infos[0].getDepth());
    }

    /**
     * Test basic changelist functionality.
     * @throws Throwable
     * @since 1.5
     */
    public void testBasicChangelist() throws Throwable
    {
        // build the working copy
        OneTest thisTest = new OneTest();
        String changelistName = "changelist1";
        String[] changelists = new String[] { changelistName };
        MyChangelistCallback clCallback = new MyChangelistCallback();

        String[] paths = new String[]
          {fileToSVNPath(new File(thisTest.getWCPath(), "iota"), true)};
        // Add a path to a changelist, and check to see if it got added
        client.addToChangelist(paths, changelistName, Depth.infinity, null);
        String[] cl = new String[1];
        client.getChangelists(thisTest.getWCPath(), changelists,
                              Depth.infinity, clCallback);
        cl[0] = (String) clCallback.get(paths[0]).get(0);
        assertTrue(java.util.Arrays.equals(cl, changelists));
        // Does status report this changelist?
        Status[] status = client.status(paths[0], false, false, false, false,
                                        false);
        assertEquals(status[0].getChangelist(), changelistName);

        // Remove the path from the changelist, and check to see if the path is
        // actually removed.
        client.removeFromChangelists(paths, Depth.infinity, changelists);
        clCallback.clear();
        client.getChangelists(thisTest.getWCPath(), changelists,
                              Depth.infinity, clCallback);
        assertTrue(clCallback.isEmpty());
    }

    /**
     * Helper method for testing mergeinfo retrieval.  Assumes
     * that <code>targetPath</code> has both merge history and
     * available merges.
     * @param expectedMergedStart The expected start revision from the
     * merge history for <code>mergeSrc</code>.
     * @param expectedMergedEnd The expected end revision from the
     * merge history for <code>mergeSrc</code>.
     * @param expectedAvailableStart The expected start available revision
     * from the merge history for <code>mergeSrc</code>.  Zero if no need
     * to test the available range.
     * @param expectedAvailableEnd The expected end available revision
     * from the merge history for <code>mergeSrc</code>.
     * @param targetPath The path for which to acquire mergeinfo.
     * @param mergeSrc The URL from which to consider merges.
     */
    private void acquireMergeinfoAndAssertEquals(long expectedMergeStart,
                                                 long expectedMergeEnd,
                                                 long expectedAvailableStart,
                                                 long expectedAvailableEnd,
                                                 String targetPath,
                                                 String mergeSrc)
        throws SubversionException
    {
        // Verify expected merge history.
        Mergeinfo mergeInfo = client.getMergeinfo(targetPath, Revision.HEAD);
        assertNotNull("Missing merge info on '" + targetPath + '\'',
                      mergeInfo);
        List ranges = mergeInfo.getRevisions(mergeSrc);
        assertTrue("Missing merge info for source '" + mergeSrc + "' on '" +
                   targetPath + '\'', ranges != null && !ranges.isEmpty());
        RevisionRange range = (RevisionRange) ranges.get(0);
        String expectedMergedRevs = expectedMergeStart + "-" + expectedMergeEnd;
        assertEquals("Unexpected first merged revision range for '" +
                     mergeSrc + "' on '" + targetPath + '\'',
                     expectedMergedRevs, range.toString());

        // Verify expected available merges.
        if (expectedAvailableStart > 0)
        {
            long[] availableRevs =
                    getMergeinfoRevisions(MergeinfoLogKind.eligible, targetPath,
                                          Revision.HEAD, mergeSrc,
                                          Revision.HEAD);
            assertNotNull("Missing eligible merge info on '"+targetPath + '\'',
                          availableRevs);
            assertExpectedMergeRange(expectedAvailableStart,
                                     expectedAvailableEnd, availableRevs);
            }
    }

    /**
     * Calls the API to get mergeinfo revisions and returns
     * the revision numbers in a sorted array, or null if there
     * are no revisions to return.
     * @since 1.5
     */
    private long[] getMergeinfoRevisions(int kind, String pathOrUrl,
                                         Revision pegRevision,
                                         String mergeSourceUrl,
                                         Revision srcPegRevision)
        throws SubversionException
    {
        class Callback implements LogMessageCallback {

            List revList = new ArrayList();

            public void singleMessage(ChangePath[] changedPaths, long revision,
                    Map revprops, boolean hasChildren) {
                revList.add(new Long(revision));
            }

            public long[] getRevisions() {
                long[] revisions = new long[revList.size()];
                int i = 0;
                for (Iterator iter = revList.iterator(); iter.hasNext();) {
                    Long revision = (Long) iter.next();
                    revisions[i] = revision.longValue();
                    i++;
                }
                return revisions;
            }
        }
<<<<<<< HEAD
        Callback callback = new Callback();
        client.getMergeinfoLog(kind, pathOrUrl, pegRevision, mergeSourceUrl,
                               srcPegRevision, false, null, callback);
        return callback.getRevisions();
=======
        try {
            Callback callback = new Callback();
            client.getMergeinfoLog(kind, pathOrUrl, pegRevision, mergeSourceUrl,
                                   srcPegRevision, false, null, callback);
            return callback.getRevisions();
        } catch (ClientException e) {
            return null;
        }

>>>>>>> 0213fdc3
    }

    /**
     * Append the text <code>toAppend</code> to the WC file at
     * <code>path</code>, and update the expected WC state
     * accordingly.
     *
     * @param thisTest The test whose expected WC to tweak.
     * @param path The working copy-relative path to change.
     * @param toAppend The text to append to <code>path</code>.
     * @param rev The expected revision number for thisTest's WC.
     * @return The file created during the setup.
     * @since 1.5
     */
    private File appendText(OneTest thisTest, String path, String toAppend,
                            int rev)
        throws FileNotFoundException
    {
        File f = new File(thisTest.getWorkingCopy(), path);
        PrintWriter writer = new PrintWriter(new FileOutputStream(f, true));
        writer.print(toAppend);
        writer.close();
        if (rev > 0)
        {
            WC wc = thisTest.getWc();
            wc.setItemWorkingCopyRevision(path, rev);
            wc.setItemContent(path, wc.getItemContent(path) + toAppend);
        }
        addExpectedCommitItem(thisTest.getWCPath(), thisTest.getUrl(), path,
                              NodeKind.file, CommitItemStateFlags.TextMods);
        return f;
    }

    /**
     * Test the basic functionality of SVNClient.merge().
     * @throws Throwable
     * @since 1.2
     */
    public void testBasicMerge() throws Throwable
    {
        OneTest thisTest = setupAndPerformMerge();

        // Verify that there are now potential merge sources.
        String[] suggestedSrcs =
            client.suggestMergeSources(thisTest.getWCPath() + "/branches/A",
                                       Revision.WORKING);
        assertNotNull(suggestedSrcs);
        assertEquals(1, suggestedSrcs.length);

        // Test that getMergeinfo() returns null.
        assertNull(client.getMergeinfo(new File(thisTest.getWCPath(), "A")
                                       .toString(), Revision.HEAD));

        // Merge and commit some changes (r4).
        appendText(thisTest, "A/mu", "xxx", 4);
        appendText(thisTest, "A/D/G/rho", "yyy", 4);
        assertEquals("wrong revision number from commit",
                     client.commit(new String[] { thisTest.getWCPath() },
                                   "log msg", true),
                     4);

        // Add a "begin merge" notification handler.
        final Revision[] actualRange = new Revision[2];
        Notify2 notify = new Notify2()
        {
            public void onNotify(NotifyInformation info)
            {
                if (info.getAction() == NotifyAction.merge_begin)
                {
                    RevisionRange r = info.getMergeRange();
                    actualRange[0] = r.getFromRevision();
                    actualRange[1] = r.getToRevision();
                }
            }
        };
        client.notification2(notify);

        // merge changes in A to branches/A
        String branchPath = thisTest.getWCPath() + "/branches/A";
        String modUrl = thisTest.getUrl() + "/A";
        // test --dry-run
        client.merge(modUrl, new Revision.Number(2), modUrl, Revision.HEAD,
                     branchPath, false, true, false, true);
        assertEquals("Notification of beginning of merge reported incorrect " +
                     "start revision", new Revision.Number(2), actualRange[0]);
        assertEquals("Notification of beginning of merge reported incorrect " +
                     "end revision", new Revision.Number(4), actualRange[1]);

        // now do the real merge
        client.merge(modUrl, new Revision.Number(2), modUrl, Revision.HEAD,
                     branchPath, false, true, false, false);
        assertEquals("Notification of beginning of merge reported incorrect " +
                     "start revision", new Revision.Number(2), actualRange[0]);
        assertEquals("Notification of beginning of merge reported incorrect " +
                     "end revision", new Revision.Number(4), actualRange[1]);

        // commit the changes so that we can verify merge
        addExpectedCommitItem(thisTest.getWCPath(), thisTest.getUrl(),
                              "branches/A", NodeKind.dir,
                              CommitItemStateFlags.PropMods);
        addExpectedCommitItem(thisTest.getWCPath(), thisTest.getUrl(),
                              "branches/A/mu", NodeKind.file,
                              CommitItemStateFlags.TextMods);
        addExpectedCommitItem(thisTest.getWCPath(), thisTest.getUrl(),
                              "branches/A/D/G/rho", NodeKind.file,
                              CommitItemStateFlags.TextMods);
        assertEquals("wrong revision number from commit",
                     client.commit(new String[] { thisTest.getWCPath() },
                                   "log msg", true), 5);

        // Merge and commit some more changes (r6).
        appendText(thisTest, "A/mu", "xxxr6", 6);
        appendText(thisTest, "A/D/G/rho", "yyyr6", 6);
        assertEquals("wrong revision number from commit",
                     client.commit(new String[] { thisTest.getWCPath() },
                                   "log msg", true),
                     6);

        // Test retrieval of mergeinfo from a WC path.
        String targetPath =
            new File(thisTest.getWCPath(), "branches/A/mu").getPath();
        final String mergeSrc = thisTest.getUrl() + "/A/mu";
        acquireMergeinfoAndAssertEquals(2, 4, 6, 6, targetPath, mergeSrc);

        // Test retrieval of mergeinfo from the repository.
        targetPath = thisTest.getUrl() + "/branches/A/mu";
        acquireMergeinfoAndAssertEquals(2, 4, 6, 6, targetPath, mergeSrc);
    }

    /**
     * Test merge with automatic source and revision determination
     * (e.g. 'svn merge -g').
     * @throws Throwable
     * @since 1.5
     */
    public void testMergeUsingHistory() throws Throwable
    {
        OneTest thisTest = setupAndPerformMerge();

        // Test that getMergeinfo() returns null.
        assertNull(client.getMergeinfo(new File(thisTest.getWCPath(), "A")
                                       .toString(), Revision.HEAD));

        // Merge and commit some changes (r4).
        appendText(thisTest, "A/mu", "xxx", 4);
        assertEquals("wrong revision number from commit",
                     client.commit(new String[] { thisTest.getWCPath() },
                                   "log msg", true),
                     4);

        String branchPath = thisTest.getWCPath() + "/branches/A";
        String modUrl = thisTest.getUrl() + "/A";
        Revision unspec = new Revision(RevisionKind.unspecified);
        client.merge(modUrl, Revision.HEAD,
                     new RevisionRange[] { new RevisionRange(unspec, unspec) },
                     branchPath, true, Depth.infinity, false, false, false);

        // commit the changes so that we can verify merge
        addExpectedCommitItem(thisTest.getWCPath(), thisTest.getUrl(),
                              "branches/A", NodeKind.dir,
                              CommitItemStateFlags.PropMods);
        addExpectedCommitItem(thisTest.getWCPath(), thisTest.getUrl(),
                              "branches/A/mu", NodeKind.file,
                              CommitItemStateFlags.TextMods);
        assertEquals("wrong revision number from commit",
                     client.commit(new String[] { thisTest.getWCPath() },
                                   "log msg", true), 5);
    }

    /**
     * Test reintegrating a branch with trunk
     * (e.g. 'svn merge --reintegrate').
     * @throws Throwable
     * @since 1.5
     */
    public void testMergeReintegrate() throws Throwable
    {
        OneTest thisTest = setupAndPerformMerge();

        // Test that getMergeinfo() returns null.
        assertNull(client.getMergeinfo(new File(thisTest.getWCPath(), "A")
                                       .toString(), Revision.HEAD));

        // Merge and commit some changes to main (r4).
        appendText(thisTest, "A/mu", "xxx", 4);
        assertEquals("wrong revision number from main commit",
                     client.commit(new String[] { thisTest.getWCPath() },
                                   "log msg", true),
                     4);
        // Merge and commit some changes to branch (r5).
        appendText(thisTest, "branches/A/D/G/rho", "yyy", -1);
        assertEquals("wrong revision number from branch commit",
                     client.commit(new String[] { thisTest.getWCPath() },
                                   "log msg", true),
                     5);

        // update the branch WC (to r5) before merge
        client.update(thisTest.getWCPath() + "/branches", Revision.HEAD, true);

        String branchPath = thisTest.getWCPath() + "/branches/A";
        String modUrl = thisTest.getUrl() + "/A";
        Revision unspec = new Revision(RevisionKind.unspecified);
        client.merge(modUrl, Revision.HEAD,
                     new RevisionRange[] { new RevisionRange(unspec, unspec) },
                     branchPath, true, Depth.infinity, false, false, false);

        // commit the changes so that we can verify merge
        addExpectedCommitItem(thisTest.getWCPath(), thisTest.getUrl(),
                              "branches/A", NodeKind.dir,
                              CommitItemStateFlags.PropMods);
        addExpectedCommitItem(thisTest.getWCPath(), thisTest.getUrl(),
                              "branches/A/mu", NodeKind.file,
                              CommitItemStateFlags.TextMods);
        assertEquals("wrong revision number from commit",
                     client.commit(new String[] { thisTest.getWCPath() },
                                   "log msg", true), 6);

        // now we --reintegrate the branch with main
        String branchUrl = thisTest.getUrl() + "/branches/A";
        try
        {
            client.mergeReintegrate(branchUrl, Revision.HEAD,
                                    thisTest.getWCPath() + "/A", false);
            fail("reintegrate merged into a mixed-revision WC");
        }
        catch(ClientException e)
        {
            // update the WC (to r6) and try again
            client.update(thisTest.getWCPath(), Revision.HEAD, true);
            client.mergeReintegrate(branchUrl, Revision.HEAD,
                                    thisTest.getWCPath() + "/A", false);
        }
        // commit the changes so that we can verify merge
        addExpectedCommitItem(thisTest.getWCPath(), thisTest.getUrl(),
                              "A", NodeKind.dir,
                              CommitItemStateFlags.PropMods);
        addExpectedCommitItem(thisTest.getWCPath(), thisTest.getUrl(),
                              "A/D/G/rho", NodeKind.file,
                              CommitItemStateFlags.TextMods);
        assertEquals("wrong revision number from commit",
                     client.commit(new String[] { thisTest.getWCPath() },
                                   "log msg", true), 7);

    }

    /**
     * Test automatic merge conflict resolution.
     * @throws Throwable
     * @since 1.5
     */
    public void testMergeConflictResolution() throws Throwable
    {
        // Add a conflict resolution callback which always chooses the
        // user's version of a conflicted file.
        client.setConflictResolver(new ConflictResolverCallback()
            {
                public ConflictResult resolve(ConflictDescriptor descrip)
                {
                    return new ConflictResult(ConflictResult.chooseTheirsConflict,
                                              null);
                }
            });

        OneTest thisTest = new OneTest();
        String originalContents = thisTest.getWc().getItemContent("A/mu");
        String expectedContents = originalContents + "xxx";

        // Merge and commit a change (r2).
        File mu = appendText(thisTest, "A/mu", "xxx", 2);
        assertEquals("wrong revision number from commit", 2,
                     client.commit(new String[] { thisTest.getWCPath() },
                                   "log msg", true));

        // Backdate the WC to the previous revision (r1).
        client.update(thisTest.getWCPath(), Revision.getInstance(1), true);

        // Prep for a merge conflict by changing A/mu in a different
        // way.
        mu = appendText(thisTest, "A/mu", "yyy", 1);

        // Merge in the previous changes to A/mu (from r2).
        RevisionRange[] ranges = new RevisionRange[1];
        ranges[0] = new RevisionRange(new Revision.Number(1),
                                      new Revision.Number(2));
        client.merge(thisTest.getUrl(), Revision.HEAD, ranges,
                     thisTest.getWCPath(), false, Depth.infinity, false,
                     false, false);

        assertFileContentsEquals("Unexpected conflict resolution",
                                 expectedContents, mu);
    }

    /**
     * Test merge --record-only
     * @throws Throwable
     * @since 1.5
     */
    public void testRecordOnlyMerge() throws Throwable
    {
        OneTest thisTest = setupAndPerformMerge();

        // Verify that there are now potential merge sources.
        String[] suggestedSrcs =
            client.suggestMergeSources(thisTest.getWCPath() + "/branches/A",
                                       Revision.WORKING);
        assertNotNull(suggestedSrcs);
        assertEquals(1, suggestedSrcs.length);

        // Test that getMergeinfo() returns null.
        assertNull(client.getMergeinfo(new File(thisTest.getWCPath(), "A")
                                       .toString(), Revision.HEAD));

        // Merge and commit some changes (r4).
        appendText(thisTest, "A/mu", "xxx", 4);
        appendText(thisTest, "A/D/G/rho", "yyy", 4);
        assertEquals("wrong revision number from commit",
                     client.commit(new String[] { thisTest.getWCPath() },
                                   "log msg", true),
                     4);

        // --record-only merge changes in A to branches/A
        String branchPath = thisTest.getWCPath() + "/branches/A";
        String modUrl = thisTest.getUrl() + "/A";

        RevisionRange[] ranges = new RevisionRange[1];
        ranges[0] = new RevisionRange(new Revision.Number(2),
                                      new Revision.Number(4));
        client.merge(modUrl, Revision.HEAD, ranges,
                     branchPath, true, Depth.infinity, false, false, true);

        // commit the changes so that we can verify merge
        addExpectedCommitItem(thisTest.getWCPath(), thisTest.getUrl(),
                              "branches/A", NodeKind.dir,
                              CommitItemStateFlags.PropMods);
        assertEquals("wrong revision number from commit",
                     client.commit(new String[] { thisTest.getWCPath() },
                                   "log msg", true), 5);

        // Test retrieval of mergeinfo from a WC path.
        String targetPath =
            new File(thisTest.getWCPath(), "branches/A").getPath();
        final String mergeSrc = thisTest.getUrl() + "/A";
        acquireMergeinfoAndAssertEquals(2, 4, 0, 0, targetPath, mergeSrc);
    }

    /**
     * Setup a test with a WC.  In the repository, create a
     * "/branches" directory, with a branch of "/A" underneath it.
     * Update the WC to reflect these modifications.
     * @return This test.
     */
    private OneTest setupAndPerformMerge()
        throws Exception
    {
        OneTest thisTest = new OneTest();

        // Verify that there are initially no potential merge sources.
        String[] suggestedSrcs =
            client.suggestMergeSources(thisTest.getWCPath(),
                                       Revision.WORKING);
        assertNotNull(suggestedSrcs);
        assertEquals(0, suggestedSrcs.length);

        // create branches directory in the repository (r2)
        addExpectedCommitItem(null, thisTest.getUrl(), "branches",
                              NodeKind.none, CommitItemStateFlags.Add);
        client.mkdir(new String[]{thisTest.getUrl() + "/branches"}, "log_msg");

        // copy A to branches (r3)
        addExpectedCommitItem(null, thisTest.getUrl(), "branches/A",
                              NodeKind.none, CommitItemStateFlags.Add);
        client.copy(thisTest.getUrl() + "/A", thisTest.getUrl() +
                    "/branches/A", "create A branch", Revision.HEAD);

        // update the WC (to r3) so that it has the branches folder
        client.update(thisTest.getWCPath(), Revision.HEAD, true);

        return thisTest;
    }

    /**
     * Test the {@link SVNClientInterface.diff()} APIs.
     * @since 1.5
     */
    public void testDiff()
        throws SubversionException, IOException
    {
        OneTest thisTest = new OneTest(true);
        File diffOutput = new File(super.localTmp, thisTest.testName);
        final String NL = System.getProperty("line.separator");
        final String sepLine =
            "===================================================================" + NL;
        final String underSepLine =
            "___________________________________________________________________" + NL;
        final String expectedDiffBody =
            "@@ -1 +1 @@" + NL +
            "-This is the file 'iota'." + NL +
            "\\ No newline at end of file" + NL +
            "+This is the file 'mu'." + NL +
            "\\ No newline at end of file" + NL;

        final String iotaPath = thisTest.getWCPath().replace('\\', '/') + "/iota";
        final String wcPath = fileToSVNPath(new File(thisTest.getWCPath()),
                false);

        // make edits to iota
        PrintWriter writer = new PrintWriter(new FileOutputStream(iotaPath));
        writer.print("This is the file 'mu'.");
        writer.flush();
        writer.close();

        /*
         * This test does tests with and without svn:eol-style set to native
         * We will first run all of the tests where this does not matter so
         * that they are not run twice.
         */

        // Two-path diff of URLs.
        String expectedDiffOutput = "Index: iota" + NL + sepLine +
            "--- iota\t(.../iota)\t(revision 1)" + NL +
            "+++ iota\t(.../A/mu)\t(revision 1)" + NL +
            expectedDiffBody;
        client.diff(thisTest.getUrl() + "/iota", Revision.HEAD,
                    thisTest.getUrl() + "/A/mu", Revision.HEAD,
                    diffOutput.getPath(), false, true, true, false);
        assertFileContentsEquals("Unexpected diff output in file '" +
                                 diffOutput.getPath() + '\'',
                                 expectedDiffOutput, diffOutput);

        // Test relativeToDir fails with urls. */
        try
        {
            client.diff(thisTest.getUrl() + "/iota", Revision.HEAD,
                        thisTest.getUrl() + "/A/mu", Revision.HEAD,
                        thisTest.getUrl(), diffOutput.getPath(),
                        Depth.infinity, null, true, true, false);

            fail("This test should fail becaus the relativeToDir parameter " +
                 "does not work with URLs");
        }
        catch (Exception ignored)
        {
        }

        /* Testing the expected failure when relativeToDir is not a parent
           path of the target. */
        try
        {
            client.diff(iotaPath, Revision.BASE, iotaPath, Revision.WORKING,
                        "/non/existent/path", diffOutput.getPath(),
                        Depth.infinity, null, true, true, false);

            fail("This test should fail because iotaPath is not a child of " +
                 "the relativeToDir parameter");
        }
        catch (Exception ignored)
        {
        }

        // Test diff with a relative path on a directory with prop
        // changes.
        String aPath = fileToSVNPath(new File(thisTest.getWCPath() + "/A"),
                                     false);

        expectedDiffOutput = NL + "Property changes on: A" + NL +
            underSepLine +
            "Added: testprop" + NL +
            "## -0,0 +1 ##" + NL +
            "+Test property value." + NL;

        client.propertySet(aPath, "testprop", "Test property value.", false);
        client.diff(aPath, Revision.BASE, aPath, Revision.WORKING, wcPath,
                    diffOutput.getPath(), Depth.infinity, null, true, true,
                    false);
        assertFileContentsEquals("Unexpected diff output in file '" +
                                 diffOutput.getPath() + '\'',
                                 expectedDiffOutput, diffOutput);

        // Test diff where relativeToDir and path are the same.
        expectedDiffOutput = NL + "Property changes on: ." + NL +
            underSepLine +
            "Added: testprop" + NL +
            "## -0,0 +1 ##" + NL +
            "+Test property value." + NL;

        client.propertySet(aPath, "testprop", "Test property value.", false);
        client.diff(aPath, Revision.BASE, aPath, Revision.WORKING, aPath,
                    diffOutput.getPath(), Depth.infinity, null, true, true,
                    false);
        assertFileContentsEquals("Unexpected diff output in file '" +
                                 diffOutput.getPath() + '\'',
                                 expectedDiffOutput, diffOutput);


        /*
         * The rest of these tests are run twice.  The first time
         * without svn:eol-style set and the second time with the
         * property set to native.  This is tracked by the int named
         * operativeRevision.  It will have a value = 2 after the
         * commit which sets the property
         */

        for (int operativeRevision = 1; operativeRevision < 3; operativeRevision++)
         {
                String revisionPrefix = "While processing operativeRevison=" + operativeRevision + ". ";
                String assertPrefix = revisionPrefix + "Unexpected diff output in file '";

                // Undo previous edits to working copy
                client.revert(wcPath, true);

                if (operativeRevision == 2) {
                    // Set svn:eol-style=native on iota
                    client.propertyCreate(iotaPath, "svn:eol-style", "native", false);
                    String[] paths = new String[] {iotaPath};
                    addExpectedCommitItem(thisTest.getWCPath(),
                            thisTest.getUrl(), "iota",NodeKind.file,
                            CommitItemStateFlags.PropMods);
                    client.commit(paths, "Set svn:eol-style to native", false);
                }

                // make edits to iota and set expected output.
                writer = new PrintWriter(new FileOutputStream(iotaPath));
                writer.print("This is the file 'mu'.");
                writer.flush();
                writer.close();
                expectedDiffOutput = "Index: " + iotaPath + NL + sepLine +
                    "--- " + iotaPath + "\t(revision " + operativeRevision + ")" + NL +
                    "+++ " + iotaPath + "\t(working copy)" + NL +
                    expectedDiffBody;

                try
                {
                    // Two-path diff of WC paths.
                    client.diff(iotaPath, Revision.BASE,
                                iotaPath, Revision.WORKING,
                                diffOutput.getPath(), false, true, true, false);
                    assertFileContentsEquals(assertPrefix +
                                             diffOutput.getPath() + '\'',
                                             expectedDiffOutput, diffOutput);
                    diffOutput.delete();
                }
                catch (ClientException e)
                {
                    fail(revisionPrefix + e.getMessage());
                }

                try
                {
                    // Peg revision diff of a single file.
                    client.diff(thisTest.getUrl() + "/iota", Revision.HEAD,
                                new Revision.Number(operativeRevision), Revision.HEAD,
                                diffOutput.getPath(), false, true, true, false);
                    assertFileContentsEquals(assertPrefix +
                                             diffOutput.getPath() + '\'',
                                             "", diffOutput);

                    diffOutput.delete();
                }
                catch (ClientException e)
                {
                    fail(revisionPrefix + e.getMessage());
                }

               // Test svn diff with a relative path.
                expectedDiffOutput = "Index: iota" + NL + sepLine +
                    "--- iota\t(revision " + operativeRevision + ")" + NL +
                    "+++ iota\t(working copy)" + NL +
                    expectedDiffBody;
                try
                {
                    client.diff(iotaPath, Revision.BASE, iotaPath,
                                Revision.WORKING, wcPath, diffOutput.getPath(),
                                Depth.infinity, null, true, true, false);
                    assertFileContentsEquals(assertPrefix +
                                             diffOutput.getPath() + '\'',
                                             expectedDiffOutput, diffOutput);
                    diffOutput.delete();
                }
                catch (ClientException e)
                {
                    fail(revisionPrefix + e.getMessage());
                }

                try
                {
                    // Test svn diff with a relative path and trailing slash.
                    client.diff(iotaPath, Revision.BASE, iotaPath,
                                Revision.WORKING, wcPath + "/",
                                diffOutput.getPath(), Depth.infinity, null,
                                true, true, false);
                    assertFileContentsEquals(assertPrefix +
                                             diffOutput.getPath() + '\'',
                                             expectedDiffOutput, diffOutput);
                    diffOutput.delete();
                }
                catch (ClientException e)
                {
                    fail(revisionPrefix + e.getMessage());
                }

            }

    }

    private void assertFileContentsEquals(String msg, String expected,
                                          File actual)
        throws IOException
    {
        FileReader reader = new FileReader(actual);
        StringBuffer buf = new StringBuffer();
        int ch;
        while ((ch = reader.read()) != -1)
        {
            buf.append((char) ch);
        }
        assertEquals(msg, expected, buf.toString());
    }

    /**
     * Test the {@link SVNClientInterface.diffSummarize()} API.
     * @since 1.5
     */
    public void testDiffSummarize()
        throws SubversionException, IOException
    {
        OneTest thisTest = new OneTest(false);
        DiffSummaries summaries = new DiffSummaries();
        // Perform a recursive diff summary, ignoring ancestry.
        client.diffSummarize(thisTest.getUrl(), new Revision.Number(0),
                             thisTest.getUrl(), Revision.HEAD, Depth.infinity,
                             null, false, summaries);
        assertExpectedDiffSummaries(summaries);

        summaries.clear();
        // Perform a recursive diff summary with a peg revision,
        // ignoring ancestry.
        client.diffSummarize(thisTest.getUrl(), Revision.HEAD,
                             new Revision.Number(0), Revision.HEAD,
                             Depth.infinity, null, false, summaries);
        assertExpectedDiffSummaries(summaries);
    }

    private void assertExpectedDiffSummaries(DiffSummaries summaries)
    {
        assertEquals("Wrong number of diff summary descriptors", 20,
                     summaries.size());

        // Rigorously inspect one of our DiffSummary notifications.
        final String BETA_PATH = "A/B/E/beta";
        DiffSummary betaDiff = (DiffSummary) summaries.get(BETA_PATH);
        assertNotNull("No diff summary for " + BETA_PATH, betaDiff);
        assertEquals("Incorrect path for " + BETA_PATH, BETA_PATH,
                     betaDiff.getPath());
        assertTrue("Incorrect diff kind for " + BETA_PATH,
                   DiffSummary.DiffKind.ADDED.equals(betaDiff.getDiffKind()));
        assertEquals("Incorrect props changed notice for " + BETA_PATH,
                     false, betaDiff.propsChanged());
        assertEquals("Incorrect node kind for " + BETA_PATH, 1,
                     betaDiff.getNodeKind());
    }

    /**
     * test the basic SVNClient.isAdminDirectory functionality
     * @throws Throwable
     * @since 1.2
     */
    public void testBasicIsAdminDirectory() throws Throwable
    {
        // build the test setup
        OneTest thisTest = new OneTest();
        Notify2 notify = new Notify2()
        {
            public void onNotify(NotifyInformation info)
            {
                client.isAdminDirectory(".svn");
            }
        };
        client.notification2(notify);
        // update the test
        assertEquals("wrong revision number from update",
                client.update(thisTest.getWCPath(), null, true), 1);
    }

    public void testBasicCancelOperation() throws Throwable
    {
        // build the test setup
        OneTest thisTest = new OneTest();
        Notify2 notify = new Notify2()
        {
            public void onNotify(NotifyInformation info)
            {
                try
                {
                    client.cancelOperation();
                }
                catch (ClientException e)
                {
                    fail(e.getMessage());
                }
            }
        };
        client.notification2(notify);
        // update the test to try to cancel an operation
        try
        {
            client.update(thisTest.getWCPath(), null, true);
            fail("missing exception for canceled operation");
        }
        catch (ClientException e)
        {
            // this is expected
        }
    }

    public void testDataTransferProgressReport() throws Throwable
    {
        // ### FIXME: This isn't working over ra_local, because
        // ### ra_local is not invoking the progress callback.
        if (SVNTests.rootUrl.startsWith("file://"))
            return;

        // build the test setup
        OneTest thisTest = new OneTest();
        ProgressListener listener = new ProgressListener()
        {
            public void onProgress(ProgressEvent event)
            {
                // TODO: Examine the byte counts from "event".
                throw new RuntimeException("Progress reported as expected");
            }
        };
        client.setProgressListener(listener);

        // Perform an update to exercise the progress notification.
        try
        {
            client.update(thisTest.getWCPath(), null, true);
            fail("No progress reported");
        }
        catch (RuntimeException progressReported)
        {
        }
    }

    /**
     * Test the basic tree conflict functionality.
     * @throws Throwable
     */
    public void testTreeConflict() throws Throwable
    {
        // build the test setup. Used for the changes
        OneTest thisTest = new OneTest();
        WC wc = thisTest.getWc();

        // build the backup test setup. That is the one that will be updated
        OneTest tcTest = thisTest.copy(".tree-conflict");


        // Move files from A/B/E to A/B/F.
        String[] srcPaths = { "alpha" };
        for (int i = 0; i < srcPaths.length; i++)
        {
            String fileName = srcPaths[i];
            srcPaths[i] = new File(thisTest.getWorkingCopy(),
                                   "A/B/E/" + fileName).getPath();

            wc.addItem("A/B/F/" + fileName,
                       wc.getItemContent("A/B/E/" + fileName));
            wc.setItemWorkingCopyRevision("A/B/F/" + fileName, 2);
            addExpectedCommitItem(thisTest.getWCPath(), thisTest.getUrl(),
                                  "A/B/F/" + fileName, NodeKind.file,
                                  CommitItemStateFlags.Add |
                                  CommitItemStateFlags.IsCopy);

            wc.removeItem("A/B/E/" + fileName);
            addExpectedCommitItem(thisTest.getWCPath(), thisTest.getUrl(),
                                  "A/B/E/" + fileName, NodeKind.file,
                                  CommitItemStateFlags.Delete);
        }
        client.move(srcPaths,
                    new File(thisTest.getWorkingCopy(), "A/B/F").getPath(),
                    null, false, true, false, null);

        // Commit the changes, and check the state of the WC.
        assertEquals("Unexpected WC revision number after commit",
                     client.commit(new String[] { thisTest.getWCPath() },
                                   "Move files", true), 2);
        thisTest.checkStatus();

        // modify A/B/E/alpha in second working copy
        File alpha = new File(tcTest.getWorkingCopy(), "A/B/E/alpha");
        PrintWriter alphaWriter = new PrintWriter(new FileOutputStream(alpha, true));
        alphaWriter.print("appended alpha text");
        alphaWriter.close();

        // update the tc test
        assertEquals("wrong revision number from update",
                     client.update(tcTest.getWCPath(), null, true),
                     2);

        // set the expected working copy layout for the tc test
        tcTest.getWc().addItem("A/B/F/alpha",
                tcTest.getWc().getItemContent("A/B/E/alpha"));
        tcTest.getWc().setItemWorkingCopyRevision("A/B/F/alpha", 2);
        // we expect the tree conflict to turn the existing item into
        // a scheduled-add with history.  We expect the modifications in
        // the local file to have been copied to the new file.
        tcTest.getWc().setItemTextStatus("A/B/E/alpha", StatusKind.added);
        tcTest.getWc().setItemTextStatus("A/B/F/alpha", StatusKind.modified);

        // check the status of the working copy of the tc test
        tcTest.checkStatus();

        // get the Info2 of the tree conflict
        MyInfoCallback callback = new MyInfoCallback();
        client.info2(tcTest.getWCPath() + "/A/B/E/alpha", null,
                null, Depth.unknown, null, callback);
        ConflictDescriptor conflict = callback.getInfo().getConflictDescriptor();

        assertNotNull("Conflict should not be null", conflict);

        assertEquals(conflict.getSrcLeftVersion().getNodeKind(), NodeKind.file);
        assertEquals(conflict.getSrcLeftVersion().getReposURL() + "/" +
                conflict.getSrcLeftVersion().getPathInRepos(), tcTest.getUrl() + "/A/B/E/alpha");
        assertEquals(conflict.getSrcLeftVersion().getPegRevision(), 1L);

        assertEquals(conflict.getSrcRightVersion().getNodeKind(), NodeKind.none);
        assertEquals(conflict.getSrcRightVersion().getReposURL(), tcTest.getUrl());
        assertEquals(conflict.getSrcRightVersion().getPegRevision(), 2L);

    }

    /**
     * Test tolerance of unversioned obstructions when adding paths with
     * {@link org.tigris.subversion.javahl.SVNClient#checkout()},
     * {@link org.tigris.subversion.javahl.SVNClient#update()}, and
     * {@link org.tigris.subversion.javahl.SVNClient#doSwitch()}
     * @throws IOException
     * @throws SubversionException
     */
    public void testObstructionTolerance()
            throws SubversionException, IOException
    {
        // build the test setup
        OneTest thisTest = new OneTest();

        File file;
        PrintWriter pw;

        // ----- TEST CHECKOUT -----
        // Use export to make unversioned obstructions for a second
        // WC checkout (deleting export target from previous tests
        // first if it exists).
        String secondWC = thisTest.getWCPath() + ".backup1";
        removeDirOrFile(new File(secondWC));
        client.doExport(thisTest.getUrl(), secondWC, null, false);

        // Make an obstructing file that conflicts with add coming from repos
        file = new File(secondWC, "A/B/lambda");
        pw = new PrintWriter(new FileOutputStream(file));
        pw.print("This is the conflicting obstructiong file 'lambda'.");
        pw.close();

        // Attempt to checkout backup WC without "--force"...
        try
        {
            // ...should fail
            client.checkout(thisTest.getUrl(), secondWC, null, null,
                            Depth.infinity, false, false);
            fail("obstructed checkout should fail by default");
        }
        catch (ClientException expected)
        {
        }

        // Attempt to checkout backup WC with "--force"
        // so obstructions are tolerated
        client.checkout(thisTest.getUrl(), secondWC, null, null,
                        Depth.infinity, false, true);

        // Check the WC status, the only status should be a text
        // mod to lambda.  All the other obstructing files were identical
        Status[] secondWCStatus = client.status(secondWC, true, false,
                                                false, false, false);
        if (!(secondWCStatus.length == 1 &&
            secondWCStatus[0].getPath().endsWith("A/B/lambda") &&
            secondWCStatus[0].getTextStatus() == StatusKind.modified &&
            secondWCStatus[0].getPropStatus() == StatusKind.none))
        {
            fail("Unexpected WC status after co with " +
                 "unversioned obstructions");
        }

        // Make a third WC to test obstruction tolerance of sw and up.
        OneTest backupTest = thisTest.copy(".backup2");

        // ----- TEST UPDATE -----
        // r2: Add a file A/D/H/nu
        file = new File(thisTest.getWorkingCopy(), "A/D/H/nu");
        pw = new PrintWriter(new FileOutputStream(file));
        pw.print("This is the file 'nu'.");
        pw.close();
        client.add(file.getAbsolutePath(), false);
        addExpectedCommitItem(thisTest.getWCPath(), thisTest.getUrl(),
                              "A/D/H/nu", NodeKind.file,
                              CommitItemStateFlags.TextMods +
                              CommitItemStateFlags.Add);
        assertEquals("wrong revision number from commit",
                     client.commit(new String[] {thisTest.getWCPath()},
                     "log msg", true), 2);
        thisTest.getWc().addItem("A/D/H/nu", "This is the file 'nu'.");
        Status status = client.singleStatus(thisTest.getWCPath() +
                                            "/A/D/H/nu",
                                            false);

        // Add an unversioned file A/D/H/nu to the backup WC
        file = new File(backupTest.getWorkingCopy(), "A/D/H/nu");
        pw = new PrintWriter(new FileOutputStream(file));
        pw.print("This is the file 'nu'.");
        pw.close();

        // Attempt to update backup WC without "--force"
        try
        {
            // obstructed update should fail
            client.update(backupTest.getWCPath(), null, true);
            fail("obstructed update should fail by default");
        }
        catch (ClientException expected)
        {
        }

        // Attempt to update backup WC with "--force"
        assertEquals("wrong revision from update",
                     client.update(backupTest.getWCPath(),
                                   null, Depth.infinity, false, false, true),
                     2);

        // ----- TEST SWITCH -----
        // Add an unversioned file A/B/E/nu to the backup WC
        // The file differs from A/D/H/nu
        file = new File(backupTest.getWorkingCopy(), "A/B/E/nu");
        pw = new PrintWriter(new FileOutputStream(file));
        pw.print("This is yet another file 'nu'.");
        pw.close();

        // Add an unversioned file A/B/E/chi to the backup WC
        // The file is identical to A/D/H/chi.
        file = new File(backupTest.getWorkingCopy(), "A/B/E/chi");
        pw = new PrintWriter(new FileOutputStream(file));
        pw.print("This is the file 'chi'.");
        pw.close();

        // Attempt to switch A/B/E to A/D/H without "--force"
        try
        {
            // obstructed switch should fail
            client.doSwitch(backupTest.getWCPath() + "/A/B/E",
                            backupTest.getUrl() + "/A/D/H",
                            null, true);
            fail("obstructed switch should fail by default");
        }
        catch (ClientException expected)
        {
        }

        // Complete the switch using "--force" and check the status
        client.doSwitch(backupTest.getWCPath() + "/A/B/E",
                        backupTest.getUrl() + "/A/D/H",
                        Revision.HEAD, Revision.HEAD, Depth.infinity,
                        false, false, true);

        backupTest.getWc().setItemIsSwitched("A/B/E",true);
        backupTest.getWc().removeItem("A/B/E/alpha");
        backupTest.getWc().removeItem("A/B/E/beta");
        backupTest.getWc().addItem("A/B/E/nu",
                                   "This is yet another file 'nu'.");
        backupTest.getWc().setItemTextStatus("A/B/E/nu", Status.Kind.modified);
        backupTest.getWc().addItem("A/D/H/nu",
                                   "This is the file 'nu'.");
        backupTest.getWc().addItem("A/B/E/chi",
                                   backupTest.getWc().getItemContent("A/D/H/chi"));
        backupTest.getWc().addItem("A/B/E/psi",
                                   backupTest.getWc().getItemContent("A/D/H/psi"));
        backupTest.getWc().addItem("A/B/E/omega",
                                   backupTest.getWc().getItemContent("A/D/H/omega"));

        backupTest.checkStatus();
    }

    /**
     * Test basic blame functionality.  This test marginally tests blame
     * correctness, mainly just that the blame APIs link correctly.
     * @throws Throwable
     * @since 1.5
     */
    public void testBasicBlame() throws Throwable
    {
        OneTest thisTest = new OneTest();
        // Test the old interface to be sure it still works
        byte[] result = client.blame(thisTest.getWCPath() + "/iota", Revision
                                     .getInstance(1), Revision.getInstance(1));
        assertEquals("     1    jrandom This is the file 'iota'.\n",
                     new String(result));

        // Test the current interface
        BlameCallbackImpl callback = new BlameCallbackImpl();
        client.blame(thisTest.getWCPath() + "/iota", Revision.getInstance(1),
                     Revision.getInstance(1), callback);
        assertEquals(1, callback.numberOfLines());
        BlameCallbackImpl.BlameLine line = callback.getBlameLine(0);
        if (line != null)
        {
            assertEquals(1, line.getRevision());
            assertEquals("jrandom", line.getAuthor());
        }
    }

    /**
     * Test commit of arbitrary revprops.
     * @throws Throwable
     * @since 1.5
     */
    public void testCommitRevprops() throws Throwable
    {

        class RevpropLogCallback implements LogMessageCallback
        {
            Map revprops;

            public void singleMessage(ChangePath[] changedPaths,
                                      long revision,
                                      Map revprops,
                                      boolean hasChildren)
            {
                this.revprops = revprops;
            }

            public Map getRevprops()
            {
                return revprops;
            }
        }

        // build the test setup
        OneTest thisTest = new OneTest();

        // modify file A/mu
        File mu = new File(thisTest.getWorkingCopy(), "A/mu");
        PrintWriter muWriter = new PrintWriter(new FileOutputStream(mu, true));
        muWriter.print("appended mu text");
        muWriter.close();
        thisTest.getWc().setItemWorkingCopyRevision("A/mu", 2);
        thisTest.getWc().setItemContent("A/mu",
                thisTest.getWc().getItemContent("A/mu") + "appended mu text");
        addExpectedCommitItem(thisTest.getWCPath(),
                thisTest.getUrl(), "A/mu",NodeKind.file,
                CommitItemStateFlags.TextMods);

        // commit the changes, with some extra revprops
        Map revprops = new HashMap();
        revprops.put("kfogel", "rockstar");
        revprops.put("cmpilato", "theman");
        assertEquals("wrong revision number from commit",
                     client.commit(new String[]{thisTest.getWCPath()},
                                   "log msg", Depth.infinity, true, true,
                                   null, revprops),
                     2);

        // check the status of the working copy
        thisTest.checkStatus();

        // Fetch our revprops from the server
        RevpropLogCallback callback = new RevpropLogCallback();
        client.logMessages(thisTest.getWCPath(), Revision.getInstance(2),
                           Revision.getInstance(2),
                           Revision.getInstance(2), false, false, false,
                           new String[] {"kfogel", "cmpilato"}, 0,
                           callback);
        Map fetchedProps = callback.getRevprops();

        assertEquals("wrong number of fetched revprops", revprops.size(),
                     fetchedProps.size());
        Set keys = fetchedProps.keySet();
        for (Iterator it = keys.iterator(); it.hasNext(); )
          {
            String key = (String) it.next();
            assertEquals("revprops check", revprops.get(key),
                         fetchedProps.get(key));
          }
    }

    /**
     * @return <code>file</code> converted into a -- possibly
     * <code>canonical</code>-ized -- Subversion-internal path
     * representation.
     */
    private String fileToSVNPath(File file, boolean canonical)
    {
        // JavaHL need paths with '/' separators
        if (canonical)
        {
            try
            {
                return file.getCanonicalPath().replace('\\', '/');
            }
            catch (IOException e)
            {
                return null;
            }
        }
        else
        {
            return file.getPath().replace('\\', '/');
        }
    }


    /**
     * A DiffSummaryReceiver implementation which collects all DiffSummary
     * notifications.
     */
    private static class DiffSummaries extends HashMap
        implements DiffSummaryReceiver
    {
        // Update the serialVersionUID when there is a incompatible
        // change made to this class.
        private static final long serialVersionUID = 1L;

        public void onSummary(DiffSummary descriptor)
        {
            super.put(descriptor.getPath(), descriptor);
        }
    }

    private class MyChangelistCallback extends HashMap
        implements ChangelistCallback
    {
        public void doChangelist(String path, String changelist)
        {
            if (super.containsKey(path))
            {
                // Append the changelist to the existing list
                List changelistList = (List) super.get(path);
                changelistList.add(changelist);
            }
            else
            {
                // Create a new changelist with that list
                List changelistList = new ArrayList();
                changelistList.add(changelist);
                super.put(path, changelistList);
            }
        }

        public List get(String path)
        {
            return (List) super.get(path);
        }
    }

    private class MyInfoCallback implements InfoCallback {
        private Info2 info;

        public void singleInfo(Info2 info) {
            this.info = info;
        }

        public Info2 getInfo() {
            return info;
        }

    }
}<|MERGE_RESOLUTION|>--- conflicted
+++ resolved
@@ -38,10 +38,6 @@
 import java.util.Set;
 import java.util.Map;
 
-<<<<<<< HEAD
-=======
-import junit.framework.Assert;
->>>>>>> 0213fdc3
 
 /**
  * Tests the basic functionality of javahl binding (inspired by the
@@ -2141,15 +2137,6 @@
            // Examine depth
            assertEquals(Depth.infinity, info.getDepth());
         }
-<<<<<<< HEAD
-=======
-        Revision rev = new Revision.Number(1);
-        infos = client.info2(thisTest.getWCPath(), rev, rev, true);
-        assertEquals(failureMsg, 21, infos.length);
-
-        // Examine default
-        assertEquals(Depth.unknown, infos[0].getDepth());
->>>>>>> 0213fdc3
 
         // Create wc with a depth of Depth.empty
         String secondWC = thisTest.getWCPath() + ".empty";
@@ -2283,22 +2270,10 @@
                 return revisions;
             }
         }
-<<<<<<< HEAD
         Callback callback = new Callback();
         client.getMergeinfoLog(kind, pathOrUrl, pegRevision, mergeSourceUrl,
                                srcPegRevision, false, null, callback);
         return callback.getRevisions();
-=======
-        try {
-            Callback callback = new Callback();
-            client.getMergeinfoLog(kind, pathOrUrl, pegRevision, mergeSourceUrl,
-                                   srcPegRevision, false, null, callback);
-            return callback.getRevisions();
-        } catch (ClientException e) {
-            return null;
-        }
-
->>>>>>> 0213fdc3
     }
 
     /**
@@ -2763,7 +2738,10 @@
         String aPath = fileToSVNPath(new File(thisTest.getWCPath() + "/A"),
                                      false);
 
-        expectedDiffOutput = NL + "Property changes on: A" + NL +
+        expectedDiffOutput = "Index: A" + NL + sepLine +
+            "--- A\t(revision 1)" + NL +
+            "+++ A\t(working copy)" + NL +
+            NL + "Property changes on: A" + NL +
             underSepLine +
             "Added: testprop" + NL +
             "## -0,0 +1 ##" + NL +
@@ -2778,7 +2756,10 @@
                                  expectedDiffOutput, diffOutput);
 
         // Test diff where relativeToDir and path are the same.
-        expectedDiffOutput = NL + "Property changes on: ." + NL +
+        expectedDiffOutput = "Index: ." + NL + sepLine +
+            "--- .\t(revision 1)" + NL +
+            "+++ .\t(working copy)" + NL +
+            NL + "Property changes on: ." + NL +
             underSepLine +
             "Added: testprop" + NL +
             "## -0,0 +1 ##" + NL +
@@ -3139,6 +3120,10 @@
      * @throws IOException
      * @throws SubversionException
      */
+    /*
+      This is currently commented out, because we don't have an XFail method
+      for JavaHL.  The resolution is pending the result of issue #3680:
+      http://subversion.tigris.org/issues/show_bug.cgi?id=3680
     public void testObstructionTolerance()
             throws SubversionException, IOException
     {
@@ -3287,7 +3272,7 @@
                                    backupTest.getWc().getItemContent("A/D/H/omega"));
 
         backupTest.checkStatus();
-    }
+    }*/
 
     /**
      * Test basic blame functionality.  This test marginally tests blame
