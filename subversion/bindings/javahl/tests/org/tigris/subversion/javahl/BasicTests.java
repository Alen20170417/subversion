--- conflicted
+++ resolved
@@ -1,40 +1,43 @@
 /**
  * @copyright
  * ====================================================================
- * Copyright (c) 2003-2008 CollabNet.  All rights reserved.
+ *    Licensed to the Apache Software Foundation (ASF) under one
+ *    or more contributor license agreements.  See the NOTICE file
+ *    distributed with this work for additional information
+ *    regarding copyright ownership.  The ASF licenses this file
+ *    to you under the Apache License, Version 2.0 (the
+ *    "License"); you may not use this file except in compliance
+ *    with the License.  You may obtain a copy of the License at
  *
- * This software is licensed as described in the file COPYING, which
- * you should have received as part of this distribution.  The terms
- * are also available at http://subversion.tigris.org/license-1.html.
- * If newer versions of this license are posted there, you may use a
- * newer version instead, at your option.
+ *      http://www.apache.org/licenses/LICENSE-2.0
  *
- * This software consists of voluntary contributions made by many
- * individuals.  For exact contribution history, see the revision
- * history and logs, available at http://subversion.tigris.org/.
+ *    Unless required by applicable law or agreed to in writing,
+ *    software distributed under the License is distributed on an
+ *    "AS IS" BASIS, WITHOUT WARRANTIES OR CONDITIONS OF ANY
+ *    KIND, either express or implied.  See the License for the
+ *    specific language governing permissions and limitations
+ *    under the License.
  * ====================================================================
  * @endcopyright
  */
 package org.tigris.subversion.javahl;
 
-import org.tigris.subversion.javahl.*;
-
-import java.io.BufferedInputStream;
-import java.io.DataInputStream;
 import java.io.File;
-import java.io.FileInputStream;
 import java.io.FileOutputStream;
 import java.io.FileNotFoundException;
 import java.io.FileReader;
 import java.io.IOException;
 import java.io.PrintWriter;
 import java.io.ByteArrayOutputStream;
+import java.text.ParseException;
 import java.util.Arrays;
 import java.util.ArrayList;
 import java.util.HashMap;
 import java.util.Iterator;
 import java.util.List;
+import java.util.Set;
 import java.util.Map;
+
 
 /**
  * Tests the basic functionality of javahl binding (inspired by the
@@ -72,6 +75,32 @@
     }
 
     /**
+     * Test LogDate().
+     * @throws Throwable
+     */
+    public void testLogDate() throws Throwable
+    {
+        String goodDate = "2007-10-04T03:00:52.134992Z";
+        String badDate = "2008-01-14";
+        LogDate logDate;
+
+        try
+        {
+            logDate = new LogDate(goodDate);
+            assertEquals(1191466852134992L, logDate.getTimeMicros());
+        } catch (ParseException e) {
+            fail("Failed to parse date " + goodDate);
+        }
+
+        try
+        {
+            logDate = new LogDate(badDate);
+            fail("Failed to throw exception on bad date " + badDate);
+        } catch (ParseException e) {
+        }
+    }
+
+    /**
      * Test SVNClient.getVersion().
      * @throws Throwable
      */
@@ -111,6 +140,38 @@
         assertFalse("Validation check of invalid path '" + path +
                     "' (which contains control characters) should fail",
                     Path.isValid(path));
+    }
+
+    /**
+     * Tests Subversion path as URL predicate.
+     */
+    public void testPathIsURL() throws Throwable
+    {
+        try
+        {
+            Path.isURL(null);
+            fail("A null path should raise an exception");
+        }
+        catch (IllegalArgumentException expected)
+        {
+        }
+
+        // Subversion "paths" which aren't URLs.
+        String[] paths = { "/path", "c:\\path" };
+        for (int i = 0; i < paths.length; i++)
+        {
+            assertFalse("'" + paths[i] + "' should not be considered a URL",
+                        Path.isURL(paths[i]));
+        }
+
+        // Subversion "paths" which are URLs.
+        paths = new String[] { "http://example.com", "svn://example.com",
+                               "svn+ssh://example.com", "file:///src/svn/" };
+        for (int i = 0; i < paths.length; i++)
+        {
+            assertTrue("'" + paths[i] + "' should be considered a URL",
+                       Path.isURL(paths[i]));
+        }
     }
 
     /**
@@ -146,6 +207,23 @@
 
         // check the status of the working copy
         thisTest.checkStatus();
+
+        // Test status of non-existent file
+        File fileC = new File(thisTest.getWorkingCopy() + "/A", "foo.c");
+
+        Status s = client.singleStatus(fileToSVNPath(fileC, false), false);
+        if (s != null)
+        {
+            if (s.hasTreeConflict()
+                || s.getTextStatus() != Status.Kind.none
+                || s.getPropStatus() != Status.Kind.none
+                || s.getRepositoryTextStatus() != Status.Kind.none
+                || s.getRepositoryPropStatus() != Status.Kind.none)
+            {
+                fail("File foo.c should not return a status.");
+            }
+        }
+
     }
 
     /**
@@ -791,7 +869,7 @@
         }
         client.copy(sources,
                     new File(thisTest.getWorkingCopy(), "A/B/F").getPath(),
-                    null, true, false);
+                    null, true, false, null);
 
         // Commit the changes, and check the state of the WC.
         assertEquals("Unexpected WC revision number after commit",
@@ -800,7 +878,21 @@
                      2);
         thisTest.checkStatus();
 
-        assertExpectedSuggestion(sources[0].getPath(), "A/B/F/alpha", thisTest);
+        assertExpectedSuggestion(thisTest.getUrl() + "/A/B/E/alpha", "A/B/F/alpha", thisTest);
+
+        // Now test a WC to URL copy
+        CopySource wcSource[] = new CopySource[1];
+        wcSource[0] = new CopySource(new File(thisTest.getWorkingCopy(),
+                                        "A/B").getPath(), Revision.WORKING, Revision.WORKING);
+        client.commitMessageHandler(null);
+        client.copy(wcSource,
+                    thisTest.getUrl() + "/parent/A/B",
+                    "Copy WC to URL", true, true, null);
+
+        // update the WC to get new folder and confirm the copy
+        assertEquals("wrong revision number from update",
+                     client.update(thisTest.getWCPath(), null, true),
+                     3);
     }
 
     /**
@@ -824,11 +916,9 @@
             wc.addItem("A/B/F/" + fileName,
                        wc.getItemContent("A/B/E/" + fileName));
             wc.setItemWorkingCopyRevision("A/B/F/" + fileName, 2);
-            wc.setItemPropStatus("A/B/F/" + fileName, Status.Kind.normal);
             addExpectedCommitItem(thisTest.getWCPath(), thisTest.getUrl(),
                                   "A/B/F/" + fileName, NodeKind.file,
                                   CommitItemStateFlags.Add |
-                                  CommitItemStateFlags.PropMods |
                                   CommitItemStateFlags.IsCopy);
 
             wc.removeItem("A/B/E/" + fileName);
@@ -838,7 +928,7 @@
         }
         client.move(srcPaths,
                     new File(thisTest.getWorkingCopy(), "A/B/F").getPath(),
-                    null, false, true, false);
+                    null, false, true, false, null);
 
         // Commit the changes, and check the state of the WC.
         assertEquals("Unexpected WC revision number after commit",
@@ -846,7 +936,7 @@
                                    "Move files", true), 2);
         thisTest.checkStatus();
 
-        assertExpectedSuggestion(srcPaths[0], "A/B/F/alpha", thisTest);
+        assertExpectedSuggestion(thisTest.getUrl() + "/A/B/E/alpha", "A/B/F/alpha", thisTest);
     }
 
     /**
@@ -866,25 +956,21 @@
                                                           Revision.WORKING);
         assertNotNull(suggestions);
         assertTrue(suggestions.length >= 1);
-        String suggestedSrc = suggestions[0];
-        // ### Improve rigor of (pathetically weak) path assertion.
         assertTrue("Unexpected copy source path, expected " +
                    expectedSrc + ", got " + suggestions[0],
-                   suggestions[0].endsWith(new File(wcPath).getName()));
+                   expectedSrc.equals(suggestions[0]));
 
         // Same test using URL
         String url = thisTest.getUrl() + "/" + destPath;
         suggestions = client.suggestMergeSources(url, Revision.HEAD);
         assertNotNull(suggestions);
         assertTrue(suggestions.length >= 1);
-        suggestedSrc = suggestions[0];
-        // ### Improve rigor of (pathetically weak) path assertion.
         assertTrue("Unexpected copy source path, expected " +
                    expectedSrc + ", got " + suggestions[0],
-                   suggestions[0].endsWith(new File(wcPath).getName()));
-
-    }
-   
+                   expectedSrc.equals(suggestions[0]));
+
+    }
+
     /**
      * Tests that the passed start and end revision are contained
      * within the array of revisions.
@@ -1172,48 +1258,18 @@
 
     /**
      * Test the basic SVNClient.cleanup functionality.
+     * Without a way to force a lock, this test just verifies
+     * the method can be called successfully.
      * @throws Throwable
      */
     public void testBasicCleanup() throws Throwable
     {
         // create a test working copy
         OneTest thisTest = new OneTest();
-
-        // create a lock file in A/B
-        File adminLock = new File(thisTest.getWorkingCopy(),"A/B/" +
-                                  getAdminDirectoryName() + "/lock");
-        PrintWriter pw = new PrintWriter(new FileOutputStream(adminLock));
-        pw.print("stop looking!");
-        pw.close();
-        thisTest.getWc().setItemIsLocked("A/B", true);
-
-        // create a lock file in A/D/G
-        adminLock = new File(thisTest.getWorkingCopy(),"A/D/G/" +
-                             getAdminDirectoryName() + "/lock");
-        pw = new PrintWriter(new FileOutputStream(adminLock));
-        pw.print("stop looking!");
-        pw.close();
-        thisTest.getWc().setItemIsLocked("A/D/G", true);
-
-        // create a lock file in A/C
-        adminLock = new File(thisTest.getWorkingCopy(),"A/C/" +
-                             getAdminDirectoryName() + "/lock");
-        pw = new PrintWriter(new FileOutputStream(adminLock));
-        pw.print("stop looking!");
-        pw.close();
-        thisTest.getWc().setItemIsLocked("A/C", true);
-
-        // test the status of the working copy
-        thisTest.checkStatus();
 
         // run cleanup
         client.cleanup(thisTest.getWCPath());
-        thisTest.getWc().setItemIsLocked("A/B", false);
-        thisTest.getWc().setItemIsLocked("A/D/G", false);
-        thisTest.getWc().setItemIsLocked("A/C", false);
-
-        // test the status of the working copy
-        thisTest.checkStatus();
+
     }
 
     /**
@@ -1305,14 +1361,17 @@
         client.remove(new String[] {thisTest.getWCPath()+"/A/B/E"}, null, true);
         removeDirOrFile(new File(thisTest.getWorkingCopy(), "A/B/E"));
         thisTest.getWc().setItemTextStatus("A/B/E", Status.Kind.deleted);
-        thisTest.getWc().removeItem("A/B/E/alpha");
-        thisTest.getWc().removeItem("A/B/E/beta");
+        thisTest.getWc().setItemTextStatus("A/B/E/alpha", Status.Kind.deleted);
+        thisTest.getWc().setItemTextStatus("A/B/E/beta", Status.Kind.deleted);
 
         // test the status of the working copy
         thisTest.checkStatus();
 
-        // revert A/B/E -> this will not resurect it
+        // revert A/B/E -> this will resurect it
         client.revert(thisTest.getWCPath()+"/A/B/E", true);
+        thisTest.getWc().setItemTextStatus("A/B/E", Status.Kind.normal);
+        thisTest.getWc().setItemTextStatus("A/B/E/alpha", Status.Kind.normal);
+        thisTest.getWc().setItemTextStatus("A/B/E/beta", Status.Kind.normal);
 
         // test the status of the working copy
         thisTest.checkStatus();
@@ -1580,7 +1639,7 @@
         // check the status of the working copy
         thisTest.checkStatus();
 
-        // confirm that the file are realy deleted
+        // confirm that the file are really deleted
         assertFalse("failed to remove text modified file",
                 new File(thisTest.getWorkingCopy(), "A/D/G/rho").exists());
         assertFalse("failed to remove prop modified file",
@@ -1590,8 +1649,7 @@
         assertFalse("failed to remove unmodified file",
                 new File(thisTest.getWorkingCopy(), "A/B/E/alpha").exists());
         file = new File(thisTest.getWorkingCopy(),"A/B/F");
-        assertTrue("removed versioned dir", file.exists()
-                && file.isDirectory());
+        assertFalse("failed to remove versioned dir", file.exists());
         assertFalse("failed to remove unversioned dir",
                 new File(thisTest.getWorkingCopy(), "A/C/Q").exists());
         assertFalse("failed to remove added dir",
@@ -1607,7 +1665,7 @@
 
         try
         {
-            // delete non-existant file foo
+            // delete non-existent file foo
             client.remove(new String[] {file.getAbsolutePath()}, null, true);
             fail("missing exception");
         }
@@ -1667,83 +1725,6 @@
         // check out the previous revision
         client.checkout(thisTest.getUrl()+"/A/D", thisTest.getWCPath()+"/new_D",
                 new Revision.Number(1), true);
-    }
-
-    /**
-     * Test if Subversion will detect the change of a file to a
-     * direcory.
-     * @throws Throwable
-     */
-    public void testBasicNodeKindChange() throws Throwable
-    {
-        // create working copy
-        OneTest thisTest = new OneTest();
-
-        //  remove A/D/gamma
-        client.remove(new String[] {thisTest.getWCPath()+"/A/D/gamma"}, null,
-                false);
-        thisTest.getWc().setItemTextStatus("A/D/gamma", Status.Kind.deleted);
-
-        // check the working copy status
-        thisTest.checkStatus();
-
-        try
-        {
-            // creating a directory in the place of the deleted file should
-            // fail
-            client.mkdir(new String[] {thisTest.getWCPath()+"/A/D/gamma"},
-                    null);
-            fail("can change node kind");
-        }
-        catch(ClientException e)
-        {
-
-        }
-
-        // check the working copy status
-        thisTest.checkStatus();
-
-        // commit the deletion
-        addExpectedCommitItem(thisTest.getWCPath(),
-                thisTest.getUrl(), "A/D/gamma", NodeKind.file,
-                CommitItemStateFlags.Delete);
-        assertEquals("wrong revision number from commit",
-                client.commit(new String[]{thisTest.getWCPath()},"log message",
-                        true), 2);
-        thisTest.getWc().removeItem("A/D/gamma");
-
-        // check the working copy status
-        thisTest.checkStatus();
-
-        try
-        {
-            // creating a directory in the place of the deleted file should
-            // still fail
-            client.mkdir(
-                    new String[] {thisTest.getWCPath()+"/A/D/gamma"}, null);
-            fail("can change node kind");
-        }
-        catch(ClientException e)
-        {
-
-        }
-
-        // check the working copy status
-        thisTest.checkStatus();
-
-        // update the working copy
-        client.update(thisTest.getWCPath(), null, true);
-
-        // check the working copy status
-        thisTest.checkStatus();
-
-        // now creating the directory should succeed
-        client.mkdir(new String[] {thisTest.getWCPath()+"/A/D/gamma"}, null);
-        thisTest.getWc().addItem("A/D/gamma", null);
-        thisTest.getWc().setItemTextStatus("A/D/gamma", Status.Kind.added);
-
-        // check the working copy status
-        thisTest.checkStatus();
     }
 
     /**
@@ -1991,6 +1972,11 @@
         assertEquals("wrong date with getTimeMillis()",
                      lm[0].getDate(),
                      new java.util.Date(lm[0].getTimeMillis()));
+
+        // Ensure that targets get canonicalized
+        String non_canonical = thisTest.getUrl().toString() + "/";
+        LogMessage lm2[] = client.logMessages(non_canonical, null,
+                                              null, false, true);
     }
 
     /**
@@ -2008,7 +1994,7 @@
     }
 
     /**
-     * Test the baisc SVNClient locking functionality.
+     * Test the basic SVNClient locking functionality.
      * @throws Throwable
      * @since 1.2
      */
@@ -2057,7 +2043,7 @@
     }
 
     /**
-     * Test the baisc SVNClient.info2 functionality.
+     * Test the basic SVNClient.info2 functionality.
      * @throws Throwable
      * @since 1.2
      */
@@ -2086,10 +2072,24 @@
             // examining the WC.
             assertEquals("Unexpected repos file size for '" + info + '\'',
                          -1, info.getReposSize());
-        }
-        Revision rev = new Revision.Number(1);
-        infos = client.info2(thisTest.getWCPath(), rev, rev, true);
-        assertEquals(failureMsg, 21, infos.length);
+
+           // Examine depth
+           assertEquals("Unexpected depth for '" + info + "'",
+                        (isFile ? Depth.unknown : Depth.infinity),
+                        info.getDepth());
+        }
+
+        // Create wc with a depth of Depth.empty
+        String secondWC = thisTest.getWCPath() + ".empty";
+        removeDirOrFile(new File(secondWC));
+
+        client.checkout(thisTest.getUrl(), secondWC, null, null, Depth.empty,
+                        false, true);
+
+        infos = client.info2(secondWC, null, null, false);
+
+        // Examine that depth is Depth.empty
+        assertEquals(Depth.empty, infos[0].getDepth());
     }
 
     /**
@@ -2106,8 +2106,7 @@
         MyChangelistCallback clCallback = new MyChangelistCallback();
 
         String[] paths = new String[]
-            {thisTest.getWCPath() + "/iota"};
-
+          {fileToSVNPath(new File(thisTest.getWCPath(), "iota"), true)};
         // Add a path to a changelist, and check to see if it got added
         client.addToChangelist(paths, changelistName, Depth.infinity, null);
         String[] cl = new String[1];
@@ -2145,39 +2144,10 @@
      * @param targetPath The path for which to acquire mergeinfo.
      * @param mergeSrc The URL from which to consider merges.
      */
-<<<<<<< HEAD
-    public void testMergeInfoRetrieval() throws Throwable
-    {
-        OneTest thisTest = setupAndPerformMerge();
-
-        // Test retrieval of uncommitted, inerhited merge info from a WC path.
-        String targetPath =
-            new File(thisTest.getWCPath(), "branches/A/mu").getPath();
-        final String mergeSrc = "/A/mu";
-        acquireMergeInfoAndAssertEquals("0-2", targetPath, mergeSrc);
-
-        // Commit the result of the merge in preparation for testing
-        // retrieval of merge info from the repository.
-        assertEquals("Unexpected rev number from commit",
-                     Revision.SVN_INVALID_REVNUM,
-                     client.commit(new String[] { thisTest.getWCPath() },
-                                   "log msg", true));
-
-        // Test retrieval of inherited merge info from the repository.
-        targetPath = thisTest.getUrl() + "/branches/A/mu";
-        acquireMergeInfoAndAssertEquals("0-2", targetPath, mergeSrc);
-    }
-
-    /**
-     * Helper method for {@link #testMergeInfoRetrieval()}.
-     */
-    private void acquireMergeInfoAndAssertEquals(String expectedFirstRange,
-=======
     private void acquireMergeinfoAndAssertEquals(long expectedMergeStart,
                                                  long expectedMergeEnd,
                                                  long expectedAvailableStart,
                                                  long expectedAvailableEnd,
->>>>>>> 8595db6c
                                                  String targetPath,
                                                  String mergeSrc)
         throws SubversionException
@@ -2208,27 +2178,29 @@
                                      expectedAvailableEnd, availableRevs);
             }
     }
-    
+
     /**
      * Calls the API to get mergeinfo revisions and returns
      * the revision numbers in a sorted array, or null if there
      * are no revisions to return.
      * @since 1.5
      */
+    @SuppressWarnings("unchecked")
     private long[] getMergeinfoRevisions(int kind, String pathOrUrl,
                                          Revision pegRevision,
                                          String mergeSourceUrl,
-                                         Revision srcPegRevision) {
+                                         Revision srcPegRevision)
+        throws SubversionException
+    {
         class Callback implements LogMessageCallback {
-            
+
             List revList = new ArrayList();
 
             public void singleMessage(ChangePath[] changedPaths, long revision,
-                    String author, long timeMicros, String message,
-                    boolean hasChildren) {
+                    Map revprops, boolean hasChildren) {
                 revList.add(new Long(revision));
             }
-            
+
             public long[] getRevisions() {
                 long[] revisions = new long[revList.size()];
                 int i = 0;
@@ -2240,15 +2212,10 @@
                 return revisions;
             }
         }
-        try {
-            Callback callback = new Callback();
-            client.getMergeinfoLog(kind, pathOrUrl, pegRevision, mergeSourceUrl,
-                                   srcPegRevision, false, null, callback);
-            return callback.getRevisions();
-        } catch (ClientException e) {
-            return null;
-        }
-        
+        Callback callback = new Callback();
+        client.getMergeinfoLog(kind, pathOrUrl, pegRevision, mergeSourceUrl,
+                               srcPegRevision, false, null, callback);
+        return callback.getRevisions();
     }
 
     /**
@@ -2298,34 +2265,6 @@
         assertNotNull(suggestedSrcs);
         assertEquals(1, suggestedSrcs.length);
 
-<<<<<<< HEAD
-        // modify file A/mu
-        File mu = new File(thisTest.getWorkingCopy(), "A/mu");
-        PrintWriter muWriter = new PrintWriter(new FileOutputStream(mu, true));
-        muWriter.print("appended mu text");
-        muWriter.close();
-        thisTest.getWc().setItemWorkingCopyRevision("A/mu", 4);
-        thisTest.getWc().setItemContent("A/mu",
-                thisTest.getWc().getItemContent("A/mu") + "appended mu text");
-        addExpectedCommitItem(thisTest.getWCPath(), thisTest.getUrl(),
-                              "A/mu", NodeKind.file,
-                              CommitItemStateFlags.TextMods);
-
-        // modify file A/D/G/rho
-        File rho = new File(thisTest.getWorkingCopy(), "A/D/G/rho");
-        PrintWriter rhoWriter =
-            new PrintWriter(new FileOutputStream(rho, true));
-        rhoWriter.print("new appended text for rho");
-        rhoWriter.close();
-        thisTest.getWc().setItemWorkingCopyRevision("A/D/G/rho", 4);
-        thisTest.getWc().setItemContent("A/D/G/rho",
-                thisTest.getWc().getItemContent("A/D/G/rho")
-                + "new appended text for rho");
-        addExpectedCommitItem(thisTest.getWCPath(), thisTest.getUrl(),
-                              "A/D/G/rho", NodeKind.file,
-                              CommitItemStateFlags.TextMods);
-        // commit the changes (r4)
-=======
         // Test that getMergeinfo() returns null.
         assertNull(client.getMergeinfo(new File(thisTest.getWCPath(), "A")
                                        .toString(), Revision.HEAD));
@@ -2333,7 +2272,6 @@
         // Merge and commit some changes (r4).
         appendText(thisTest, "A/mu", "xxx", 4);
         appendText(thisTest, "A/D/G/rho", "yyy", 4);
->>>>>>> 8595db6c
         assertEquals("wrong revision number from commit",
                      client.commit(new String[] { thisTest.getWCPath() },
                                    "log msg", true),
@@ -2536,7 +2474,7 @@
             {
                 public ConflictResult resolve(ConflictDescriptor descrip)
                 {
-                    return new ConflictResult(ConflictResult.chooseTheirsFull,
+                    return new ConflictResult(ConflictResult.chooseTheirsConflict,
                                               null);
                 }
             });
@@ -2621,66 +2559,6 @@
             new File(thisTest.getWCPath(), "branches/A").getPath();
         final String mergeSrc = thisTest.getUrl() + "/A";
         acquireMergeinfoAndAssertEquals(2, 4, 0, 0, targetPath, mergeSrc);
-    }
-
-    /**
-     * Test automatic merge conflict resolution.
-     * @throws Throwable
-     * @since 1.5
-     */
-    public void testMergeConflictResolution() throws Throwable
-    {
-        // Add a conflict resolution callback which always chooses the
-        // user's version of a conflicted file.
-        client.setConflictResolver(new ConflictResolverCallback()
-            {
-                public int resolve(ConflictDescriptor descrip)
-                {
-                    return ConflictResolverCallback.Result.choose_repos;
-                }
-            });
-
-        OneTest thisTest = new OneTest();
-
-        // modify file A/mu
-        File mu = new File(thisTest.getWorkingCopy(), "A/mu");
-        PrintWriter muWriter = new PrintWriter(new FileOutputStream(mu, true));
-        muWriter.print("appended mu text");
-        muWriter.close();
-        thisTest.getWc().setItemWorkingCopyRevision("A/mu", 2);
-        String originalContents = thisTest.getWc().getItemContent("A/mu");
-        String expectedContents = originalContents + "appended mu text";
-        thisTest.getWc().setItemContent("A/mu", expectedContents);
-        addExpectedCommitItem(thisTest.getWCPath(), thisTest.getUrl(),
-                              "A/mu", NodeKind.file,
-                              CommitItemStateFlags.TextMods);
-
-        // Commit the changes (r2).
-        assertEquals("wrong revision number from commit", 2,
-                     client.commit(new String[] { thisTest.getWCPath() },
-                                   "log msg", true));
-
-        // Backdate the WC to the previous revision (r1).
-        client.update(thisTest.getWCPath(), Revision.getInstance(1), true);
-
-        // Prep for a merge conflict by changing A/mu in a different way.
-        muWriter = new PrintWriter(new FileOutputStream(mu, true));
-        muWriter.print(" other stuff");
-        muWriter.close();
-        thisTest.getWc().setItemWorkingCopyRevision("A/mu", 1);
-        thisTest.getWc().setItemContent("A/mu",
-                                        originalContents + " other stuff");
-        addExpectedCommitItem(thisTest.getWCPath(), thisTest.getUrl(),
-                              "A/mu", NodeKind.file,
-                              CommitItemStateFlags.TextMods);
-
-        // Merge in the previous changes to A/mu (from r2).
-        client.merge(thisTest.getUrl(), Revision.HEAD, new Revision.Number(1),
-                     new Revision.Number(2), thisTest.getWCPath(),
-                     false, Depth.infinity, false, false);
-
-        assertFileContentsEquals("Unexpected conflict resolution",
-                                 expectedContents, mu);
     }
 
     /**
@@ -2738,7 +2616,7 @@
             "\\ No newline at end of file" + NL +
             "+This is the file 'mu'." + NL +
             "\\ No newline at end of file" + NL;
-        
+
         final String iotaPath = thisTest.getWCPath().replace('\\', '/') + "/iota";
         final String wcPath = fileToSVNPath(new File(thisTest.getWCPath()),
                 false);
@@ -2748,7 +2626,7 @@
         writer.print("This is the file 'mu'.");
         writer.flush();
         writer.close();
-        
+
         /*
          * This test does tests with and without svn:eol-style set to native
          * We will first run all of the tests where this does not matter so
@@ -2775,7 +2653,7 @@
                         thisTest.getUrl(), diffOutput.getPath(),
                         Depth.infinity, null, true, true, false);
 
-            fail("This test should fail becaus the relativeToDir parameter " +
+            fail("This test should fail because the relativeToDir parameter " +
                  "does not work with URLs");
         }
         catch (Exception ignored)
@@ -2802,12 +2680,17 @@
         String aPath = fileToSVNPath(new File(thisTest.getWCPath() + "/A"),
                                      false);
 
-        expectedDiffOutput = NL + "Property changes on: A" + NL +
+        expectedDiffOutput = "Index: A" + NL + sepLine +
+            "--- A\t(revision 1)" + NL +
+            "+++ A\t(working copy)" + NL +
+            NL + "Property changes on: A" + NL +
             underSepLine +
             "Added: testprop" + NL +
-            "   + Test property value." + NL + NL;
-
-        client.propertySet(aPath, "testprop", "Test property value.", false);
+            "## -0,0 +1 ##" + NL +
+            "+Test property value." + NL;
+
+        client.propertySet(aPath, "testprop", "Test property value." + NL,
+                           false);
         client.diff(aPath, Revision.BASE, aPath, Revision.WORKING, wcPath,
                     diffOutput.getPath(), Depth.infinity, null, true, true,
                     false);
@@ -2816,20 +2699,25 @@
                                  expectedDiffOutput, diffOutput);
 
         // Test diff where relativeToDir and path are the same.
-        expectedDiffOutput = NL + "Property changes on: ." + NL +
+        expectedDiffOutput = "Index: ." + NL + sepLine +
+            "--- .\t(revision 1)" + NL +
+            "+++ .\t(working copy)" + NL +
+            NL + "Property changes on: ." + NL +
             underSepLine +
             "Added: testprop" + NL +
-            "   + Test property value." + NL + NL;
-
-        client.propertySet(aPath, "testprop", "Test property value.", false);
+            "## -0,0 +1 ##" + NL +
+            "+Test property value." + NL;
+
+        client.propertySet(aPath, "testprop", "Test property value." + NL,
+                           false);
         client.diff(aPath, Revision.BASE, aPath, Revision.WORKING, aPath,
                     diffOutput.getPath(), Depth.infinity, null, true, true,
                     false);
         assertFileContentsEquals("Unexpected diff output in file '" +
                                  diffOutput.getPath() + '\'',
                                  expectedDiffOutput, diffOutput);
-        
-        
+
+
         /*
          * The rest of these tests are run twice.  The first time
          * without svn:eol-style set and the second time with the
@@ -2838,14 +2726,14 @@
          * commit which sets the property
          */
 
-        for (int operativeRevision = 1; operativeRevision < 3; operativeRevision++) 
+        for (int operativeRevision = 1; operativeRevision < 3; operativeRevision++)
          {
                 String revisionPrefix = "While processing operativeRevison=" + operativeRevision + ". ";
                 String assertPrefix = revisionPrefix + "Unexpected diff output in file '";
-                
+
                 // Undo previous edits to working copy
                 client.revert(wcPath, true);
-                
+
                 if (operativeRevision == 2) {
                     // Set svn:eol-style=native on iota
                     client.propertyCreate(iotaPath, "svn:eol-style", "native", false);
@@ -2866,7 +2754,7 @@
                     "+++ " + iotaPath + "\t(working copy)" + NL +
                     expectedDiffBody;
 
-                try 
+                try
                 {
                     // Two-path diff of WC paths.
                     client.diff(iotaPath, Revision.BASE,
@@ -2876,13 +2764,13 @@
                                              diffOutput.getPath() + '\'',
                                              expectedDiffOutput, diffOutput);
                     diffOutput.delete();
-                } 
-                catch (ClientException e) 
+                }
+                catch (ClientException e)
                 {
                     fail(revisionPrefix + e.getMessage());
                 }
-                
-                try 
+
+                try
                 {
                     // Peg revision diff of a single file.
                     client.diff(thisTest.getUrl() + "/iota", Revision.HEAD,
@@ -2891,20 +2779,20 @@
                     assertFileContentsEquals(assertPrefix +
                                              diffOutput.getPath() + '\'',
                                              "", diffOutput);
-    
+
                     diffOutput.delete();
-                } 
-                catch (ClientException e) 
+                }
+                catch (ClientException e)
                 {
                     fail(revisionPrefix + e.getMessage());
                 }
-    
+
                // Test svn diff with a relative path.
                 expectedDiffOutput = "Index: iota" + NL + sepLine +
                     "--- iota\t(revision " + operativeRevision + ")" + NL +
                     "+++ iota\t(working copy)" + NL +
                     expectedDiffBody;
-                try 
+                try
                 {
                     client.diff(iotaPath, Revision.BASE, iotaPath,
                                 Revision.WORKING, wcPath, diffOutput.getPath(),
@@ -2913,13 +2801,13 @@
                                              diffOutput.getPath() + '\'',
                                              expectedDiffOutput, diffOutput);
                     diffOutput.delete();
-                } 
-                catch (ClientException e) 
+                }
+                catch (ClientException e)
                 {
                     fail(revisionPrefix + e.getMessage());
                 }
-    
-                try 
+
+                try
                 {
                     // Test svn diff with a relative path and trailing slash.
                     client.diff(iotaPath, Revision.BASE, iotaPath,
@@ -2930,12 +2818,12 @@
                                              diffOutput.getPath() + '\'',
                                              expectedDiffOutput, diffOutput);
                     diffOutput.delete();
-                } 
-                catch (ClientException e) 
+                }
+                catch (ClientException e)
                 {
                     fail(revisionPrefix + e.getMessage());
                 }
-                
+
             }
 
     }
@@ -3050,6 +2938,16 @@
         }
     }
 
+    private static class CountingProgressListener implements ProgressListener
+    {
+        public void onProgress(ProgressEvent event)
+        {
+            // TODO: Examine the byte counts from "event".
+            gotProgress = true;
+        }
+        public boolean gotProgress = false;
+    }
+
     public void testDataTransferProgressReport() throws Throwable
     {
         // ### FIXME: This isn't working over ra_local, because
@@ -3059,24 +2957,101 @@
 
         // build the test setup
         OneTest thisTest = new OneTest();
-        ProgressListener listener = new ProgressListener()
-        {
-            public void onProgress(ProgressEvent event)
-            {
-                // TODO: Examine the byte counts from "event".
-                throw new RuntimeException("Progress reported as expected");
-            }
-        };
+        CountingProgressListener listener = new CountingProgressListener();
         client.setProgressListener(listener);
 
         // Perform an update to exercise the progress notification.
-        try
-        {
-            client.update(thisTest.getWCPath(), null, true);
+        client.update(thisTest.getWCPath(), null, true);
+        if (!listener.gotProgress)
             fail("No progress reported");
-        }
-        catch (RuntimeException progressReported)
-        {
+    }
+
+    /**
+     * Test the basic tree conflict functionality.
+     * @throws Throwable
+     */
+    public void testTreeConflict() throws Throwable
+    {
+        // build the test setup. Used for the changes
+        OneTest thisTest = new OneTest();
+        WC wc = thisTest.getWc();
+
+        // build the backup test setup. That is the one that will be updated
+        OneTest tcTest = thisTest.copy(".tree-conflict");
+
+
+        // Move files from A/B/E to A/B/F.
+        String[] srcPaths = { "alpha" };
+        for (int i = 0; i < srcPaths.length; i++)
+        {
+            String fileName = srcPaths[i];
+            srcPaths[i] = new File(thisTest.getWorkingCopy(),
+                                   "A/B/E/" + fileName).getPath();
+
+            wc.addItem("A/B/F/" + fileName,
+                       wc.getItemContent("A/B/E/" + fileName));
+            wc.setItemWorkingCopyRevision("A/B/F/" + fileName, 2);
+            addExpectedCommitItem(thisTest.getWCPath(), thisTest.getUrl(),
+                                  "A/B/F/" + fileName, NodeKind.file,
+                                  CommitItemStateFlags.Add |
+                                  CommitItemStateFlags.IsCopy);
+
+            wc.removeItem("A/B/E/" + fileName);
+            addExpectedCommitItem(thisTest.getWCPath(), thisTest.getUrl(),
+                                  "A/B/E/" + fileName, NodeKind.file,
+                                  CommitItemStateFlags.Delete);
+        }
+        client.move(srcPaths,
+                    new File(thisTest.getWorkingCopy(), "A/B/F").getPath(),
+                    null, false, true, false, null);
+
+        // Commit the changes, and check the state of the WC.
+        assertEquals("Unexpected WC revision number after commit",
+                     client.commit(new String[] { thisTest.getWCPath() },
+                                   "Move files", true), 2);
+        thisTest.checkStatus();
+
+        // modify A/B/E/alpha in second working copy
+        File alpha = new File(tcTest.getWorkingCopy(), "A/B/E/alpha");
+        PrintWriter alphaWriter = new PrintWriter(new FileOutputStream(alpha, true));
+        alphaWriter.print("appended alpha text");
+        alphaWriter.close();
+
+        // update the tc test
+        assertEquals("wrong revision number from update",
+                     client.update(tcTest.getWCPath(), null, true),
+                     2);
+
+        // set the expected working copy layout for the tc test
+        tcTest.getWc().addItem("A/B/F/alpha",
+                tcTest.getWc().getItemContent("A/B/E/alpha"));
+        tcTest.getWc().setItemWorkingCopyRevision("A/B/F/alpha", 2);
+        // we expect the tree conflict to turn the existing item into
+        // a scheduled-add with history.
+        tcTest.getWc().setItemTextStatus("A/B/E/alpha", StatusKind.added);
+        tcTest.getWc().setItemTextStatus("A/B/F/alpha", StatusKind.normal);
+
+        // check the status of the working copy of the tc test
+        tcTest.checkStatus();
+
+        // get the Info2 of the tree conflict
+        MyInfoCallback callback = new MyInfoCallback();
+        client.info2(tcTest.getWCPath() + "/A/B/E/alpha", null,
+                null, Depth.unknown, null, callback);
+        ConflictDescriptor conflict = callback.getInfo().getConflictDescriptor();
+
+        assertNotNull("Conflict should not be null", conflict);
+
+        assertEquals(conflict.getSrcLeftVersion().getNodeKind(), NodeKind.file);
+        assertEquals(conflict.getSrcLeftVersion().getReposURL() + "/" +
+                conflict.getSrcLeftVersion().getPathInRepos(), tcTest.getUrl() + "/A/B/E/alpha");
+        assertEquals(conflict.getSrcLeftVersion().getPegRevision(), 1L);
+
+        if (conflict.getSrcRightVersion() != null)
+        {
+            assertEquals(conflict.getSrcRightVersion().getNodeKind(), NodeKind.none);
+            assertEquals(conflict.getSrcRightVersion().getReposURL(), tcTest.getUrl());
+            assertEquals(conflict.getSrcRightVersion().getPegRevision(), 2L);
         }
     }
 
@@ -3088,6 +3063,10 @@
      * @throws IOException
      * @throws SubversionException
      */
+    /*
+      This is currently commented out, because we don't have an XFail method
+      for JavaHL.  The resolution is pending the result of issue #3680:
+      http://subversion.tigris.org/issues/show_bug.cgi?id=3680
     public void testObstructionTolerance()
             throws SubversionException, IOException
     {
@@ -3217,12 +3196,8 @@
         // Complete the switch using "--force" and check the status
         client.doSwitch(backupTest.getWCPath() + "/A/B/E",
                         backupTest.getUrl() + "/A/D/H",
-<<<<<<< HEAD
-                        null, Depth.infinity, false, true);
-=======
                         Revision.HEAD, Revision.HEAD, Depth.infinity,
                         false, false, true);
->>>>>>> 8595db6c
 
         backupTest.getWc().setItemIsSwitched("A/B/E",true);
         backupTest.getWc().removeItem("A/B/E/alpha");
@@ -3240,7 +3215,7 @@
                                    backupTest.getWc().getItemContent("A/D/H/omega"));
 
         backupTest.checkStatus();
-    }
+    }*/
 
     /**
      * Test basic blame functionality.  This test marginally tests blame
@@ -3268,6 +3243,81 @@
             assertEquals(1, line.getRevision());
             assertEquals("jrandom", line.getAuthor());
         }
+    }
+
+    /**
+     * Test commit of arbitrary revprops.
+     * @throws Throwable
+     * @since 1.5
+     */
+    @SuppressWarnings("unchecked")
+    public void testCommitRevprops() throws Throwable
+    {
+
+        class RevpropLogCallback implements LogMessageCallback
+        {
+            Map revprops;
+
+            public void singleMessage(ChangePath[] changedPaths,
+                                      long revision,
+                                      Map revprops,
+                                      boolean hasChildren)
+            {
+                this.revprops = revprops;
+            }
+
+            public Map getRevprops()
+            {
+                return revprops;
+            }
+        }
+
+        // build the test setup
+        OneTest thisTest = new OneTest();
+
+        // modify file A/mu
+        File mu = new File(thisTest.getWorkingCopy(), "A/mu");
+        PrintWriter muWriter = new PrintWriter(new FileOutputStream(mu, true));
+        muWriter.print("appended mu text");
+        muWriter.close();
+        thisTest.getWc().setItemWorkingCopyRevision("A/mu", 2);
+        thisTest.getWc().setItemContent("A/mu",
+                thisTest.getWc().getItemContent("A/mu") + "appended mu text");
+        addExpectedCommitItem(thisTest.getWCPath(),
+                thisTest.getUrl(), "A/mu",NodeKind.file,
+                CommitItemStateFlags.TextMods);
+
+        // commit the changes, with some extra revprops
+        Map revprops = new HashMap();
+        revprops.put("kfogel", "rockstar");
+        revprops.put("cmpilato", "theman");
+        assertEquals("wrong revision number from commit",
+                     client.commit(new String[]{thisTest.getWCPath()},
+                                   "log msg", Depth.infinity, true, true,
+                                   null, revprops),
+                     2);
+
+        // check the status of the working copy
+        thisTest.checkStatus();
+
+        // Fetch our revprops from the server
+        RevpropLogCallback callback = new RevpropLogCallback();
+        client.logMessages(thisTest.getWCPath(), Revision.getInstance(2),
+                           Revision.getInstance(2),
+                           Revision.getInstance(2), false, false, false,
+                           new String[] {"kfogel", "cmpilato"}, 0,
+                           callback);
+        Map fetchedProps = callback.getRevprops();
+
+        assertEquals("wrong number of fetched revprops", revprops.size(),
+                     fetchedProps.size());
+        Set keys = fetchedProps.keySet();
+        for (Iterator it = keys.iterator(); it.hasNext(); )
+          {
+            String key = (String) it.next();
+            assertEquals("revprops check", revprops.get(key),
+                         fetchedProps.get(key));
+          }
     }
 
     /**
@@ -3307,6 +3357,7 @@
         // change made to this class.
         private static final long serialVersionUID = 1L;
 
+        @SuppressWarnings("unchecked")
         public void onSummary(DiffSummary descriptor)
         {
             super.put(descriptor.getPath(), descriptor);
@@ -3316,8 +3367,12 @@
     private class MyChangelistCallback extends HashMap
         implements ChangelistCallback
     {
+        private static final long serialVersionUID = 1L;
+
+        @SuppressWarnings("unchecked")
         public void doChangelist(String path, String changelist)
         {
+            path = fileToSVNPath(new File(path), true);
             if (super.containsKey(path))
             {
                 // Append the changelist to the existing list
@@ -3338,4 +3393,17 @@
             return (List) super.get(path);
         }
     }
+
+    private class MyInfoCallback implements InfoCallback {
+        private Info2 info;
+
+        public void singleInfo(Info2 info) {
+            this.info = info;
+        }
+
+        public Info2 getInfo() {
+            return info;
+        }
+
+    }
 }