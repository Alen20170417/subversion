--- conflicted
+++ resolved
@@ -421,7 +421,6 @@
   env->DeleteLocalRef(jfileName);
 }
 
-<<<<<<< HEAD
 namespace {
 struct MessageStackItem
 {
@@ -561,9 +560,6 @@
 std::string JNIUtil::makeSVNErrorMessage(svn_error_t *err,
                                          jstring *jerror_message,
                                          jobject *jmessage_stack)
-=======
-void JNIUtil::wrappedHandleSVNError(svn_error_t *err)
->>>>>>> 667d721f
 {
   if (jerror_message)
     *jerror_message = NULL;
@@ -719,17 +715,10 @@
   env->Throw(static_cast<jthrowable>(env->PopLocalFrame(nativeException)));
 }
 
-<<<<<<< HEAD
 void JNIUtil::handleSVNError(svn_error_t *err, jthrowable jcause)
 {
   try {
     wrappedHandleSVNError(err, jcause);
-=======
-void JNIUtil::handleSVNError(svn_error_t *err)
-{
-  try {
-    wrappedHandleSVNError(err);
->>>>>>> 667d721f
   } catch (...) {
     svn_error_clear(err);
     throw;
@@ -801,48 +790,10 @@
 
 const char* exception_to_cstring(apr_pool_t* pool)
 {
-<<<<<<< HEAD
-  const char *msg;
+  const char *msg = NULL;
   if (JNIUtil::getEnv()->ExceptionCheck())
     {
       msg = known_exception_to_cstring(pool);
-=======
-  const char *msg = NULL;
-  JNIEnv *env = getEnv();
-  apr_pool_t *pool = in_pool.getPool();
-  if (env->ExceptionCheck())
-    {
-      jthrowable t = env->ExceptionOccurred();
-      jclass cls = env->GetObjectClass(t);
-
-      jstring jclass_name;
-      {
-        jmethodID mid = env->GetMethodID(cls, "getClass", "()Ljava/lang/Class;");
-        jobject clsobj = env->CallObjectMethod(t, mid);
-        jclass basecls = env->GetObjectClass(clsobj);
-        mid = env->GetMethodID(basecls, "getName", "()Ljava/lang/String;");
-        jclass_name = (jstring) env->CallObjectMethod(clsobj, mid);
-      }
-
-      jstring jmessage;
-      {
-        jmethodID mid = env->GetMethodID(cls, "getMessage",
-                                         "()Ljava/lang/String;");
-        jmessage = (jstring) env->CallObjectMethod(t, mid);
-      }
-
-      JNIStringHolder class_name(jclass_name);
-      if (jmessage)
-        {
-          JNIStringHolder message(jmessage);
-          msg = apr_pstrcat(pool,
-                            static_cast<const char*>(class_name), ": ",
-                            static_cast<const char*>(message), NULL);
-        }
-      else
-        msg = class_name.pstrdup(pool);
-      // ### Conditionally add t.printStackTrace() to msg?
->>>>>>> 667d721f
     }
   return msg;
 }
