--- conflicted
+++ resolved
@@ -917,11 +917,7 @@
          the performance penalty.
        */
 
-<<<<<<< HEAD
-      path = svn_path_internal_style(path, pool);
-=======
       path = svn_dirent_internal_style(path, pool);
->>>>>>> 4cf18c3e
 
       /* For kicks and giggles, let's absolutize it. */
       SVN_ERR(svn_dirent_get_absolute(&path, path, pool));
