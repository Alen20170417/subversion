/**
 * @copyright
 * ====================================================================
 *    Licensed to the Apache Software Foundation (ASF) under one
 *    or more contributor license agreements.  See the NOTICE file
 *    distributed with this work for additional information
 *    regarding copyright ownership.  The ASF licenses this file
 *    to you under the Apache License, Version 2.0 (the
 *    "License"); you may not use this file except in compliance
 *    with the License.  You may obtain a copy of the License at
 *
 *      http://www.apache.org/licenses/LICENSE-2.0
 *
 *    Unless required by applicable law or agreed to in writing,
 *    software distributed under the License is distributed on an
 *    "AS IS" BASIS, WITHOUT WARRANTIES OR CONDITIONS OF ANY
 *    KIND, either express or implied.  See the License for the
 *    specific language governing permissions and limitations
 *    under the License.
 * ====================================================================
 * @endcopyright
 *
 * @file JNIUtil.cpp
 * @brief Implementation of the class JNIUtil
 */

#include "JNIUtil.h"
#include "Array.h"

#include <sstream>
#include <vector>
#include <locale.h>

#include <apr_strings.h>
#include <apr_tables.h>
#include <apr_general.h>
#include <apr_lib.h>

#include "svn_pools.h"
#include "svn_fs.h"
#include "svn_ra.h"
#include "svn_utf.h"
#include "svn_wc.h"
#include "svn_dso.h"
#include "svn_path.h"
#include "svn_cache_config.h"
#include <apr_file_info.h>
#include "svn_private_config.h"
#ifdef WIN32
/* FIXME: We're using an internal APR header here, which means we
   have to build Subversion with APR sources. This being Win32-only,
   that should be fine for now, but a better solution must be found in
   combination with issue #850. */
extern "C" {
#include <arch/win32/apr_arch_utf8.h>
};
#endif

#include "SVNBase.h"
#include "JNIMutex.h"
#include "JNICriticalSection.h"
#include "JNIThreadData.h"
#include "JNIStringHolder.h"
#include "Pool.h"

// Static members of JNIUtil are allocated here.
apr_pool_t *JNIUtil::g_pool = NULL;
std::list<SVNBase*> JNIUtil::g_finalizedObjects;
JNIMutex *JNIUtil::g_finalizedObjectsMutex = NULL;
JNIMutex *JNIUtil::g_logMutex = NULL;
bool JNIUtil::g_initException;
bool JNIUtil::g_inInit;
JNIEnv *JNIUtil::g_initEnv;
char JNIUtil::g_initFormatBuffer[formatBufferSize];
int JNIUtil::g_logLevel = JNIUtil::noLog;
std::ofstream JNIUtil::g_logStream;

/**
 * Initialize the environment for all requests.
 * @param env   the JNI environment for this request
 */
bool JNIUtil::JNIInit(JNIEnv *env)
{
  // Clear all standing exceptions.
  env->ExceptionClear();

  // Remember the env parameter for the remainder of the request.
  setEnv(env);

  // Lock the list of finalized objects.
  JNICriticalSection cs(*g_finalizedObjectsMutex) ;
  if (isExceptionThrown())
    return false;

  // Delete all finalized, but not yet deleted objects.
  for (std::list<SVNBase*>::iterator it = g_finalizedObjects.begin();
       it != g_finalizedObjects.end();
       ++it)
    {
      delete *it;
    }
  g_finalizedObjects.clear();

  return true;
}

/**
 * Initialize the environment for all requests.
 * @param env   the JNI environment for this request
 */
bool JNIUtil::JNIGlobalInit(JNIEnv *env)
{
  // This method has to be run only once during the run a program.
  static bool run = false;
  svn_error_t *err;
  if (run) // already run
    return true;

  run = true;

  // Do not run this part more than one time.  This leaves a small
  // time window when two threads create their first SVNClient and
  // SVNAdmin at the same time, but I do not see a better option
  // without APR already initialized
  if (g_inInit)
    return false;

  g_inInit = true;
  g_initEnv = env;

  apr_status_t status;



  /* Initialize the APR subsystem, and register an atexit() function
   * to Uninitialize that subsystem at program exit. */
  status = apr_initialize();
  if (status)
    {
      if (stderr)
        {
          char buf[1024];
          apr_strerror(status, buf, sizeof(buf) - 1);
          fprintf(stderr,
                  "%s: error: cannot initialize APR: %s\n",
                  "svnjavahl", buf);
        }
      return FALSE;
    }

  /* This has to happen before any pools are created. */
  if ((err = svn_dso_initialize2()))
    {
      if (stderr && err->message)
        fprintf(stderr, "%s", err->message);

      svn_error_clear(err);
      return FALSE;
    }

  if (0 > atexit(apr_terminate))
    {
      if (stderr)
        fprintf(stderr,
                "%s: error: atexit registration failed\n",
                "svnjavahl");
      return FALSE;
    }

  /* Create our top-level pool. */
  g_pool = svn_pool_create(NULL);

  apr_allocator_t* allocator = apr_pool_allocator_get(g_pool);

  if (allocator)
    {
      /* Keep a maximum of 1 free block, to release memory back to the JVM
         (and other modules). */
      apr_allocator_max_free_set(allocator, 1);
    }

  svn_utf_initialize2(FALSE, g_pool); /* Optimize character conversions */
  svn_fs_initialize(g_pool); /* Avoid some theoretical issues */
  svn_ra_initialize(g_pool);

  /* We shouldn't fill the JVMs memory with FS cache data unless explictly
     requested. */
  {
    svn_cache_config_t settings = *svn_cache_config_get();
    settings.cache_size = 0;
    settings.file_handle_count = 0;
    settings.single_threaded = FALSE;
    svn_cache_config_set(&settings);
  }

#ifdef ENABLE_NLS
#ifdef WIN32
  {
    WCHAR ucs2_path[MAX_PATH];
    char *utf8_path;
    const char *internal_path;
    apr_pool_t *pool;
    apr_status_t apr_err;
    apr_size_t inwords, outbytes;
    unsigned int outlength;

    pool = svn_pool_create(g_pool);
    /* get dll name - our locale info will be in '../share/locale' */
    inwords = sizeof(ucs2_path) / sizeof(ucs2_path[0]);
    HINSTANCE moduleHandle = GetModuleHandle("libsvnjavahl-1");
    GetModuleFileNameW(moduleHandle, ucs2_path, inwords);
    inwords = lstrlenW(ucs2_path);
    outbytes = outlength = 3 * (inwords + 1);
    utf8_path = reinterpret_cast<char *>(apr_palloc(pool, outlength));
    apr_err = apr_conv_ucs2_to_utf8((const apr_wchar_t *) ucs2_path,
                                    &inwords, utf8_path, &outbytes);
    if (!apr_err && (inwords > 0 || outbytes == 0))
      apr_err = APR_INCOMPLETE;
    if (apr_err)
      {
        if (stderr)
          fprintf(stderr, "Can't convert module path to UTF-8");
        return FALSE;
      }
    utf8_path[outlength - outbytes] = '\0';
    internal_path = svn_dirent_internal_style(utf8_path, pool);
    /* get base path name */
    internal_path = svn_dirent_dirname(internal_path, pool);
    internal_path = svn_dirent_join(internal_path, SVN_LOCALE_RELATIVE_PATH,
                                  pool);
    bindtextdomain(PACKAGE_NAME, internal_path);
    svn_pool_destroy(pool);
  }
#else
  bindtextdomain(PACKAGE_NAME, SVN_LOCALE_DIR);
#endif
#endif

#if defined(WIN32) || defined(__CYGWIN__)
  /* See http://svn.apache.org/repos/asf/subversion/trunk/notes/asp-dot-net-hack.txt */
  /* ### This code really only needs to be invoked by consumers of
     ### the libsvn_wc library, which basically means SVNClient. */
  if (getenv("SVN_ASP_DOT_NET_HACK"))
    {
      err = svn_wc_set_adm_dir("_svn", g_pool);
      if (err)
        {
          if (stderr)
            {
              fprintf(stderr,
                      "%s: error: SVN_ASP_DOT_NET_HACK failed: %s\n",
                      "svnjavahl", err->message);
            }
          svn_error_clear(err);
          return FALSE;
        }
    }
#endif

  svn_error_set_malfunction_handler(svn_error_raise_on_malfunction);

  // Build all mutexes.
  g_finalizedObjectsMutex = new JNIMutex(g_pool);
  if (isExceptionThrown())
    return false;

  g_logMutex = new JNIMutex(g_pool);
  if (isExceptionThrown())
    return false;

  // initialized the thread local storage
  if (!JNIThreadData::initThreadData())
    return false;

  setEnv(env);
  if (isExceptionThrown())
    return false;

  g_initEnv = NULL;
  g_inInit = false;
  return true;
}

/**
 * Returns the global (not request specific) pool.
 * @return global pool
 */
apr_pool_t *JNIUtil::getPool()
{
  return g_pool;
}

void JNIUtil::raiseThrowable(const char *name, const char *message)
{
  if (getLogLevel() >= errorLog)
    {
      JNICriticalSection cs(*g_logMutex);
      g_logStream << "Throwable raised <" << message << ">" << std::endl;
    }

  JNIEnv *env = getEnv();
  jclass clazz = env->FindClass(name);
  if (isJavaExceptionThrown())
    return;

  env->ThrowNew(clazz, message);
  setExceptionThrown();
  env->DeleteLocalRef(clazz);
}

jstring JNIUtil::makeSVNErrorMessage(svn_error_t *err)
{
  if (err == NULL)
    return NULL;
  std::string buffer;
  assembleErrorMessage(err, 0, APR_SUCCESS, buffer);
  jstring jmessage = makeJString(buffer.c_str());
  return jmessage;
}

void
JNIUtil::throwNativeException(const char *className, const char *msg,
                              const char *source, int aprErr)
{
  JNIEnv *env = getEnv();
  jclass clazz = env->FindClass(className);

  // Create a local frame for our references
  env->PushLocalFrame(LOCAL_FRAME_SIZE);
  if (JNIUtil::isJavaExceptionThrown())
    return;

  if (getLogLevel() >= exceptionLog)
    {
      JNICriticalSection cs(*g_logMutex);
      g_logStream << "Subversion JavaHL exception thrown, message:<";
      g_logStream << msg << ">";
      if (source)
        g_logStream << " source:<" << source << ">";
      if (aprErr != -1)
        g_logStream << " apr-err:<" << aprErr << ">";
      g_logStream << std::endl;
    }
  if (isJavaExceptionThrown())
    POP_AND_RETURN_NOTHING();

  jstring jmessage = makeJString(msg);
  if (isJavaExceptionThrown())
    POP_AND_RETURN_NOTHING();
  jstring jsource = makeJString(source);
  if (isJavaExceptionThrown())
    POP_AND_RETURN_NOTHING();

  jmethodID mid = env->GetMethodID(clazz, "<init>",
                                   "(Ljava/lang/String;Ljava/lang/String;I)V");
  if (isJavaExceptionThrown())
    POP_AND_RETURN_NOTHING();
  jobject nativeException = env->NewObject(clazz, mid, jmessage, jsource,
                                           static_cast<jint>(aprErr));
  if (isJavaExceptionThrown())
    POP_AND_RETURN_NOTHING();

  env->Throw(static_cast<jthrowable>(env->PopLocalFrame(nativeException)));
}

void
JNIUtil::putErrorsInTrace(svn_error_t *err,
                          std::vector<jobject> &stackTrace)
{
  if (!err)
    return;

  JNIEnv *env = getEnv();

  // First, put all our child errors in the stack trace
  putErrorsInTrace(err->child, stackTrace);

  // Now, put our own error in the stack trace
  jclass stClazz = env->FindClass("java/lang/StackTraceElement");
  if (isJavaExceptionThrown())
    return;

  static jmethodID ctor_mid = 0;
  if (ctor_mid == 0)
    {
      ctor_mid = env->GetMethodID(stClazz, "<init>",
                                  "(Ljava/lang/String;Ljava/lang/String;"
                                  "Ljava/lang/String;I)V");
      if (isJavaExceptionThrown())
        return;
    }

  jstring jdeclClass = makeJString("native");
  if (isJavaExceptionThrown())
    return;

  char *tmp_path;
  char *path = svn_dirent_dirname(err->file, err->pool);
  while ((tmp_path = strchr(path, '/')))
    *tmp_path = '.';

  jstring jmethodName = makeJString(path);
  if (isJavaExceptionThrown())
    return;

  jstring jfileName = makeJString(svn_dirent_basename(err->file, err->pool));
  if (isJavaExceptionThrown())
    return;

  jobject jelement = env->NewObject(stClazz, ctor_mid, jdeclClass, jmethodName,
                                    jfileName, (jint) err->line);

  stackTrace.push_back(jelement);

  env->DeleteLocalRef(stClazz);
  env->DeleteLocalRef(jdeclClass);
  env->DeleteLocalRef(jmethodName);
  env->DeleteLocalRef(jfileName);
}

namespace {
jobject construct_Jmessage_stack(
    const JNIUtil::error_message_stack_t& message_stack)
{
  JNIEnv *env = JNIUtil::getEnv();
  env->PushLocalFrame(LOCAL_FRAME_SIZE);
  if (JNIUtil::isJavaExceptionThrown())
    return NULL;

  jclass list_clazz = env->FindClass("java/util/ArrayList");
  if (JNIUtil::isJavaExceptionThrown())
    POP_AND_RETURN_NULL;
  jmethodID mid = env->GetMethodID(list_clazz, "<init>", "(I)V");
  if (JNIUtil::isJavaExceptionThrown())
    POP_AND_RETURN_NULL;
  jmethodID add_mid = env->GetMethodID(list_clazz, "add",
                                       "(Ljava/lang/Object;)Z");
  if (JNIUtil::isJavaExceptionThrown())
    POP_AND_RETURN_NULL;
  jobject jlist = env->NewObject(list_clazz, mid, jint(message_stack.size()));
  if (JNIUtil::isJavaExceptionThrown())
    POP_AND_RETURN_NULL;

  jclass clazz = env->FindClass(JAVA_PACKAGE"/ClientException$ErrorMessage");
  if (JNIUtil::isJavaExceptionThrown())
    POP_AND_RETURN_NULL;
  mid = env->GetMethodID(clazz, "<init>",
                         "(ILjava/lang/String;Z)V");
  if (JNIUtil::isJavaExceptionThrown())
    POP_AND_RETURN_NULL;

  for (JNIUtil::error_message_stack_t::const_iterator
         it = message_stack.begin();
       it != message_stack.end(); ++it)
    {
      jobject jmessage = JNIUtil::makeJString(it->m_message.c_str());
      if (JNIUtil::isJavaExceptionThrown())
        POP_AND_RETURN_NULL;
      jobject jitem = env->NewObject(clazz, mid,
                                     jint(it->m_code), jmessage,
                                     jboolean(it->m_generic));
      if (JNIUtil::isJavaExceptionThrown())
        POP_AND_RETURN_NULL;
      env->CallBooleanMethod(jlist, add_mid, jitem);
      if (JNIUtil::isJavaExceptionThrown())
        POP_AND_RETURN_NULL;

      env->DeleteLocalRef(jmessage);
      env->DeleteLocalRef(jitem);
    }
  return env->PopLocalFrame(jlist);
}
} // anonymous namespace

void JNIUtil::handleSVNError(svn_error_t *err)
{
  std::string msg;
  error_message_stack_t message_stack;
  assembleErrorMessage(svn_error_purge_tracing(err),
                       0, APR_SUCCESS, msg, &message_stack);
  const char *source = NULL;
#ifdef SVN_DEBUG
#ifndef SVN_ERR__TRACING
  if (err->file)
    {
      std::ostringstream buf;
      buf << err->file;
      if (err->line > 0)
        buf << ':' << err->line;
      source = buf.str().c_str();
    }
#endif
#endif

  // Much of the following is stolen from throwNativeException().  As much as
  // we'd like to call that function, we need to do some manual stack
  // unrolling, so it isn't feasible.

  JNIEnv *env = getEnv();

  // Create a local frame for our references
  env->PushLocalFrame(LOCAL_FRAME_SIZE);
  if (JNIUtil::isJavaExceptionThrown())
    return;

  jclass clazz = env->FindClass(JAVA_PACKAGE "/ClientException");
  if (isJavaExceptionThrown())
    POP_AND_RETURN_NOTHING();

  if (getLogLevel() >= exceptionLog)
    {
      JNICriticalSection cs(*g_logMutex);
      g_logStream << "Subversion JavaHL exception thrown, message:<";
      g_logStream << msg << ">";
      if (source)
        g_logStream << " source:<" << source << ">";
      if (err->apr_err != -1)
        g_logStream << " apr-err:<" << err->apr_err << ">";
      g_logStream << std::endl;
    }
  if (isJavaExceptionThrown())
    POP_AND_RETURN_NOTHING();

  jstring jmessage = makeJString(msg.c_str());
  if (isJavaExceptionThrown())
    POP_AND_RETURN_NOTHING();
  jstring jsource = makeJString(source);
  if (isJavaExceptionThrown())
    POP_AND_RETURN_NOTHING();

  jobject jmessageStack = construct_Jmessage_stack(message_stack);
  if (isJavaExceptionThrown())
    POP_AND_RETURN_NOTHING();

  jmethodID mid = env->GetMethodID(clazz, "<init>",
                                   "(Ljava/lang/String;"
                                   "Ljava/lang/String;I"
                                   "Ljava/util/List;)V");
  if (isJavaExceptionThrown())
    POP_AND_RETURN_NOTHING();
  jobject nativeException = env->NewObject(clazz, mid, jmessage, jsource,
                                           jint(err->apr_err), jmessageStack);
  if (isJavaExceptionThrown())
    POP_AND_RETURN_NOTHING();

#ifdef SVN_ERR__TRACING
  // Add all the C error stack trace information to the Java Exception

  // Get the standard stack trace, and vectorize it using the Array class.
  static jmethodID mid_gst = 0;
  if (mid_gst == 0)
    {
      mid_gst = env->GetMethodID(clazz, "getStackTrace",
                                 "()[Ljava/lang/StackTraceElement;");
      if (isJavaExceptionThrown())
        POP_AND_RETURN_NOTHING();
    }
  Array stackTraceArray((jobjectArray) env->CallObjectMethod(nativeException,
                                                             mid_gst));
  std::vector<jobject> oldStackTrace = stackTraceArray.vector();

  // Build the new stack trace elements from the chained errors.
  std::vector<jobject> newStackTrace;
  putErrorsInTrace(err, newStackTrace);

  // Join the new elements with the old ones
  for (std::vector<jobject>::const_iterator it = oldStackTrace.begin();
            it < oldStackTrace.end(); ++it)
    {
      newStackTrace.push_back(*it);
    }

  jclass stClazz = env->FindClass("java/lang/StackTraceElement");
  if (isJavaExceptionThrown())
    POP_AND_RETURN_NOTHING();

  const jsize stSize = static_cast<jsize>(newStackTrace.size());
  if (stSize != newStackTrace.size())
    {
      env->ThrowNew(env->FindClass("java.lang.ArithmeticException"),
                    "Overflow converting C size_t to JNI jsize");
      POP_AND_RETURN_NOTHING();
    }
  jobjectArray jStackTrace = env->NewObjectArray(stSize, stClazz, NULL);
  if (isJavaExceptionThrown())
    POP_AND_RETURN_NOTHING();

  int i = 0;
  for (std::vector<jobject>::const_iterator it = newStackTrace.begin();
       it < newStackTrace.end(); ++it)
    {
      env->SetObjectArrayElement(jStackTrace, i, *it);
      ++i;
    }

  // And put the entire trace back into the exception
  static jmethodID mid_sst = 0;
  if (mid_sst == 0)
    {
      mid_sst = env->GetMethodID(clazz, "setStackTrace",
                                 "([Ljava/lang/StackTraceElement;)V");
      if (isJavaExceptionThrown())
        POP_AND_RETURN_NOTHING();
    }
  env->CallVoidMethod(nativeException, mid_sst, jStackTrace);
  if (isJavaExceptionThrown())
    POP_AND_RETURN_NOTHING();
#endif

  env->Throw(static_cast<jthrowable>(env->PopLocalFrame(nativeException)));

  svn_error_clear(err);
}

void JNIUtil::putFinalizedClient(SVNBase *object)
{
  enqueueForDeletion(object);
}

void JNIUtil::enqueueForDeletion(SVNBase *object)
{
  JNICriticalSection cs(*g_finalizedObjectsMutex);
  if (!isExceptionThrown())
    g_finalizedObjects.push_back(object);
}

/**
 * Handle an apr error (those are not expected) by throwing an error.
 * @param error the apr error number
 * @param op the apr function returning the error
 */
void JNIUtil::handleAPRError(int error, const char *op)
{
  char *buffer = getFormatBuffer();
  if (buffer == NULL)
    return;

  apr_snprintf(buffer, formatBufferSize,
               _("an error occurred in function %s with return value %d"),
               op, error);

  throwError(buffer);
}

/**
 * Return if an exception has been detected.
 * @return a exception has been detected
 */
bool JNIUtil::isExceptionThrown()
{
  // During init -> look in the global member.
  if (g_inInit)
    return g_initException;

  // Look in the thread local storage.
  JNIThreadData *data = JNIThreadData::getThreadData();
  return data == NULL || data->m_exceptionThrown;
}

/**
 * Store the JNI environment for this request in the thread local
 * storage.
 * @param env   the JNI environment
 */
void JNIUtil::setEnv(JNIEnv *env)
{
  JNIThreadData::pushNewThreadData();
  JNIThreadData *data = JNIThreadData::getThreadData();
  data->m_env = env;
  data->m_exceptionThrown = false;
}

/**
 * Return the JNI environment to use
 * @return the JNI environment
 */
JNIEnv *JNIUtil::getEnv()
{
  // During init -> look into the global variable.
  if (g_inInit)
    return g_initEnv;

  // Look in the thread local storage.
  JNIThreadData *data = JNIThreadData::getThreadData();
  return data->m_env;
}

/**
 * Check if a Java exception has been thrown.
 * @return is a Java exception has been thrown
 */
bool JNIUtil::isJavaExceptionThrown()
{
  JNIEnv *env = getEnv();
  if (env->ExceptionCheck())
    {
      // Retrieving the exception removes it so we rethrow it here.
      jthrowable exp = env->ExceptionOccurred();
      env->ExceptionDescribe();
      env->Throw(exp);
      env->DeleteLocalRef(exp);
      setExceptionThrown();
      return true;
    }
  return false;
}

namespace {
const char* exception_to_cstring(apr_pool_t* pool)
{
  const char *msg;
  JNIEnv *env = JNIUtil::getEnv();
  if (env->ExceptionCheck())
    {
      jthrowable t = env->ExceptionOccurred();
      static jmethodID getMessage = 0;
      if (getMessage == 0)
        {
          jclass clazz = env->FindClass("java/lang/Throwable");
          getMessage = env->GetMethodID(clazz, "getMessage",
                                        "()Ljava/lang/String;");
          env->DeleteLocalRef(clazz);
        }
      jstring jmsg = (jstring) env->CallObjectMethod(t, getMessage);
      JNIStringHolder tmp(jmsg);
      msg = tmp.pstrdup(pool);
      // ### Conditionally add t.printStackTrace() to msg?
    }
  else
    {
      msg = NULL;
    }
  return msg;
}
} // anonymous namespace

const char *
JNIUtil::thrownExceptionToCString(SVN::Pool &in_pool)
{
  return exception_to_cstring(in_pool.getPool());
}

svn_error_t*
JNIUtil::checkJavaException(apr_status_t errorcode)
{
  if (!getEnv()->ExceptionCheck())
    return SVN_NO_ERROR;
  svn_error_t* err = svn_error_create(errorcode, NULL, NULL);
  err->message = apr_psprintf(err->pool, _("Java exception: %s"),
                              exception_to_cstring(err->pool));
  return err;
}

/**
 * Create a Java string from a native UTF-8 string.
 * @param txt   native UTF-8 string
 * @return the Java string. It is a local reference, which should be deleted
 *         as soon a possible
 */
jstring JNIUtil::makeJString(const char *txt)
{
  if (txt == NULL)
    // A NULL pointer is equates to a null java.lang.String.
    return NULL;

  JNIEnv *env = getEnv();
  return env->NewStringUTF(txt);
}

void
JNIUtil::setExceptionThrown(bool flag)
{
  if (g_inInit)
    {
      // During global initialization, store any errors that occur
      // in a global variable (since thread-local storage may not
      // yet be available).
      g_initException = flag;
    }
  else
    {
      // When global initialization is complete, thread-local
      // storage should be available, so store the error there.
      JNIThreadData *data = JNIThreadData::getThreadData();
      data->m_exceptionThrown = flag;
    }
}

/**
 * Initialite the log file.
 * @param level the log level
 * @param the name of the log file
 */
void JNIUtil::initLogFile(int level, jstring path)
{
  // lock this operation
  JNICriticalSection cs(*g_logMutex);
  if (g_logLevel > noLog) // if the log file has been opened
    g_logStream.close();

  // remember the log level
  g_logLevel = level;
  JNIStringHolder myPath(path);
  if (g_logLevel > noLog) // if a new log file is needed
    {
      // open it
      g_logStream.open(myPath, std::ios::app);
    }
}

/**
 * Returns a buffer to format error messages.
 * @return a buffer for formating error messages
 */
char *JNIUtil::getFormatBuffer()
{
  if (g_inInit) // during init -> use the global buffer
    return g_initFormatBuffer;

  // use the buffer in the thread local storage
  JNIThreadData *data = JNIThreadData::getThreadData();
  if (data == NULL) // if that does not exists -> use the global buffer
    return g_initFormatBuffer;

  return data->m_formatBuffer;
}

/**
 * Returns the current log level.
 * @return the log level
 */
int JNIUtil::getLogLevel()
{
  return g_logLevel;
}

/**
 * Write a message to the log file if needed.
 * @param the log message
 */
void JNIUtil::logMessage(const char *message)
{
  // lock the log file
  JNICriticalSection cs(*g_logMutex);
  g_logStream << message << std::endl;
}

/**
 * Create a java.util.Date object from an apr time.
 * @param time  the apr time
 * @return the java.util.Date. This is a local reference.  Delete as
 *         soon as possible
 */
jobject JNIUtil::createDate(apr_time_t time)
{
  jlong javatime = time /1000;
  JNIEnv *env = getEnv();
  jclass clazz = env->FindClass("java/util/Date");
  if (isJavaExceptionThrown())
    return NULL;

  static jmethodID mid = 0;
  if (mid == 0)
    {
      mid = env->GetMethodID(clazz, "<init>", "(J)V");
      if (isJavaExceptionThrown())
        return NULL;
    }

  jobject ret = env->NewObject(clazz, mid, javatime);
  if (isJavaExceptionThrown())
    return NULL;

  env->DeleteLocalRef(clazz);

  return ret;
}

apr_time_t
JNIUtil::getDate(jobject jdate)
{
  JNIEnv *env = getEnv();
  jclass clazz = env->FindClass("java/util/Date");
  if (isJavaExceptionThrown())
    return 0;

  static jmethodID mid = 0;
  if (mid == 0)
    {
      mid = env->GetMethodID(clazz, "getTime", "()J");
      if (isJavaExceptionThrown())
        return 0;
    }

  jlong jmillis = env->CallLongMethod(jdate, mid);
  if (isJavaExceptionThrown())
    return 0;

  env->DeleteLocalRef(clazz);

  return jmillis * 1000;
}

/**
 * Create a Java byte array from an array of characters.
 * @param data      the character array
 * @param length    the number of characters in the array
 */
jbyteArray JNIUtil::makeJByteArray(const void *data, int length)
{
  if (data == NULL)
    {
      // a NULL will create no Java array
      return NULL;
    }

  JNIEnv *env = getEnv();

  // Allocate the Java array.
  jbyteArray ret = env->NewByteArray(length);
  if (isJavaExceptionThrown() || ret == NULL)
      return NULL;

  // Access the bytes.
  jbyte *retdata = env->GetByteArrayElements(ret, NULL);
  if (isJavaExceptionThrown())
    return NULL;

  // Copy the bytes.
  memcpy(retdata, data, length);

  // Release the bytes.
  env->ReleaseByteArrayElements(ret, retdata, 0);
  if (isJavaExceptionThrown())
    return NULL;

  return ret;
}

/**
 * Create a Java byte array from an svn_string_t.
 * @param str       the string
 */
jbyteArray JNIUtil::makeJByteArray(const svn_string_t *str)
{
  return JNIUtil::makeJByteArray(str->data, static_cast<int>(str->len));
}

/**
 * Build the error message from the svn error into buffer.  This
 * method calls itselft recursively for all the chained errors
 *
 * @param err               the subversion error
 * @param depth             the depth of the call, used for formating
 * @param parent_apr_err    the apr of the previous level, used for formating
 * @param buffer            the buffer where the formated error message will
 *                          be stored
 * @param message_stack     an array of error codes and messages
 */
void JNIUtil::assembleErrorMessage(svn_error_t *err, int depth,
                                   apr_status_t parent_apr_err,
                                   std::string &buffer,
                                   error_message_stack_t* message_stack)
{
  // buffer for a single error message
  char errbuf[1024];

  /* Pretty-print the error */
  /* Note: we can also log errors here someday. */

  /* When we're recursing, don't repeat the top-level message if its
   * the same as before. */
  if (depth == 0 || err->apr_err != parent_apr_err)
    {
      const char *message;
      /* Is this a Subversion-specific error code? */
      if ((err->apr_err > APR_OS_START_USEERR)
          && (err->apr_err <= APR_OS_START_CANONERR))
        message = svn_strerror(err->apr_err, errbuf, sizeof(errbuf));
      /* Otherwise, this must be an APR error code. */
      else
        {
          /* Messages coming from apr_strerror are in the native
             encoding, it's a good idea to convert them to UTF-8. */
<<<<<<< HEAD
          apr_strerror(err->apr_err, errbuf, sizeof(errbuf));
          svn_error_t* utf8_err =
            svn_utf_cstring_to_utf8(&message, errbuf, err->pool);
=======
          const char* utf8_message;
          apr_strerror(err->apr_err, errbuf, sizeof(errbuf));
          svn_error_t* utf8_err = svn_utf_cstring_to_utf8(
              &utf8_message, errbuf, err->pool);
>>>>>>> dd6bb2a8
          if (utf8_err)
            {
              /* Use fuzzy transliteration instead. */
              svn_error_clear(utf8_err);
<<<<<<< HEAD
              message = svn_utf_cstring_from_utf8_fuzzy(errbuf, err->pool);
            }
        }

      if (message_stack)
        message_stack->push_back(
            message_stack_item(err->apr_err, message, true));
      buffer.append(message);
=======
              utf8_message = svn_utf_cstring_from_utf8_fuzzy(errbuf, err->pool);
            }
          buffer.append(utf8_message);
        }
>>>>>>> dd6bb2a8
      buffer.append("\n");
    }
  if (err->message)
    {
      if (message_stack)
        message_stack->push_back(
            message_stack_item(err->apr_err, err->message));
      buffer.append(_("svn: ")).append(err->message).append("\n");
    }

  if (err->child)
    assembleErrorMessage(err->child, depth + 1, err->apr_err, buffer);
}

/**
 * Throw a Java NullPointerException.  Used when input parameters
 * which should not be null are that.
 *
 * @param message   the name of the parameter that is null
 */
void JNIUtil::throwNullPointerException(const char *message)
{
  if (getLogLevel() >= errorLog)
    logMessage("NullPointerException thrown");

  JNIEnv *env = getEnv();
  jclass clazz = env->FindClass("java/lang/NullPointerException");
  if (isJavaExceptionThrown())
    return;

  env->ThrowNew(clazz, message);
  setExceptionThrown();
  env->DeleteLocalRef(clazz);
}

svn_error_t *JNIUtil::preprocessPath(const char *&path, apr_pool_t *pool)
{
  /* URLs and wc-paths get treated differently. */
  if (svn_path_is_url(path))
    {
      /* No need to canonicalize a URL's case or path separators. */

      /* Convert to URI. */
      path = svn_path_uri_from_iri(path, pool);

      /* Auto-escape some ASCII characters. */
      path = svn_path_uri_autoescape(path, pool);

      /* The above doesn't guarantee a valid URI. */
      if (! svn_path_is_uri_safe(path))
        return svn_error_createf(SVN_ERR_BAD_URL, NULL,
                                 _("URL '%s' is not properly URI-encoded"),
                                 path);

      /* Verify that no backpaths are present in the URL. */
      if (svn_path_is_backpath_present(path))
        return svn_error_createf(SVN_ERR_BAD_URL, NULL,
                                 _("URL '%s' contains a '..' element"),
                                 path);

      /* strip any trailing '/' */
      path = svn_uri_canonicalize(path, pool);
    }
  else  /* not a url, so treat as a path */
    {
      /* Normalize path to subversion internal style */

      /* ### In Subversion < 1.6 this method on Windows actually tried
         to lookup the path on disk to fix possible invalid casings in
         the passed path. (An extremely expensive operation; especially
         on network drives).

         This 'feature'is now removed as it penalizes every correct
         path passed, and also breaks behavior of e.g.
           'svn status .' returns '!' file, because there is only a "File"
             on disk.
            But when you then call 'svn status file', you get '? File'.

         As JavaHL is designed to be platform independent I assume users
         don't want this broken behavior on non round-trippable paths, nor
         the performance penalty.
       */

      path = svn_dirent_internal_style(path, pool);

      /* For kicks and giggles, let's absolutize it. */
      SVN_ERR(svn_dirent_get_absolute(&path, path, pool));
    }

  return NULL;
}<|MERGE_RESOLUTION|>--- conflicted
+++ resolved
@@ -908,11 +908,9 @@
  */
 jbyteArray JNIUtil::makeJByteArray(const void *data, int length)
 {
-  if (data == NULL)
-    {
-      // a NULL will create no Java array
-      return NULL;
-    }
+  // a NULL will create no Java array
+  if (!data)
+    return NULL;
 
   JNIEnv *env = getEnv();
 
@@ -943,6 +941,10 @@
  */
 jbyteArray JNIUtil::makeJByteArray(const svn_string_t *str)
 {
+  // a NULL will create no Java array
+  if (!str)
+    return NULL;
+
   return JNIUtil::makeJByteArray(str->data, static_cast<int>(str->len));
 }
 
@@ -982,21 +984,13 @@
         {
           /* Messages coming from apr_strerror are in the native
              encoding, it's a good idea to convert them to UTF-8. */
-<<<<<<< HEAD
           apr_strerror(err->apr_err, errbuf, sizeof(errbuf));
           svn_error_t* utf8_err =
             svn_utf_cstring_to_utf8(&message, errbuf, err->pool);
-=======
-          const char* utf8_message;
-          apr_strerror(err->apr_err, errbuf, sizeof(errbuf));
-          svn_error_t* utf8_err = svn_utf_cstring_to_utf8(
-              &utf8_message, errbuf, err->pool);
->>>>>>> dd6bb2a8
           if (utf8_err)
             {
               /* Use fuzzy transliteration instead. */
               svn_error_clear(utf8_err);
-<<<<<<< HEAD
               message = svn_utf_cstring_from_utf8_fuzzy(errbuf, err->pool);
             }
         }
@@ -1005,12 +999,6 @@
         message_stack->push_back(
             message_stack_item(err->apr_err, message, true));
       buffer.append(message);
-=======
-              utf8_message = svn_utf_cstring_from_utf8_fuzzy(errbuf, err->pool);
-            }
-          buffer.append(utf8_message);
-        }
->>>>>>> dd6bb2a8
       buffer.append("\n");
     }
   if (err->message)
