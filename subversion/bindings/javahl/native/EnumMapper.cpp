--- conflicted
+++ resolved
@@ -28,24 +28,9 @@
 #include "svn_wc.h"
 #include "svn_client.h"
 #include "EnumMapper.h"
-<<<<<<< HEAD
 #include "JNIUtil.h"
 #include "JNIStringHolder.h"
 #include "../include/org_apache_subversion_javahl_CommitItemStateFlags.h"
-=======
-#include "../include/org_tigris_subversion_javahl_CommitItemStateFlags.h"
-#include "../include/org_tigris_subversion_javahl_NotifyAction.h"
-#include "../include/org_tigris_subversion_javahl_NotifyStatus.h"
-#include "../include/org_tigris_subversion_javahl_NodeKind.h"
-#include "../include/org_tigris_subversion_javahl_LockStatus.h"
-#include "../include/org_tigris_subversion_javahl_StatusKind.h"
-#include "../include/org_tigris_subversion_javahl_Revision.h"
-#include "../include/org_tigris_subversion_javahl_ScheduleKind.h"
-#include "../include/org_tigris_subversion_javahl_ConflictDescriptor_Kind.h"
-#include "../include/org_tigris_subversion_javahl_ConflictDescriptor_Action.h"
-#include "../include/org_tigris_subversion_javahl_ConflictDescriptor_Reason.h"
-#include "../include/org_tigris_subversion_javahl_Depth.h"
->>>>>>> 0213fdc3
 
 /**
  * Map a C commit state flag constant to the Java constant.
@@ -73,6 +58,23 @@
   return jstateFlags;
 }
 
+jobject EnumMapper::mapChangePathAction(const char action)
+{
+  switch (action)
+    {
+      case 'A':
+        return mapEnum(JAVA_PACKAGE"/ChangePath$Action", 0);
+      case 'D':
+        return mapEnum(JAVA_PACKAGE"/ChangePath$Action", 1);
+      case 'R':
+        return mapEnum(JAVA_PACKAGE"/ChangePath$Action", 2);
+      case 'M':
+        return mapEnum(JAVA_PACKAGE"/ChangePath$Action", 3);
+      default:
+        return NULL;
+    }
+}
+
 /**
  * Map a C notify state constant to the Java constant.
  */
@@ -102,144 +104,8 @@
  */
 jobject EnumMapper::mapReposNotifyAction(svn_repos_notify_action_t action)
 {
-<<<<<<< HEAD
   // We're assuming a valid value for the C enum above
   return mapEnum(JAVA_PACKAGE"/ReposNotifyInformation$Action", (int) action);
-=======
-  // This is a switch to make the Java constants independent from
-  // the C constants.
-  switch(action)
-    {
-    case svn_wc_notify_add:
-      /* Adding a path to revision control. */
-      return org_tigris_subversion_javahl_NotifyAction_add;
-
-    case svn_wc_notify_copy:
-      /* Copying a versioned path. */
-      return org_tigris_subversion_javahl_NotifyAction_copy;
-
-    case svn_wc_notify_delete:
-      /* Deleting a versioned path. */
-      return org_tigris_subversion_javahl_NotifyAction_delete;
-
-    case svn_wc_notify_restore:
-      /* Restoring a missing path from the pristine text-base. */
-      return org_tigris_subversion_javahl_NotifyAction_restore;
-
-    case svn_wc_notify_revert:
-      /* Reverting a modified path. */
-      return org_tigris_subversion_javahl_NotifyAction_revert;
-
-    case svn_wc_notify_failed_revert:
-      /* A revert operation has failed. */
-      return org_tigris_subversion_javahl_NotifyAction_failed_revert;
-
-    case svn_wc_notify_resolved:
-      /* Resolving a conflict. */
-      return org_tigris_subversion_javahl_NotifyAction_resolved;
-
-    case svn_wc_notify_status_completed:
-      /* The last notification in a status (including status on
-       * externals). */
-      return org_tigris_subversion_javahl_NotifyAction_status_completed;
-
-    case svn_wc_notify_status_external:
-      /* Running status on an external module. */
-      return org_tigris_subversion_javahl_NotifyAction_status_external;
-
-    case svn_wc_notify_skip:
-      /* Skipping a path. */
-      return org_tigris_subversion_javahl_NotifyAction_skip;
-
-    case svn_wc_notify_update_delete:
-      /* Got a delete in an update. */
-      return org_tigris_subversion_javahl_NotifyAction_update_delete;
-
-    case svn_wc_notify_update_add:
-      /* Got an add in an update. */
-      return org_tigris_subversion_javahl_NotifyAction_update_add;
-
-    case svn_wc_notify_update_replace:
-      /* Got a replaced in an update. */
-      return org_tigris_subversion_javahl_NotifyAction_update_replaced;
-
-    case svn_wc_notify_update_update:
-      /* Got any other action in an update. */
-      return org_tigris_subversion_javahl_NotifyAction_update_update;
-
-    case svn_wc_notify_update_completed:
-      /* The last notification in an update (including updates of
-       * externals). */
-      return org_tigris_subversion_javahl_NotifyAction_update_completed;
-
-    case svn_wc_notify_update_external:
-      /* Updating an external module. */
-      return org_tigris_subversion_javahl_NotifyAction_update_external;
-
-    case svn_wc_notify_commit_modified:
-      /* Committing a modification. */
-      return org_tigris_subversion_javahl_NotifyAction_commit_modified;
-
-    case svn_wc_notify_commit_added:
-      /* Committing an addition. */
-      return org_tigris_subversion_javahl_NotifyAction_commit_added;
-
-    case svn_wc_notify_commit_deleted:
-      /* Committing a deletion. */
-      return org_tigris_subversion_javahl_NotifyAction_commit_deleted;
-
-    case svn_wc_notify_commit_replaced:
-      /* Committing a replacement. */
-      return org_tigris_subversion_javahl_NotifyAction_commit_replaced;
-
-    case svn_wc_notify_commit_postfix_txdelta:
-      /* Transmitting post-fix text-delta data for a file. */
-      return org_tigris_subversion_javahl_NotifyAction_commit_postfix_txdelta;
-
-    case svn_wc_notify_blame_revision:
-      /* Processed a single revision's blame. */
-      return org_tigris_subversion_javahl_NotifyAction_blame_revision;
-
-    case svn_wc_notify_locked:
-      /* Lock a path */
-      return org_tigris_subversion_javahl_NotifyAction_locked;
-
-    case svn_wc_notify_unlocked:
-      /* Unlock a path */
-      return org_tigris_subversion_javahl_NotifyAction_unlocked;
-
-    case svn_wc_notify_failed_lock:
-      /* Lock failed */
-      return org_tigris_subversion_javahl_NotifyAction_failed_lock;
-
-    case svn_wc_notify_failed_unlock:
-      /* Unlock failed */
-      return org_tigris_subversion_javahl_NotifyAction_failed_unlock;
-
-    case svn_wc_notify_exists:
-      /* Tried adding a path that already exists. */
-      return org_tigris_subversion_javahl_NotifyAction_exists;
-
-    case svn_wc_notify_changelist_set:
-      /* Changelist name set. */
-      return org_tigris_subversion_javahl_NotifyAction_changelist_set;
-
-    case svn_wc_notify_changelist_clear:
-      /* Changelist name cleared. */
-      return org_tigris_subversion_javahl_NotifyAction_changelist_clear;
-
-    case svn_wc_notify_merge_begin:
-      /* A merge operation has begun. */
-      return org_tigris_subversion_javahl_NotifyAction_merge_begin;
-
-    case svn_wc_notify_foreign_merge_begin:
-      /* A merge operation from a foreign repository has begun. */
-      return org_tigris_subversion_javahl_NotifyAction_foreign_merge_begin;
-
-    default:
-      return -1;
-    }
->>>>>>> 0213fdc3
 }
 
 /**
@@ -408,37 +274,6 @@
   if (JNIUtil::isJavaExceptionThrown())
     POP_AND_RETURN(-1);
 
-<<<<<<< HEAD
   env->PopLocalFrame(NULL);
   return (int) jorder;
-=======
-    case svn_wc_conflict_reason_unversioned:
-      return org_tigris_subversion_javahl_ConflictDescriptor_Reason_unversioned;
-    }
-}
-
-jint EnumMapper::mapDepth(svn_depth_t depth)
-{
-  switch (depth)
-    {
-    case svn_depth_unknown:
-    default:
-      return org_tigris_subversion_javahl_Depth_unknown;
-
-    case svn_depth_exclude:
-      return org_tigris_subversion_javahl_Depth_exclude;
-
-    case svn_depth_empty:
-      return org_tigris_subversion_javahl_Depth_empty;
-
-    case svn_depth_files:
-      return org_tigris_subversion_javahl_Depth_files;
-
-    case svn_depth_immediates:
-      return org_tigris_subversion_javahl_Depth_immediates;
-
-    case svn_depth_infinity:
-      return org_tigris_subversion_javahl_Depth_infinity;
-    }
->>>>>>> 0213fdc3
 }