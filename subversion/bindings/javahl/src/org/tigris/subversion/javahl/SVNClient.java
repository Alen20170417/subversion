/**
 * @copyright
 * ====================================================================
 *    Licensed to the Apache Software Foundation (ASF) under one
 *    or more contributor license agreements.  See the NOTICE file
 *    distributed with this work for additional information
 *    regarding copyright ownership.  The ASF licenses this file
 *    to you under the Apache License, Version 2.0 (the
 *    "License"); you may not use this file except in compliance
 *    with the License.  You may obtain a copy of the License at
 *
 *      http://www.apache.org/licenses/LICENSE-2.0
 *
 *    Unless required by applicable law or agreed to in writing,
 *    software distributed under the License is distributed on an
 *    "AS IS" BASIS, WITHOUT WARRANTIES OR CONDITIONS OF ANY
 *    KIND, either express or implied.  See the License for the
 *    specific language governing permissions and limitations
 *    under the License.
 * ====================================================================
 * @endcopyright
 */

package org.tigris.subversion.javahl;

import java.io.OutputStream;

import java.util.Map;
import java.util.Set;
import java.util.HashMap;
import java.util.List;
import java.util.HashSet;
import java.util.Arrays;
import java.util.ArrayList;
import java.util.Date;
import java.text.ParseException;
import java.text.DateFormat;
import java.text.SimpleDateFormat;

/**
 * This is the main client class.  All Subversion client APIs are
 * implemented in this class.  This class is not threadsafe; if you
 * need threadsafe access, use SVNClientSynchronized.
 */
public class SVNClient implements SVNClientInterface
{
    private org.apache.subversion.javahl.SVNClient aSVNClient;

    /**
     * Standard empty contructor, builds just the native peer.
     */
    public SVNClient()
    {
        aSVNClient = new org.apache.subversion.javahl.SVNClient();
<<<<<<< HEAD
        cppAddr = aSVNClient.getCppAddr();
=======
        /* This is a bogus value, there really shouldn't be any reason
           for a user of this class to care.  You've been warned. */
        cppAddr = 0xdeadbeef;
>>>>>>> 8d8a5012
    }

     /**
     * release the native peer (should not depend on finalize)
     */
    public void dispose()
    {
        aSVNClient.dispose();
    }

    /**
     * release the native peer (should use dispose instead)
     */
    protected void finalize()
    {
        aSVNClient.finalize();
    }

    /**
     * slot for the adress of the native peer. The JNI code is the only user
     * of this member
     */
    protected long cppAddr;

    /**
     * @since 1.0
     */
    public Version getVersion()
    {
        return new Version(
                        org.apache.subversion.javahl.NativeResources.getVersion());
    }

    /**
     * @since 1.3
     */
    public String getAdminDirectoryName()
    {
        return aSVNClient.getAdminDirectoryName();
    }

    /**
     * @since 1.3
     */
    public boolean isAdminDirectory(String name)
    {
        return aSVNClient.isAdminDirectory(name);
    }

    /**
     * @deprecated
     * @since 1.0
     */
    public String getLastPath()
    {
        return aSVNClient.getLastPath();
    }

    /**
     * @deprecated Use {@link #status(String, int, boolean, boolean,
     *                                boolean, boolean, String[],
     *                                StatusCallback)} instead.
     * @since 1.0
     */
    public Status singleStatus(String path, boolean onServer)
            throws ClientException
    {
        Status[] statusArray = status(path, false, onServer, true, false, false);
        if (statusArray == null || statusArray.length == 0)
            return null;
        return statusArray[0];
    }

    /**
     * @deprecated Use {@link #status(String, int, boolean, boolean,
     *                                boolean, boolean, String[],
     *                                StatusCallback)} instead.
     * @since 1.0
     */
    public Status[] status(String path, boolean descend, boolean onServer,
                           boolean getAll)
            throws ClientException
    {
        return status(path, descend, onServer, getAll, false);
    }

    /**
     * @deprecated Use {@link #status(String, int, boolean, boolean,
     *                                boolean, boolean, String[],
     *                                StatusCallback)} instead.
     * @since 1.0
     */
    public Status[] status(String path, boolean descend,
                           boolean onServer, boolean getAll,
                           boolean noIgnore)
            throws ClientException
    {
        return status(path, descend, onServer, getAll, noIgnore, false);
    }

    /**
     * @deprecated Use {@link #status(String, int, boolean, boolean,
     *                                boolean, boolean, String[],
     *                                StatusCallback)} instead.
     * @since 1.2
     */
    public Status[] status(String path, boolean descend, boolean onServer,
                           boolean getAll, boolean noIgnore,
                           boolean ignoreExternals)
            throws ClientException
    {
        final List<Status> statuses = new ArrayList<Status>();

        status(path, Depth.unknownOrImmediates(descend), onServer, getAll,
               noIgnore, ignoreExternals, null,
               new StatusCallback() {
                public void doStatus(Status status)
                    { statuses.add(status); }
               });

        return statuses.toArray(new Status[statuses.size()]);
    }

    /**
     * @since 1.5
     */
    public void status(String path, int depth, boolean onServer,
                       boolean getAll, boolean noIgnore,
                       boolean ignoreExternals, String[] changelists,
                       final StatusCallback callback)
            throws ClientException
    {
        try
        {
            aSVNClient.status(path, Depth.toADepth(depth), onServer, getAll,
                              noIgnore, ignoreExternals,
                              changelists == null ? null
                                : Arrays.asList(changelists),
        new org.apache.subversion.javahl.callback.StatusCallback () {
         public void doStatus(org.apache.subversion.javahl.Status aStatus)
                    { callback.doStatus(new Status(aStatus)); }
                });
        }
        catch (org.apache.subversion.javahl.ClientException ex)
        {
            throw new ClientException(ex);
        }
    }

    /**
     * @deprecated Use {@link #list(String, Revision, Revision, int, int,
     *                              boolean, ListCallback)} instead.
     * @since 1.0
     */
    public DirEntry[] list(String url, Revision revision, boolean recurse)
            throws ClientException
    {
        return list(url, revision, revision, recurse);
    }

    /**
     * @deprecated Use {@link #list(String, Revision, Revision, int, int,
     *                              boolean, ListCallback)} instead.
     * @since 1.2
     */
    public DirEntry[] list(String url, Revision revision,
                                  Revision pegRevision, boolean recurse)
            throws ClientException
    {
        class MyListCallback implements ListCallback
        {
            private List<DirEntry> dirents = new ArrayList<DirEntry>();

            public void doEntry(DirEntry dirent, Lock lock)
            {
                // All of this is meant to retain backward compatibility with
                // the old svn_client_ls-style API.  For further information
                // about what is going on here, see the comments in
                // libsvn_client/list.c:store_dirent().

                if (dirent.getPath().length() == 0)
                {
                    if (dirent.getNodeKind() == NodeKind.file)
                    {
                        String absPath = dirent.getAbsPath();
                        int lastSeparator = absPath.lastIndexOf('/');
                        String path = absPath.substring(lastSeparator,
                                                        absPath.length());
                        dirent.setPath(path);
                    }
                    else
                    {
                        // It's the requested directory, which we don't want
                        // to add.
                        return;
                    }
                }

                dirents.add(dirent);
            }

            public DirEntry[] getDirEntryArray()
            {
                return dirents.toArray(new DirEntry[dirents.size()]);
            }
        }

        MyListCallback callback = new MyListCallback();

        list(url, revision, pegRevision, Depth.infinityOrImmediates(recurse),
             DirEntry.Fields.all, false, callback);

        return callback.getDirEntryArray();
    }

    /**
     * @since 1.5
     */
    public void list(String url, Revision revision,
                            Revision pegRevision, int depth, int direntFields,
                            boolean fetchLocks, final ListCallback callback)
            throws ClientException
    {
        try
        {
            aSVNClient.list(url,
                         revision == null ? null : revision.toApache(),
                         pegRevision == null ? null : pegRevision.toApache(),
                         Depth.toADepth(depth), direntFields, fetchLocks,
        new org.apache.subversion.javahl.callback.ListCallback () {
            public void doEntry(org.apache.subversion.javahl.DirEntry dirent,
                                org.apache.subversion.javahl.Lock lock)
            {
                callback.doEntry(new DirEntry(dirent),
                                 lock == null ? null : new Lock(lock));
            }
                });
        }
        catch (org.apache.subversion.javahl.ClientException ex)
        {
            throw new ClientException(ex);
        }
    }

    /**
     * @since 1.0
     */
    public void username(String username)
    {
        aSVNClient.username(username);
    }

    /**
     * @since 1.0
     */
    public void password(String password)
    {
        aSVNClient.password(password);
    }
<<<<<<< HEAD
=======

    private class PromptUser1Wrapper
        implements org.apache.subversion.javahl.callback.UserPasswordCallback
    {
        PromptUserPassword oldPrompt;

        PromptUser1Wrapper(PromptUserPassword prompt)
        {
            oldPrompt = prompt;
        }

        public String getPassword()
        {
            return oldPrompt.getPassword();
        }

        public String getUsername()
        {
            return oldPrompt.getUsername();
        }

        public String askQuestion(String realm, String question,
                                  boolean showAnswer)
        {
            return oldPrompt.askQuestion(realm, question, showAnswer);
        }

        public boolean askYesNo(String realm, String question,
                                boolean yesIsDefault)
        {
            return oldPrompt.askYesNo(realm, question, yesIsDefault);
        }

        public boolean prompt(String realm, String username)
        {
            return oldPrompt.prompt(realm, username);
        }

        public int askTrustSSLServer(String info, boolean allowPermanently)
        {
            return askTrustSSLServer(info, allowPermanently);
        }

        public boolean userAllowedSave()
        {
            return false;
        }

        public String askQuestion(String realm, String question,
                                  boolean showAnswer, boolean maySave)
        {
            return askQuestion(realm, question, showAnswer);
        }

        public boolean prompt(String realm, String username, boolean maySave)
        {
            return prompt(realm, username);
        }
    }
>>>>>>> 8d8a5012

    /**
     * @since 1.0
     */
    public void setPrompt(PromptUserPassword prompt)
    {
<<<<<<< HEAD
        aSVNClient.setPrompt(prompt);
=======
        aSVNClient.setPrompt(new PromptUser1Wrapper(prompt));
>>>>>>> 8d8a5012
    }

    /**
     * @deprecated Use {@link #logMessages(String, Revision, Revision, Revision,
     *                                     boolean, boolean, boolean, String[],
     *                                     long, LogMessageCallback)} instead.
     * @since 1.0
     */
    public LogMessage[] logMessages(String path, Revision revisionStart,
                                    Revision revisionEnd)
            throws ClientException
    {
        return logMessages(path, revisionStart, revisionEnd, true, false);
    }

    /**
     * @deprecated Use {@link #logMessages(String, Revision, Revision, Revision,
     *                                     boolean, boolean, boolean, String[],
     *                                     long, LogMessageCallback)} instead.
     * @since 1.0
     */
    public LogMessage[] logMessages(String path, Revision revisionStart,
                                    Revision revisionEnd, boolean stopOnCopy)
            throws ClientException
    {
        return logMessages(path, revisionStart, revisionEnd,
                           stopOnCopy, false);
    }

    /**
     * @deprecated Use {@link #logMessages(String, Revision, Revision, Revision,
     *                                     boolean, boolean, boolean, String[],
     *                                     long, LogMessageCallback)} instead.
     * @since 1.0
     */
    public LogMessage[] logMessages(String path, Revision revisionStart,
                                    Revision revisionEnd,
                                    boolean stopOnCopy,
                                    boolean discoverPath)
            throws ClientException
    {
        return logMessages(path, revisionStart, revisionEnd, stopOnCopy,
                           discoverPath, 0);
    }

    /**
     * @deprecated Use {@link #logMessages(String, Revision, Revision, Revision,
     *                                     boolean, boolean, boolean, String[],
     *                                     long, LogMessageCallback)} instead.
     * @since 1.2
     */
    public LogMessage[] logMessages(String path, Revision revisionStart,
                                    Revision revisionEnd,
                                    boolean stopOnCopy,
                                    boolean discoverPath,
                                    long limit)
            throws ClientException
    {
        class MyLogMessageCallback implements LogMessageCallback
        {
            private List<LogMessage> messages = new ArrayList<LogMessage>();

            public void singleMessage(ChangePath[] changedPaths,
                                      long revision,
                                      Map revprops,
                                      boolean hasChildren)
            {
                String author = (String) revprops.get("svn:author");
                String message = (String) revprops.get("svn:log");
                long timeMicros;

                try {
                    LogDate date = new LogDate((String) revprops.get(
                                                                "svn:date"));
                    timeMicros = date.getTimeMicros();
                } catch (ParseException ex) {
                    timeMicros = 0;
                }

                LogMessage msg = new LogMessage(changedPaths, revision,
                                                author, timeMicros, message);

                /* Filter out the SVN_INVALID_REVNUM message which pre-1.5
                   clients won't expect, nor understand. */
                if (revision != Revision.SVN_INVALID_REVNUM)
                    messages.add(msg);
            }

            public LogMessage[] getMessages()
            {
                return messages.toArray(new LogMessage[messages.size()]);
            }
        }

        MyLogMessageCallback callback = new MyLogMessageCallback();
        String[] revProps = { "svn:log", "svn:date", "svn:author" };

        logMessages(path, revisionEnd, revisionStart, revisionEnd,
                    stopOnCopy, discoverPath, false, revProps, limit,
                    callback);

        return callback.getMessages();
    }

    /**
     * @deprecated Use {@link #logMessages(String, Revision, RevisionRange[],
     *                                     boolean, boolean, boolean, String[],
     *                                     long, LogMessageCallback)} instead.
     * @since 1.5
     */
    public void logMessages(String path,
                            Revision pegRevision,
                            Revision revisionStart,
                            Revision revisionEnd,
                            boolean stopOnCopy,
                            boolean discoverPath,
                            boolean includeMergedRevisions,
                            String[] revProps,
                            long limit,
                            LogMessageCallback callback)
            throws ClientException
    {
        logMessages(path, pegRevision, toRevisionRange(revisionStart,
                                                       revisionEnd), stopOnCopy,
                    discoverPath, includeMergedRevisions, revProps, limit,
                    callback);
    }

    /**
     * @since 1.6
     */
    public void logMessages(String path, Revision pegRevision,
                            RevisionRange[] revisionRanges,
                            boolean stopOnCopy, boolean discoverPath,
                            boolean includeMergedRevisions, String[] revProps,
                            long limit, LogMessageCallback callback)
            throws ClientException
    {
        class aLogMessageCallback
            implements org.apache.subversion.javahl.callback.LogMessageCallback
        {
            private LogMessageCallback callback;

            public aLogMessageCallback(LogMessageCallback callback)
            {
                this.callback = callback;
            }

            public void singleMessage(
                    Set<org.apache.subversion.javahl.ChangePath> aChangedPaths,
                    long revision, Map<String, byte[]> revprops,
                    boolean hasChildren)
            {
                Map<String, String> oldRevprops =
                                                new HashMap<String, String>();
                ChangePath[] changedPaths;

                if (aChangedPaths != null)
                {
                    changedPaths = new ChangePath[aChangedPaths.size()];

                    int i = 0;
                    for (org.apache.subversion.javahl.ChangePath cp
                                                            : aChangedPaths)
                    {
                        changedPaths[i] = new ChangePath(cp);
                        i++;
                    }
                    Arrays.sort(changedPaths);
                }
                else
                {
                    changedPaths = null;
                }

                for (String key : revprops.keySet())
                {
                    oldRevprops.put(key, new String(revprops.get(key)));
                }

                callback.singleMessage(changedPaths, revision, oldRevprops,
                                       hasChildren);
            }
        }

        try
        {
            List<org.apache.subversion.javahl.RevisionRange> aRevisions =
              new ArrayList<org.apache.subversion.javahl.RevisionRange>(revisionRanges.length);

            for (RevisionRange range : revisionRanges)
            {
                aRevisions.add(range.toApache());
            }

            aSVNClient.logMessages(path,
                         pegRevision == null ? null :pegRevision.toApache(),
                         aRevisions, stopOnCopy, discoverPath,
                         includeMergedRevisions,
                         revProps == null ? null
                            : new HashSet<String>(Arrays.asList(revProps)),
                         limit, new aLogMessageCallback(callback));
        }
        catch (org.apache.subversion.javahl.ClientException ex)
        {
            throw new ClientException(ex);
        }
    }

    /**
     * @deprecated Use {@link #checkout(String, String, Revision, Revision,
     *                                  int, boolean, boolean)} instead.
     * @since 1.0
     */
    public long checkout(String moduleName, String destPath,
                         Revision revision, boolean recurse)
            throws ClientException
    {
        return checkout(moduleName, destPath, revision, revision, recurse,
                        false);
    }

    /**
     * @deprecated Use {@link #checkout(String, String, Revision, Revision,
     *                                  int, boolean, boolean)} instead.
     * @since 1.2
     */
    public long checkout(String moduleName, String destPath,
                         Revision revision, Revision pegRevision,
                         boolean recurse, boolean ignoreExternals)
            throws ClientException
    {
        return checkout(moduleName, destPath, revision, revision,
                        Depth.infinityOrFiles(recurse), ignoreExternals,
                        false);
    }

    /**
     * @since 1.5
     */
    public long checkout(String moduleName, String destPath, Revision revision,
                         Revision pegRevision, int depth,
                         boolean ignoreExternals,
                         boolean allowUnverObstructions)
            throws ClientException
    {
        try
        {
            return aSVNClient.checkout(moduleName, destPath,
                          revision == null ? null : revision.toApache(),
                          pegRevision == null ? null : pegRevision.toApache(),
                          Depth.toADepth(depth), ignoreExternals,
                          allowUnverObstructions);
        }
        catch (org.apache.subversion.javahl.ClientException ex)
        {
            throw new ClientException(ex);
        }
    }

    /**
     * @deprecated Use {@link #notification2(Notify2)} instead.
     * @since 1.0
     */
    public void notification(final Notify notify)
    {
        notification2(
          new Notify2 () {
            public void onNotify(NotifyInformation info)
            {
                notify.onNotify(info.getPath(), info.getAction(),
                                info.getKind(), info.getMimeType(),
                                info.getContentState(), info.getPropState(),
                                info.getRevision());
            }
          });
    }

    /**
     * @since 1.2
     */
    public void notification2(final Notify2 notify)
    {
        aSVNClient.notification2(
          new org.apache.subversion.javahl.callback.ClientNotifyCallback () {
            public void onNotify(
                        org.apache.subversion.javahl.ClientNotifyInformation aInfo)
            {
                notify.onNotify(new NotifyInformation(aInfo));
            }
          });
    }

    /**
     * @since 1.5
     */
    public void setConflictResolver(final ConflictResolverCallback listener)
    {
        class MyConflictResolverCallback
            implements org.apache.subversion.javahl.callback.ConflictResolverCallback
        {
            public org.apache.subversion.javahl.ConflictResult resolve(
                    org.apache.subversion.javahl.ConflictDescriptor aDescrip)
                throws org.apache.subversion.javahl.SubversionException
            {
                try
                {
                    return listener.resolve(
                                new ConflictDescriptor(aDescrip)).toApache();
                }
                catch (SubversionException ex)
                {
                    throw org.apache.subversion.javahl.ClientException.fromException(ex);
                }
            }
        }

        aSVNClient.setConflictResolver(new MyConflictResolverCallback());
    }

    /**
     * @since 1.5
     */
    public void setProgressListener(final ProgressListener listener)
    {
        aSVNClient.setProgressCallback(
        new org.apache.subversion.javahl.callback.ProgressCallback () {
            public void onProgress(org.apache.subversion.javahl.ProgressEvent
                                                                        event)
            {
                listener.onProgress(new ProgressEvent(event));
            }
        });
    }

    /**
     * @since 1.0
     */
<<<<<<< HEAD
    public void commitMessageHandler(final CommitMessage messageHandler)
    {
        class MyCommitMessageHandler
            implements org.apache.subversion.javahl.CommitMessage
        {
=======
    public void commitMessageHandler(CommitMessage messageHandler)
    {
        class MyCommitMessageHandler
            implements org.apache.subversion.javahl.callback.CommitMessageCallback
        {
            private CommitMessage messageHandler;

            public MyCommitMessageHandler(CommitMessage messageHandler)
            {
                this.messageHandler = messageHandler;
            }

>>>>>>> 8d8a5012
            public String getLogMessage(
                Set<org.apache.subversion.javahl.CommitItem> elementsToBeCommited)
            {
                CommitItem[] aElements =
                        new CommitItem[elementsToBeCommited.size()];

                int i = 0;
                for (org.apache.subversion.javahl.CommitItem item
                                                        : elementsToBeCommited)
                {
                    aElements[i] = new CommitItem(item);
                    i++;
                }

                if (messageHandler == null)
                  return "";

                return messageHandler.getLogMessage(aElements);
            }
        }

<<<<<<< HEAD
        aSVNClient.commitMessageHandler(new MyCommitMessageHandler());
    }
=======
        cachedHandler = new MyCommitMessageHandler(messageHandler);
    }

    private org.apache.subversion.javahl.callback.CommitMessageCallback cachedHandler = null;
>>>>>>> 8d8a5012

    /**
     * @deprecated Use {@link #remove(String[], String, boolean, boolean, Map)}
     *             instead.
     * @since 1.0
     */
    public void remove(String[] path, String message, boolean force)
            throws ClientException
    {
        remove(path, message, force, false, null);
    }

    /**
     * @since 1.5
     */
    public void remove(String[] paths, String message, boolean force,
                       boolean keepLocal, Map revpropTable)
            throws ClientException
    {
        try
        {
            aSVNClient.remove(new HashSet<String>(Arrays.asList(paths)),
<<<<<<< HEAD
                              message, force, keepLocal, revpropTable);
=======
                              force, keepLocal, revpropTable,
                              message == null ? cachedHandler
                                    : new ConstMsg(message),
                              null);
>>>>>>> 8d8a5012
        }
        catch (org.apache.subversion.javahl.ClientException ex)
        {
            throw new ClientException(ex);
        }
    }

    /**
     * @deprecated Use {@link #revert(String, int, String[])} instead.
     * @since 1.0
     */
    public void revert(String path, boolean recurse)
            throws ClientException
    {
        revert(path, Depth.infinityOrEmpty(recurse), null);
    }

    /**
     * @since 1.5
     */
    public void revert(String path, int depth, String[] changelists)
            throws ClientException
    {
        try
        {
            aSVNClient.revert(path, Depth.toADepth(depth),
                     changelists == null ? null : Arrays.asList(changelists));
        }
        catch (org.apache.subversion.javahl.ClientException ex)
        {
            throw new ClientException(ex);
        }
    }

    /**
     * @deprecated Use {@link #add(String, int, boolean, boolean, boolean)}
     *             instead.
     * @since 1.0
     */
    public void add(String path, boolean recurse)
            throws ClientException
    {
        add(path, recurse, false);
    }

    /**
     * @deprecated Use {@link #add(String, int, boolean, boolean, boolean)}
     *             instead.
     * @since 1.2
     */
    public void add(String path, boolean recurse, boolean force)
            throws ClientException
    {
        add(path, Depth.infinityOrEmpty(recurse), force, false, false);
    }

    /**
     * @since 1.5
     */
    public void add(String path, int depth, boolean force,
                           boolean noIgnores, boolean addParents)
        throws ClientException
    {
        try
        {
            aSVNClient.add(path, Depth.toADepth(depth), force, noIgnores,
                   addParents);
        }
        catch (org.apache.subversion.javahl.ClientException ex)
        {
            throw new ClientException(ex);
        }
    }

    /**
     * @deprecated Use {@link #update(String[], Revision, int, boolean,
     *                                boolean, boolean)} instead.
     * @since 1.0
     */
    public long update(String path, Revision revision, boolean recurse)
            throws ClientException
    {
        return update(new String[]{path}, revision, recurse, false)[0];
    }

    /**
     * @deprecated Use {@link #update(String[], Revision, int, boolean,
     *                                boolean, boolean)} instead.
     * @since 1.2
     */
    public long[] update(String[] path, Revision revision,
                         boolean recurse, boolean ignoreExternals)
            throws ClientException
    {
        return update(path, revision, Depth.unknownOrFiles(recurse), false,
                      ignoreExternals, false);
    }

    /**
     * @since 1.5
     */
    public long update(String path, Revision revision, int depth,
                       boolean depthIsSticky, boolean ignoreExternals,
                       boolean allowUnverObstructions)
            throws ClientException
    {
        return update(new String[]{path}, revision, depth, depthIsSticky,
                      ignoreExternals, allowUnverObstructions)[0];
    }

    /**
     * @since 1.5
     */
    public long[] update(String[] paths, Revision revision, int depth,
                         boolean depthIsSticky, boolean ignoreExternals,
                         boolean allowUnverObstructions)
            throws ClientException
    {
        try
        {
            return aSVNClient.update(new HashSet<String>(Arrays.asList(paths)),
                                revision == null ? null : revision.toApache(),
                                Depth.toADepth(depth), depthIsSticky,
                                ignoreExternals, allowUnverObstructions);
        }
        catch (org.apache.subversion.javahl.ClientException ex)
        {
            throw new ClientException(ex);
        }
    }

    /**
     * @deprecated Use {@link #commit(String[], String, int, boolean, boolean,
     *                                String[], Map)} instead.
     * @since 1.0
     */
    public long commit(String[] path, String message, boolean recurse)
            throws ClientException
    {
        return commit(path, message, recurse, false);
    }

    /**
     * @deprecated Use {@link #commit(String[], String, int, boolean, boolean,
     *                                String[], Map)} instead.
     * @since 1.2
     */
    public long commit(String[] path, String message, boolean recurse,
                       boolean noUnlock)
            throws ClientException
    {
        return commit(path, message, Depth.infinityOrEmpty(recurse), noUnlock,
                      false, null, null);
    }

    /**
     * @since 1.5
     */
    public long commit(String[] paths, String message, int depth,
                       boolean noUnlock, boolean keepChangelist,
                       String[] changelists, Map revpropTable)
            throws ClientException
    {
        try
        {
<<<<<<< HEAD
            return aSVNClient.commit(new HashSet<String>(Arrays.asList(paths)),
                                     message, Depth.toADepth(depth), noUnlock,
                                     keepChangelist,
                                     changelists == null ? null
                                       : Arrays.asList(changelists),
                                     revpropTable);
=======
            final long[] revList = { -1 };
            org.apache.subversion.javahl.callback.CommitCallback callback =
                new org.apache.subversion.javahl.callback.CommitCallback () {
                    public void commitInfo(org.apache.subversion.javahl.CommitInfo info)
                    { revList[0] = info.getRevision(); }
                };

            aSVNClient.commit(new HashSet<String>(Arrays.asList(paths)),
                              Depth.toADepth(depth), noUnlock,
                              keepChangelist,
                              changelists == null ? null
                                : Arrays.asList(changelists),
                              revpropTable,
                              message == null ? cachedHandler
                                    : new ConstMsg(message),
                              callback);
            return revList[0];
>>>>>>> 8d8a5012
        }
        catch (org.apache.subversion.javahl.ClientException ex)
        {
            throw new ClientException(ex);
        }
    }

    /**
     * @since 1.7
     */
    public void copy(CopySource[] sources, String destPath, String message,
                     boolean copyAsChild, boolean makeParents,
                     boolean ignoreExternals, Map revpropTable)
            throws ClientException
    {
        try
        {
            List<org.apache.subversion.javahl.CopySource> aCopySources =
                new ArrayList<org.apache.subversion.javahl.CopySource>(
                                                            sources.length);

            for (CopySource src : sources)
            {
                aCopySources.add(src.toApache());
            }

<<<<<<< HEAD
            aSVNClient.copy(aCopySources, destPath, message, copyAsChild,
                            makeParents, ignoreExternals, revpropTable);
=======
            aSVNClient.copy(aCopySources, destPath, copyAsChild,
                            makeParents, ignoreExternals, revpropTable,
                            message == null ? cachedHandler
                                : new ConstMsg(message),
                            null);
>>>>>>> 8d8a5012
        }
        catch (org.apache.subversion.javahl.ClientException ex)
        {
            throw new ClientException(ex);
        }
    }

    /**
     * @deprecated Use {@link #copy(CopySource[], String, String, boolean,
     *                              boolean, boolean, Map)} instead.
     * @since 1.5
     */
    public void copy(CopySource[] sources, String destPath, String message,
                     boolean copyAsChild, boolean makeParents,
                     Map revpropTable)
            throws ClientException
    {
        copy(sources, destPath, message, copyAsChild, makeParents, false,
             revpropTable);
    }

    /**
     * @deprecated Use {@link #copy(CopySource[], String, String, boolean,
     *                              boolean, boolean, Map)} instead.
     * @since 1.0
     */
    public void copy(String srcPath, String destPath, String message,
                     Revision revision)
            throws ClientException
    {
        copy(new CopySource[] { new CopySource(srcPath, revision,
                                               Revision.HEAD) },
             destPath, message, true, false, null);
    }

    /**
     * @since 1.5
     */
    public void move(String[] srcPaths, String destPath, String message,
                     boolean force, boolean moveAsChild,
                     boolean makeParents, Map revpropTable)
            throws ClientException
    {
        try
        {
            aSVNClient.move(new HashSet<String>(Arrays.asList(srcPaths)),
<<<<<<< HEAD
                            destPath, message, force, moveAsChild,
                            makeParents, revpropTable);
=======
                            destPath, force, moveAsChild, makeParents,
                            revpropTable,
                            message == null ? cachedHandler
                                : new ConstMsg(message),
                            null);
>>>>>>> 8d8a5012
        }
        catch (org.apache.subversion.javahl.ClientException ex)
        {
            throw new ClientException(ex);
        }
    }

    /**
     * @deprecated Use {@link #move(String[], String, String, boolean, boolean,
     *                              boolean, Map)} instead.
     * @since 1.2
     */
    public void move(String srcPath, String destPath, String message,
                     Revision ignored, boolean force)
            throws ClientException
    {
        move(new String[] { srcPath }, destPath, message, force, true, false,
             null);
    }

    /**
     * @deprecated Use {@link #move(String[], String, String, boolean, boolean,
     *                              boolean, Map)} instead.
     * @since 1.0
     */
    public void move(String srcPath, String destPath, String message,
                     boolean force)
            throws ClientException
    {
        move(new String[] { srcPath }, destPath, message, force, true, false,
             null);
    }

    /**
     * @since 1.5
     */
    public void mkdir(String[] paths, String message,
                      boolean makeParents, Map revpropTable)
            throws ClientException
    {
        try
        {
            aSVNClient.mkdir(new HashSet<String>(Arrays.asList(paths)),
<<<<<<< HEAD
                             message, makeParents, revpropTable);
=======
                             makeParents, revpropTable,
                             message == null ? cachedHandler
                                : new ConstMsg(message),
                             null);
>>>>>>> 8d8a5012
        }
        catch (org.apache.subversion.javahl.ClientException ex)
        {
            throw new ClientException(ex);
        }
    }

    /**
     * @deprecated Use {@link #mkdir(String[], String, boolean, Map)} instead.
     * @since 1.0
     */
    public void mkdir(String[] path, String message)
            throws ClientException
    {
        mkdir(path, message, false, null);
    }

    /**
     * @since 1.0
     */
    public void cleanup(String path)
            throws ClientException
    {
        try
        {
            aSVNClient.cleanup(path);
        }
        catch (org.apache.subversion.javahl.ClientException ex)
        {
            throw new ClientException(ex);
        }
    }

    /**
     * @deprecated Use {@link #resolve(String, int, int)} instead.
     * @since 1.0
     */
    public void resolved(String path, boolean recurse)
        throws ClientException
    {
        try
        {
            resolve(path, Depth.infinityOrEmpty(recurse),
                    ConflictResult.chooseMerged);
        }
        catch (SubversionException e)
        {
            throw ClientException.fromException(e);
        }
    }

    /**
     * @since 1.5
     */
    public void resolve(String path, int depth, int conflictResult)
        throws SubversionException
    {
        try
        {
            aSVNClient.resolve(path, Depth.toADepth(depth),
               org.apache.subversion.javahl.ConflictResult.Choice.values()[
                                                            conflictResult]);
        }
        catch (org.apache.subversion.javahl.SubversionException ex)
        {
            throw new SubversionException(ex);
        }
    }

    /**
     * @deprecated Use {@link #doExport(String, String, Revision, Revision,
     *                                  boolean, boolean, int, String)} instead.
     * @since 1.0
     */
    public long doExport(String srcPath, String destPath,
                                Revision revision, boolean force)
            throws ClientException
    {
        return doExport(srcPath, destPath, revision, revision, force,
                false, true, null);
    }

    /**
     * @deprecated Use {@link #doExport(String, String, Revision, Revision,
     *                                  boolean, boolean, int, String)} instead.
     * @since 1.2
     */
    public long doExport(String srcPath, String destPath, Revision revision,
                         Revision pegRevision, boolean force,
                         boolean ignoreExternals, boolean recurse,
                         String nativeEOL)
            throws ClientException
    {
        return doExport(srcPath, destPath, revision, pegRevision, force,
                        ignoreExternals, Depth.infinityOrFiles(recurse),
                        nativeEOL);
    }

    /**
     * @since 1.5
     */
    public long doExport(String srcPath, String destPath, Revision revision,
                         Revision pegRevision, boolean force,
                         boolean ignoreExternals, int depth, String nativeEOL)
            throws ClientException
    {
        try
        {
            return aSVNClient.doExport(srcPath, destPath,
                          revision == null ? null : revision.toApache(),
                          pegRevision == null ? null : pegRevision.toApache(),
                          force, ignoreExternals, Depth.toADepth(depth),
                          nativeEOL);
        }
        catch (org.apache.subversion.javahl.ClientException ex)
        {
            throw new ClientException(ex);
        }
    }

    /**
     * @deprecated Use {@link #doSwitch(String, String, Revision, boolean)}
     *             instead.
     * @since 1.0
     */
    public long doSwitch(String path, String url, Revision revision,
                         boolean recurse)
            throws ClientException
    {
        return doSwitch(path, url, revision, Revision.HEAD,
                        Depth.unknownOrFiles(recurse), false, false, false);
    }

    /**
     * @since 1.5
     */
    public long doSwitch(String path, String url, Revision revision,
                         Revision pegRevision, int depth,
                         boolean depthIsSticky, boolean ignoreExternals,
                         boolean allowUnverObstructions)
            throws ClientException
    {
        try
        {
            return aSVNClient.doSwitch(path, url,
                          revision == null ? null : revision.toApache(),
                          pegRevision == null ? null : pegRevision.toApache(),
                          Depth.toADepth(depth), depthIsSticky, ignoreExternals,
                          allowUnverObstructions);
        }
        catch (org.apache.subversion.javahl.ClientException ex)
        {
            throw new ClientException(ex);
        }
    }

    /**
     * @deprecated Use {@link #doImport(String, String, String, int, boolean,
     *                                  boolean, Map)} instead.
     * @since 1.0
     */
    public void doImport(String path, String url, String message,
                         boolean recurse)
            throws ClientException
    {
        doImport(path, url, message, Depth.infinityOrFiles(recurse),
                 false, false, null);
    }

    /**
     * @since 1.5
     */
    public void doImport(String path, String url, String message,
                         int depth, boolean noIgnore,
                         boolean ignoreUnknownNodeTypes, Map revpropTable)
            throws ClientException
    {
        try
        {
<<<<<<< HEAD
            aSVNClient.doImport(path, url, message, Depth.toADepth(depth),
                                noIgnore, ignoreUnknownNodeTypes, revpropTable);
=======
            aSVNClient.doImport(path, url, Depth.toADepth(depth),
                                noIgnore, ignoreUnknownNodeTypes, revpropTable,
                                message == null ? cachedHandler
                                    : new ConstMsg(message),
                                null);
>>>>>>> 8d8a5012
        }
        catch (org.apache.subversion.javahl.ClientException ex)
        {
            throw new ClientException(ex);
        }
    }

    /**
     * @since 1.5
     */
    public String[] suggestMergeSources(String path, Revision pegRevision)
            throws SubversionException
    {
        try
        {
            return aSVNClient.suggestMergeSources(path,
                         pegRevision == null ? null : pegRevision.toApache()
                     ).toArray(new String[0]);
        }
        catch (org.apache.subversion.javahl.SubversionException ex)
        {
            throw new SubversionException(ex);
        }
    }

    /**
     * @deprecated Use {@link #merge(String, Revision, String, Revision,
     *                               String, boolean, int, boolean,
     *                               boolean, boolean)} instead.
     * @since 1.0
     */
    public void merge(String path1, Revision revision1, String path2,
                      Revision revision2, String localPath,
                      boolean force, boolean recurse)
            throws ClientException
    {
        merge(path1, revision1, path2, revision2, localPath, force, recurse,
              false, false);
    }

    /**
     * @deprecated Use {@link #merge(String, Revision, String, Revision,
     *                               String, boolean, int, boolean,
     *                               boolean, boolean)} instead.
     * @since 1.2
     */
    public void merge(String path1, Revision revision1, String path2,
                      Revision revision2, String localPath, boolean force,
                      boolean recurse, boolean ignoreAncestry, boolean dryRun)
            throws ClientException
    {
        merge(path1, revision1, path2, revision2, localPath, force,
              Depth.infinityOrFiles(recurse), ignoreAncestry, dryRun, false);
    }

    /**
     * @since 1.5
     */
    public void merge(String path1, Revision revision1, String path2,
                      Revision revision2, String localPath, boolean force,
                      int depth, boolean ignoreAncestry, boolean dryRun,
                      boolean recordOnly)
            throws ClientException
    {
        try
        {
            aSVNClient.merge(path1,
                             revision1 == null ? null : revision1.toApache(),
                             path2,
                             revision2 == null ? null : revision2.toApache(),
                             localPath, force, Depth.toADepth(depth),
                             ignoreAncestry, dryRun, recordOnly);
        }
        catch (org.apache.subversion.javahl.ClientException ex)
        {
            throw new ClientException(ex);
        }
    }

    /**
     * @deprecated Use {@link #merge(String, Revision, RevisionRange[],
     *                               String, boolean, int, boolean,
     *                               boolean, boolean)} instead.
     * @since 1.2
     */
    public void merge(String path, Revision pegRevision, Revision revision1,
                      Revision revision2, String localPath, boolean force,
                      boolean recurse, boolean ignoreAncestry, boolean dryRun)
           throws ClientException
    {
        merge(path, pegRevision, toRevisionRange(revision1, revision2),
              localPath, force, Depth.infinityOrFiles(recurse), ignoreAncestry,
              dryRun, false);
    }

    /**
     * @since 1.5
     */
    public void merge(String path, Revision pegRevision,
                      RevisionRange[] revisions, String localPath,
                      boolean force, int depth, boolean ignoreAncestry,
                      boolean dryRun, boolean recordOnly)
            throws ClientException
    {
        try
        {
            List<org.apache.subversion.javahl.RevisionRange> aRevisions =
              new ArrayList<org.apache.subversion.javahl.RevisionRange>(revisions.length);

            for (RevisionRange range : revisions )
            {
                aRevisions.add(range.toApache());
            }

            aSVNClient.merge(path,
                         pegRevision == null ? null : pegRevision.toApache(),
                         aRevisions, localPath, force, Depth.toADepth(depth),
                         ignoreAncestry, dryRun, recordOnly);
        }
        catch (org.apache.subversion.javahl.ClientException ex)
        {
            throw new ClientException(ex);
        }
    }

    /**
     * @since 1.5
     */
    public void mergeReintegrate(String path, Revision pegRevision,
                                 String localPath, boolean dryRun)
            throws ClientException
    {
        try
        {
            aSVNClient.mergeReintegrate(path,
                        pegRevision == null ? null : pegRevision.toApache(),
                        localPath, dryRun);
        }
        catch (org.apache.subversion.javahl.ClientException ex)
        {
            throw new ClientException(ex);
        }
    }

    /**
     * @since 1.5
     */
    public Mergeinfo getMergeinfo(String path, Revision pegRevision)
            throws SubversionException
    {
        try
        {
            org.apache.subversion.javahl.Mergeinfo aMergeinfo =
                         aSVNClient.getMergeinfo(path,
                         pegRevision == null ? null : pegRevision.toApache());

            if (aMergeinfo == null)
                return null;

            return new Mergeinfo(aMergeinfo);
        }
        catch (org.apache.subversion.javahl.SubversionException ex)
        {
            throw new SubversionException(ex);
        }
    }

    /**
     * @since 1.7
     */
    public void getMergeinfoLog(int kind, String pathOrUrl,
                                Revision pegRevision, String mergeSourceUrl,
                                Revision srcPegRevision,
                                boolean discoverChangedPaths, int depth,
                                String[] revprops,
                                final LogMessageCallback callback)
        throws ClientException
    {
        class aLogMessageCallback
            implements org.apache.subversion.javahl.callback.LogMessageCallback
        {
            public void singleMessage(
                    Set<org.apache.subversion.javahl.ChangePath> aChangedPaths,
                    long revision, Map<String, byte[]> revprops,
                    boolean hasChildren)
            {
                ChangePath[] changedPaths;

                if (aChangedPaths != null)
                {
                    changedPaths = new ChangePath[aChangedPaths.size()];

                    int i = 0;
                    for (org.apache.subversion.javahl.ChangePath cp
                                                             : aChangedPaths)
                    {
                        changedPaths[i] = new ChangePath(cp);
                        i++;
                    }
                }
                else
                {
                    changedPaths = null;
                }

                callback.singleMessage(changedPaths, revision, revprops,
                                       hasChildren);
            }
        }

        try
        {
            aSVNClient.getMergeinfoLog(
                org.apache.subversion.javahl.MergeinfoLogKind.values()[kind],
                pathOrUrl, pegRevision == null ? null : pegRevision.toApache(),
                mergeSourceUrl,
                srcPegRevision == null ? null : srcPegRevision.toApache(),
                discoverChangedPaths, Depth.toADepth(depth),
                revprops == null ? null
                   : new HashSet<String>(Arrays.asList(revprops)),
                new aLogMessageCallback());
        }
        catch (org.apache.subversion.javahl.ClientException ex)
        {
            throw new ClientException(ex);
        }
    }

    /**
     * @deprecated Use {@link #getMergeinfoLog(int, String, Revision, String,
     *                                         Revision, boolean, int,
     *                                         String[], LogMessageCallback)}
     *             instead.
     * @since 1.5
     */
    public void getMergeinfoLog(int kind, String pathOrUrl,
                                Revision pegRevision, String mergeSourceUrl,
                                Revision srcPegRevision,
                                boolean discoverChangedPaths,
                                String[] revprops, LogMessageCallback callback)
        throws ClientException
    {
        getMergeinfoLog(kind, pathOrUrl, pegRevision, mergeSourceUrl,
                        srcPegRevision, discoverChangedPaths, Depth.empty,
                        revprops, callback);
    }

    /**
     * @deprecated Use {@link #diff(String, Revision, String, Revision,
     *                              String, String, int, String[], boolean,
     *                              boolean, boolean)} instead.
     * @since 1.0
     */
    public void diff(String target1, Revision revision1, String target2,
                     Revision revision2, String outFileName,
                     boolean recurse)
            throws ClientException
    {
        diff(target1, revision1, target2, revision2, outFileName, recurse,
             true, false, false);
    }

    /**
     * @deprecated Use {@link #diff(String, Revision, String, Revision,
     *                              String, String, int, String[], boolean,
     *                              boolean, boolean)} instead.
     * @since 1.2
     */
    public void diff(String target1, Revision revision1, String target2,
                     Revision revision2, String outFileName, boolean recurse,
                     boolean ignoreAncestry, boolean noDiffDeleted,
                     boolean force)
            throws ClientException
    {
        diff(target1, revision1, target2, revision2, null, outFileName,
             Depth.unknownOrFiles(recurse), null, ignoreAncestry, noDiffDeleted,
             force);
    }

    /**
     * @deprecated Use {@link #diff(String, Revision, String, Revision,
     *                              String, String, int, boolean, boolean,
     *                              boolean, boolean)} instead.
     * @since 1.5
     */
    public void diff(String target1, Revision revision1, String target2,
                     Revision revision2, String relativeToDir,
                     String outFileName, int depth, String[] changelists,
                     boolean ignoreAncestry, boolean noDiffDeleted,
                     boolean force)
            throws ClientException
    {
        diff(target1, revision1, target2, revision2, relativeToDir,
             outFileName, depth, changelists, ignoreAncestry, noDiffDeleted,
             force, false);
    }

    /**
     * @since 1.7
     */
    public void diff(String target1, Revision revision1, String target2,
                     Revision revision2, String relativeToDir,
                     String outFileName, int depth, String[] changelists,
                     boolean ignoreAncestry, boolean noDiffDeleted,
                     boolean force, boolean copiesAsAdds)
            throws ClientException
    {
        try
        {
            aSVNClient.diff(target1,
                        revision1 == null ? null : revision1.toApache(),
                        target2,
                        revision2 == null ? null : revision2.toApache(),
                        relativeToDir, outFileName, Depth.toADepth(depth),
                        changelists == null ? null
                            : Arrays.asList(changelists),
                        ignoreAncestry, noDiffDeleted, force,
                        copiesAsAdds);
        }
        catch (org.apache.subversion.javahl.ClientException ex)
        {
            throw new ClientException(ex);
        }
    }

    /**
     * @deprecated Use {@link #diff(String, Revision, Revision, Revision,
     *                              String, String, int, String[], boolean,
     *                              boolean, boolean)} instead.
     * @since 1.2
     */
    public void diff(String target, Revision pegRevision,
                     Revision startRevision, Revision endRevision,
                     String outFileName, boolean recurse,
                     boolean ignoreAncestry, boolean noDiffDeleted,
                     boolean force)
            throws ClientException
    {
        diff(target, pegRevision, startRevision, endRevision, null,
             outFileName, Depth.unknownOrFiles(recurse), null, ignoreAncestry,
             noDiffDeleted, force);
    }

    /**
     * @deprecated Use {@link #diff(String, Revision, Revision, Revision,
     *                              String, String, int, boolean, boolean,
     *                              boolean, boolean)} instead.
     * @since 1.5
     */
    public void diff(String target, Revision pegRevision,
                     Revision startRevision, Revision endRevision,
                     String relativeToDir, String outFileName, int depth,
                     String[] changelists, boolean ignoreAncestry,
                     boolean noDiffDeleted, boolean force)
            throws ClientException
    {
        diff(target, pegRevision, startRevision, endRevision, relativeToDir,
             outFileName, depth, changelists, ignoreAncestry, noDiffDeleted,
             force, false);
    }

    /**
     * @since 1.7
     */
    public void diff(String target, Revision pegRevision,
                     Revision startRevision, Revision endRevision,
                     String relativeToDir, String outFileName, int depth,
                     String[] changelists, boolean ignoreAncestry,
                     boolean noDiffDeleted, boolean force,
                     boolean copiesAsAdds)
            throws ClientException
    {
        try
        {
            aSVNClient.diff(target,
                     pegRevision == null ? null : pegRevision.toApache(),
                     startRevision == null ? null : startRevision.toApache(),
                     endRevision == null ? null : endRevision.toApache(),
                     relativeToDir, outFileName, Depth.toADepth(depth),
                     changelists == null ? null : Arrays.asList(changelists),
                     ignoreAncestry, noDiffDeleted, force, copiesAsAdds);
        }
        catch (org.apache.subversion.javahl.ClientException ex)
        {
            throw new ClientException(ex);
        }
    }

    /**
     * @since 1.5
     */
    public void diffSummarize(String target1, Revision revision1,
                              String target2, Revision revision2,
                              int depth, String[] changelists,
                              boolean ignoreAncestry,
                              DiffSummaryReceiver receiver)
            throws ClientException
    {
        try
        {
            MyDiffSummaryReceiver aReceiver =
                                        new MyDiffSummaryReceiver(receiver);
            aSVNClient.diffSummarize(target1,
                            revision1 == null ? null : revision1.toApache(),
                            target2,
                            revision2 == null ? null : revision2.toApache(),
                            Depth.toADepth(depth),
                            changelists == null ? null
                              : Arrays.asList(changelists),
                            ignoreAncestry, aReceiver);
        }
        catch (org.apache.subversion.javahl.ClientException ex)
        {
            throw new ClientException(ex);
        }
    }

    /**
     * @since 1.5
     */
    public void diffSummarize(String target, Revision pegRevision,
                              Revision startRevision, Revision endRevision,
                              int depth, String[] changelists,
                              boolean ignoreAncestry,
                              DiffSummaryReceiver receiver)
            throws ClientException
    {
        try
        {
            MyDiffSummaryReceiver aReceiver =
                                        new MyDiffSummaryReceiver(receiver);
            aSVNClient.diffSummarize(target,
                       pegRevision == null ? null : pegRevision.toApache(),
                       startRevision == null ? null : startRevision.toApache(),
                       endRevision == null ? null : endRevision.toApache(),
                       Depth.toADepth(depth), changelists == null ? null
                            : Arrays.asList(changelists),
                       ignoreAncestry, aReceiver);
        }
        catch (org.apache.subversion.javahl.ClientException ex)
        {
            throw new ClientException(ex);
        }
    }

    /**
     * @deprecated Use {@link #properties(String, Revision, Revision,
     *                                    int, String[], ProplistCallback)}
     *             instead.
     * @since 1.0
     */
    public PropertyData[] properties(String path) throws ClientException
    {
        return properties(path, null);
    }

    /**
     * @deprecated Use {@link #properties(String, Revision, Revision,
     *                                    int, String[], ProplistCallback)}
     *             instead.
     * @since 1.2
     */
    public PropertyData[] properties(String path, Revision revision)
            throws ClientException
    {
        return properties(path, revision, revision);
    }

    /**
     * @deprecated Use {@link #properties(String, Revision, Revision,
     *                                    int, String[], ProplistCallback)}
     *             instead.
     * @since 1.2
     */
    public PropertyData[] properties(String path, Revision revision,
                                     Revision pegRevision)
            throws ClientException
    {
        ProplistCallbackImpl callback = new ProplistCallbackImpl();
        properties(path, revision, pegRevision, Depth.empty, null, callback);

        Map<String, String> propMap = callback.getProperties(path);
        if (propMap == null)
            return new PropertyData[0];
        PropertyData[] props = new PropertyData[propMap.size()];

        int i = 0;
        for (String key : propMap.keySet())
        {
            props[i] = new PropertyData(path, key, propMap.get(key));
            i++;
        }

        return props;
    }

    /**
     * @since 1.5
     */
    public void properties(String path, Revision revision,
                           Revision pegRevision, int depth,
                           String[] changelists, ProplistCallback callback)
            throws ClientException
    {
        try
        {
            aSVNClient.properties(path,
                          revision == null ? null : revision.toApache(),
                          pegRevision == null ? null : pegRevision.toApache(),
                          Depth.toADepth(depth), changelists == null ? null
                                : Arrays.asList(changelists), callback);
        }
        catch (org.apache.subversion.javahl.ClientException ex)
        {
            throw new ClientException(ex);
        }
    }

    /**
     * @deprecated Use {@link #propertySet(String, String, String, int,
     *                                     String[], boolean, Map)} instead.
     * @since 1.0
     */
    public void propertySet(String path, String name, String value,
                            boolean recurse)
            throws ClientException
    {
        propertySet(path, name, value, recurse, false);
    }

    /**
     * @deprecated Use {@link #propertySet(String, String, String, int,
     *                                     String[], boolean, Map)} instead.
     * @since 1.2
     */
    public void propertySet(String path, String name, String value,
                                   boolean recurse, boolean force)
            throws ClientException
    {
        propertySet(path, name, value, Depth.infinityOrEmpty(recurse), null,
                    force, null);
    }

    /**
     * @deprecated Use {@link #propertySet(String, String, String, int,
     *                                     String[], boolean, Map)} instead.
     * @since 1.0
     */
    public void propertySet(String path, String name, byte[] value,
                            boolean recurse)
            throws ClientException
    {
        propertySet(path, name, value, recurse, false);
    }

    /**
     * @deprecated Use {@link #propertySet(String, String, String, int,
     *                                     String[], boolean, Map)} instead.
     * @since 1.2
     */
    public void propertySet(String path, String name, byte[] value,
                            boolean recurse, boolean force)
            throws ClientException
    {
        propertySet(path, name, new String(value), recurse, force);
    }

    /**
     * @since 1.5
     */
    public void propertySet(String path, String name, String value, int depth,
                            String[] changelists, boolean force,
                            Map revpropTable)
            throws ClientException
    {
        try
        {
            aSVNClient.propertySet(path, name, value, Depth.toADepth(depth),
                                   changelists == null ? null
                                    : Arrays.asList(changelists),
<<<<<<< HEAD
                                   force, revpropTable);
=======
                                   force, revpropTable, null);
>>>>>>> 8d8a5012
        }
        catch (org.apache.subversion.javahl.ClientException ex)
        {
            throw new ClientException(ex);
        }
    }

    /**
     * @deprecated Use {@link #propertyRemove(String, String, int, String[])}
                   instead.
     * @since 1.0
     */
    public void propertyRemove(String path, String name, boolean recurse)
            throws ClientException
    {
        propertyRemove(path, name, Depth.infinityOrEmpty(recurse), null);
    }

    /**
     * @since 1.5
     */
    public void propertyRemove(String path, String name, int depth,
                               String[] changelists)
            throws ClientException
    {
        propertySet(path, name, null, depth, changelists, false, null);
    }

    /**
     * @deprecated Use {@link #propertyCreate(String, String, String, int,
     *                                        String[], boolean)} instead.
     * @since 1.0
     */
    public void propertyCreate(String path, String name, String value,
                               boolean recurse)
            throws ClientException
    {
        propertyCreate(path, name, value, recurse, false);
    }

    /**
     * @deprecated Use {@link #propertyCreate(String, String, String, int,
     *                                        String[], boolean)} instead.
     * @since 1.2
     */
    public void propertyCreate(String path, String name, String value,
                               boolean recurse, boolean force)
            throws ClientException
    {
        propertySet(path, name, value, recurse, force);
    }

    /**
     * @deprecated Use {@link #propertyCreate(String, String, String, int,
     *                                        String[], boolean)} instead.
     * @since 1.0
     */
    public void propertyCreate(String path, String name, byte[] value,
                               boolean recurse)
            throws ClientException
    {
        propertyCreate(path, name, value, recurse, false);
    }

    /**
     * @deprecated Use {@link #propertyCreate(String, String, String, int,
     *                                        String[], boolean)} instead.
     * @since 1.2
     */
    public void propertyCreate(String path, String name, byte[] value,
                               boolean recurse, boolean force)
            throws ClientException
    {
        propertyCreate(path, name, new String(value), recurse, force);
    }

    /**
     * @since 1.5
     */
    public void propertyCreate(String path, String name, String value,
                               int depth, String[] changelists, boolean force)
            throws ClientException
    {
        propertySet(path, name, value, depth, changelists, force, null);
    }

    /**
     * @since 1.0
     */
    public PropertyData revProperty(String path, String name, Revision rev)
            throws ClientException
    {
        try
        {
            return new PropertyData(path, name,
                            new String(aSVNClient.revProperty(path, name,
                                       rev == null ? null : rev.toApache())));
        }
        catch (org.apache.subversion.javahl.ClientException ex)
        {
            throw new ClientException(ex);
        }
    }

    /**
     * @since 1.2
     */
    public PropertyData[] revProperties(String path, Revision rev)
            throws ClientException
    {
        try
        {
            Map<String, byte[]> aProps =
                              aSVNClient.revProperties(path,
                                          rev == null ? null : rev.toApache());
            PropertyData[] propData = new PropertyData[aProps.size()];

            int i = 0;
            for (String key : aProps.keySet())
            {
                propData[i] = new PropertyData(path, key,
                                               new String(aProps.get(key)));
                i++;
            }

            return propData;
        }
        catch (org.apache.subversion.javahl.ClientException ex)
        {
            throw new ClientException(ex);
        }
    }

    /**
     * @deprecated Use {@link #setRevProperty(String, String, Revision, String,
     *                                        String, boolean)} instead.
     * @since 1.2
     */
    public void setRevProperty(String path, String name, Revision rev,
                               String value, boolean force)
            throws ClientException
    {
        setRevProperty(path, name, rev, value, null, force);
    }

    /**
     * @since 1.6
     */
    public void setRevProperty(String path, String name, Revision rev,
                               String value, String originalValue,
                               boolean force)
            throws ClientException
    {
        try
        {
            aSVNClient.setRevProperty(path, name,
                                      rev == null ? null : rev.toApache(),
                                      value, originalValue, force);
        }
        catch (org.apache.subversion.javahl.ClientException ex)
        {
            throw new ClientException(ex);
        }
    }

    /**
     * @deprecated Use {@link #propertyGet(String, String, Revision)} instead.
     * @since 1.0
     */
    public PropertyData propertyGet(String path, String name)
            throws ClientException
    {
        return propertyGet(path, name, null);
    }

    /**
     * @since 1.2
     */
    public PropertyData propertyGet(String path, String name,
                                    Revision revision)
            throws ClientException
    {
        return propertyGet(path, name, revision, revision);
    }

    /**
     * @since 1.2
     */
    public PropertyData propertyGet(String path, String name,
                                    Revision revision, Revision pegRevision)
            throws ClientException
    {
        try
        {
            return new PropertyData(path, name,
                    new String(aSVNClient.propertyGet(path, name,
                        revision == null ? null : revision.toApache(),
                        pegRevision == null ? null : pegRevision.toApache())));
        }
        catch (org.apache.subversion.javahl.ClientException ex)
        {
            throw new ClientException(ex);
        }
    }

    /**
     * @deprecated Use {@link #fileContent(String, Revision, Revision)}
     *             instead.
     * @since 1.0
     */
    public byte[] fileContent(String path, Revision revision)
            throws ClientException
    {
        return fileContent(path, revision, revision);
    }

    /**
     * @since 1.2
     */
    public byte[] fileContent(String path, Revision revision,
                              Revision pegRevision)
            throws ClientException
    {
        try
        {
            return aSVNClient.fileContent(path,
                         revision == null ? null : revision.toApache(),
                         pegRevision == null ? null : pegRevision.toApache());
        }
        catch (org.apache.subversion.javahl.ClientException ex)
        {
            throw new ClientException(ex);
        }
    }

    /**
     * @since 1.0
     */
    public void streamFileContent(String path, Revision revision,
                                  Revision pegRevision, int bufferSize,
                                  OutputStream stream)
            throws ClientException
    {
        try
        {
            aSVNClient.streamFileContent(path,
                          revision == null ? null : revision.toApache(),
                          pegRevision == null ? null : pegRevision.toApache(),
<<<<<<< HEAD
                          bufferSize, stream);
=======
                          stream);
>>>>>>> 8d8a5012
        }
        catch (org.apache.subversion.javahl.ClientException ex)
        {
            throw new ClientException(ex);
        }
    }

    /**
     * @since 1.0
     */
    public void relocate(String from, String to, String path, boolean recurse)
            throws ClientException
    {
        try
        {
            aSVNClient.relocate(from, to, path, recurse);
        }
        catch (org.apache.subversion.javahl.ClientException ex)
        {
            throw new ClientException(ex);
        }
    }

    /**
     * @deprecated Use {@link #blame(String, Revision, Revision, Revision,
     *                               boolean, boolean, BlameCallback2)}
     *                               instead.
     * @since 1.0
     */
    public byte[] blame(String path, Revision revisionStart,
                        Revision revisionEnd)
            throws ClientException
    {
        BlameCallbackImpl callback = new BlameCallbackImpl();
        blame(path, revisionEnd, revisionStart, revisionEnd, callback);

        StringBuffer sb = new StringBuffer();
        for (int i = 0; i < callback.numberOfLines(); i++)
        {
            BlameCallbackImpl.BlameLine line = callback.getBlameLine(i);
            if (line != null)
            {
                sb.append(line.toString());
                sb.append("\n");
            }
        }
        return sb.toString().getBytes();
    }

    /**
     * @deprecated Use {@link #blame(String, Revision, Revision, Revision,
     *                               boolean, boolean, BlameCallback2)}
     *                               instead.
     * @since 1.0
     */
    public void blame(String path, Revision revisionStart,
                      Revision revisionEnd, BlameCallback callback)
            throws ClientException
    {
        blame(path, revisionEnd, revisionStart, revisionEnd, callback);
    }

    /**
     * @deprecated Use {@link #blame(String, Revision, Revision, Revision,
     *                               boolean, boolean, BlameCallback2)}
     *                               instead.
     * @since 1.2
     */
    public void blame(String path, Revision pegRevision,
                      Revision revisionStart, Revision revisionEnd,
                      final BlameCallback callback)
            throws ClientException
    {
        blame(path, pegRevision, revisionStart, revisionEnd, false, false,
          new BlameCallback2 () {
            public void singleLine(Date date, long revision, String author,
                                   Date merged_date, long merged_revision,
                                   String merged_author, String merged_path,
                                   String line)
            {
                callback.singleLine(date, revision, author, line);
            }
          });
    }

    /**
     * @deprecated Use {@link #blame(String, Revision, Revision, Revision,
     *                               boolean, boolean, BlameCallback3)}
     *                               instead.
     * @since 1.5
     */
    public void blame(String path, Revision pegRevision,
                      Revision revisionStart, Revision revisionEnd,
                      boolean ignoreMimeType, boolean includeMergedRevisions,
                      final BlameCallback2 callback)
            throws ClientException
    {
        class BlameCallback2Wrapper implements BlameCallback3
        {
            public void singleLine(long lineNum, long revision, Map revProps,
                                   long mergedRevision, Map mergedRevProps,
                                   String mergedPath, String line,
                                   boolean localChange)
                throws ClientException
            {
                DateFormat df =
                        new SimpleDateFormat("yyyy-MM-dd'T'HH:mm:ss.SSS");

                try
                {
                    callback.singleLine(
                        df.parse(new String((byte[]) revProps.get("svn:date"))),
                        revision,
                        new String((byte[]) revProps.get("svn:author")),
                        mergedRevProps == null ? null
                            : df.parse(new String((byte [])
                                            mergedRevProps.get("svn:date"))),
                        mergedRevision,
                        mergedRevProps == null ? null
                            : new String((byte[])
                                mergedRevProps.get("svn:author")),
                        mergedPath, line);
                }
                catch (ParseException e)
                {
                    throw ClientException.fromException(e);
                }
            }
        }

        blame(path, pegRevision, revisionStart, revisionEnd, ignoreMimeType,
              includeMergedRevisions, new BlameCallback2Wrapper());
    }

    /**
     * @since 1.7
     */
    public void blame(String path, Revision pegRevision,
                      Revision revisionStart, Revision revisionEnd,
                      boolean ignoreMimeType, boolean includeMergedRevisions,
                      final BlameCallback3 callback)
            throws ClientException
    {
        class MyBlameCallback
            implements org.apache.subversion.javahl.callback.BlameCallback
        {
            public void singleLine(long lineNum, long revision, Map revProps,
                                   long mergedRevision, Map mergedRevProps,
                                   String mergedPath, String line,
                                   boolean localChange)
                throws org.apache.subversion.javahl.ClientException
            {
                try
                {
                    callback.singleLine(lineNum, revision, revProps,
                                        mergedRevision, mergedRevProps,
                                        mergedPath, line, localChange);
                }
                catch (ClientException ex)
                {
                    throw org.apache.subversion.javahl.ClientException.fromException(ex);
                }
            }
        }

        try
        {
            aSVNClient.blame(path,
                     pegRevision == null ? null : pegRevision.toApache(),
                     revisionStart == null ? null : revisionStart.toApache(),
                     revisionEnd == null ? null : revisionEnd.toApache(),
                     ignoreMimeType, includeMergedRevisions,
                     new MyBlameCallback());
        }
        catch (org.apache.subversion.javahl.ClientException ex)
        {
            throw new ClientException(ex);
        }
    }

    /**
     * @since 1.0
     */
    public void setConfigDirectory(String configDir)
            throws ClientException
    {
        try
        {
            aSVNClient.setConfigDirectory(configDir);
        }
        catch (org.apache.subversion.javahl.ClientException ex)
        {
            throw new ClientException(ex);
        }
    }

    /**
     * @since 1.0
     */
    public String getConfigDirectory()
            throws ClientException
    {
        try
        {
            return aSVNClient.getConfigDirectory();
        }
        catch (org.apache.subversion.javahl.ClientException ex)
        {
            throw new ClientException(ex);
        }
    }

    /**
     * @since 1.0
     */
    public void cancelOperation()
            throws ClientException
    {
        try
        {
            aSVNClient.cancelOperation();
        }
        catch (org.apache.subversion.javahl.ClientException ex)
        {
            throw new ClientException(ex);
        }
    }

    /**
     * @deprecated Use {@link #info2(String, Revision, Revision, int, String[],
     *                               InfoCallback)} instead.
     * @since 1.0
     */
    public Info info(String path)
            throws ClientException
    {
        try
        {
        	final List<org.apache.subversion.javahl.Info2> infos =
        		new ArrayList<org.apache.subversion.javahl.Info2>();
        	aSVNClient.info2(path,
        					org.apache.subversion.javahl.Revision.HEAD,
        					org.apache.subversion.javahl.Revision.HEAD,
        					org.apache.subversion.javahl.Depth.empty,
        				    null, new org.apache.subversion.javahl.callback.InfoCallback()
        	{
				public void singleInfo(org.apache.subversion.javahl.Info2 info) {
					infos.add(info);
				}
        	});
            return new Info(infos.get(0));
        }
        catch (org.apache.subversion.javahl.ClientException ex)
        {
            throw new ClientException(ex);
        }
    }

    /**
     * @since 1.5
     */
    public void addToChangelist(String[] paths, String changelist, int depth,
                                String[] changelists)
            throws ClientException
    {
        try
        {
            aSVNClient.addToChangelist(
                  new HashSet<String>(Arrays.asList(paths)), changelist,
                  Depth.toADepth(depth),
                  changelists == null ? null : Arrays.asList(changelists));
        }
        catch (org.apache.subversion.javahl.ClientException ex)
        {
            throw new ClientException(ex);
        }
    }

    /**
     * @since 1.5
     */
    public void removeFromChangelists(String[] paths, int depth,
                                      String[] changelists)
            throws ClientException
    {
        try
        {
            aSVNClient.removeFromChangelists(
                        new HashSet<String>(Arrays.asList(paths)),
                        Depth.toADepth(depth),
                        changelists == null ? null
                           : Arrays.asList(changelists));
        }
        catch (org.apache.subversion.javahl.ClientException ex)
        {
            throw new ClientException(ex);
        }
    }

    /**
     * @since 1.5
     */
    public void getChangelists(String rootPath, String[] changelists,
                               int depth, ChangelistCallback callback)
            throws ClientException
    {
        try
        {
            aSVNClient.getChangelists(rootPath, changelists == null ? null
                                        : Arrays.asList(changelists),
                                      Depth.toADepth(depth), callback);
        }
        catch (org.apache.subversion.javahl.ClientException ex)
        {
            throw new ClientException(ex);
        }
    }

    /**
     * @since 1.2
     */
    public String getVersionInfo(String path, String trailUrl,
                                 boolean lastChanged)
            throws ClientException
    {
        try
        {
            return aSVNClient.getVersionInfo(path, trailUrl, lastChanged);
        }
        catch (org.apache.subversion.javahl.ClientException ex)
        {
            throw new ClientException(ex);
        }
    }

    /**
     * @since 1.7
     */
    public void upgrade(String path)
            throws ClientException
    {
        try
        {
            aSVNClient.upgrade(path);
        }
        catch (org.apache.subversion.javahl.ClientException ex)
        {
            throw new ClientException(ex);
        }
    }

    /**
     * Enable logging in the JNI-code
     * @param logLevel      the level of information to log (See
     *                      SVNClientLogLevel)
     * @param logFilePath   path of the log file
     */
    public static void enableLogging(int logLevel, String logFilePath)
    {
        org.apache.subversion.javahl.SVNClient.enableLogging(
            org.apache.subversion.javahl.SVNClient.ClientLogLevel.values()[
                                                                logLevel],
            logFilePath);
    }

    /**
     * class for the constants of the logging levels.
     * The constants are defined in SVNClientLogLevel because of building
     * reasons
     */
    public static final class LogLevel implements SVNClientLogLevel
    {
    }

    /**
     * Returns version information of subversion and the javahl binding
     * @return version information
     */
    public static String version()
    {
        return org.apache.subversion.javahl.SVNClient.version();
    }

    /**
     * Returns the major version of the javahl binding. Same version of the
     * javahl support the same interfaces
     * @return major version number
     */
    public static int versionMajor()
    {
        return org.apache.subversion.javahl.SVNClient.versionMajor();
    }

    /**
     * Returns the minor version of the javahl binding. Same version of the
     * javahl support the same interfaces
     * @return minor version number
     */
    public static int versionMinor()
    {
        return org.apache.subversion.javahl.SVNClient.versionMinor();
    }

    /**
     * Returns the micro (patch) version of the javahl binding. Same version of
     * the javahl support the same interfaces
     * @return micro version number
     */
    public static int versionMicro()
<<<<<<< HEAD
    {
        return org.apache.subversion.javahl.SVNClient.versionMicro();
    }

    /**
     * @since 1.2
     */
    public void lock(String[] paths, String comment, boolean force)
=======
    {
        return org.apache.subversion.javahl.SVNClient.versionMicro();
    }

    /**
     * @since 1.2
     */
    public void lock(String[] paths, String comment, boolean force)
            throws ClientException
    {
        try
        {
            aSVNClient.lock(new HashSet<String>(Arrays.asList(paths)),
                            comment, force);
        }
        catch (org.apache.subversion.javahl.ClientException ex)
        {
            throw new ClientException(ex);
        }
    }

    /**
     * @since 1.2
     */
    public void unlock(String[] paths, boolean force)
            throws ClientException
    {
        try
        {
            aSVNClient.unlock(new HashSet<String>(Arrays.asList(paths)),
                              force);
        }
        catch (org.apache.subversion.javahl.ClientException ex)
        {
            throw new ClientException(ex);
        }
    }

    /**
     * @deprecated Use {@link #info2(String, Revision, Revision, int, String[],
     *                               InfoCallback)} instead.
     * @since 1.2
     */
    public Info2[] info2(String pathOrUrl, Revision revision,
                         Revision pegRevision, boolean recurse)
            throws ClientException
    {
        final List<Info2> infos = new ArrayList<Info2>();

        info2(pathOrUrl, revision, pegRevision,
              Depth.infinityOrEmpty(recurse), null, new InfoCallback () {
              public void singleInfo(Info2 info)
                  { infos.add(info); }
              });
        return infos.toArray(new Info2[infos.size()]);
    }

    /**
     * @since 1.5
     */
    public void info2(String pathOrUrl, Revision revision,
                             Revision pegRevision, int depth,
                             String[] changelists,
                             final InfoCallback callback)
>>>>>>> 8d8a5012
            throws ClientException
    {
        try
        {
<<<<<<< HEAD
            aSVNClient.lock(new HashSet<String>(Arrays.asList(paths)),
                            comment, force);
        }
        catch (org.apache.subversion.javahl.ClientException ex)
        {
            throw new ClientException(ex);
        }
    }

    /**
     * @since 1.2
     */
    public void unlock(String[] paths, boolean force)
            throws ClientException
    {
        try
        {
            aSVNClient.unlock(new HashSet<String>(Arrays.asList(paths)),
                              force);
        }
        catch (org.apache.subversion.javahl.ClientException ex)
        {
=======
            aSVNClient.info2(pathOrUrl,
                          revision == null ? null : revision.toApache(),
                          pegRevision == null ? null : pegRevision.toApache(),
                          Depth.toADepth(depth), changelists == null ? null
                            : Arrays.asList(changelists),
        new org.apache.subversion.javahl.callback.InfoCallback () {
            public void singleInfo(org.apache.subversion.javahl.Info2 aInfo)
            {
                callback.singleInfo(aInfo == null ? null : new Info2(aInfo));
            }
        });
        }
        catch (org.apache.subversion.javahl.ClientException ex)
        {
>>>>>>> 8d8a5012
            throw new ClientException(ex);
        }
    }

    /**
<<<<<<< HEAD
     * @deprecated Use {@link #info2(String, Revision, Revision, int, String[],
     *                               InfoCallback)} instead.
     * @since 1.2
     */
    public Info2[] info2(String pathOrUrl, Revision revision,
                         Revision pegRevision, boolean recurse)
            throws ClientException
    {
        final List<Info2> infos = new ArrayList<Info2>();

        info2(pathOrUrl, revision, pegRevision,
              Depth.infinityOrEmpty(recurse), null, new InfoCallback () {
              public void singleInfo(Info2 info)
                  { infos.add(info); }
              });
        return infos.toArray(new Info2[infos.size()]);
    }

    /**
     * @since 1.5
     */
    public void info2(String pathOrUrl, Revision revision,
                             Revision pegRevision, int depth,
                             String[] changelists,
                             final InfoCallback callback)
            throws ClientException
    {
        try
        {
            aSVNClient.info2(pathOrUrl,
                          revision == null ? null : revision.toApache(),
                          pegRevision == null ? null : pegRevision.toApache(),
                          Depth.toADepth(depth), changelists == null ? null
                            : Arrays.asList(changelists),
        new org.apache.subversion.javahl.callback.InfoCallback () {
            public void singleInfo(org.apache.subversion.javahl.Info2 aInfo)
            {
                callback.singleInfo(aInfo == null ? null : new Info2(aInfo));
            }
        });
        }
        catch (org.apache.subversion.javahl.ClientException ex)
        {
            throw new ClientException(ex);
        }
    }

    /**
     * A private wrapper function for RevisionRanges.
     * @returns a single-element revision range.
     */
    private RevisionRange[] toRevisionRange(Revision rev1, Revision rev2)
    {
        RevisionRange[] ranges = new RevisionRange[1];
        ranges[0] = new RevisionRange(rev1, rev2);
        return ranges;
    }

    private class MyDiffSummaryReceiver
        implements org.apache.subversion.javahl.callback.DiffSummaryCallback
    {
        private DiffSummaryReceiver callback;

        public MyDiffSummaryReceiver(DiffSummaryReceiver callback)
        {
            this.callback = callback;
        }

        public void onSummary(org.apache.subversion.javahl.DiffSummary summary)
        {
            callback.onSummary(new DiffSummary(summary));
=======
     * A private wrapper function for RevisionRanges.
     * @returns a single-element revision range.
     */
    private RevisionRange[] toRevisionRange(Revision rev1, Revision rev2)
    {
        RevisionRange[] ranges = new RevisionRange[1];
        ranges[0] = new RevisionRange(rev1, rev2);
        return ranges;
    }

    private class MyDiffSummaryReceiver
        implements org.apache.subversion.javahl.callback.DiffSummaryCallback
    {
        private DiffSummaryReceiver callback;

        public MyDiffSummaryReceiver(DiffSummaryReceiver callback)
        {
            this.callback = callback;
        }

        public void onSummary(org.apache.subversion.javahl.DiffSummary summary)
        {
            callback.onSummary(new DiffSummary(summary));
        }
    }

    private class ConstMsg
        implements org.apache.subversion.javahl.callback.CommitMessageCallback
    {
        private String message;

        ConstMsg(String message)
        {
            this.message = message;
        }

        public String getLogMessage(
                    Set<org.apache.subversion.javahl.CommitItem> items)
        {
            return message;
>>>>>>> 8d8a5012
        }
    }
}<|MERGE_RESOLUTION|>--- conflicted
+++ resolved
@@ -52,13 +52,9 @@
     public SVNClient()
     {
         aSVNClient = new org.apache.subversion.javahl.SVNClient();
-<<<<<<< HEAD
-        cppAddr = aSVNClient.getCppAddr();
-=======
         /* This is a bogus value, there really shouldn't be any reason
            for a user of this class to care.  You've been warned. */
         cppAddr = 0xdeadbeef;
->>>>>>> 8d8a5012
     }
 
      /**
@@ -318,8 +314,6 @@
     {
         aSVNClient.password(password);
     }
-<<<<<<< HEAD
-=======
 
     private class PromptUser1Wrapper
         implements org.apache.subversion.javahl.callback.UserPasswordCallback
@@ -379,18 +373,13 @@
             return prompt(realm, username);
         }
     }
->>>>>>> 8d8a5012
 
     /**
      * @since 1.0
      */
     public void setPrompt(PromptUserPassword prompt)
     {
-<<<<<<< HEAD
-        aSVNClient.setPrompt(prompt);
-=======
         aSVNClient.setPrompt(new PromptUser1Wrapper(prompt));
->>>>>>> 8d8a5012
     }
 
     /**
@@ -729,13 +718,6 @@
     /**
      * @since 1.0
      */
-<<<<<<< HEAD
-    public void commitMessageHandler(final CommitMessage messageHandler)
-    {
-        class MyCommitMessageHandler
-            implements org.apache.subversion.javahl.CommitMessage
-        {
-=======
     public void commitMessageHandler(CommitMessage messageHandler)
     {
         class MyCommitMessageHandler
@@ -748,7 +730,6 @@
                 this.messageHandler = messageHandler;
             }
 
->>>>>>> 8d8a5012
             public String getLogMessage(
                 Set<org.apache.subversion.javahl.CommitItem> elementsToBeCommited)
             {
@@ -770,15 +751,10 @@
             }
         }
 
-<<<<<<< HEAD
-        aSVNClient.commitMessageHandler(new MyCommitMessageHandler());
-    }
-=======
         cachedHandler = new MyCommitMessageHandler(messageHandler);
     }
 
     private org.apache.subversion.javahl.callback.CommitMessageCallback cachedHandler = null;
->>>>>>> 8d8a5012
 
     /**
      * @deprecated Use {@link #remove(String[], String, boolean, boolean, Map)}
@@ -801,14 +777,10 @@
         try
         {
             aSVNClient.remove(new HashSet<String>(Arrays.asList(paths)),
-<<<<<<< HEAD
-                              message, force, keepLocal, revpropTable);
-=======
                               force, keepLocal, revpropTable,
                               message == null ? cachedHandler
                                     : new ConstMsg(message),
                               null);
->>>>>>> 8d8a5012
         }
         catch (org.apache.subversion.javahl.ClientException ex)
         {
@@ -974,14 +946,6 @@
     {
         try
         {
-<<<<<<< HEAD
-            return aSVNClient.commit(new HashSet<String>(Arrays.asList(paths)),
-                                     message, Depth.toADepth(depth), noUnlock,
-                                     keepChangelist,
-                                     changelists == null ? null
-                                       : Arrays.asList(changelists),
-                                     revpropTable);
-=======
             final long[] revList = { -1 };
             org.apache.subversion.javahl.callback.CommitCallback callback =
                 new org.apache.subversion.javahl.callback.CommitCallback () {
@@ -999,7 +963,6 @@
                                     : new ConstMsg(message),
                               callback);
             return revList[0];
->>>>>>> 8d8a5012
         }
         catch (org.apache.subversion.javahl.ClientException ex)
         {
@@ -1026,16 +989,11 @@
                 aCopySources.add(src.toApache());
             }
 
-<<<<<<< HEAD
-            aSVNClient.copy(aCopySources, destPath, message, copyAsChild,
-                            makeParents, ignoreExternals, revpropTable);
-=======
             aSVNClient.copy(aCopySources, destPath, copyAsChild,
                             makeParents, ignoreExternals, revpropTable,
                             message == null ? cachedHandler
                                 : new ConstMsg(message),
                             null);
->>>>>>> 8d8a5012
         }
         catch (org.apache.subversion.javahl.ClientException ex)
         {
@@ -1082,16 +1040,11 @@
         try
         {
             aSVNClient.move(new HashSet<String>(Arrays.asList(srcPaths)),
-<<<<<<< HEAD
-                            destPath, message, force, moveAsChild,
-                            makeParents, revpropTable);
-=======
                             destPath, force, moveAsChild, makeParents,
                             revpropTable,
                             message == null ? cachedHandler
                                 : new ConstMsg(message),
                             null);
->>>>>>> 8d8a5012
         }
         catch (org.apache.subversion.javahl.ClientException ex)
         {
@@ -1135,14 +1088,10 @@
         try
         {
             aSVNClient.mkdir(new HashSet<String>(Arrays.asList(paths)),
-<<<<<<< HEAD
-                             message, makeParents, revpropTable);
-=======
                              makeParents, revpropTable,
                              message == null ? cachedHandler
                                 : new ConstMsg(message),
                              null);
->>>>>>> 8d8a5012
         }
         catch (org.apache.subversion.javahl.ClientException ex)
         {
@@ -1322,16 +1271,11 @@
     {
         try
         {
-<<<<<<< HEAD
-            aSVNClient.doImport(path, url, message, Depth.toADepth(depth),
-                                noIgnore, ignoreUnknownNodeTypes, revpropTable);
-=======
             aSVNClient.doImport(path, url, Depth.toADepth(depth),
                                 noIgnore, ignoreUnknownNodeTypes, revpropTable,
                                 message == null ? cachedHandler
                                     : new ConstMsg(message),
                                 null);
->>>>>>> 8d8a5012
         }
         catch (org.apache.subversion.javahl.ClientException ex)
         {
@@ -1912,11 +1856,7 @@
             aSVNClient.propertySet(path, name, value, Depth.toADepth(depth),
                                    changelists == null ? null
                                     : Arrays.asList(changelists),
-<<<<<<< HEAD
-                                   force, revpropTable);
-=======
                                    force, revpropTable, null);
->>>>>>> 8d8a5012
         }
         catch (org.apache.subversion.javahl.ClientException ex)
         {
@@ -2165,11 +2105,7 @@
             aSVNClient.streamFileContent(path,
                           revision == null ? null : revision.toApache(),
                           pegRevision == null ? null : pegRevision.toApache(),
-<<<<<<< HEAD
-                          bufferSize, stream);
-=======
                           stream);
->>>>>>> 8d8a5012
         }
         catch (org.apache.subversion.javahl.ClientException ex)
         {
@@ -2579,16 +2515,6 @@
      * @return micro version number
      */
     public static int versionMicro()
-<<<<<<< HEAD
-    {
-        return org.apache.subversion.javahl.SVNClient.versionMicro();
-    }
-
-    /**
-     * @since 1.2
-     */
-    public void lock(String[] paths, String comment, boolean force)
-=======
     {
         return org.apache.subversion.javahl.SVNClient.versionMicro();
     }
@@ -2653,35 +2579,10 @@
                              Revision pegRevision, int depth,
                              String[] changelists,
                              final InfoCallback callback)
->>>>>>> 8d8a5012
-            throws ClientException
-    {
-        try
-        {
-<<<<<<< HEAD
-            aSVNClient.lock(new HashSet<String>(Arrays.asList(paths)),
-                            comment, force);
-        }
-        catch (org.apache.subversion.javahl.ClientException ex)
-        {
-            throw new ClientException(ex);
-        }
-    }
-
-    /**
-     * @since 1.2
-     */
-    public void unlock(String[] paths, boolean force)
-            throws ClientException
-    {
-        try
-        {
-            aSVNClient.unlock(new HashSet<String>(Arrays.asList(paths)),
-                              force);
-        }
-        catch (org.apache.subversion.javahl.ClientException ex)
-        {
-=======
+            throws ClientException
+    {
+        try
+        {
             aSVNClient.info2(pathOrUrl,
                           revision == null ? null : revision.toApache(),
                           pegRevision == null ? null : pegRevision.toApache(),
@@ -2696,56 +2597,6 @@
         }
         catch (org.apache.subversion.javahl.ClientException ex)
         {
->>>>>>> 8d8a5012
-            throw new ClientException(ex);
-        }
-    }
-
-    /**
-<<<<<<< HEAD
-     * @deprecated Use {@link #info2(String, Revision, Revision, int, String[],
-     *                               InfoCallback)} instead.
-     * @since 1.2
-     */
-    public Info2[] info2(String pathOrUrl, Revision revision,
-                         Revision pegRevision, boolean recurse)
-            throws ClientException
-    {
-        final List<Info2> infos = new ArrayList<Info2>();
-
-        info2(pathOrUrl, revision, pegRevision,
-              Depth.infinityOrEmpty(recurse), null, new InfoCallback () {
-              public void singleInfo(Info2 info)
-                  { infos.add(info); }
-              });
-        return infos.toArray(new Info2[infos.size()]);
-    }
-
-    /**
-     * @since 1.5
-     */
-    public void info2(String pathOrUrl, Revision revision,
-                             Revision pegRevision, int depth,
-                             String[] changelists,
-                             final InfoCallback callback)
-            throws ClientException
-    {
-        try
-        {
-            aSVNClient.info2(pathOrUrl,
-                          revision == null ? null : revision.toApache(),
-                          pegRevision == null ? null : pegRevision.toApache(),
-                          Depth.toADepth(depth), changelists == null ? null
-                            : Arrays.asList(changelists),
-        new org.apache.subversion.javahl.callback.InfoCallback () {
-            public void singleInfo(org.apache.subversion.javahl.Info2 aInfo)
-            {
-                callback.singleInfo(aInfo == null ? null : new Info2(aInfo));
-            }
-        });
-        }
-        catch (org.apache.subversion.javahl.ClientException ex)
-        {
             throw new ClientException(ex);
         }
     }
@@ -2774,30 +2625,6 @@
         public void onSummary(org.apache.subversion.javahl.DiffSummary summary)
         {
             callback.onSummary(new DiffSummary(summary));
-=======
-     * A private wrapper function for RevisionRanges.
-     * @returns a single-element revision range.
-     */
-    private RevisionRange[] toRevisionRange(Revision rev1, Revision rev2)
-    {
-        RevisionRange[] ranges = new RevisionRange[1];
-        ranges[0] = new RevisionRange(rev1, rev2);
-        return ranges;
-    }
-
-    private class MyDiffSummaryReceiver
-        implements org.apache.subversion.javahl.callback.DiffSummaryCallback
-    {
-        private DiffSummaryReceiver callback;
-
-        public MyDiffSummaryReceiver(DiffSummaryReceiver callback)
-        {
-            this.callback = callback;
-        }
-
-        public void onSummary(org.apache.subversion.javahl.DiffSummary summary)
-        {
-            callback.onSummary(new DiffSummary(summary));
         }
     }
 
@@ -2815,7 +2642,6 @@
                     Set<org.apache.subversion.javahl.CommitItem> items)
         {
             return message;
->>>>>>> 8d8a5012
         }
     }
 }