--- conflicted
+++ resolved
@@ -1027,15 +1027,6 @@
     }
 
     /**
-<<<<<<< HEAD
-     * @since 1.7
-     */
-    public native void copy(CopySource[] sources, String destPath,
-                            String message, boolean copyAsChild,
-                            boolean makeParents, boolean ignoreExternals,
-                            Map revpropTable)
-            throws ClientException;
-=======
      * @deprecated Use {@link #copy(CopySource[], String, String, boolean,
      *                              boolean, boolean, Map)} instead.
      * @since 1.5
@@ -1048,28 +1039,10 @@
         copy(sources, destPath, message, copyAsChild, makeParents, false,
              revpropTable);
     }
->>>>>>> 4cf18c3e
 
     /**
      * @deprecated Use {@link #copy(CopySource[], String, String, boolean,
      *                              boolean, boolean, Map)} instead.
-<<<<<<< HEAD
-     * @since 1.5
-     */
-    public void copy(CopySource[] sources, String destPath, String message,
-                     boolean copyAsChild, boolean makeParents,
-                     Map revpropTable)
-            throws ClientException
-    {
-        copy(sources, destPath, message, copyAsChild, makeParents, false,
-             revpropTable);
-    }
-
-    /**
-     * @deprecated Use {@link #copy(CopySource[], String, String, boolean,
-     *                              boolean, boolean, Map)} instead.
-=======
->>>>>>> 4cf18c3e
      * @since 1.0
      */
     public void copy(String srcPath, String destPath, String message,
@@ -1574,19 +1547,6 @@
     }
 
     /**
-<<<<<<< HEAD
-     * @since 1.7
-     */
-    public native void getMergeinfoLog(int kind, String pathOrUrl,
-                                       Revision pegRevision,
-                                       String mergeSourceUrl,
-                                       Revision srcPegRevision,
-                                       boolean discoverChangedPaths,
-                                       int depth,
-                                       String[] revprops,
-                                       LogMessageCallback callback)
-        throws ClientException;
-=======
      * @deprecated Use {@link #getMergeinfoLog(int, String, Revision, String,
      *                                         Revision, boolean, int,
      *                                         String[], LogMessageCallback)}
@@ -1604,26 +1564,6 @@
                         srcPegRevision, discoverChangedPaths, Depth.empty,
                         revprops, callback);
     }
->>>>>>> 4cf18c3e
-
-    /**
-     * @deprecated Use {@link #getMergeinfoLog(int, String, Revision, String,
-     *                                         Revision, boolean, int,
-     *                                         String[], LogMessageCallback)}
-     *             instead.
-     * @since 1.5
-     */
-    public void getMergeinfoLog(int kind, String pathOrUrl,
-                                Revision pegRevision, String mergeSourceUrl,
-                                Revision srcPegRevision,
-                                boolean discoverChangedPaths,
-                                String[] revprops, LogMessageCallback callback)
-        throws ClientException
-    {
-        getMergeinfoLog(kind, pathOrUrl, pegRevision, mergeSourceUrl,
-                        srcPegRevision, discoverChangedPaths, Depth.empty,
-                        revprops, callback);
-    }
 
     /**
      * @deprecated Use {@link #diff(String, Revision, String, Revision,
@@ -1678,15 +1618,6 @@
     /**
      * @since 1.7
      */
-<<<<<<< HEAD
-    public native void diff(String target1, Revision revision1, String target2,
-                            Revision revision2, String relativeToDir,
-                            String outFileName, int depth,
-                            String[] changelists, boolean ignoreAncestry,
-                            boolean noDiffDeleted, boolean force,
-                            boolean copiesAsAdds)
-            throws ClientException;
-=======
     public void diff(String target1, Revision revision1, String target2,
                      Revision revision2, String relativeToDir,
                      String outFileName, int depth, String[] changelists,
@@ -1711,7 +1642,6 @@
             throw new ClientException(ex);
         }
     }
->>>>>>> 4cf18c3e
 
     /**
      * @deprecated Use {@link #diff(String, Revision, Revision, Revision,
@@ -1752,15 +1682,6 @@
     /**
      * @since 1.7
      */
-<<<<<<< HEAD
-    public native void diff(String target, Revision pegRevision,
-                            Revision startRevision, Revision endRevision,
-                            String relativeToDir, String outFileName,
-                            int depth, String[] changelists,
-                            boolean ignoreAncestry, boolean noDiffDeleted,
-                            boolean force, boolean copiesAsAdds)
-            throws ClientException;
-=======
     public void diff(String target, Revision pegRevision,
                      Revision startRevision, Revision endRevision,
                      String relativeToDir, String outFileName, int depth,
@@ -1784,7 +1705,6 @@
             throw new ClientException(ex);
         }
     }
->>>>>>> 4cf18c3e
 
     /**
      * @since 1.5
@@ -2343,14 +2263,6 @@
     public void blame(String path, Revision pegRevision,
                       Revision revisionStart, Revision revisionEnd,
                       boolean ignoreMimeType, boolean includeMergedRevisions,
-<<<<<<< HEAD
-                      BlameCallback2 callback)
-            throws ClientException
-    {
-        BlameCallback2Wrapper cw = new BlameCallback2Wrapper(callback);
-        blame(path, pegRevision, revisionStart, revisionEnd, ignoreMimeType,
-              includeMergedRevisions, cw);
-=======
                       final BlameCallback2 callback)
             throws ClientException
     {
@@ -2389,20 +2301,11 @@
 
         blame(path, pegRevision, revisionStart, revisionEnd, ignoreMimeType,
               includeMergedRevisions, new BlameCallback2Wrapper());
->>>>>>> 4cf18c3e
     }
 
     /**
      * @since 1.7
      */
-<<<<<<< HEAD
-    public native void blame(String path, Revision pegRevision,
-                             Revision revisionStart,
-                             Revision revisionEnd, boolean ignoreMimeType,
-                             boolean includeMergedRevisions,
-                             BlameCallback3 callback)
-            throws ClientException;
-=======
     public void blame(String path, Revision pegRevision,
                       Revision revisionStart, Revision revisionEnd,
                       boolean ignoreMimeType, boolean includeMergedRevisions,
@@ -2445,7 +2348,6 @@
             throw new ClientException(ex);
         }
     }
->>>>>>> 4cf18c3e
 
     /**
      * @since 1.0
@@ -2619,12 +2521,6 @@
     }
 
     /**
-     * @since 1.7
-     */
-    public native void upgrade(String path)
-            throws ClientException;
-
-    /**
      * Enable logging in the JNI-code
      * @param logLevel      the level of information to log (See
      *                      SVNClientLogLevel)
@@ -2811,41 +2707,4 @@
             return message;
         }
     }
-
-    /**
-     * A private wrapper for compatibility of blame implementations.
-     */
-    private class BlameCallback2Wrapper implements BlameCallback3
-    {
-        private BlameCallback2 oldCallback;
-
-        public BlameCallback2Wrapper(BlameCallback2 callback)
-        {
-            oldCallback = callback;
-        }
-
-        public void singleLine(long lineNum, long revision, Map revProps,
-                               long mergedRevision, Map mergedRevProps,
-                               String mergedPath, String line,
-                               boolean localChange)
-            throws ClientException
-        {
-            DateFormat df = new SimpleDateFormat("yyyy-MM-dd'T'HH:mm:ss.SSS");
-
-            try {
-                oldCallback.singleLine(
-                    df.parse((String) revProps.get("svn:date")),
-                    revision,
-                    (String) revProps.get("svn:author"),
-                    mergedRevProps == null ? null
-                        : df.parse((String) mergedRevProps.get("svn:date")),
-                    mergedRevision,
-                    mergedRevProps == null ? null
-                        : (String) mergedRevProps.get("svn:author"),
-                    mergedPath, line);
-            } catch (ParseException e) {
-                throw ClientException.fromException(e);
-            }
-        }
-    }
 }