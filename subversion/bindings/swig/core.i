--- conflicted
+++ resolved
@@ -1,8 +1,5 @@
 /*
  * ====================================================================
-<<<<<<< HEAD
- * Copyright (c) 2000-2007 CollabNet.  All rights reserved.
-=======
  *    Licensed to the Subversion Corporation (SVN Corp.) under one
  *    or more contributor license agreements.  See the NOTICE file
  *    distributed with this work for additional information
@@ -10,7 +7,6 @@
  *    to you under the Apache License, Version 2.0 (the
  *    "License"); you may not use this file except in compliance
  *    with the License.  You may obtain a copy of the License at
->>>>>>> 6215c21a
  *
  *      http://www.apache.org/licenses/LICENSE-2.0
  *
@@ -301,10 +297,7 @@
    apr_hash_t *mergein1,
    apr_hash_t *mergein2,
    apr_hash_t *mergeinfo,
-<<<<<<< HEAD
-=======
    apr_hash_t *mergeinput,
->>>>>>> 6215c21a
    apr_hash_t *eraser,
    apr_hash_t *whiteboard,
    apr_hash_t *changes
@@ -328,8 +321,6 @@
 #endif
 
 /* -----------------------------------------------------------------------
-<<<<<<< HEAD
-=======
    output mergeinfo hash
 */
 
@@ -341,7 +332,6 @@
 
 
 /* -----------------------------------------------------------------------
->>>>>>> 6215c21a
    handle the default value of svn_config_get().and the
    config directory of svn_config_read_auth_data() and
    svn_config_write_auth_data().
@@ -842,13 +832,10 @@
     svn_swig_rb_destroy_internal_pool(object);
   }
 
-<<<<<<< HEAD
-=======
   static void set_default_max_free_size(apr_size_t size) {
     apr_allocator_max_free_set(svn_swig_rb_allocator(), size);
   }
 
->>>>>>> 6215c21a
   apr_pool_wrapper_t(apr_pool_wrapper_t *parent) {
     apr_pool_wrapper_t *self;
     apr_pool_t *parent_pool;
