/*
 * swigutil_py.h :  utility functions and stuff for the SWIG Python bindings
 *
 * ====================================================================
 *    Licensed to the Apache Software Foundation (ASF) under one
 *    or more contributor license agreements.  See the NOTICE file
 *    distributed with this work for additional information
 *    regarding copyright ownership.  The ASF licenses this file
 *    to you under the Apache License, Version 2.0 (the
 *    "License"); you may not use this file except in compliance
 *    with the License.  You may obtain a copy of the License at
 *
 *      http://www.apache.org/licenses/LICENSE-2.0
 *
 *    Unless required by applicable law or agreed to in writing,
 *    software distributed under the License is distributed on an
 *    "AS IS" BASIS, WITHOUT WARRANTIES OR CONDITIONS OF ANY
 *    KIND, either express or implied.  See the License for the
 *    specific language governing permissions and limitations
 *    under the License.
 * ====================================================================
 */


#ifndef SVN_SWIG_SWIGUTIL_PY_H
#define SVN_SWIG_SWIGUTIL_PY_H

#include <Python.h>

#include <apr.h>
#include <apr_pools.h>
#include <apr_strings.h>
#include <apr_hash.h>
#include <apr_tables.h>

#include "svn_types.h"
#include "svn_string.h"
#include "svn_delta.h"
#include "svn_client.h"
#include "svn_repos.h"

/* Define DLL export magic on Windows. */
#ifdef WIN32
#  ifdef SVN_SWIG_SWIGUTIL_PY_C
#    define SVN_SWIG_SWIGUTIL_EXPORT __declspec(dllexport)
#  else
#    define SVN_SWIG_SWIGUTIL_EXPORT __declspec(dllimport)
#  endif
#else
#  define SVN_SWIG_SWIGUTIL_EXPORT
#endif

#ifdef __cplusplus
extern "C" {
#endif /* __cplusplus */



/* Initialize the libsvn_swig_py library. */
SVN_SWIG_SWIGUTIL_EXPORT
apr_status_t svn_swig_py_initialize(void);



/* Functions to manage python's global interpreter lock */
SVN_SWIG_SWIGUTIL_EXPORT
void svn_swig_py_release_py_lock(void);

SVN_SWIG_SWIGUTIL_EXPORT
void svn_swig_py_acquire_py_lock(void);


/*** Automatic Pool Management Functions ***/

/* Set the application pool */
SVN_SWIG_SWIGUTIL_EXPORT
void svn_swig_py_set_application_pool(PyObject *py_pool, apr_pool_t *pool);

/* Clear the application pool */
SVN_SWIG_SWIGUTIL_EXPORT
void svn_swig_py_clear_application_pool(void);

/* Get the pool argument from the last element of tuple args.
 * If the last element of args is not a pool, create a new
 * subpool. Return 0 if successful. Return 1 if an error
 * occurs.
 */
SVN_SWIG_SWIGUTIL_EXPORT
int svn_swig_py_get_pool_arg(PyObject *args, swig_type_info *type,
    PyObject **py_pool, apr_pool_t **pool);

/* Get the parent pool of the first argument in the specified
 * argument list. Return 0 if successful. Return 1 if an error
 * occurs.
 */
SVN_SWIG_SWIGUTIL_EXPORT
int svn_swig_py_get_parent_pool(PyObject *args, swig_type_info *type,
    PyObject **py_pool, apr_pool_t **pool);


/*** SWIG Wrappers ***/

/* Wrapper for SWIG_NewPointerObj */
SVN_SWIG_SWIGUTIL_EXPORT
PyObject *svn_swig_NewPointerObj(void *obj, swig_type_info *type,
                                 PyObject *pool, PyObject *args);

/* Wrapper for SWIG_ConvertPtr */
SVN_SWIG_SWIGUTIL_EXPORT
int svn_swig_ConvertPtr(PyObject *input, void **obj, swig_type_info *type);

/* Wrapper for SWIG_MustGetPtr */
SVN_SWIG_SWIGUTIL_EXPORT
void *svn_swig_MustGetPtr(void *input, swig_type_info *type, int argnum);

/*** Functions to expose a custom SubversionException ***/

/* raise a subversion exception, created from a normal subversion
   error.  consume the error.  */
SVN_SWIG_SWIGUTIL_EXPORT
void svn_swig_py_svn_exception(svn_error_t *err);



/* helper function to convert an apr_hash_t* (char* -> svnstring_t*) to
   a Python dict */
SVN_SWIG_SWIGUTIL_EXPORT
PyObject *svn_swig_py_prophash_to_dict(apr_hash_t *hash);

/* helper function to convert an apr_hash_t* (svn_revnum_t* -> const
   char *) to a Python dict */
SVN_SWIG_SWIGUTIL_EXPORT
PyObject *svn_swig_py_locationhash_to_dict(apr_hash_t *hash);

/* helper function to convert an apr_array_header_t* (of
   svn_merge_range_t *) to a Python list */
SVN_SWIG_SWIGUTIL_EXPORT
PyObject *svn_swig_py_rangelist_to_list(apr_array_header_t *rangelist,
                                        swig_type_info *type,
                                        PyObject *py_pool);

/* helper function to convert an apr_hash_t* (const char *->array of
   svn_merge_range_t *) to a Python dict */
SVN_SWIG_SWIGUTIL_EXPORT
PyObject *svn_swig_py_mergeinfo_to_dict(apr_hash_t *hash,
                                        swig_type_info *type,
                                        PyObject *py_pool);

/* helper function to convert an apr_hash_t* (const char *->hash of
   mergeinfo hashes) to a Python dict */
SVN_SWIG_SWIGUTIL_EXPORT
PyObject *svn_swig_py_mergeinfo_catalog_to_dict(apr_hash_t *hash,
                                                swig_type_info *type,
                                                PyObject *py_pool);

/* helper function to convert an apr_hash_t *(const char *->const char
 *) to a Python dict */

SVN_SWIG_SWIGUTIL_EXPORT
PyObject *svn_swig_py_stringhash_to_dict(apr_hash_t *hash);

/* convert a hash of 'const char *' -> TYPE into a Python dict */
SVN_SWIG_SWIGUTIL_EXPORT
PyObject *svn_swig_py_convert_hash(apr_hash_t *hash, swig_type_info *type,
                                   PyObject *py_pool);

/* helper function to convert a 'char **' into a Python list of string
   objects */
SVN_SWIG_SWIGUTIL_EXPORT
PyObject *svn_swig_py_c_strings_to_list(char **strings);

/* helper function to convert an array of 'const char *' to a Python list
   of string objects */
SVN_SWIG_SWIGUTIL_EXPORT
PyObject *svn_swig_py_array_to_list(const apr_array_header_t *strings);

/* helper function to convert a hash mapping char * to
 * svn_log_changed_path_t * to a Python dict mapping str to str. */
SVN_SWIG_SWIGUTIL_EXPORT
PyObject *svn_swig_py_changed_path_hash_to_dict(apr_hash_t *hash);

<<<<<<< HEAD
=======
/* helper function to convert a hash mapping char * to
 * svn_log_changed_path2_t * to a Python dict mapping str to str. */
SVN_SWIG_SWIGUTIL_EXPORT
PyObject *svn_swig_py_changed_path2_hash_to_dict(apr_hash_t *hash);

>>>>>>> 8d8a5012
/* helper function to convert an array of 'svn_revnum_t' to a Python list
   of int objects */
SVN_SWIG_SWIGUTIL_EXPORT
PyObject *svn_swig_py_revarray_to_list(const apr_array_header_t *revs);

/* helper function to convert a Python dictionary mapping strings to
   strings into an apr_hash_t mapping const char *'s to const char *'s,
   allocated in POOL. */
SVN_SWIG_SWIGUTIL_EXPORT
apr_hash_t *svn_swig_py_stringhash_from_dict(PyObject *dict,
                                             apr_pool_t *pool);

/* helper function to convert a Python dictionary mapping strings to
   rangelists into an apr_hash_t mapping const char *'s to rangelists,
   allocated in POOL. */
SVN_SWIG_SWIGUTIL_EXPORT
apr_hash_t *svn_swig_py_mergeinfo_from_dict(PyObject *dict,
                                             apr_pool_t *pool);

/* helper function to convert a Python dictionary mapping strings to
   strings into an 'apr_array_header_t *' of svn_prop_t *
   allocated in POOL. */
SVN_SWIG_SWIGUTIL_EXPORT
apr_array_header_t *svn_swig_py_proparray_from_dict(PyObject *dict,
                                                    apr_pool_t *pool);

/* helper function to convert a 'apr_array_header_t *' of 'svn_prop_t
   to a Python dictionary mapping strings to strings. */
SVN_SWIG_SWIGUTIL_EXPORT
PyObject *svn_swig_py_proparray_to_dict(const apr_array_header_t *array);

/* helper function to convert a Python dictionary mapping strings to
   strings into an apr_hash_t mapping const char *'s to svn_string_t's,
   allocated in POOL. */
SVN_SWIG_SWIGUTIL_EXPORT
apr_hash_t *svn_swig_py_prophash_from_dict(PyObject *dict,
                                           apr_pool_t *pool);

/* helper function to convert a Python dictionary mapping strings to
   integers into an apr_hash_t mapping const char *'s to revnums,
   allocated in POOL. */
SVN_SWIG_SWIGUTIL_EXPORT
apr_hash_t *svn_swig_py_path_revs_hash_from_dict(PyObject *dict,
                                                 apr_pool_t *pool);

/* helper function to convert a Python dictionary mapping strings to
   SWIG wrappers described by type into an apr_hash_t mapping const char *'s to
   struct pointers, allocated in POOL. */
SVN_SWIG_SWIGUTIL_EXPORT
apr_hash_t *svn_swig_py_struct_ptr_hash_from_dict(PyObject *dict,
                                                  swig_type_info *type,
                                                  apr_pool_t *pool);

/* Callback function for use in data structure conversion routines. It is
   supposed to extract a C value of a certain type from object, write it into
   the location given by destination, and return zero. If that turns out to be
   infeasible, it shall raise a Python exception and return a negative value. */
typedef int (*svn_swig_py_object_unwrap_t)(PyObject *source,
                                           void *destination,
                                           void *baton);

/* Helper function to convert a Python sequence into an immutable APR array. The
   resulting array's elements will be presumed to be of size element_size and
   will be obtained by applying unwrap_func/unwrap_baton to elements from seq.
   If seq is None, returns NULL.
   In case of failure, raises a Python exception, presuming that seq was the
   function argument #argnum.
   pool is used to allocate the array. */
SVN_SWIG_SWIGUTIL_EXPORT
const apr_array_header_t *
svn_swig_py_seq_to_array(PyObject *seq,
                         int element_size,
                         svn_swig_py_object_unwrap_t unwrap_func,
                         void *unwrap_baton,
                         apr_pool_t *pool);

/* An svn_swig_py_object_unwrap_t that extracts a char pointer from a Python
   string. */
SVN_SWIG_SWIGUTIL_EXPORT
int
svn_swig_py_unwrap_string(PyObject *source,
                          void *destination,
                          void *baton);

/* An svn_swig_py_object_unwrap_t that extracts an svn_revnum_t from a Python
   integer. */
SVN_SWIG_SWIGUTIL_EXPORT
int
svn_swig_py_unwrap_revnum(PyObject *source,
                          void *destination,
                          void *baton);

/* An svn_swig_py_object_unwrap_t that extracts a struct pointer from a SWIG
   wrapper. baton is expected to be a swig_type_info* describing the struct. */
SVN_SWIG_SWIGUTIL_EXPORT
int
svn_swig_py_unwrap_struct_ptr(PyObject *source,
                          void *destination,
                          void *baton);

/* make an editor that "thunks" from C callbacks up to Python */
SVN_SWIG_SWIGUTIL_EXPORT
void svn_swig_py_make_editor(const svn_delta_editor_t **editor,
                             void **edit_baton,
                             PyObject *py_editor,
                             apr_pool_t *pool);

SVN_SWIG_SWIGUTIL_EXPORT
apr_file_t *svn_swig_py_make_file(PyObject *py_file,
                                  apr_pool_t *pool);

SVN_SWIG_SWIGUTIL_EXPORT
svn_stream_t *svn_swig_py_make_stream(PyObject *py_io,
                                      apr_pool_t *pool);

/* a notify function that executes a Python function that is passed in
   via the baton argument */
SVN_SWIG_SWIGUTIL_EXPORT
void svn_swig_py_notify_func(void *baton,
                             const char *path,
                             svn_wc_notify_action_t action,
                             svn_node_kind_t kind,
                             const char *mime_type,
                             svn_wc_notify_state_t content_state,
                             svn_wc_notify_state_t prop_state,
                             svn_revnum_t revision);

SVN_SWIG_SWIGUTIL_EXPORT
void svn_swig_py_notify_func2(void *baton,
                              const svn_wc_notify_t *notify,
                              apr_pool_t *pool);

/* a status function that executes a Python function that is passed in
   via the baton argument */
SVN_SWIG_SWIGUTIL_EXPORT
void svn_swig_py_status_func(void *baton,
                             const char *path,
                             svn_wc_status_t *status);

/* a svn_delta_path_driver callback that executes a Python function
  that is passed in via the baton argument */
SVN_SWIG_SWIGUTIL_EXPORT
svn_error_t *svn_swig_py_delta_path_driver_cb_func(void **dir_baton,
                                                   void *parent_baton,
                                                   void *callback_baton,
                                                   const char *path,
                                                   apr_pool_t *pool);

/* a status function that executes a Python function that is passed in
   via the baton argument */
SVN_SWIG_SWIGUTIL_EXPORT
void svn_swig_py_status_func2(void *baton,
                              const char *path,
                              svn_wc_status2_t *status);

/* a cancel function that executes a Python function passed in via the
   cancel_baton argument. */
SVN_SWIG_SWIGUTIL_EXPORT
svn_error_t *svn_swig_py_cancel_func(void *cancel_baton);

/* thunked fs get_locks function */
SVN_SWIG_SWIGUTIL_EXPORT
svn_error_t *svn_swig_py_fs_get_locks_func(void *baton,
                                           svn_lock_t *lock,
                                           apr_pool_t *pool);

/* thunked commit log fetcher */
SVN_SWIG_SWIGUTIL_EXPORT
svn_error_t *svn_swig_py_get_commit_log_func(const char **log_msg,
                                             const char **tmp_file,
                                             const apr_array_header_t *
                                             commit_items,
                                             void *baton,
                                             apr_pool_t *pool);

/* thunked repos authz callback function */
SVN_SWIG_SWIGUTIL_EXPORT
svn_error_t *svn_swig_py_repos_authz_func(svn_boolean_t *allowed,
                                          svn_fs_root_t *root,
                                          const char *path,
                                          void *baton,
                                          apr_pool_t *pool);

/* thunked history callback function */
SVN_SWIG_SWIGUTIL_EXPORT
svn_error_t *svn_swig_py_repos_history_func(void *baton,
                                            const char *path,
                                            svn_revnum_t revision,
                                            apr_pool_t *pool);

/* thunked log receiver function */
SVN_SWIG_SWIGUTIL_EXPORT
svn_error_t *svn_swig_py_log_receiver(void *py_receiver,
                                      apr_hash_t *changed_paths,
                                      svn_revnum_t rev,
                                      const char *author,
                                      const char *date,
                                      const char *msg,
                                      apr_pool_t *pool);

/* thunked log receiver2 function */
SVN_SWIG_SWIGUTIL_EXPORT
svn_error_t *svn_swig_py_log_entry_receiver(void *baton,
                                            svn_log_entry_t *log_entry,
                                            apr_pool_t *pool);

/* thunked info receiver function */
SVN_SWIG_SWIGUTIL_EXPORT
svn_error_t *svn_swig_py_info_receiver_func(void *py_receiver,
                                            const char *path,
                                            const svn_info_t *info,
                                            apr_pool_t *pool);

/* thunked location segments receiver function */
SVN_SWIG_SWIGUTIL_EXPORT
svn_error_t *
svn_swig_py_location_segment_receiver_func(svn_location_segment_t *segment,
                                           void *baton,
                                           apr_pool_t *pool);

/* thunked blame receiver function */
SVN_SWIG_SWIGUTIL_EXPORT
svn_error_t *svn_swig_py_client_blame_receiver_func(void *baton,
                                                    apr_int64_t line_no,
                                                    svn_revnum_t revision,
                                                    const char *author,
                                                    const char *date,
                                                    const char *line,
                                                    apr_pool_t *pool);

/* thunked changelist receiver function */
SVN_SWIG_SWIGUTIL_EXPORT
svn_error_t *svn_swig_py_changelist_receiver_func(void *baton,
                                                  const char *path,
                                                  const char *changelist,
                                                  apr_pool_t *pool);

/* auth provider callbacks */
SVN_SWIG_SWIGUTIL_EXPORT
svn_error_t *svn_swig_py_auth_simple_prompt_func(
    svn_auth_cred_simple_t **cred,
    void *baton,
    const char *realm,
    const char *username,
    svn_boolean_t may_save,
    apr_pool_t *pool);

SVN_SWIG_SWIGUTIL_EXPORT
svn_error_t *svn_swig_py_auth_username_prompt_func(
    svn_auth_cred_username_t **cred,
    void *baton,
    const char *realm,
    svn_boolean_t may_save,
    apr_pool_t *pool);

SVN_SWIG_SWIGUTIL_EXPORT
svn_error_t *svn_swig_py_auth_ssl_server_trust_prompt_func(
    svn_auth_cred_ssl_server_trust_t **cred,
    void *baton,
    const char *realm,
    apr_uint32_t failures,
    const svn_auth_ssl_server_cert_info_t *cert_info,
    svn_boolean_t may_save,
    apr_pool_t *pool);

SVN_SWIG_SWIGUTIL_EXPORT
svn_error_t *svn_swig_py_auth_ssl_client_cert_prompt_func(
    svn_auth_cred_ssl_client_cert_t **cred,
    void *baton,
    const char *realm,
    svn_boolean_t may_save,
    apr_pool_t *pool);

SVN_SWIG_SWIGUTIL_EXPORT
svn_error_t *svn_swig_py_auth_ssl_client_cert_pw_prompt_func(
    svn_auth_cred_ssl_client_cert_pw_t **cred,
    void *baton,
    const char *realm,
    svn_boolean_t may_save,
    apr_pool_t *pool);

SVN_SWIG_SWIGUTIL_EXPORT
void
svn_swig_py_setup_ra_callbacks(svn_ra_callbacks2_t **callbacks,
                               void **baton,
                               PyObject *py_callbacks,
                               apr_pool_t *pool);

SVN_SWIG_SWIGUTIL_EXPORT
svn_wc_diff_callbacks2_t *
svn_swig_py_setup_wc_diff_callbacks2(void **baton,
                                     PyObject *py_callbacks,
                                     apr_pool_t *pool);

SVN_SWIG_SWIGUTIL_EXPORT
svn_error_t *svn_swig_py_commit_callback2(const svn_commit_info_t *commit_info,
                                          void *baton,
                                          apr_pool_t *pool);

SVN_SWIG_SWIGUTIL_EXPORT
svn_error_t *svn_swig_py_commit_callback(svn_revnum_t new_revision,
                                         const char *date,
                                         const char *author,
                                         void *baton);


SVN_SWIG_SWIGUTIL_EXPORT
svn_error_t *svn_swig_py_ra_file_rev_handler_func(
                    void *baton,
                    const char *path,
                    svn_revnum_t rev,
                    apr_hash_t *rev_props,
                    svn_txdelta_window_handler_t *delta_handler,
                    void **delta_baton,
                    apr_array_header_t *prop_diffs,
                    apr_pool_t *pool);

SVN_SWIG_SWIGUTIL_EXPORT
svn_error_t *svn_swig_py_ra_lock_callback(
                    void *baton,
                    const char *path,
                    svn_boolean_t do_lock,
                    const svn_lock_t *lock,
                    svn_error_t *ra_err,
                    apr_pool_t *pool);

SVN_SWIG_SWIGUTIL_EXPORT
extern const svn_ra_reporter2_t swig_py_ra_reporter2;

/* Get a list of ops from a window. Used to replace the naive
   svn_txdelta_window_t.ops accessor. op_type_info is supposed to be
   the SWIG descriptor of "svn_txdelta_op_t *". window_pool is supposed
   to be the pool associated with the window proxy and used for wrapping
   the op objects. */
SVN_SWIG_SWIGUTIL_EXPORT
PyObject *
svn_swig_py_txdelta_window_t_ops_get(svn_txdelta_window_t *window,
                                     swig_type_info * op_type_info,
                                     PyObject *window_pool);

#ifdef __cplusplus
}
#endif /* __cplusplus */

#endif  /* SVN_SWIG_SWIGUTIL_PY_H */<|MERGE_RESOLUTION|>--- conflicted
+++ resolved
@@ -185,14 +185,11 @@
 SVN_SWIG_SWIGUTIL_EXPORT
 PyObject *svn_swig_py_changed_path_hash_to_dict(apr_hash_t *hash);
 
-<<<<<<< HEAD
-=======
 /* helper function to convert a hash mapping char * to
  * svn_log_changed_path2_t * to a Python dict mapping str to str. */
 SVN_SWIG_SWIGUTIL_EXPORT
 PyObject *svn_swig_py_changed_path2_hash_to_dict(apr_hash_t *hash);
 
->>>>>>> 8d8a5012
 /* helper function to convert an array of 'svn_revnum_t' to a Python list
    of int objects */
 SVN_SWIG_SWIGUTIL_EXPORT
