--- conflicted
+++ resolved
@@ -48,15 +48,9 @@
 
 /* The WRAPPED_STREAM typemap can't cope with struct members, and there
    isn't really a reason to change these. */
-<<<<<<< HEAD
-%immutable svn_hunk_t::diff_text;
-%immutable svn_hunk_t::original_text;
-%immutable svn_hunk_t::modified_text;
-=======
 %immutable svn_diff_hunk_t::diff_text;
 %immutable svn_diff_hunk_t::original_text;
 %immutable svn_diff_hunk_t::modified_text;
->>>>>>> 8d8a5012
 
 /* Ditto. */
 %immutable svn_patch_t::patch_file;
