--- conflicted
+++ resolved
@@ -537,13 +537,8 @@
       assert(!File.exist?(path3))
     end
   ensure
-<<<<<<< HEAD
-    FileUtils.rm_rf(wc_path3)
-    FileUtils.rm_rf(wc_path2)
-=======
     remove_recursively_with_retry(wc_path3)
     remove_recursively_with_retry(wc_path2)
->>>>>>> 4cf18c3e
   end
 
   def test_update
