--- conflicted
+++ resolved
@@ -2089,70 +2089,10 @@
     args = rb_ary_new3(4,
                        proc,
                        rb_id_call(),
-<<<<<<< HEAD
-                       c2r_commit_item_array(commit_items));
-    result = rb_rescue2(callback, args,
-                        callback_rescue, (VALUE)&err,
-                        rb_svn_error(), (VALUE)0);
-
-    is_message = rb_ary_aref_n(result, 0);
-    value = rb_ary_aref_n(result, 1);
-
-    Check_Type(value, T_STRING);
-    ret = (char *)r2c_string(value, NULL, pool);
-    if (RTEST(is_message)) {
-      *log_msg = ret;
-      *tmp_file = NULL;
-    } else {
-      *log_msg = NULL;
-      *tmp_file = ret;
-    }
-=======
                        c2r_string2(uuid),
                        c2r_string2(url));
     
     invoke_callback_handle_error(args, rb_pool, &err);
->>>>>>> 35db7218
-  }
-  
-  return err;
-}
-
-
-void
-svn_swig_rb_notify_func2(void *baton,
-                         const svn_wc_notify_t *notify,
-                         apr_pool_t *pool)
-{
-  VALUE proc = (VALUE)baton;
-  
-  if (!NIL_P(proc)) {
-    VALUE args;
-
-    args = rb_ary_new3(3,
-                       proc,
-                       rb_id_call(),
-                       c2r_swig_type((void *)notify,
-                                     (void *)"svn_wc_notify_t *"));
-    callback(args);
-  }
-}
-
-svn_error_t *
-svn_swig_rb_cancel_func(void *cancel_baton)
-{
-  VALUE proc = (VALUE)cancel_baton;
-  svn_error_t *err = SVN_NO_ERROR;
-
-  if (!NIL_P(proc)) {
-    VALUE args;
-
-    args = rb_ary_new3(2,
-                       proc,
-                       rb_id_call());
-    rb_rescue2(callback, args,
-               callback_rescue, (VALUE)&err,
-               rb_svn_error(), (VALUE)0);
   }
   
   return err;
@@ -2527,33 +2467,19 @@
                            const char *path,
                            svn_wc_status2_t *status)
 {
-<<<<<<< HEAD
-  VALUE proc = (VALUE)baton;
+  VALUE proc, rb_pool;
+
+  svn_swig_rb_from_baton((VALUE)baton, &proc, &rb_pool);
 
   if (!NIL_P(proc)) {
     VALUE args;
-
-=======
-  VALUE proc, rb_pool;
-
-  svn_swig_rb_from_baton((VALUE)baton, &proc, &rb_pool);
-
-  if (!NIL_P(proc)) {
-    VALUE args;
     
->>>>>>> 35db7218
     args = rb_ary_new3(4,
                        proc,
                        rb_id_call(),
                        rb_str_new2(path),
-<<<<<<< HEAD
-                       c2r_swig_type((void *)status,
-                                     (void *)"svn_wc_status2_t *"));
-    callback(args);
-=======
                        c2r_wc_status2__dup(status));
     invoke_callback(args, rb_pool);
->>>>>>> 35db7218
   }
 }
 
@@ -2566,15 +2492,10 @@
                                        const char *line,
                                        apr_pool_t *pool)
 {
-<<<<<<< HEAD
-  VALUE proc = (VALUE)baton;
-  svn_error_t *err = SVN_NO_ERROR;
-=======
   svn_error_t *err = SVN_NO_ERROR;
   VALUE proc, rb_pool;
 
   svn_swig_rb_from_baton((VALUE)baton, &proc, &rb_pool);
->>>>>>> 35db7218
 
   if (!NIL_P(proc)) {
     VALUE args;
@@ -2583,23 +2504,13 @@
                        proc,
                        rb_id_call(),
                        sizeof(apr_int64_t) == sizeof(long long) ?
-<<<<<<< HEAD
-                         LONG2NUM(line_no) :
-                         LL2NUM(line_no),
-=======
                          LL2NUM(line_no):
                          LONG2NUM(line_no),
->>>>>>> 35db7218
                        INT2NUM(revision),
                        rb_str_new2(author),
                        rb_str_new2(date),
                        rb_str_new2(line));
     
-<<<<<<< HEAD
-    rb_rescue2(callback, args,
-               callback_rescue, (VALUE)&err,
-               rb_svn_error(), (VALUE)0);
-=======
     invoke_callback_handle_error(args, rb_pool, &err);
   }
   
@@ -2776,13 +2687,10 @@
     result = invoke_callback_handle_error(args, Qnil, &err);
     if (state)
       *state = NUM2INT(result);
->>>>>>> 35db7218
-  }
-  
-  return err;
-}
-<<<<<<< HEAD
-=======
+  }
+  
+  return err;
+}
 
 static svn_error_t *
 wc_diff_callbacks_dir_added(svn_wc_adm_access_t *adm_access,
@@ -2957,5 +2865,4 @@
                   (void **)&handler_baton, SWIG_TypeQuery("void *"), 1);
 
   return handler(window, handler_baton);
-}
->>>>>>> 35db7218
+}