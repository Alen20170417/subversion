--- conflicted
+++ resolved
@@ -30,10 +30,7 @@
   apr_array_header_t *children;
 } apr_pool_wrapper_t;
 
-<<<<<<< HEAD
-=======
 void svn_swig_rb_nls_initialize(void);
->>>>>>> 7a9d2b16
 void svn_swig_rb_initialize(void);
 
 VALUE svn_swig_rb_svn_delta_editor(void);
@@ -44,9 +41,6 @@
 void svn_swig_rb_handle_svn_error(svn_error_t *error);
 
 void *svn_swig_rb_to_swig_type(VALUE value, void *ctx, apr_pool_t *pool);
-VALUE svn_swig_rb_from_swig_type(void *value, void *ctx);
-
-VALUE svn_swig_rb_svn_date_string_to_time(const char *date);
 
 VALUE svn_swig_rb_apr_hash_to_hash_string(apr_hash_t *hash);
 VALUE svn_swig_rb_apr_hash_to_hash_svn_string(apr_hash_t *hash);
@@ -94,10 +88,6 @@
                                    apr_pool_t *pool);
 
 VALUE svn_swig_rb_make_baton(VALUE proc, VALUE pool);
-<<<<<<< HEAD
-void svn_swig_rb_set_baton(VALUE target, VALUE baton);
-=======
->>>>>>> 7a9d2b16
 
 svn_error_t *svn_swig_rb_log_receiver(void *baton,
                                       apr_hash_t *changed_paths,
@@ -134,9 +124,6 @@
                                          const char *date,
                                          const char *author,
                                          void *baton);
-svn_error_t *svn_swig_rb_commit_callback2(const svn_commit_info_t *commit_info,
-                                          void *baton,
-                                          apr_pool_t *pool);
 svn_error_t *svn_swig_rb_cancel_func(void *cancel_baton);
 
 svn_error_t *svn_swig_rb_info_receiver(void *baton,
@@ -206,11 +193,9 @@
                                                 apr_array_header_t *prop_diffs,
                                                 apr_pool_t *pool);
 
-svn_error_t *svn_swig_rb_wc_relocation_validator2(void *baton,
-                                                  const char *uuid,
-                                                  const char *url,
-                                                  svn_boolean_t root,
-                                                  apr_pool_t *pool);
+svn_error_t *svn_swig_rb_wc_relocation_validator(void *baton,
+                                                 const char *uuid,
+                                                 const char *url);
 
  
@@ -293,21 +278,6 @@
 svn_error_t *svn_swig_rb_invoke_txdelta_window_handler_wrapper(VALUE obj,
                                                                svn_txdelta_window_t *window,
                                                                apr_pool_t *pool);
--
-VALUE svn_swig_rb_txdelta_window_t_ops_get(svn_txdelta_window_t *window);
-
--
-svn_error_t *svn_swig_rb_client_diff_summarize_func(const svn_client_diff_summarize_t *diff,
-                                                    void *baton,
-                                                    apr_pool_t *pool);
-svn_error_t *svn_swig_rb_client_list_func(void *baton,
-                                          const char *path,
-                                          const svn_dirent_t *dirent,
-                                          const svn_lock_t *lock,
-                                          const char *abs_path,
-                                          apr_pool_t *pool);
 
 #ifdef __cplusplus
 }
