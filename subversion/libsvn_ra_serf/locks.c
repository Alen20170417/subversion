/*
 * locks.c :  entry point for locking RA functions for ra_serf
 *
 * ====================================================================
 *    Licensed to the Apache Software Foundation (ASF) under one
 *    or more contributor license agreements.  See the NOTICE file
 *    distributed with this work for additional information
 *    regarding copyright ownership.  The ASF licenses this file
 *    to you under the Apache License, Version 2.0 (the
 *    "License"); you may not use this file except in compliance
 *    with the License.  You may obtain a copy of the License at
 *
 *      http://www.apache.org/licenses/LICENSE-2.0
 *
 *    Unless required by applicable law or agreed to in writing,
 *    software distributed under the License is distributed on an
 *    "AS IS" BASIS, WITHOUT WARRANTIES OR CONDITIONS OF ANY
 *    KIND, either express or implied.  See the License for the
 *    specific language governing permissions and limitations
 *    under the License.
 * ====================================================================
 */



#include <apr_uri.h>
#include <serf.h>

#include "svn_dav.h"
#include "svn_pools.h"
#include "svn_ra.h"

#include "../libsvn_ra/ra_loader.h"
#include "svn_config.h"
#include "svn_path.h"
#include "svn_time.h"
#include "svn_private_config.h"

#include "ra_serf.h"


/*
 * This enum represents the current state of our XML parsing for a REPORT.
 */
enum {
  INITIAL = 0,
  MULTISTATUS,
  RESPONSE,
  PROPSTAT,
  PROP,
  LOCK_DISCOVERY,
  ACTIVE_LOCK,
  LOCK_TYPE,
  LOCK_SCOPE,
  DEPTH,
  TIMEOUT,
  LOCK_TOKEN,
  OWNER,
  HREF
};

typedef struct lock_info_t {
  apr_pool_t *pool;

  const char *path;

  svn_lock_t *lock;

  svn_boolean_t force;
  svn_revnum_t revision;

  svn_boolean_t read_headers;

  svn_ra_serf__handler_t *handler;

  /* The expat handler. We wrap this to do a bit more work.  */
  svn_ra_serf__response_handler_t inner_handler;
  void *inner_baton;

} lock_info_t;

#define D_ "DAV:"
#define S_ SVN_XML_NAMESPACE
static const svn_ra_serf__xml_transition_t locks_ttable[] = {
  /* The INITIAL state can transition into D:prop (LOCK) or
     to D:multistatus (PROPFIND)  */
  { INITIAL, D_, "prop", PROP,
    FALSE, { NULL }, FALSE },
  { INITIAL, D_, "multistatus", MULTISTATUS,
    FALSE, { NULL }, FALSE },

  { MULTISTATUS, D_, "response", RESPONSE,
    FALSE, { NULL }, FALSE },

  { RESPONSE, D_, "propstat", PROPSTAT,
    FALSE, { NULL }, FALSE },

  { PROPSTAT, D_, "prop", PROP,
    FALSE, { NULL }, FALSE },

  { PROP, D_, "lockdiscovery", LOCK_DISCOVERY,
    FALSE, { NULL }, FALSE },

  { LOCK_DISCOVERY, D_, "activelock", ACTIVE_LOCK,
    FALSE, { NULL }, FALSE },

#if 0
  /* ### we don't really need to parse locktype/lockscope. we know what
     ### the values are going to be. we *could* validate that the only
     ### possible children are D:write and D:exclusive. we'd need to
     ### modify the state transition to tell us about all children
     ### (ie. maybe support "*" for the name) and then validate. but it
     ### just isn't important to validate, so disable this for now... */

  { ACTIVE_LOCK, D_, "locktype", LOCK_TYPE,
    FALSE, { NULL }, FALSE },

  { LOCK_TYPE, D_, "write", WRITE,
    FALSE, { NULL }, TRUE },

  { ACTIVE_LOCK, D_, "lockscope", LOCK_SCOPE,
    FALSE, { NULL }, FALSE },

  { LOCK_SCOPE, D_, "exclusive", EXCLUSIVE,
    FALSE, { NULL }, TRUE },
#endif /* 0  */

  { ACTIVE_LOCK, D_, "timeout", TIMEOUT,
    TRUE, { NULL }, TRUE },

  { ACTIVE_LOCK, D_, "locktoken", LOCK_TOKEN,
    FALSE, { NULL }, FALSE },

  { LOCK_TOKEN, D_, "href", HREF,
    TRUE, { NULL }, TRUE },

  { ACTIVE_LOCK, D_, "owner", OWNER,
    TRUE, { NULL }, TRUE },

  /* ACTIVE_LOCK has a D:depth child, but we can ignore that.  */

  { 0 }
};


/* Conforms to svn_ra_serf__xml_closed_t  */
static svn_error_t *
locks_closed(svn_ra_serf__xml_estate_t *xes,
             void *baton,
             int leaving_state,
             const svn_string_t *cdata,
             apr_hash_t *attrs,
             apr_pool_t *scratch_pool)
{
  lock_info_t *lock_ctx = baton;

  if (leaving_state == TIMEOUT)
    {
      if (strcmp(cdata->data, "Infinite") == 0)
        lock_ctx->lock->expiration_date = 0;
      else
        SVN_ERR(svn_time_from_cstring(&lock_ctx->lock->creation_date,
                                      cdata->data, lock_ctx->pool));
    }
  else if (leaving_state == HREF)
    {
      if (cdata->len)
        {
          char *buf = apr_pstrmemdup(lock_ctx->pool, cdata->data, cdata->len);

          apr_collapse_spaces(buf, buf);
          lock_ctx->lock->token = buf;
        }
    }
  else if (leaving_state == OWNER)
    {
      if (cdata->len)
        {
          lock_ctx->lock->comment = apr_pstrmemdup(lock_ctx->pool,
                                                   cdata->data, cdata->len);
        }
    }

  return SVN_NO_ERROR;
}


static svn_error_t *
set_lock_headers(serf_bucket_t *headers,
                 void *baton,
                 apr_pool_t *pool)
{
  lock_info_t *lock_ctx = baton;

  if (lock_ctx->force)
    {
      serf_bucket_headers_set(headers, SVN_DAV_OPTIONS_HEADER,
                              SVN_DAV_OPTION_LOCK_STEAL);
    }

  if (SVN_IS_VALID_REVNUM(lock_ctx->revision))
    {
      serf_bucket_headers_set(headers, SVN_DAV_VERSION_NAME_HEADER,
                              apr_ltoa(pool, lock_ctx->revision));
    }

  return APR_SUCCESS;
}


/* Register an error within the session. If something is already there,
   then it will take precedence.  */
static svn_error_t *
determine_error(svn_ra_serf__handler_t *handler,
                svn_error_t *err)
{
    {
      apr_status_t errcode;

      if (handler->sline.code == 423)
        errcode = SVN_ERR_FS_PATH_ALREADY_LOCKED;
      else if (handler->sline.code == 403)
        errcode = SVN_ERR_RA_DAV_FORBIDDEN;
      else
        return err;

      /* Client-side or server-side error already. Return it.  */
      if (err != NULL)
        return err;

      /* The server did not send us a detailed human-readable error.
         Provide a generic error.  */
      err = svn_error_createf(errcode, NULL,
                              _("Lock request failed: %d %s"),
                              handler->sline.code,
                              handler->sline.reason);
    }

  return err;
}


/* Implements svn_ra_serf__response_handler_t */
static svn_error_t *
handle_lock(serf_request_t *request,
            serf_bucket_t *response,
            void *handler_baton,
            apr_pool_t *pool)
{
  lock_info_t *ctx = handler_baton;

  /* 403 (Forbidden) when a lock doesn't exist.
     423 (Locked) when a lock already exists.  */
  if (ctx->handler->sline.code == 403
      || ctx->handler->sline.code == 423)
    {
      /* Go look in the body for a server-provided error. This will
         reset flags for the core handler to Do The Right Thing. We
         won't be back to this handler again.  */
      return svn_error_trace(svn_ra_serf__expect_empty_body(
                               request, response, ctx->handler, pool));
    }

  if (ctx->read_headers == FALSE)
    {
      serf_bucket_t *headers;
      const char *val;

<<<<<<< HEAD
      serf_status_line sl;
      apr_status_t rv;

      rv = serf_bucket_response_status(response, &sl);

      ctx->status_code = sl.code;
      ctx->reason = sl.reason;

      /* 423 == Locked */
      if (sl.code == 423)
        {
          /* Older servers may not give a descriptive error, so we'll
             make one of our own if we can't find one in the response. */
          err = svn_ra_serf__handle_server_error(request, response, pool);
          if (!err)
            {
              err = svn_error_createf(SVN_ERR_FS_PATH_ALREADY_LOCKED,
                                      NULL,
                                      _("Lock request failed: %d %s"),
                                      ctx->status_code, ctx->reason);
            }
          return err;
        }

      /* 405 == Method Not Allowed (Occurs when trying to lock a working
         copy path which no longer exists at HEAD in the repository. */
      if (sl.code == 405)
        return svn_error_createf(SVN_ERR_FS_OUT_OF_DATE,
                                 NULL,
                                 _("Lock request failed: %d %s"),
                                   ctx->status_code, ctx->reason);

=======
>>>>>>> 4cf18c3e
      headers = serf_bucket_response_get_headers(response);

      val = serf_bucket_headers_get(headers, SVN_DAV_LOCK_OWNER_HEADER);
      if (val)
        {
          ctx->lock->owner = apr_pstrdup(ctx->pool, val);
        }

      val = serf_bucket_headers_get(headers, SVN_DAV_CREATIONDATE_HEADER);
      if (val)
        {
          SVN_ERR(svn_time_from_cstring(&ctx->lock->creation_date, val,
                                        ctx->pool));
        }

      ctx->read_headers = TRUE;
    }

  return ctx->inner_handler(request, response, ctx->inner_baton, pool);
}

/* Implements svn_ra_serf__request_body_delegate_t */
static svn_error_t *
create_getlock_body(serf_bucket_t **body_bkt,
                    void *baton,
                    serf_bucket_alloc_t *alloc,
                    apr_pool_t *pool)
{
  serf_bucket_t *buckets;

  buckets = serf_bucket_aggregate_create(alloc);

  svn_ra_serf__add_xml_header_buckets(buckets, alloc);
  svn_ra_serf__add_open_tag_buckets(buckets, alloc, "propfind",
                                    "xmlns", "DAV:",
                                    NULL);
  svn_ra_serf__add_open_tag_buckets(buckets, alloc, "prop", NULL);
  svn_ra_serf__add_tag_buckets(buckets, "lockdiscovery", NULL, alloc);
  svn_ra_serf__add_close_tag_buckets(buckets, alloc, "prop");
  svn_ra_serf__add_close_tag_buckets(buckets, alloc, "propfind");

  *body_bkt = buckets;
  return SVN_NO_ERROR;
}

static svn_error_t*
setup_getlock_headers(serf_bucket_t *headers,
                      void *baton,
                      apr_pool_t *pool)
{
  serf_bucket_headers_setn(headers, "Depth", "0");

  return SVN_NO_ERROR;
}

/* Implements svn_ra_serf__request_body_delegate_t */
static svn_error_t *
create_lock_body(serf_bucket_t **body_bkt,
                 void *baton,
                 serf_bucket_alloc_t *alloc,
                 apr_pool_t *pool)
{
  lock_info_t *ctx = baton;
  serf_bucket_t *buckets;

  buckets = serf_bucket_aggregate_create(alloc);

  svn_ra_serf__add_xml_header_buckets(buckets, alloc);
  svn_ra_serf__add_open_tag_buckets(buckets, alloc, "lockinfo",
                                    "xmlns", "DAV:",
                                    NULL);

  svn_ra_serf__add_open_tag_buckets(buckets, alloc, "lockscope", NULL);
  svn_ra_serf__add_tag_buckets(buckets, "exclusive", NULL, alloc);
  svn_ra_serf__add_close_tag_buckets(buckets, alloc, "lockscope");

  svn_ra_serf__add_open_tag_buckets(buckets, alloc, "locktype", NULL);
  svn_ra_serf__add_tag_buckets(buckets, "write", NULL, alloc);
  svn_ra_serf__add_close_tag_buckets(buckets, alloc, "locktype");

  if (ctx->lock->comment)
    {
      svn_ra_serf__add_tag_buckets(buckets, "owner", ctx->lock->comment,
                                   alloc);
    }

  svn_ra_serf__add_close_tag_buckets(buckets, alloc, "lockinfo");

  *body_bkt = buckets;
  return SVN_NO_ERROR;
}

svn_error_t *
svn_ra_serf__get_lock(svn_ra_session_t *ra_session,
                      svn_lock_t **lock,
                      const char *path,
                      apr_pool_t *pool)
{
  svn_ra_serf__session_t *session = ra_session->priv;
  svn_ra_serf__handler_t *handler;
  svn_ra_serf__xml_context_t *xmlctx;
  lock_info_t *lock_ctx;
  const char *req_url;
  svn_error_t *err;

  req_url = svn_path_url_add_component2(session->session_url.path, path, pool);

  lock_ctx = apr_pcalloc(pool, sizeof(*lock_ctx));

  lock_ctx->pool = pool;
  lock_ctx->path = req_url;
  lock_ctx->lock = svn_lock_create(pool);
  lock_ctx->lock->path = apr_pstrdup(pool, path); /* be sure  */

  xmlctx = svn_ra_serf__xml_context_create(locks_ttable,
                                           NULL, locks_closed, NULL,
                                           lock_ctx,
                                           pool);
  handler = svn_ra_serf__create_expat_handler(xmlctx, pool);

  handler->method = "PROPFIND";
  handler->path = req_url;
  handler->body_type = "text/xml";
  handler->conn = session->conns[0];
  handler->session = session;

  handler->body_delegate = create_getlock_body;
  handler->body_delegate_baton = lock_ctx;

  handler->header_delegate = setup_getlock_headers;
  handler->header_delegate_baton = lock_ctx;

  lock_ctx->inner_handler = handler->response_handler;
  lock_ctx->inner_baton = handler->response_baton;
  handler->response_handler = handle_lock;
  handler->response_baton = lock_ctx;

  lock_ctx->handler = handler;

  err = svn_ra_serf__context_run_one(handler, pool);
  err = determine_error(handler, err);

  if (handler->sline.code == 404)
    {
      return svn_error_create(SVN_ERR_RA_ILLEGAL_URL, err,
                              _("Malformed URL for repository"));
    }
  if (err)
    {
      /* TODO Shh.  We're telling a white lie for now. */
      return svn_error_create(SVN_ERR_RA_NOT_IMPLEMENTED, err,
                              _("Server does not support locking features"));
    }

  *lock = lock_ctx->lock;

  return SVN_NO_ERROR;
}

svn_error_t *
svn_ra_serf__lock(svn_ra_session_t *ra_session,
                  apr_hash_t *path_revs,
                  const char *comment,
                  svn_boolean_t force,
                  svn_ra_lock_callback_t lock_func,
                  void *lock_baton,
                  apr_pool_t *scratch_pool)
{
  svn_ra_serf__session_t *session = ra_session->priv;
  apr_hash_index_t *hi;
  apr_pool_t *iterpool;

  iterpool = svn_pool_create(scratch_pool);

  /* ### TODO for issue 2263: Send all the locks over the wire at once.  This
     ### loop is just a temporary shim.
     ### an alternative, which is backwards-compat with all servers is to
     ### pipeline these requests. ie. stop using run_wait/run_one.  */

  for (hi = apr_hash_first(scratch_pool, path_revs);
       hi;
       hi = apr_hash_next(hi))
    {
      svn_ra_serf__handler_t *handler;
      svn_ra_serf__xml_context_t *xmlctx;
      const char *req_url;
      lock_info_t *lock_ctx;
      svn_error_t *err;
      svn_error_t *new_err = NULL;

      svn_pool_clear(iterpool);

      lock_ctx = apr_pcalloc(iterpool, sizeof(*lock_ctx));

      lock_ctx->pool = iterpool;
      lock_ctx->path = svn__apr_hash_index_key(hi);
      lock_ctx->revision = *((svn_revnum_t*)svn__apr_hash_index_val(hi));
      lock_ctx->lock = svn_lock_create(iterpool);
      lock_ctx->lock->path = lock_ctx->path;
      lock_ctx->lock->comment = comment;

      lock_ctx->force = force;
      req_url = svn_path_url_add_component2(session->session_url.path,
                                            lock_ctx->path, iterpool);

      xmlctx = svn_ra_serf__xml_context_create(locks_ttable,
                                               NULL, locks_closed, NULL,
                                               lock_ctx,
                                               iterpool);
      handler = svn_ra_serf__create_expat_handler(xmlctx, iterpool);

      handler->method = "LOCK";
      handler->path = req_url;
      handler->body_type = "text/xml";
      handler->conn = session->conns[0];
      handler->session = session;

      handler->header_delegate = set_lock_headers;
      handler->header_delegate_baton = lock_ctx;

      handler->body_delegate = create_lock_body;
      handler->body_delegate_baton = lock_ctx;

      lock_ctx->inner_handler = handler->response_handler;
      lock_ctx->inner_baton = handler->response_baton;
      handler->response_handler = handle_lock;
      handler->response_baton = lock_ctx;

      lock_ctx->handler = handler;

      err = svn_ra_serf__context_run_one(handler, iterpool);
      err = determine_error(handler, err);

      if (lock_func)
        new_err = lock_func(lock_baton, lock_ctx->path, TRUE, lock_ctx->lock,
                            err, iterpool);
      svn_error_clear(err);

      SVN_ERR(new_err);
    }

  svn_pool_destroy(iterpool);

  return SVN_NO_ERROR;
}

struct unlock_context_t {
  const char *token;
  svn_boolean_t force;
};

static svn_error_t *
set_unlock_headers(serf_bucket_t *headers,
                   void *baton,
                   apr_pool_t *pool)
{
  struct unlock_context_t *ctx = baton;

  serf_bucket_headers_set(headers, "Lock-Token", ctx->token);
  if (ctx->force)
    {
      serf_bucket_headers_set(headers, SVN_DAV_OPTIONS_HEADER,
                              SVN_DAV_OPTION_LOCK_BREAK);
    }

  return SVN_NO_ERROR;
}

svn_error_t *
svn_ra_serf__unlock(svn_ra_session_t *ra_session,
                    apr_hash_t *path_tokens,
                    svn_boolean_t force,
                    svn_ra_lock_callback_t lock_func,
                    void *lock_baton,
                    apr_pool_t *scratch_pool)
{
  svn_ra_serf__session_t *session = ra_session->priv;
  apr_hash_index_t *hi;
  apr_pool_t *iterpool;

  iterpool = svn_pool_create(scratch_pool);

  /* ### TODO for issue 2263: Send all the locks over the wire at once.  This
     ### loop is just a temporary shim.
     ### an alternative, which is backwards-compat with all servers is to
     ### pipeline these requests. ie. stop using run_wait/run_one.  */

  for (hi = apr_hash_first(scratch_pool, path_tokens);
       hi;
       hi = apr_hash_next(hi))
    {
      svn_ra_serf__handler_t *handler;
      const char *req_url, *path, *token;
      svn_lock_t *existing_lock = NULL;
      struct unlock_context_t unlock_ctx;
      svn_error_t *err = NULL;
      svn_error_t *new_err = NULL;


      svn_pool_clear(iterpool);

      path = svn__apr_hash_index_key(hi);
      token = svn__apr_hash_index_val(hi);

      if (force && (!token || token[0] == '\0'))
        {
          SVN_ERR(svn_ra_serf__get_lock(ra_session, &existing_lock, path,
                                        iterpool));
          token = existing_lock->token;
          if (!token)
            {
              err = svn_error_createf(SVN_ERR_RA_NOT_LOCKED, NULL,
                                      _("'%s' is not locked in the repository"),
                                      path);

              if (lock_func)
                {
                  svn_error_t *err2;
                  err2 = lock_func(lock_baton, path, FALSE, NULL, err,
                                   iterpool);
                  svn_error_clear(err);
                  err = NULL;
                  if (err2)
                    return svn_error_trace(err2);
                }
              else
                {
                  svn_error_clear(err);
                  err = NULL;
                }
              continue;
            }
        }

      unlock_ctx.force = force;
      unlock_ctx.token = apr_pstrcat(iterpool, "<", token, ">", (char *)NULL);

      req_url = svn_path_url_add_component2(session->session_url.path, path,
                                            iterpool);

      handler = apr_pcalloc(iterpool, sizeof(*handler));

      handler->handler_pool = iterpool;
      handler->method = "UNLOCK";
      handler->path = req_url;
      handler->conn = session->conns[0];
      handler->session = session;

      handler->header_delegate = set_unlock_headers;
      handler->header_delegate_baton = &unlock_ctx;

      handler->response_handler = svn_ra_serf__expect_empty_body;
      handler->response_baton = handler;

      SVN_ERR(svn_ra_serf__context_run_one(handler, iterpool));

      switch (handler->sline.code)
        {
          case 204:
            break; /* OK */
          case 403:
            /* Api users expect this specific error code to detect failures */
            err = svn_error_createf(SVN_ERR_FS_LOCK_OWNER_MISMATCH, NULL,
                                    _("Unlock request failed: %d %s"),
                                    handler->sline.code,
                                    handler->sline.reason);
            break;
          default:
            err = svn_error_createf(SVN_ERR_RA_DAV_REQUEST_FAILED, NULL,
                                    _("Unlock request failed: %d %s"),
                                    handler->sline.code,
                                    handler->sline.reason);
        }

      if (lock_func)
        new_err = lock_func(lock_baton, path, FALSE, existing_lock, err,
                            iterpool);

      svn_error_clear(err);
      SVN_ERR(new_err);
    }

  svn_pool_destroy(iterpool);

  return SVN_NO_ERROR;
}<|MERGE_RESOLUTION|>--- conflicted
+++ resolved
@@ -269,41 +269,6 @@
       serf_bucket_t *headers;
       const char *val;
 
-<<<<<<< HEAD
-      serf_status_line sl;
-      apr_status_t rv;
-
-      rv = serf_bucket_response_status(response, &sl);
-
-      ctx->status_code = sl.code;
-      ctx->reason = sl.reason;
-
-      /* 423 == Locked */
-      if (sl.code == 423)
-        {
-          /* Older servers may not give a descriptive error, so we'll
-             make one of our own if we can't find one in the response. */
-          err = svn_ra_serf__handle_server_error(request, response, pool);
-          if (!err)
-            {
-              err = svn_error_createf(SVN_ERR_FS_PATH_ALREADY_LOCKED,
-                                      NULL,
-                                      _("Lock request failed: %d %s"),
-                                      ctx->status_code, ctx->reason);
-            }
-          return err;
-        }
-
-      /* 405 == Method Not Allowed (Occurs when trying to lock a working
-         copy path which no longer exists at HEAD in the repository. */
-      if (sl.code == 405)
-        return svn_error_createf(SVN_ERR_FS_OUT_OF_DATE,
-                                 NULL,
-                                 _("Lock request failed: %d %s"),
-                                   ctx->status_code, ctx->reason);
-
-=======
->>>>>>> 4cf18c3e
       headers = serf_bucket_response_get_headers(response);
 
       val = serf_bucket_headers_get(headers, SVN_DAV_LOCK_OWNER_HEADER);
