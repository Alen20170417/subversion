/*
 * ra_serf.h : Private declarations for the Serf-based DAV RA module.
 *
 * ====================================================================
 *    Licensed to the Apache Software Foundation (ASF) under one
 *    or more contributor license agreements.  See the NOTICE file
 *    distributed with this work for additional information
 *    regarding copyright ownership.  The ASF licenses this file
 *    to you under the Apache License, Version 2.0 (the
 *    "License"); you may not use this file except in compliance
 *    with the License.  You may obtain a copy of the License at
 *
 *      http://www.apache.org/licenses/LICENSE-2.0
 *
 *    Unless required by applicable law or agreed to in writing,
 *    software distributed under the License is distributed on an
 *    "AS IS" BASIS, WITHOUT WARRANTIES OR CONDITIONS OF ANY
 *    KIND, either express or implied.  See the License for the
 *    specific language governing permissions and limitations
 *    under the License.
 * ====================================================================
 */

#ifndef SVN_LIBSVN_RA_SERF_RA_SERF_H
#define SVN_LIBSVN_RA_SERF_RA_SERF_H


#include <serf.h>
#include <expat.h>  /* for XML_Parser  */
#include <apr_uri.h>

#include "svn_types.h"
#include "svn_string.h"
#include "svn_pools.h"
#include "svn_ra.h"
#include "svn_delta.h"
#include "svn_version.h"
#include "svn_dav.h"
#include "svn_dirent_uri.h"

#include "private/svn_dav_protocol.h"
#include "private/svn_subr_private.h"

#include "blncache.h"

#ifdef __cplusplus
extern "C" {
#endif /* __cplusplus */


/* Enforce the minimum version of serf. */
#if !SERF_VERSION_AT_LEAST(0, 7, 1)
#error Please update your version of serf to at least 0.7.1.
#endif

/** Use this to silence compiler warnings about unused parameters. */
#define UNUSED_CTX(x) ((void)(x))

/** Our User-Agent string. */
#define USER_AGENT "SVN/" SVN_VER_NUMBER " serf/" \
                   APR_STRINGIFY(SERF_MAJOR_VERSION) "." \
                   APR_STRINGIFY(SERF_MINOR_VERSION) "." \
                   APR_STRINGIFY(SERF_PATCH_VERSION)


/* Forward declarations. */
typedef struct svn_ra_serf__session_t svn_ra_serf__session_t;

/* A serf connection and optionally associated SSL context.  */
typedef struct svn_ra_serf__connection_t {
  /* Our connection to a server. */
  serf_connection_t *conn;

  /* Bucket allocator for this connection. */
  serf_bucket_alloc_t *bkt_alloc;

  /* Collected cert failures in chain.  */
  int server_cert_failures;

  /* What was the last HTTP status code we got on this connection? */
  int last_status_code;

  /* Optional SSL context for this connection. */
  serf_ssl_context_t *ssl_context;
  svn_auth_iterstate_t *ssl_client_auth_state;
  svn_auth_iterstate_t *ssl_client_pw_auth_state;

  svn_ra_serf__session_t *session;

} svn_ra_serf__connection_t;

/** Max. number of connctions we'll open to the server. */
#define MAX_NR_OF_CONNS 4

/*
 * The master serf RA session.
 *
 * This is stored in the ra session ->priv field.
 */
struct svn_ra_serf__session_t {
  /* Pool for allocations during this session */
  apr_pool_t *pool;

  /* The current context */
  serf_context_t *context;

  /* Are we using ssl */
  svn_boolean_t using_ssl;

  /* Should we ask for compressed responses? */
  svn_boolean_t using_compression;

  /* The user agent string */
  const char *useragent;

  /* The current connection */
  svn_ra_serf__connection_t *conns[MAX_NR_OF_CONNS];
  int num_conns;
  int cur_conn;

  /* The URL that was passed into _open() */
  apr_uri_t session_url;
  const char *session_url_str;

  /* The actual discovered root; may be NULL until we know it. */
  apr_uri_t repos_root;
  const char *repos_root_str;

  /* The server is not Apache/mod_dav_svn (directly) and only supports
     HTTP/1.0. Thus, we cannot send chunked requests.  */
  svn_boolean_t http10;

  /* Our Version-Controlled-Configuration; may be NULL until we know it. */
  const char *vcc_url;

  /* Authentication related properties. */
  svn_auth_iterstate_t *auth_state;
  int auth_attempts;

  /* Callback functions to get info from WC */
  const svn_ra_callbacks2_t *wc_callbacks;
  void *wc_callback_baton;

  /* Callback function to send progress info to the client */
  svn_ra_progress_notify_func_t progress_func;
  void *progress_baton;

  /* Callback function to handle cancellation */
  svn_cancel_func_t cancel_func;
  void *cancel_baton;

  /* Ev2 shim callbacks */
  svn_delta_shim_callbacks_t *shim_callbacks;

  /* Error that we've received but not yet returned upstream. */
  svn_error_t *pending_error;

  /* List of authn types supported by the client.*/
  int authn_types;

  /* Maps SVN_RA_CAPABILITY_foo keys to "yes" or "no" values.
     If a capability is not yet discovered, it is absent from the table.
     The table itself is allocated in the svn_ra_serf__session_t's pool;
     keys and values must have at least that lifetime.  Most likely
     the keys and values are constants anyway (and sufficiently
     well-informed internal code may just compare against those
     constants' addresses, therefore). */
  apr_hash_t *capabilities;

  /* Are we using a proxy? */
  int using_proxy;

  const char *proxy_username;
  const char *proxy_password;
  int proxy_auth_attempts;

  /* SSL server certificates */
  svn_boolean_t trust_default_ca;
  const char *ssl_authorities;

  /* Repository UUID */
  const char *uuid;

  /* Connection timeout value */
  apr_short_interval_time_t timeout;

  /* HTTPv1 flags */
  svn_tristate_t supports_deadprop_count;

  /*** HTTP v2 protocol stuff. ***
   *
   * We assume that if mod_dav_svn sends one of the special v2 OPTIONs
   * response headers, it has sent all of them.  Specifically, we'll
   * be looking at the presence of the "me resource" as a flag that
   * the server supports v2 of our HTTP protocol.
   */

  /* The "me resource".  Typically used as a target for REPORTs that
     are path-agnostic.  If we have this, we can speak HTTP v2 to the
     server.  */
  const char *me_resource;

  /* Opaque URL "stubs".  If the OPTIONS response returns these, then
     we know we're using HTTP protocol v2. */
  const char *rev_stub;         /* for accessing revisions (i.e. revprops) */
  const char *rev_root_stub;    /* for accessing REV/PATH pairs */
  const char *txn_stub;         /* for accessing transactions (i.e. txnprops) */
  const char *txn_root_stub;    /* for accessing TXN/PATH pairs */
  const char *vtxn_stub;        /* for accessing transactions (i.e. txnprops) */
  const char *vtxn_root_stub;   /* for accessing TXN/PATH pairs */

  /*** End HTTP v2 stuff ***/

  svn_ra_serf__blncache_t *blncache;
};

#define SVN_RA_SERF__HAVE_HTTPV2_SUPPORT(sess) ((sess)->me_resource != NULL)

/*
 * Structure which represents a DAV element with a NAMESPACE and NAME.
 */
typedef struct svn_ra_serf__dav_props_t {
  /* Element namespace */
  const char *namespace;
  /* Element name */
  const char *name;
} svn_ra_serf__dav_props_t;

/*
 * Structure which represents an XML namespace.
 */
typedef struct ns_t {
  /* The assigned name. */
  const char *namespace;
  /* The full URL for this namespace. */
  const char *url;
  /* The next namespace in our list. */
  struct ns_t *next;
} svn_ra_serf__ns_t;

/*
 * An incredibly simple list.
 */
typedef struct ra_serf_list_t {
  void *data;
  struct ra_serf_list_t *next;
} svn_ra_serf__list_t;

/** DAV property sets **/

static const svn_ra_serf__dav_props_t base_props[] =
{
  { "DAV:", "version-controlled-configuration" },
  { "DAV:", "resourcetype" },
  { SVN_DAV_PROP_NS_DAV, "baseline-relative-path" },
  { SVN_DAV_PROP_NS_DAV, "repository-uuid" },
  { NULL }
};

static const svn_ra_serf__dav_props_t checked_in_props[] =
{
  { "DAV:", "checked-in" },
  { NULL }
};

static const svn_ra_serf__dav_props_t baseline_props[] =
{
  { "DAV:", "baseline-collection" },
  { "DAV:", SVN_DAV__VERSION_NAME },
  { NULL }
};

static const svn_ra_serf__dav_props_t all_props[] =
{
  { "DAV:", "allprop" },
  { NULL }
};

static const svn_ra_serf__dav_props_t check_path_props[] =
{
  { "DAV:", "resourcetype" },
  { NULL }
};

static const svn_ra_serf__dav_props_t type_and_checksum_props[] =
{
  { "DAV:", "resourcetype" },
  { SVN_DAV_PROP_NS_DAV, "sha1-checksum" },
  { NULL }
};

/* WC props compatibility with ra_neon. */
#define SVN_RA_SERF__WC_CHECKED_IN_URL SVN_PROP_WC_PREFIX "ra_dav:version-url"

/** Serf utility functions **/

<<<<<<< HEAD
#if SERF_VERSION_AT_LEAST(0, 4, 0)
apr_status_t
svn_ra_serf__conn_setup(apr_socket_t *sock,
                        serf_bucket_t **read_bkt,
                        serf_bucket_t **write_bkt,
                        void *baton,
                        apr_pool_t *pool);
#else
serf_bucket_t *
=======
apr_status_t
>>>>>>> 4cf18c3e
svn_ra_serf__conn_setup(apr_socket_t *sock,
                        serf_bucket_t **read_bkt,
                        serf_bucket_t **write_bkt,
                        void *baton,
                        apr_pool_t *pool);
#endif

void
svn_ra_serf__conn_closed(serf_connection_t *conn,
                         void *closed_baton,
                         apr_status_t why,
                         apr_pool_t *pool);


/* Helper function to provide SSL client certificates.
 *
 * NOTE: This function sets the session's 'pending_error' member when
 *       returning an non-success status.
 */
apr_status_t
svn_ra_serf__handle_client_cert(void *data,
                                const char **cert_path);

/* Helper function to provide SSL client certificate passwords.
 *
 * NOTE: This function sets the session's 'pending_error' member when
 *       returning an non-success status.
 */
apr_status_t
svn_ra_serf__handle_client_cert_pw(void *data,
                                   const char *cert_path,
                                   const char **password);


/*
 * This function will run the serf context in SESS until *DONE is TRUE.
 */
svn_error_t *
svn_ra_serf__context_run_wait(svn_boolean_t *done,
                              svn_ra_serf__session_t *sess,
                              apr_pool_t *scratch_pool);

/* Callback for response handlers */
typedef svn_error_t *
(*svn_ra_serf__response_handler_t)(serf_request_t *request,
                                   serf_bucket_t *response,
                                   void *handler_baton,
                                   apr_pool_t *scratch_pool);

/* Callback for when a request body is needed. */
/* ### should pass a scratch_pool  */
typedef svn_error_t *
(*svn_ra_serf__request_body_delegate_t)(serf_bucket_t **body_bkt,
                                        void *baton,
                                        serf_bucket_alloc_t *alloc,
                                        apr_pool_t *request_pool);

/* Callback for when request headers are needed. */
/* ### should pass a scratch_pool  */
typedef svn_error_t *
(*svn_ra_serf__request_header_delegate_t)(serf_bucket_t *headers,
                                          void *baton,
                                          apr_pool_t *request_pool);

/* Callback for when a response has an error. */
typedef svn_error_t *
(*svn_ra_serf__response_error_t)(serf_request_t *request,
                                 serf_bucket_t *response,
                                 int status_code,
                                 void *baton);

/* ### we should reorder the types in this file.  */
typedef struct svn_ra_serf__server_error_t svn_ra_serf__server_error_t;

/*
 * Structure that can be passed to our default handler to guide the
 * execution of the request through its lifecycle.
 */
typedef struct svn_ra_serf__handler_t {
  /* The HTTP method string of the request */
  const char *method;

  /* The resource to the execute the method on. */
  const char *path;

  /* The content-type of the request body. */
  const char *body_type;

  /* Has the request/response been completed?  */
  svn_boolean_t done;

  /* If we captured an error from the server, then this will be non-NULL.
     It will be allocated from HANDLER_POOL.  */
  svn_ra_serf__server_error_t *server_error;

  /* The handler and baton pair for our handler. */
  svn_ra_serf__response_handler_t response_handler;
  void *response_baton;

  /* When REPONSE_HANDLER is invoked, the following fields will be set
     based on the response header. HANDLER_POOL must be non-NULL for these
     values to be filled in. SLINE.REASON and LOCATION will be allocated
     within HANDLER_POOL.  */
  serf_status_line sline;  /* The parsed Status-Line  */
  const char *location;  /* The Location: header, if any  */

  /* The handler and baton pair to be executed when a non-recoverable error
   * is detected.  If it is NULL in the presence of an error, an abort() may
   * be triggered.
   */
  svn_ra_serf__response_error_t response_error;
  void *response_error_baton;

  /* This function and baton pair allows for custom request headers to
   * be set.
   *
   * It will be executed after the request has been set up but before it is
   * delivered.
   */
  svn_ra_serf__request_header_delegate_t header_delegate;
  void *header_delegate_baton;

  /* This function and baton pair allows a body to be created right before
   * delivery.
   *
   * It will be executed after the request has been set up but before it is
   * delivered.
   *
   * May be NULL if there is no body to send.
   *
   */
  svn_ra_serf__request_body_delegate_t body_delegate;
  void *body_delegate_baton;

  /* The connection and session to be used for this request. */
  svn_ra_serf__connection_t *conn;
  svn_ra_serf__session_t *session;

  /* Internal flag to indicate we've parsed the headers.  */
  svn_boolean_t reading_body;

  /* When this flag will be set, the core handler will discard any unread
     portion of the response body. The registered response handler will
     no longer be called.  */
  svn_boolean_t discard_body;

  /* Pool for allocating SLINE.REASON and LOCATION. If this pool is NULL,
     then the requestor does not care about SLINE and LOCATION.  */
  apr_pool_t *handler_pool;

} svn_ra_serf__handler_t;


/* Run one request and process the response.

   Similar to context_run_wait(), but this creates the request for HANDLER
   and then waits for it to complete.

   WARNING: context_run_wait() does NOT create a request, whereas this
   function DOES. Avoid a double-create.  */
svn_error_t *
svn_ra_serf__context_run_one(svn_ra_serf__handler_t *handler,
                             apr_pool_t *scratch_pool);


/*
 * Helper function to queue a request in the @a handler's connection.
 */
void svn_ra_serf__request_create(svn_ra_serf__handler_t *handler);

/* XML helper callbacks. */

typedef struct svn_ra_serf__xml_state_t {
  /* A numeric value that represents the current state in parsing.
   *
   * Value 0 is reserved for use as the default state.
   */
  int current_state;

  /* Private pointer set by the parsing code. */
  void *private;

  /* Allocations should be made in this pool to match the lifetime of the
   * state.
   */
  apr_pool_t *pool;

  /* The currently-declared namespace for this state. */
  svn_ra_serf__ns_t *ns_list;

  /* Our previous states. */
  struct svn_ra_serf__xml_state_t *prev;
} svn_ra_serf__xml_state_t;

/* Forward declaration of the XML parser structure. */
typedef struct svn_ra_serf__xml_parser_t svn_ra_serf__xml_parser_t;

/* Callback invoked with @a baton by our XML @a parser when an element with
 * the @a name containing @a attrs is opened.
 */
typedef svn_error_t *
(*svn_ra_serf__xml_start_element_t)(svn_ra_serf__xml_parser_t *parser,
                                    svn_ra_serf__dav_props_t name,
                                    const char **attrs,
                                    apr_pool_t *scratch_pool);

/* Callback invoked with @a baton by our XML @a parser when an element with
 * the @a name is closed.
 */
typedef svn_error_t *
(*svn_ra_serf__xml_end_element_t)(svn_ra_serf__xml_parser_t *parser,
                                  svn_ra_serf__dav_props_t name,
                                  apr_pool_t *scratch_pool);

/* Callback invoked with @a baton by our XML @a parser when a CDATA portion
 * of @a data with size @a len is encountered.
 *
 * This may be invoked multiple times for the same tag.
 */
typedef svn_error_t *
(*svn_ra_serf__xml_cdata_chunk_handler_t)(svn_ra_serf__xml_parser_t *parser,
                                          const char *data,
                                          apr_size_t len,
                                          apr_pool_t *scratch_pool);

/*
 * Helper structure associated with handle_xml_parser handler that will
 * specify how an XML response will be processed.
 */
struct svn_ra_serf__xml_parser_t {
  /* Temporary allocations should be made in this pool. */
  apr_pool_t *pool;

  /* What kind of response are we parsing? If set, this should typically
     define the report name.  */
  const char *response_type;

  /* Caller-specific data passed to the start, end, cdata callbacks.  */
  void *user_data;

  /* Callback invoked when a tag is opened. */
  svn_ra_serf__xml_start_element_t start;

  /* Callback invoked when a tag is closed. */
  svn_ra_serf__xml_end_element_t end;

  /* Callback invoked when a cdata chunk is received. */
  svn_ra_serf__xml_cdata_chunk_handler_t cdata;

  /* Our associated expat-based XML parser. */
  XML_Parser xmlp;

  /* Our current state. */
  svn_ra_serf__xml_state_t *state;

  /* Our previously used states (will be reused). */
  svn_ra_serf__xml_state_t *free_state;

  /* If non-NULL, this value will be set to TRUE when the response is
   * completed.
   */
  svn_boolean_t *done;

  /* If non-NULL, when this parser completes, it will add done_item to
   * the list.
   */
  svn_ra_serf__list_t **done_list;

  /* A pointer to the item that will be inserted into the list upon
   * completeion.
   */
  svn_ra_serf__list_t *done_item;

  /* If this flag is TRUE, errors during parsing will be ignored.
   *
   * This is mainly used when we are processing an error XML response to
   * avoid infinite loops.
   */
  svn_boolean_t ignore_errors;

  /* If an error occurred, this value will be non-NULL. */
  svn_error_t *error;

  /* Deciding whether to pause, or not, is performed within the parsing
     callbacks. If a callback decides to set this flag, then the loop
     driving the parse (generally, a series of calls to serf_context_run())
     is going to need to coordinate the un-pausing of the parser by
     processing pending content. Thus, deciding to pause the parser is a
     coordinate effort rather than merely setting this flag.

     When an XML parsing callback sets this flag, note that additional
     elements may be parsed (as the current buffer is consumed). At some
     point, the flag will be recognized and arriving network content will
     be stashed away in the PENDING structure (see below).

     At some point, the controlling loop should clear this value. The
     underlying network processing will note the change and begin passing
     content into the XML callbacks.

     Note that the controlling loop should also process pending content
     since the arriving network content will typically finish first.  */
  svn_boolean_t paused;

  /* While the XML parser is paused, content arriving from the server
     must be saved locally. We cannot stop reading, or the server may
     decide to drop the connection. The content will be stored in memory
     up to a certain limit, and will then be spilled over to disk.

     See libsvn_ra_serf/util.c  */
  struct svn_ra_serf__pending_t *pending;

  /* Response restart support */
  const void *headers_baton; /* Last pointer to headers */
  apr_off_t skip_size; /* Number of bytes to skip */
  apr_off_t read_size; /* Number of bytes read from response */
};


/* v2 of the XML parsing functions  */

/* The XML parsing context.  */
typedef struct svn_ra_serf__xml_context_t svn_ra_serf__xml_context_t;


/* An opaque structure for the XML parse element/state.  */
typedef struct svn_ra_serf__xml_estate_t svn_ra_serf__xml_estate_t;

/* Called just after the parser moves into ENTERED_STATE. The tag causing
   the transition is passed in TAG.

   This callback is applied to a parsing context by using the
   svn_ra_serf__xml_context_customize() function.

   NOTE: this callback, when set, will be invoked on *every* transition.
   The callback must examine ENTERED_STATE to determine if any action
   must be taken. The original state is not provided, but must be derived
   from ENTERED_STATE and/or the TAG causing the transition (if needed).  */
typedef svn_error_t *
(*svn_ra_serf__xml_opened_t)(svn_ra_serf__xml_estate_t *xes,
                             void *baton,
                             int entered_state,
                             const svn_ra_serf__dav_props_t *tag,
                             apr_pool_t *scratch_pool);


/* Called just before the parser leaves LEAVING_STATE.

   If cdata collection was enabled for this state, then CDATA will be
   non-NULL and contain the collected cdata.

   If attribute collection was enabled for this state, then ATTRS will
   contain the attributes collected for this element only, along with
   any values stored via svn_ra_serf__xml_note().

   Use svn_ra_serf__xml_gather_since() to gather up data from outer states.

   ATTRS is char* -> char*.

   Temporary allocations may be made in SCRATCH_POOL.  */
typedef svn_error_t *
(*svn_ra_serf__xml_closed_t)(svn_ra_serf__xml_estate_t *xes,
                             void *baton,
                             int leaving_state,
                             const svn_string_t *cdata,
                             apr_hash_t *attrs,
                             apr_pool_t *scratch_pool);


/* Called for all states that are not using the builtin cdata collection.
   This callback is (only) appropriate for unbounded-size cdata content.

   CURRENT_STATE may be used to decide what to do with the data.

   Temporary allocations may be made in SCRATCH_POOL.  */
typedef svn_error_t *
(*svn_ra_serf__xml_cdata_t)(svn_ra_serf__xml_estate_t *xes,
                            void *baton,
                            int current_state,
                            const char *data,
                            apr_size_t len,
                            apr_pool_t *scratch_pool);


/* State transition table.

   When the XML Context is constructed, it is in state 0. User states are
   positive integers.

   In a list of transitions, use { 0 } to indicate the end. Specifically,
   the code looks for NS == NULL.

   ### more docco
*/
typedef struct svn_ra_serf__xml_transition_t {
  /* This transition applies when in this state  */
  int from_state;

  /* And when this tag is observed  */
  const char *ns;
  const char *name;

  /* Moving to this state  */
  int to_state;

  /* Should the cdata of NAME be collected? Note that CUSTOM_CLOSE should
     be TRUE in order to capture this cdata.  */
  svn_boolean_t collect_cdata;

  /* Which attributes of NAME should be collected? Terminate with NULL.
     Maximum of 10 attributes may be collected. Note that attribute
     namespaces are ignored at this time.

     Attribute names beginning with "?" are optional. Other names must
     exist on the element, or SVN_ERR_XML_ATTRIB_NOT_FOUND will be raised.  */
  const char *collect_attrs[11];

  /* When NAME is closed, should the callback be invoked?  */
  svn_boolean_t custom_close;

} svn_ra_serf__xml_transition_t;


/* Construct an XML parsing context, based on the TTABLE transition table.
   As content is parsed, the CLOSED_CB callback will be invoked according
   to the definition in the table.

   If OPENED_CB is not NULL, then it will be invoked for *every* tag-open
   event. The callback will need to use the ENTERED_STATE and TAG parameters
   to decide what it would like to do.

   If CDATA_CB is not NULL, then it will be called for all cdata that is
   not be automatically collected (based on the transition table record's
   COLLECT_CDATA flag). It will be called in every state, so the callback
   must examine the CURRENT_STATE parameter to decide what to do.

   The same BATON value will be passed to all three callbacks.

   The context will be created within RESULT_POOL.  */
svn_ra_serf__xml_context_t *
svn_ra_serf__xml_context_create(
  const svn_ra_serf__xml_transition_t *ttable,
  svn_ra_serf__xml_opened_t opened_cb,
  svn_ra_serf__xml_closed_t closed_cb,
  svn_ra_serf__xml_cdata_t cdata_cb,
  void *baton,
  apr_pool_t *result_pool);

/* Destroy all subpools for this structure. */
void
svn_ra_serf__xml_context_destroy(
  svn_ra_serf__xml_context_t *xmlctx);

/* Construct a handler with the response function/baton set up to parse
   a response body using the given XML context. The handler and its
   internal structures are allocated in RESULT_POOL.

   This also initializes HANDLER_POOL to the given RESULT_POOL.  */
svn_ra_serf__handler_t *
svn_ra_serf__create_expat_handler(svn_ra_serf__xml_context_t *xmlctx,
                                  apr_pool_t *result_pool);


/* Allocated within XES->STATE_POOL. Changes are not allowd (callers
   should make a deep copy if they need to make changes).

   The resulting hash maps char* names to char* values.  */
apr_hash_t *
svn_ra_serf__xml_gather_since(svn_ra_serf__xml_estate_t *xes,
                              int stop_state);


/* Attach the NAME/VALUE pair onto this/parent state identified by STATE.
   The name and value will be copied into the target state's pool.

   These values will be available to the CLOSED_CB for the target state,
   or part of the gathered state via xml_gather_since().

   Typically, this function is used by a child state's close callback,
   or within an opening callback to store additional data.

   Note: if the state is not found, then a programmer error has occurred,
   so the function will invoke SVN_ERR_MALFUNCTION().  */
void
svn_ra_serf__xml_note(svn_ra_serf__xml_estate_t *xes,
                      int state,
                      const char *name,
                      const char *value);


/* Returns XES->STATE_POOL for allocating structures that should live
   as long as the state identified by XES.

   Note: a state pool is created upon demand, so only use this function
   when memory is required for a given state.  */
apr_pool_t *
svn_ra_serf__xml_state_pool(svn_ra_serf__xml_estate_t *xes);


/* Any XML parser may be used. When an opening tag is seen, call this
   function to feed the information into XMLCTX.  */
svn_error_t *
svn_ra_serf__xml_cb_start(svn_ra_serf__xml_context_t *xmlctx,
                          const char *raw_name,
                          const char *const *attrs);


/* When a close tag is seen, call this function to feed the information
   into XMLCTX.  */
svn_error_t *
svn_ra_serf__xml_cb_end(svn_ra_serf__xml_context_t *xmlctx,
                        const char *raw_name);


/* When cdata is parsed by the wrapping XML parser, call this function to
   feed the cdata into the XMLCTX.  */
svn_error_t *
svn_ra_serf__xml_cb_cdata(svn_ra_serf__xml_context_t *xmlctx,
                          const char *data,
                          apr_size_t len);


/*
 * Parses a server-side error message into a local Subversion error.
 */
struct svn_ra_serf__server_error_t {
  /* Our local representation of the error. */
  svn_error_t *error;

  /* Are we done with the response? */
  svn_boolean_t done;

  /* Have we seen an error tag? */
  svn_boolean_t in_error;

  /* Have we seen a HTTP "412 Precondition Failed" error? */
  svn_boolean_t contains_precondition_error;

  /* Should we be collecting the XML cdata? */
  svn_boolean_t collect_cdata;

  /* Collected cdata. NULL if cdata not needed. */
  svn_stringbuf_t *cdata;

  /* XML parser and namespace used to parse the remote response */
  svn_ra_serf__xml_parser_t parser;
};


/*
 * Handler that discards the entire @a response body associated with a
 * @a request.  Implements svn_ra_serf__response_handler_t.
 *
 * If @a baton is a svn_ra_serf__server_error_t (i.e. non-NULL) and an
 * error is detected, it will be populated for later detection.
 *
 * All temporary allocations will be made in a @a pool.
 */
svn_error_t *
svn_ra_serf__handle_discard_body(serf_request_t *request,
                                 serf_bucket_t *response,
                                 void *baton,
                                 apr_pool_t *pool);


/*
 * Handler that retrieves the embedded XML multistatus response from the
 * the @a RESPONSE body associated with a @a REQUEST.
 *
 * Implements svn_ra_serf__response_handler_t.
 *
 * The @a BATON should be of type svn_ra_serf__handler_t. When the request
 * is complete, the handler's DONE flag will be set to TRUE.
 *
 * All temporary allocations will be made in a @a scratch_pool.
 */
svn_error_t *
svn_ra_serf__handle_multistatus_only(serf_request_t *request,
                                     serf_bucket_t *response,
                                     void *baton,
                                     apr_pool_t *scratch_pool);


/* Handler that expects an empty body.

   If a body IS present, and it is text/xml, then it will be parsed for
   a server-side error.

   BATON should be the svn_ra_serf__handler_t running REQUEST.

   Status line information will be in HANDLER->SLINE.

   Any parsed errors will be left in HANDLER->SERVER_ERROR. That member
   may be NULL if no body was present, or a problem occurred trying to
   parse the body.

   All temporary allocations will be made in SCRATCH_POOL.  */
svn_error_t *
svn_ra_serf__expect_empty_body(serf_request_t *request,
                               serf_bucket_t *response,
                               void *baton,
                               apr_pool_t *scratch_pool);


/*
 * This function will feed the RESPONSE body into XMLP.  When parsing is
 * completed (i.e. an EOF is received), *DONE is set to TRUE.
 * Implements svn_ra_serf__response_handler_t.
 *
 * If an error occurs during processing RESP_ERR is invoked with the
 * RESP_ERR_BATON.
 *
 * Temporary allocations are made in POOL.
 */
svn_error_t *
svn_ra_serf__handle_xml_parser(serf_request_t *request,
                               serf_bucket_t *response,
                               void *handler_baton,
                               apr_pool_t *pool);

/* serf_response_handler_t implementation that completely discards
 * the response.
 *
 * All temporary allocations will be made in @a pool.
 */
apr_status_t
svn_ra_serf__response_discard_handler(serf_request_t *request,
                                      serf_bucket_t *response,
                                      void *baton,
                                      apr_pool_t *pool);


/** XML helper functions. **/

/*
 * Advance the internal XML @a parser to the @a state.
 */
void
svn_ra_serf__xml_push_state(svn_ra_serf__xml_parser_t *parser,
                            int state);

/*
 * Return to the previous internal XML @a parser state.
 */
void
svn_ra_serf__xml_pop_state(svn_ra_serf__xml_parser_t *parser);


svn_error_t *
svn_ra_serf__process_pending(svn_ra_serf__xml_parser_t *parser,
                             apr_pool_t *scratch_pool);


/*
 * Add the appropriate serf buckets to @a agg_bucket represented by
 * the XML * @a tag and @a value.
 *
 * The bucket will be allocated from @a bkt_alloc.
 */
void
svn_ra_serf__add_tag_buckets(serf_bucket_t *agg_bucket,
                             const char *tag,
                             const char *value,
                             serf_bucket_alloc_t *bkt_alloc);

/*
 * Add the appropriate serf buckets to AGG_BUCKET with standard XML header:
 *  <?xml version="1.0" encoding="utf-8"?>
 *
 * The bucket will be allocated from BKT_ALLOC.
 */
void
svn_ra_serf__add_xml_header_buckets(serf_bucket_t *agg_bucket,
                                    serf_bucket_alloc_t *bkt_alloc);

/*
 * Add the appropriate serf buckets to AGG_BUCKET representing xml tag open
 * with name TAG.
 *
 * Take the tag's attributes from varargs, a NULL-terminated list of
 * alternating <tt>char *</tt> key and <tt>char *</tt> val.  Do xml-escaping
 * on each val. Attribute will be ignored if it's value is NULL.
 *
 * The bucket will be allocated from BKT_ALLOC.
 */
void
svn_ra_serf__add_open_tag_buckets(serf_bucket_t *agg_bucket,
                                  serf_bucket_alloc_t *bkt_alloc,
                                  const char *tag,
                                  ...);

/*
 * Add the appropriate serf buckets to AGG_BUCKET representing xml tag close
 * with name TAG.
 *
 * The bucket will be allocated from BKT_ALLOC.
 */
void
svn_ra_serf__add_close_tag_buckets(serf_bucket_t *agg_bucket,
                                   serf_bucket_alloc_t *bkt_alloc,
                                   const char *tag);

/*
 * Add the appropriate serf buckets to AGG_BUCKET with xml-escaped
 * version of DATA.
 *
 * The bucket will be allocated from BKT_ALLOC.
 */
void
svn_ra_serf__add_cdata_len_buckets(serf_bucket_t *agg_bucket,
                                   serf_bucket_alloc_t *bkt_alloc,
                                   const char *data, apr_size_t len);
/*
 * Look up the @a attrs array for namespace definitions and add each one
 * to the @a ns_list of namespaces.
 *
 * New namespaces will be allocated in RESULT_POOL.
 */
void
svn_ra_serf__define_ns(svn_ra_serf__ns_t **ns_list,
                       const char *const *attrs,
                       apr_pool_t *result_pool);

/*
 * Look up @a name in the @a ns_list list for previously declared namespace
 * definitions.
 *
 * Return (in @a *returned_prop_name) a #svn_ra_serf__dav_props_t tuple
 * representing the expanded name.
 */
void
svn_ra_serf__expand_ns(svn_ra_serf__dav_props_t *returned_prop_name,
                       const svn_ra_serf__ns_t *ns_list,
                       const char *name);


/** PROPFIND-related functions **/

/*
 * This function will deliver a PROP_CTX PROPFIND request in the SESS
 * serf context for the properties listed in LOOKUP_PROPS at URL for
 * DEPTH ("0","1","infinity").
 *
 * This function will not block waiting for the response. Callers are
 * expected to call svn_ra_serf__wait_for_props().
 */
svn_error_t *
svn_ra_serf__deliver_props(svn_ra_serf__handler_t **propfind_handler,
                           apr_hash_t *prop_vals,
                           svn_ra_serf__session_t *sess,
                           svn_ra_serf__connection_t *conn,
                           const char *url,
                           svn_revnum_t rev,
                           const char *depth,
                           const svn_ra_serf__dav_props_t *lookup_props,
                           svn_ra_serf__list_t **done_list,
                           apr_pool_t *pool);

/*
 * This helper function will block until PROPFIND_HANDLER indicates that is
 * done or another error is returned.
 */
svn_error_t *
svn_ra_serf__wait_for_props(svn_ra_serf__handler_t *handler,
                            apr_pool_t *scratch_pool);

/* This is a blocking version of deliver_props.

   The properties are fetched and placed into RESULTS, allocated in
   RESULT_POOL.

   ### more docco about the other params.

   Temporary allocations are made in SCRATCH_POOL.
*/
svn_error_t *
svn_ra_serf__retrieve_props(apr_hash_t **results,
                            svn_ra_serf__session_t *sess,
                            svn_ra_serf__connection_t *conn,
                            const char *url,
                            svn_revnum_t rev,
                            const char *depth,
                            const svn_ra_serf__dav_props_t *props,
                            apr_pool_t *result_pool,
                            apr_pool_t *scratch_pool);


/* Using CONN, fetch the properties specified by WHICH_PROPS using CONN
   for URL at REVISION. The resulting properties are placed into a 2-level
   hash in RESULTS, mapping NAMESPACE -> hash<PROPNAME, PROPVALUE>, which
   is allocated in RESULT_POOL.

   If REVISION is SVN_INVALID_REVNUM, then the properties are fetched
   from HEAD for URL.

   This function performs the request synchronously.

   Temporary allocations are made in SCRATCH_POOL.  */
svn_error_t *
svn_ra_serf__fetch_node_props(apr_hash_t **results,
                              svn_ra_serf__connection_t *conn,
                              const char *url,
                              svn_revnum_t revision,
                              const svn_ra_serf__dav_props_t *which_props,
                              apr_pool_t *result_pool,
                              apr_pool_t *scratch_pool);


/* Using CONN, fetch a DAV: property from the resource identified by URL
   within REVISION. The PROPNAME may be one of:

     "checked-in"
     "href"

   The resulting value will be allocated in RESULT_POOL, and may be NULL
   if the property does not exist (note: "href" always exists).

   This function performs the request synchronously.

   Temporary allocations are made in SCRATCH_POOL.  */
svn_error_t *
svn_ra_serf__fetch_dav_prop(const char **value,
                            svn_ra_serf__connection_t *conn,
                            const char *url,
                            svn_revnum_t revision,
                            const char *propname,
                            apr_pool_t *result_pool,
                            apr_pool_t *scratch_pool);


/* Set PROPS for PATH at REV revision with a NS:NAME VAL.
 *
 * The POOL governs allocation.
 */
void
svn_ra_serf__set_ver_prop(apr_hash_t *props,
                          const char *path, svn_revnum_t rev,
                          const char *ns, const char *name,
                          const svn_string_t *val, apr_pool_t *pool);
#define svn_ra_serf__set_rev_prop svn_ra_serf__set_ver_prop

/** Property walker functions **/

typedef svn_error_t *
(*svn_ra_serf__walker_visitor_t)(void *baton,
                                 const char *ns,
                                 const char *name,
                                 const svn_string_t *val,
                                 apr_pool_t *pool);

svn_error_t *
svn_ra_serf__walk_all_props(apr_hash_t *props,
                            const char *name,
                            svn_revnum_t rev,
                            svn_ra_serf__walker_visitor_t walker,
                            void *baton,
                            apr_pool_t *pool);


/* Like walk_all_props(), but a 2-level hash.  */
svn_error_t *
svn_ra_serf__walk_node_props(apr_hash_t *props,
                             svn_ra_serf__walker_visitor_t walker,
                             void *baton,
                             apr_pool_t *scratch_pool);


typedef svn_error_t *
(*svn_ra_serf__path_rev_walker_t)(void *baton,
                                  const char *path, apr_ssize_t path_len,
                                  const char *ns, apr_ssize_t ns_len,
                                  const char *name, apr_ssize_t name_len,
                                  const svn_string_t *val,
                                  apr_pool_t *pool);
svn_error_t *
svn_ra_serf__walk_all_paths(apr_hash_t *props,
                            svn_revnum_t rev,
                            svn_ra_serf__path_rev_walker_t walker,
                            void *baton,
                            apr_pool_t *pool);


/* Map a property name, as passed over the wire, into its corresponding
   Subversion-internal name. The returned name will be a static value,
   or allocated within RESULT_POOL.

   If the property should be ignored (eg. some DAV properties), then NULL
   will be returned.  */
const char *
svn_ra_serf__svnname_from_wirename(const char *ns,
                                   const char *name,
                                   apr_pool_t *result_pool);


/* Select the basic revision properties from the set of "all" properties.
   Return these in *REVPROPS, allocated from RESULT_POOL.  */
svn_error_t *
svn_ra_serf__select_revprops(apr_hash_t **revprops,
                             const char *name,
                             svn_revnum_t rev,
                             apr_hash_t *all_revprops,
                             apr_pool_t *result_pool,
                             apr_pool_t *scratch_pool);


/* PROPS is nested hash tables mapping NS -> NAME -> VALUE.
   This function takes the NS:NAME:VALUE hashes and flattens them into a set of
   names to VALUE. The names are composed of NS:NAME, with specific
   rewrite from wire names (DAV) to SVN names. This mapping is managed
   by the svn_ra_serf__set_baton_props() function.

   FLAT_PROPS is allocated in RESULT_POOL.
   ### right now, we do a shallow copy from PROPS to FLAT_PROPS. therefore,
   ### the names and values in PROPS must be in the proper pool.

   Temporary allocations are made in SCRATCH_POOL.  */
svn_error_t *
svn_ra_serf__flatten_props(apr_hash_t **flat_props,
                           apr_hash_t *props,
                           apr_pool_t *result_pool,
                           apr_pool_t *scratch_pool);


/* Return the property value for PATH at REV revision with a NS:NAME.
 * PROPS is a four-level nested hash: (svn_revnum_t => char *path =>
 * char *ns => char *name => svn_string_t *). */
const svn_string_t *
svn_ra_serf__get_ver_prop_string(apr_hash_t *props,
                                 const char *path, svn_revnum_t rev,
                                 const char *ns, const char *name);

/* Same as svn_ra_serf__get_ver_prop_string(), but returns a C string. */
const char *
svn_ra_serf__get_ver_prop(apr_hash_t *props,
                          const char *path, svn_revnum_t rev,
                          const char *ns, const char *name);

/* Same as svn_ra_serf__get_ver_prop_string(), but for the unknown revision. */
const svn_string_t *
svn_ra_serf__get_prop_string(apr_hash_t *props,
                             const char *path,
                             const char *ns,
                             const char *name);

/* Same as svn_ra_serf__get_ver_prop(), but for the unknown revision. */
const char *
svn_ra_serf__get_prop(apr_hash_t *props,
                      const char *path,
                      const char *ns,
                      const char *name);

/* Same as svn_ra_serf__set_rev_prop(), but for the unknown revision. */
void
svn_ra_serf__set_prop(apr_hash_t *props, const char *path,
                      const char *ns, const char *name,
                      const svn_string_t *val, apr_pool_t *pool);

svn_error_t *
svn_ra_serf__get_resource_type(svn_kind_t *kind,
                               apr_hash_t *props);


/** MERGE-related functions **/

void
svn_ra_serf__merge_lock_token_list(apr_hash_t *lock_tokens,
                                   const char *parent,
                                   serf_bucket_t *body,
                                   serf_bucket_alloc_t *alloc,
                                   apr_pool_t *pool);

/* Create an MERGE request aimed at the SESSION url, requesting the
   merge of the resource identified by MERGE_RESOURCE_URL.
   LOCK_TOKENS is a hash mapping paths to lock tokens owned by the
   client.  If KEEP_LOCKS is set, instruct the server to not release
   locks set on the paths included in this commit.  */
svn_error_t *
svn_ra_serf__run_merge(const svn_commit_info_t **commit_info,
                       int *response_code,
                       svn_ra_serf__session_t *session,
                       svn_ra_serf__connection_t *conn,
                       const char *merge_resource_url,
                       apr_hash_t *lock_tokens,
                       svn_boolean_t keep_locks,
                       apr_pool_t *result_pool,
                       apr_pool_t *scratch_pool);


/** OPTIONS-related functions **/

/* On HTTPv2 connections, run an OPTIONS request over CONN to fetch the
   current youngest revnum, returning it in *YOUNGEST.

   (the revnum is headers of the OPTIONS response)

   This function performs the request synchronously.

   All temporary allocations will be made in SCRATCH_POOL.  */
svn_error_t *
svn_ra_serf__v2_get_youngest_revnum(svn_revnum_t *youngest,
                                    svn_ra_serf__connection_t *conn,
                                    apr_pool_t *scratch_pool);


/* On HTTPv1 connections, run an OPTIONS request over CONN to fetch the
   activity collection set and return it in *ACTIVITY_URL, allocated
   from RESULT_POOL.

   (the activity-collection-set is in the body of the OPTIONS response)

   This function performs the request synchronously.

   All temporary allocations will be made in SCRATCH_POOL.  */
svn_error_t *
svn_ra_serf__v1_get_activity_collection(const char **activity_url,
                                        svn_ra_serf__connection_t *conn,
                                        apr_pool_t *result_pool,
                                        apr_pool_t *scratch_pool);


/* Set @a VCC_URL to the default VCC for our repository based on @a
 * ORIG_PATH for the session @a SESSION, ensuring that the VCC URL and
 * repository root URLs are cached in @a SESSION.  Use @a CONN for any
 * required network communications if it is non-NULL; otherwise use the
 * default connection.
 *
 * All temporary allocations will be made in @a POOL. */
svn_error_t *
svn_ra_serf__discover_vcc(const char **vcc_url,
                          svn_ra_serf__session_t *session,
                          svn_ra_serf__connection_t *conn,
                          apr_pool_t *pool);

/* Set @a REPORT_TARGET to the URI of the resource at which generic
 * (path-agnostic) REPORTs should be aimed for @a SESSION.  Use @a
 * CONN for any required network communications if it is non-NULL;
 * otherwise use the default connection.
 *
 * All temporary allocations will be made in @a POOL.
 */
svn_error_t *
svn_ra_serf__report_resource(const char **report_target,
                             svn_ra_serf__session_t *session,
                             svn_ra_serf__connection_t *conn,
                             apr_pool_t *pool);

/* Set @a REL_PATH to a path (not URI-encoded) relative to the root of
 * the repository pointed to by @a SESSION, based on original path
 * (URI-encoded) @a ORIG_PATH.  Use @a CONN for any required network
 * communications if it is non-NULL; otherwise use the default
 * connection.  Use POOL for allocations.  */
svn_error_t *
svn_ra_serf__get_relative_path(const char **rel_path,
                               const char *orig_path,
                               svn_ra_serf__session_t *session,
                               svn_ra_serf__connection_t *conn,
                               apr_pool_t *pool);


/* Using the default connection in SESSION (conns[0]), get the youngest
   revnum from the server, returning it in *YOUNGEST.

   This function operates synchronously.

   All temporary allocations are performed in SCRATCH_POOL.  */
svn_error_t *
svn_ra_serf__get_youngest_revnum(svn_revnum_t *youngest,
                                 svn_ra_serf__session_t *session,
                                 apr_pool_t *scratch_pool);


/* Generate a revision-stable URL.

   The RA APIs all refer to user/public URLs that float along with the
   youngest revision. In many cases, we do NOT want to work with that URL
   since it can change from one moment to the next. Especially if we
   attempt to operation against multiple floating URLs -- we could end up
   referring to two separate revisions.

   The DAV RA provider(s) solve this by generating a URL that is specific
   to a revision by using a URL into a "baseline collection".

   For a specified SESSION, with an optional CONN (if NULL, then the
   session's default connection will be used; specifically SESSION->conns[0]),
   generate a revision-stable URL for URL at REVISION. If REVISION is
   SVN_INVALID_REVNUM, then the stable URL will refer to the youngest
   revision at the time this function was called.

   If URL is NULL, then the session root will be used.

   The stable URL will be placed into *STABLE_URL, allocated from RESULT_POOL.

   If LATEST_REVNUM is not NULL, then the revision used will be placed into
   *LATEST_REVNUM. That will be equal to youngest, or the given REVISION.

   This function operates synchronously, if any communication to the server
   is required. Communication is needed if REVISION is SVN_INVALID_REVNUM
   (to get the current youngest revnum), or if the specified REVISION is not
   (yet) in our cache of baseline collections.

   All temporary allocations are performed in SCRATCH_POOL.  */
svn_error_t *
svn_ra_serf__get_stable_url(const char **stable_url,
                            svn_revnum_t *latest_revnum,
                            svn_ra_serf__session_t *session,
                            svn_ra_serf__connection_t *conn,
                            const char *url,
                            svn_revnum_t revision,
                            apr_pool_t *result_pool,
                            apr_pool_t *scratch_pool);


/** RA functions **/

/* Implements svn_ra__vtable_t.get_log(). */
svn_error_t *
svn_ra_serf__get_log(svn_ra_session_t *session,
                     const apr_array_header_t *paths,
                     svn_revnum_t start,
                     svn_revnum_t end,
                     int limit,
                     svn_boolean_t discover_changed_paths,
                     svn_boolean_t strict_node_history,
                     svn_boolean_t include_merged_revisions,
                     const apr_array_header_t *revprops,
                     svn_log_entry_receiver_t receiver,
                     void *receiver_baton,
                     apr_pool_t *pool);

/* Implements svn_ra__vtable_t.get_locations(). */
svn_error_t *
svn_ra_serf__get_locations(svn_ra_session_t *session,
                           apr_hash_t **locations,
                           const char *path,
                           svn_revnum_t peg_revision,
                           const apr_array_header_t *location_revisions,
                           apr_pool_t *pool);

/* Implements svn_ra__vtable_t.get_location_segments(). */
svn_error_t *
svn_ra_serf__get_location_segments(svn_ra_session_t *session,
                                   const char *path,
                                   svn_revnum_t peg_revision,
                                   svn_revnum_t start_rev,
                                   svn_revnum_t end_rev,
                                   svn_location_segment_receiver_t receiver,
                                   void *receiver_baton,
                                   apr_pool_t *pool);

/* Implements svn_ra__vtable_t.do_diff(). */
svn_error_t *
svn_ra_serf__do_diff(svn_ra_session_t *session,
                     const svn_ra_reporter3_t **reporter,
                     void **report_baton,
                     svn_revnum_t revision,
                     const char *diff_target,
                     svn_depth_t depth,
                     svn_boolean_t ignore_ancestry,
                     svn_boolean_t text_deltas,
                     const char *versus_url,
                     const svn_delta_editor_t *diff_editor,
                     void *diff_baton,
                     apr_pool_t *pool);

/* Implements svn_ra__vtable_t.do_status(). */
svn_error_t *
svn_ra_serf__do_status(svn_ra_session_t *ra_session,
                       const svn_ra_reporter3_t **reporter,
                       void **report_baton,
                       const char *status_target,
                       svn_revnum_t revision,
                       svn_depth_t depth,
                       const svn_delta_editor_t *status_editor,
                       void *status_baton,
                       apr_pool_t *pool);

/* Implements svn_ra__vtable_t.do_update(). */
svn_error_t *
svn_ra_serf__do_update(svn_ra_session_t *ra_session,
                       const svn_ra_reporter3_t **reporter,
                       void **report_baton,
                       svn_revnum_t revision_to_update_to,
                       const char *update_target,
                       svn_depth_t depth,
                       svn_boolean_t send_copyfrom_args,
                       const svn_delta_editor_t *update_editor,
                       void *update_baton,
                       apr_pool_t *pool);

/* Implements svn_ra__vtable_t.do_switch(). */
svn_error_t *
svn_ra_serf__do_switch(svn_ra_session_t *ra_session,
                       const svn_ra_reporter3_t **reporter,
                       void **report_baton,
                       svn_revnum_t revision_to_switch_to,
                       const char *switch_target,
                       svn_depth_t depth,
                       const char *switch_url,
                       const svn_delta_editor_t *switch_editor,
                       void *switch_baton,
                       apr_pool_t *pool);

/* Implements svn_ra__vtable_t.get_file_revs(). */
svn_error_t *
svn_ra_serf__get_file_revs(svn_ra_session_t *session,
                           const char *path,
                           svn_revnum_t start,
                           svn_revnum_t end,
                           svn_boolean_t include_merged_revisions,
                           svn_file_rev_handler_t handler,
                           void *handler_baton,
                           apr_pool_t *pool);

/* Implements svn_ra__vtable_t.get_dated_revision(). */
svn_error_t *
svn_ra_serf__get_dated_revision(svn_ra_session_t *session,
                                svn_revnum_t *revision,
                                apr_time_t tm,
                                apr_pool_t *pool);

/* Implements svn_ra__vtable_t.get_commit_editor(). */
svn_error_t *
svn_ra_serf__get_commit_editor(svn_ra_session_t *session,
                               const svn_delta_editor_t **editor,
                               void **edit_baton,
                               apr_hash_t *revprop_table,
                               svn_commit_callback2_t callback,
                               void *callback_baton,
                               apr_hash_t *lock_tokens,
                               svn_boolean_t keep_locks,
                               apr_pool_t *pool);

/* Implements svn_ra__vtable_t.get_file(). */
svn_error_t *
svn_ra_serf__get_file(svn_ra_session_t *session,
                      const char *path,
                      svn_revnum_t revision,
                      svn_stream_t *stream,
                      svn_revnum_t *fetched_rev,
                      apr_hash_t **props,
                      apr_pool_t *pool);

/* Implements svn_ra__vtable_t.change_rev_prop(). */
svn_error_t *
svn_ra_serf__change_rev_prop(svn_ra_session_t *session,
                             svn_revnum_t rev,
                             const char *name,
                             const svn_string_t *const *old_value_p,
                             const svn_string_t *value,
                             apr_pool_t *pool);

/* Implements svn_ra__vtable_t.replay(). */
svn_error_t *
svn_ra_serf__replay(svn_ra_session_t *ra_session,
                    svn_revnum_t revision,
                    svn_revnum_t low_water_mark,
                    svn_boolean_t text_deltas,
                    const svn_delta_editor_t *editor,
                    void *edit_baton,
                    apr_pool_t *pool);

/* Implements svn_ra__vtable_t.replay_range(). */
svn_error_t *
svn_ra_serf__replay_range(svn_ra_session_t *ra_session,
                          svn_revnum_t start_revision,
                          svn_revnum_t end_revision,
                          svn_revnum_t low_water_mark,
                          svn_boolean_t send_deltas,
                          svn_ra_replay_revstart_callback_t revstart_func,
                          svn_ra_replay_revfinish_callback_t revfinish_func,
                          void *replay_baton,
                          apr_pool_t *pool);

/* Implements svn_ra__vtable_t.lock(). */
svn_error_t *
svn_ra_serf__lock(svn_ra_session_t *ra_session,
                  apr_hash_t *path_revs,
                  const char *comment,
                  svn_boolean_t force,
                  svn_ra_lock_callback_t lock_func,
                  void *lock_baton,
                  apr_pool_t *pool);

/* Implements svn_ra__vtable_t.unlock(). */
svn_error_t *
svn_ra_serf__unlock(svn_ra_session_t *ra_session,
                    apr_hash_t *path_tokens,
                    svn_boolean_t force,
                    svn_ra_lock_callback_t lock_func,
                    void *lock_baton,
                    apr_pool_t *pool);

/* Implements svn_ra__vtable_t.get_lock(). */
svn_error_t *
svn_ra_serf__get_lock(svn_ra_session_t *ra_session,
                      svn_lock_t **lock,
                      const char *path,
                      apr_pool_t *pool);

/* Implements svn_ra__vtable_t.get_locks(). */
svn_error_t *
svn_ra_serf__get_locks(svn_ra_session_t *ra_session,
                       apr_hash_t **locks,
                       const char *path,
                       svn_depth_t depth,
                       apr_pool_t *pool);

/* Request a mergeinfo-report from the URL attached to SESSION,
   and fill in the MERGEINFO hash with the results.

   Implements svn_ra__vtable_t.get_mergeinfo().
 */
svn_error_t *
svn_ra_serf__get_mergeinfo(svn_ra_session_t *ra_session,
                           apr_hash_t **mergeinfo,
                           const apr_array_header_t *paths,
                           svn_revnum_t revision,
                           svn_mergeinfo_inheritance_t inherit,
                           svn_boolean_t include_descendants,
                           apr_pool_t *pool);

/* Exchange capabilities with the server, by sending an OPTIONS
 * request announcing the client's capabilities, and by filling
 * SERF_SESS->capabilities with the server's capabilities as read from
 * the response headers.  Use POOL only for temporary allocation.
 *
 * If the CORRECTED_URL is non-NULL, allow the OPTIONS response to
 * report a server-dictated redirect or relocation (HTTP 301 or 302
 * error codes), setting *CORRECTED_URL to the value of the corrected
 * repository URL.  Otherwise, such responses from the server will
 * generate an error.  (In either case, no capabilities are exchanged
 * if there is, in fact, such a response from the server.)
 */
svn_error_t *
svn_ra_serf__exchange_capabilities(svn_ra_serf__session_t *serf_sess,
                                   const char **corrected_url,
                                   apr_pool_t *pool);

/* Implements svn_ra__vtable_t.has_capability(). */
svn_error_t *
svn_ra_serf__has_capability(svn_ra_session_t *ra_session,
                            svn_boolean_t *has,
                            const char *capability,
                            apr_pool_t *pool);

/* Implements svn_ra__vtable_t.get_deleted_rev(). */
svn_error_t *
svn_ra_serf__get_deleted_rev(svn_ra_session_t *session,
                             const char *path,
                             svn_revnum_t peg_revision,
                             svn_revnum_t end_revision,
                             svn_revnum_t *revision_deleted,
                             apr_pool_t *pool);

/* Implements svn_ra__vtable_t.get_repos_root(). */
svn_error_t *
svn_ra_serf__get_repos_root(svn_ra_session_t *ra_session,
                            const char **url,
                            apr_pool_t *pool);

/* Implements svn_ra__vtable_t.register_editor_shim_callbacks(). */
svn_error_t *
svn_ra_serf__register_editor_shim_callbacks(svn_ra_session_t *session,
                                    svn_delta_shim_callbacks_t *callbacks);


<<<<<<< HEAD
/**
 * This function will be called when a response is received, so that the
 * protocol handler can validate the Authentication related response headers
 * (if needed).
 */
typedef svn_error_t *
(*svn_serf__validate_response_func_t)(svn_ra_serf__handler_t *ctx,
                                      serf_request_t *request,
                                      serf_bucket_t *response,
                                      apr_pool_t *pool);
=======
/*** Authentication handler declarations ***/
>>>>>>> 4cf18c3e

/**
 * Callback function that loads the credentials for Basic and Digest
 * authentications, both for server and proxy authentication.
 */
apr_status_t
svn_ra_serf__credentials_callback(char **username, char **password,
                                  serf_request_t *request, void *baton,
                                  int code, const char *authn_type,
                                  const char *realm,
                                  apr_pool_t *pool);


/*** General utility functions ***/

/**
 * Convert an HTTP STATUS_CODE resulting from a WebDAV request against
 * PATH to the relevant error code.  Use the response-supplied LOCATION
 * where it necessary.
 */
svn_error_t *
svn_ra_serf__error_on_status(int status_code,
                             const char *path,
                             const char *location);

/* ###? */
svn_error_t *
svn_ra_serf__copy_into_spillbuf(svn_spillbuf_t **spillbuf,
                                serf_bucket_t *bkt,
                                apr_pool_t *result_pool,
                                apr_pool_t *scratch_pool);

/* ###? */
serf_bucket_t *
svn_ra_serf__create_sb_bucket(svn_spillbuf_t *spillbuf,
                              serf_bucket_alloc_t *allocator,
                              apr_pool_t *result_pool,
                              apr_pool_t *scratch_pool);


#ifdef __cplusplus
}
#endif /* __cplusplus */

#endif /* SVN_LIBSVN_RA_SERF_RA_SERF_H */<|MERGE_RESOLUTION|>--- conflicted
+++ resolved
@@ -297,25 +297,12 @@
 
 /** Serf utility functions **/
 
-<<<<<<< HEAD
-#if SERF_VERSION_AT_LEAST(0, 4, 0)
 apr_status_t
 svn_ra_serf__conn_setup(apr_socket_t *sock,
                         serf_bucket_t **read_bkt,
                         serf_bucket_t **write_bkt,
                         void *baton,
                         apr_pool_t *pool);
-#else
-serf_bucket_t *
-=======
-apr_status_t
->>>>>>> 4cf18c3e
-svn_ra_serf__conn_setup(apr_socket_t *sock,
-                        serf_bucket_t **read_bkt,
-                        serf_bucket_t **write_bkt,
-                        void *baton,
-                        apr_pool_t *pool);
-#endif
 
 void
 svn_ra_serf__conn_closed(serf_connection_t *conn,
@@ -1675,20 +1662,7 @@
                                     svn_delta_shim_callbacks_t *callbacks);
 
 
-<<<<<<< HEAD
-/**
- * This function will be called when a response is received, so that the
- * protocol handler can validate the Authentication related response headers
- * (if needed).
- */
-typedef svn_error_t *
-(*svn_serf__validate_response_func_t)(svn_ra_serf__handler_t *ctx,
-                                      serf_request_t *request,
-                                      serf_bucket_t *response,
-                                      apr_pool_t *pool);
-=======
 /*** Authentication handler declarations ***/
->>>>>>> 4cf18c3e
 
 /**
  * Callback function that loads the credentials for Basic and Digest
