/*
 * get_deleted_rev.c :  ra_serf get_deleted_rev API implementation.
 *
 * ====================================================================
<<<<<<< HEAD
 *    Licensed to the Apache Software Foundation (ASF) under one
 *    or more contributor license agreements.  See the NOTICE file
 *    distributed with this work for additional information
 *    regarding copyright ownership.  The ASF licenses this file
 *    to you under the Apache License, Version 2.0 (the
 *    "License"); you may not use this file except in compliance
 *    with the License.  You may obtain a copy of the License at
=======
 * Copyright (c) 2008-2009 CollabNet.  All rights reserved.
>>>>>>> d3608daf
 *
 *      http://www.apache.org/licenses/LICENSE-2.0
 *
 *    Unless required by applicable law or agreed to in writing,
 *    software distributed under the License is distributed on an
 *    "AS IS" BASIS, WITHOUT WARRANTIES OR CONDITIONS OF ANY
 *    KIND, either express or implied.  See the License for the
 *    specific language governing permissions and limitations
 *    under the License.
 * ====================================================================
 */


#include "svn_ra.h"
#include "svn_xml.h"
#include "svn_path.h"
#include "svn_private_config.h"

#include "../libsvn_ra/ra_loader.h"

#include "ra_serf.h"


/*
 * This enum represents the current state of our XML parsing for a REPORT.
 */
typedef enum {
  NONE = 0,
  VERSION_NAME,
} drev_state_e;

typedef struct {
  apr_pool_t *pool;

  const char *path;
  svn_revnum_t peg_revision;
  svn_revnum_t end_revision;

  /* What revision was PATH@PEG_REVISION first deleted within
     the range PEG_REVISION-END-END_REVISION? */
  svn_revnum_t *revision_deleted;

  /* are we done? */
  svn_boolean_t done;

} drev_context_t;


static void
push_state(svn_ra_serf__xml_parser_t *parser,
           drev_context_t *drev_ctx,
           drev_state_e state)
{
  svn_ra_serf__xml_push_state(parser, state);

  if (state == VERSION_NAME)
    parser->state->private = NULL;
}

static svn_error_t *
start_getdrev(svn_ra_serf__xml_parser_t *parser,
              void *userData,
              svn_ra_serf__dav_props_t name,
              const char **attrs)
{
  drev_context_t *drev_ctx = userData;
  drev_state_e state;

  state = parser->state->current_state;

  if (state == NONE &&
      strcmp(name.name, SVN_DAV__VERSION_NAME) == 0)
    {
      push_state(parser, drev_ctx, VERSION_NAME);
    }

  return SVN_NO_ERROR;
}

static svn_error_t *
end_getdrev(svn_ra_serf__xml_parser_t *parser,
            void *userData,
            svn_ra_serf__dav_props_t name)
{
  drev_context_t *drev_ctx = userData;
  drev_state_e state;
  svn_string_t *info;

  state = parser->state->current_state;
  info = parser->state->private;

  if (state == VERSION_NAME &&
      strcmp(name.name, SVN_DAV__VERSION_NAME) == 0 &&
      info)
    {
      *drev_ctx->revision_deleted = SVN_STR_TO_REV(info->data);
      svn_ra_serf__xml_pop_state(parser);
    }

  return SVN_NO_ERROR;
}

static svn_error_t *
cdata_getdrev(svn_ra_serf__xml_parser_t *parser,
              void *userData,
              const char *data,
              apr_size_t len)
{
  drev_context_t *drev_ctx = userData;
  drev_state_e state;

  UNUSED_CTX(drev_ctx);

  state = parser->state->current_state;
  switch (state)
    {
    case VERSION_NAME:
        parser->state->private = svn_string_ncreate(data, len,
                                                    parser->state->pool);
        break;
    default:
        break;
    }

  return SVN_NO_ERROR;
}

static serf_bucket_t*
create_getdrev_body(void *baton,
                    serf_bucket_alloc_t *alloc,
                    apr_pool_t *pool)
{
  serf_bucket_t *buckets;
  drev_context_t *drev_ctx = baton;

  buckets = serf_bucket_aggregate_create(alloc);

  svn_ra_serf__add_open_tag_buckets(buckets, alloc,
                                    "S:get-deleted-rev-report",
                                    "xmlns:S", SVN_XML_NAMESPACE,
                                    "xmlns:D", "DAV:",
                                    NULL, NULL);

  svn_ra_serf__add_tag_buckets(buckets,
                               "S:path", drev_ctx->path,
                               alloc);

  svn_ra_serf__add_tag_buckets(buckets,
                               "S:peg-revision",
                               apr_ltoa(pool, drev_ctx->peg_revision),
                               alloc);

  svn_ra_serf__add_tag_buckets(buckets,
                               "S:end-revision",
                               apr_ltoa(pool, drev_ctx->end_revision),
                               alloc);

  svn_ra_serf__add_close_tag_buckets(buckets, alloc,
                                     "S:get-deleted-rev-report");

  return buckets;
}

svn_error_t *
svn_ra_serf__get_deleted_rev(svn_ra_session_t *session,
                             const char *path,
                             svn_revnum_t peg_revision,
                             svn_revnum_t end_revision,
                             svn_revnum_t *revision_deleted,
                             apr_pool_t *pool)
{
  drev_context_t *drev_ctx;
  svn_ra_serf__session_t *ras = session->priv;
  svn_ra_serf__handler_t *handler;
  svn_ra_serf__xml_parser_t *parser_ctx;
  const char *relative_url, *basecoll_url, *req_url;
  int status_code = 0;
  svn_error_t *err;

  drev_ctx = apr_pcalloc(pool, sizeof(*drev_ctx));
  drev_ctx->path = path;
  drev_ctx->peg_revision = peg_revision;
  drev_ctx->end_revision = end_revision;
  drev_ctx->pool = pool;
  drev_ctx->revision_deleted = revision_deleted;
  drev_ctx->done = FALSE;

  SVN_ERR(svn_ra_serf__get_baseline_info(&basecoll_url, &relative_url,
                                         ras, NULL, NULL, peg_revision, NULL,
                                         pool));

  req_url = svn_path_url_add_component2(basecoll_url, relative_url, pool);

  parser_ctx = apr_pcalloc(pool, sizeof(*parser_ctx));
  parser_ctx->pool = pool;
  parser_ctx->user_data = drev_ctx;
  parser_ctx->start = start_getdrev;
  parser_ctx->end = end_getdrev;
  parser_ctx->cdata = cdata_getdrev;
  parser_ctx->done = &drev_ctx->done;
  parser_ctx->status_code = &status_code;

  handler = apr_pcalloc(pool, sizeof(*handler));
  handler->method = "REPORT";
  handler->path = req_url;
  handler->body_type = "text/xml";
  handler->response_handler = svn_ra_serf__handle_xml_parser;
  handler->body_delegate = create_getdrev_body;
  handler->body_delegate_baton = drev_ctx;
  handler->conn = ras->conns[0];
  handler->session = ras;
  handler->response_baton = parser_ctx;

  svn_ra_serf__request_create(handler);

  err = svn_ra_serf__context_run_wait(&drev_ctx->done, ras, pool);

  /* Map status 501: Method Not Implemented to our not implemented error.
     1.5.x servers and older don't support this report. */
  if (status_code == 501)
    return svn_error_createf(SVN_ERR_RA_NOT_IMPLEMENTED, err,
                             _("'%s' REPORT not implemented"), "get-deleted-rev");
  SVN_ERR(err);
  return SVN_NO_ERROR;
}<|MERGE_RESOLUTION|>--- conflicted
+++ resolved
@@ -2,26 +2,17 @@
  * get_deleted_rev.c :  ra_serf get_deleted_rev API implementation.
  *
  * ====================================================================
-<<<<<<< HEAD
- *    Licensed to the Apache Software Foundation (ASF) under one
- *    or more contributor license agreements.  See the NOTICE file
- *    distributed with this work for additional information
- *    regarding copyright ownership.  The ASF licenses this file
- *    to you under the Apache License, Version 2.0 (the
- *    "License"); you may not use this file except in compliance
- *    with the License.  You may obtain a copy of the License at
-=======
  * Copyright (c) 2008-2009 CollabNet.  All rights reserved.
->>>>>>> d3608daf
  *
- *      http://www.apache.org/licenses/LICENSE-2.0
+ * This software is licensed as described in the file COPYING, which
+ * you should have received as part of this distribution.  The terms
+ * are also available at http://subversion.tigris.org/license-1.html.
+ * If newer versions of this license are posted there, you may use a
+ * newer version instead, at your option.
  *
- *    Unless required by applicable law or agreed to in writing,
- *    software distributed under the License is distributed on an
- *    "AS IS" BASIS, WITHOUT WARRANTIES OR CONDITIONS OF ANY
- *    KIND, either express or implied.  See the License for the
- *    specific language governing permissions and limitations
- *    under the License.
+ * This software consists of voluntary contributions made by many
+ * individuals.  For exact contribution history, see the revision
+ * history and logs, available at http://subversion.tigris.org/.
  * ====================================================================
  */
 
@@ -143,21 +134,24 @@
   return SVN_NO_ERROR;
 }
 
+#define GETDREV_HEADER "<S:get-deleted-rev-report xmlns:S=\"" \
+        SVN_XML_NAMESPACE "\" xmlns:D=\"DAV:\">"
+#define GETDREV_FOOTER "</S:get-deleted-rev-report>"
+
 static serf_bucket_t*
 create_getdrev_body(void *baton,
                     serf_bucket_alloc_t *alloc,
                     apr_pool_t *pool)
 {
-  serf_bucket_t *buckets;
+  serf_bucket_t *buckets, *tmp;
   drev_context_t *drev_ctx = baton;
 
   buckets = serf_bucket_aggregate_create(alloc);
 
-  svn_ra_serf__add_open_tag_buckets(buckets, alloc,
-                                    "S:get-deleted-rev-report",
-                                    "xmlns:S", SVN_XML_NAMESPACE,
-                                    "xmlns:D", "DAV:",
-                                    NULL, NULL);
+  tmp = SERF_BUCKET_SIMPLE_STRING_LEN(GETDREV_HEADER,
+                                      sizeof(GETDREV_HEADER) - 1,
+                                      alloc);
+  serf_bucket_aggregate_append(buckets, tmp);
 
   svn_ra_serf__add_tag_buckets(buckets,
                                "S:path", drev_ctx->path,
@@ -173,8 +167,10 @@
                                apr_ltoa(pool, drev_ctx->end_revision),
                                alloc);
 
-  svn_ra_serf__add_close_tag_buckets(buckets, alloc,
-                                     "S:get-deleted-rev-report");
+  tmp = SERF_BUCKET_SIMPLE_STRING_LEN(GETDREV_FOOTER,
+                                      sizeof(GETDREV_FOOTER)-1,
+                                      alloc);
+  serf_bucket_aggregate_append(buckets, tmp);
 
   return buckets;
 }
@@ -207,7 +203,7 @@
                                          ras, NULL, NULL, peg_revision, NULL,
                                          pool));
 
-  req_url = svn_path_url_add_component2(basecoll_url, relative_url, pool);
+  req_url = svn_path_url_add_component(basecoll_url, relative_url, pool);
 
   parser_ctx = apr_pcalloc(pool, sizeof(*parser_ctx));
   parser_ctx->pool = pool;
