--- conflicted
+++ resolved
@@ -468,95 +468,6 @@
 }
 
 
-<<<<<<< HEAD
-      /* if we didn't see a CDATA element, we may want the tag name
-       * as long as it isn't equivalent to the property name.
-       */
-      if (!info->val)
-        {
-          if (strcmp(info->name, name.name) != 0)
-            {
-              info->val = name.name;
-              info->val_len = strlen(info->val);
-            }
-          else
-            {
-              info->val = "";
-              info->val_len = 0;
-            }
-        }
-
-      if (parser->state->prev->current_state == RESPONSE &&
-          strcmp(name.name, "href") == 0)
-        {
-          if (strcmp(ctx->depth, "1") == 0)
-            {
-              ctx->current_path = svn_uri_canonicalize(info->val, ctx->pool);
-            }
-          else
-            {
-              ctx->current_path = ctx->path;
-            }
-        }
-      else if (info->encoding)
-        {
-          if (strcmp(info->encoding, "base64") == 0)
-            {
-              svn_string_t encoded;
-              const svn_string_t *decoded;
-
-              encoded.data = info->val;
-              encoded.len = info->val_len;
-
-              decoded = svn_base64_decode_string(&encoded, parser->state->pool);
-              info->val = decoded->data;
-              info->val_len = decoded->len;
-            }
-          else
-            {
-              return svn_error_createf(SVN_ERR_RA_DAV_MALFORMED_DATA,
-                                       NULL,
-                                       _("Got unrecognized encoding '%s'"),
-                                       info->encoding);
-            }
-        }
-
-      ns = apr_pstrdup(ctx->pool, info->ns);
-      pname = apr_pstrdup(ctx->pool, info->name);
-      val = apr_pmemdup(ctx->pool, info->val, info->val_len);
-      val_str = svn_string_ncreate(val, info->val_len, ctx->pool);
-
-      /* set the return props and update our cache too. */
-      svn_ra_serf__set_ver_prop(ctx->ret_props,
-                                ctx->current_path, ctx->rev,
-                                ns, pname, val_str,
-                                ctx->pool);
-      if (ctx->cache_props)
-        {
-          ns = apr_pstrdup(ctx->sess->pool, info->ns);
-          pname = apr_pstrdup(ctx->sess->pool, info->name);
-          val = apr_pmemdup(ctx->sess->pool, info->val, info->val_len);
-          val_str = svn_string_ncreate(val, info->val_len, ctx->sess->pool);
-
-          svn_ra_serf__set_ver_prop(ctx->sess->cached_props,
-                                    ctx->current_path, ctx->rev,
-                                    ns, pname, val_str,
-                                    ctx->sess->pool);
-        }
-
-      svn_ra_serf__xml_pop_state(parser);
-    }
-
-  return SVN_NO_ERROR;
-}
-
-/*
- * Expat callback invoked on CDATA elements in a PROPFIND response.
- *
- * This callback can be called multiple times.
- */
-=======
->>>>>>> 4cf18c3e
 static svn_error_t *
 setup_propfind_headers(serf_bucket_t *headers,
                         void *setup_baton,
@@ -692,23 +603,7 @@
     }
   else
     {
-<<<<<<< HEAD
-      /* If we're re-using PROP_CTX, we'll do our caller a favor and
-         verify that the path and revision are as expected. */
-      SVN_ERR_ASSERT(strcmp((*prop_ctx)->path, path) == 0);
-      if (SVN_IS_VALID_REVNUM(rev))
-        {
-          SVN_ERR_ASSERT(((*prop_ctx)->label)
-                         && (strcmp((*prop_ctx)->label,
-                                    apr_ltoa(pool, rev)) == 0));
-        }
-      else
-        {
-          SVN_ERR_ASSERT((*prop_ctx)->label == NULL);
-        }
-=======
       new_prop_ctx->label = NULL;
->>>>>>> 4cf18c3e
     }
 
   xmlctx = svn_ra_serf__xml_context_create(propfind_ttable,
@@ -1274,12 +1169,7 @@
 
           *revnum_used = revision;
         }
-<<<<<<< HEAD
-
-      if (!basecoll_url)
-=======
       else
->>>>>>> 4cf18c3e
         {
           SVN_ERR(v1_get_youngest_revnum(revnum_used, bc_url,
                                          conn, vcc_url,
@@ -1291,21 +1181,6 @@
 }
 
 
-<<<<<<< HEAD
-      if (latest_revnum)
-        {
-          const char *version_name;
-
-          version_name = svn_ra_serf__get_prop(props, baseline_url,
-                                               "DAV:", SVN_DAV__VERSION_NAME);
-
-          if (!version_name)
-            {
-              return svn_error_create(SVN_ERR_RA_DAV_OPTIONS_REQ_FAILED, NULL,
-                                      _("The OPTIONS response did not include "
-                                        "the requested version-name value"));
-            }
-=======
 svn_error_t *
 svn_ra_serf__get_stable_url(const char **stable_url,
                             svn_revnum_t *latest_revnum,
@@ -1319,7 +1194,6 @@
   const char *basecoll_url;
   const char *repos_relpath;
   svn_revnum_t revnum_used;
->>>>>>> 4cf18c3e
 
   /* No URL? No sweat. We'll use the session URL.  */
   if (! url)
