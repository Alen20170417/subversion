/*
 * property.c : property routines for ra_serf
 *
 * ====================================================================
 *    Licensed to the Subversion Corporation (SVN Corp.) under one
 *    or more contributor license agreements.  See the NOTICE file
 *    distributed with this work for additional information
 *    regarding copyright ownership.  The SVN Corp. licenses this file
 *    to you under the Apache License, Version 2.0 (the
 *    "License"); you may not use this file except in compliance
 *    with the License.  You may obtain a copy of the License at
 *
 *      http://www.apache.org/licenses/LICENSE-2.0
 *
 *    Unless required by applicable law or agreed to in writing,
 *    software distributed under the License is distributed on an
 *    "AS IS" BASIS, WITHOUT WARRANTIES OR CONDITIONS OF ANY
 *    KIND, either express or implied.  See the License for the
 *    specific language governing permissions and limitations
 *    under the License.
 * ====================================================================
 */



#include <serf.h>

#include "svn_base64.h"
#include "svn_xml.h"
<<<<<<< HEAD
=======
#include "svn_props.h"
#include "svn_dirent_uri.h"
>>>>>>> 6215c21a

#include "private/svn_dav_protocol.h"
#include "svn_private_config.h"

#include "ra_serf.h"


/* Our current parsing state we're in for the PROPFIND response. */
typedef enum {
  NONE = 0,
  RESPONSE,
  PROP,
  PROPVAL,
} prop_state_e;

typedef struct {
  apr_pool_t *pool;

  /* Current ns, attribute name, and value of the property we're parsing */
  const char *ns;

  const char *name;

  const char *val;
  apr_size_t val_len;

  const char *encoding;

} prop_info_t;

/*
 * This structure represents a pending PROPFIND response.
 */
struct svn_ra_serf__propfind_context_t {
  /* pool to issue allocations from */
  apr_pool_t *pool;

  svn_ra_serf__handler_t *handler;

  /* associated serf session */
  svn_ra_serf__session_t *sess;
  svn_ra_serf__connection_t *conn;

  /* the requested path */
  const char *path;

  /* the requested version (number and string form) */
  svn_revnum_t rev;
  const char *label;

  /* the request depth */
  const char *depth;

  /* the list of requested properties */
  const svn_ra_serf__dav_props_t *find_props;

  /* should we cache the values of this propfind in our session? */
  svn_boolean_t cache_props;

  /* hash table that will be updated with the properties
   *
   * This can be shared between multiple svn_ra_serf__propfind_context_t
   * structures
   */
  apr_hash_t *ret_props;

  /* If we're dealing with a Depth: 1 response,
   * we may be dealing with multiple paths.
   */
  const char *current_path;

  /* Returned status code. */
  int status_code;

  /* Are we done issuing the PROPFIND? */
  svn_boolean_t done;

  /* Context from XML stream */
  svn_ra_serf__xml_parser_t *parser_ctx;

  /* If not-NULL, add us to this list when we're done. */
  svn_ra_serf__list_t **done_list;

  svn_ra_serf__list_t done_item;
};

const svn_string_t *
svn_ra_serf__get_ver_prop_string(apr_hash_t *props,
                                 const char *path,
                                 svn_revnum_t rev,
                                 const char *ns,
                                 const char *name)
{
  apr_hash_t *ver_props, *path_props, *ns_props;
  void *val = NULL;

  ver_props = apr_hash_get(props, &rev, sizeof(rev));
  if (ver_props)
    {
      path_props = apr_hash_get(ver_props, path, APR_HASH_KEY_STRING);

      if (path_props)
        {
          ns_props = apr_hash_get(path_props, ns, APR_HASH_KEY_STRING);
          if (ns_props)
            {
              val = apr_hash_get(ns_props, name, APR_HASH_KEY_STRING);
            }
        }
    }

  return val;
}

const char *
svn_ra_serf__get_ver_prop(apr_hash_t *props,
                          const char *path,
                          svn_revnum_t rev,
                          const char *ns,
                          const char *name)
{
  const svn_string_t *val;

  val = svn_ra_serf__get_ver_prop_string(props, path, rev, ns, name);

  if (val)
    {
      return val->data;
    }

  return NULL;
}

const char *
svn_ra_serf__get_prop(apr_hash_t *props,
                      const char *path,
                      const char *ns,
                      const char *name)
{
  return svn_ra_serf__get_ver_prop(props, path, SVN_INVALID_REVNUM, ns, name);
}

void
svn_ra_serf__set_ver_prop(apr_hash_t *props,
                          const char *path, svn_revnum_t rev,
                          const char *ns, const char *name,
                          const svn_string_t *val, apr_pool_t *pool)
{
  apr_hash_t *ver_props, *path_props, *ns_props;

  ver_props = apr_hash_get(props, &rev, sizeof(rev));
  if (!ver_props)
    {
      ver_props = apr_hash_make(pool);
      apr_hash_set(props, apr_pmemdup(pool, &rev, sizeof(rev)), sizeof(rev),
                   ver_props);
    }

  path_props = apr_hash_get(ver_props, path, APR_HASH_KEY_STRING);

  if (!path_props)
    {
      path_props = apr_hash_make(pool);
      path = apr_pstrdup(pool, path);
      apr_hash_set(ver_props, path, APR_HASH_KEY_STRING, path_props);

      /* todo: we know that we'll fail the next check, but fall through
       * for now for simplicity's sake.
       */
    }

  ns_props = apr_hash_get(path_props, ns, APR_HASH_KEY_STRING);
  if (!ns_props)
    {
      ns_props = apr_hash_make(pool);
      ns = apr_pstrdup(pool, ns);
      apr_hash_set(path_props, ns, APR_HASH_KEY_STRING, ns_props);
    }

  apr_hash_set(ns_props, name, APR_HASH_KEY_STRING, val);
}

void
svn_ra_serf__set_prop(apr_hash_t *props,
                      const char *path,
                      const char *ns, const char *name,
                      const svn_string_t *val, apr_pool_t *pool)
{
  svn_ra_serf__set_ver_prop(props, path, SVN_INVALID_REVNUM, ns, name,
                            val, pool);
}

static prop_info_t *
push_state(svn_ra_serf__xml_parser_t *parser,
           svn_ra_serf__propfind_context_t *propfind,
           prop_state_e state)
{
  svn_ra_serf__xml_push_state(parser, state);

  if (state == PROPVAL)
    {
      prop_info_t *info;

      info = apr_pcalloc(parser->state->pool, sizeof(*info));
      info->pool = parser->state->pool;

      parser->state->private = info;
    }

  return parser->state->private;
}

/*
 * Expat callback invoked on a start element tag for a PROPFIND response.
 */
static svn_error_t *
start_propfind(svn_ra_serf__xml_parser_t *parser,
               void *userData,
               svn_ra_serf__dav_props_t name,
               const char **attrs)
{
  svn_ra_serf__propfind_context_t *ctx = userData;
  prop_state_e state;
  prop_info_t *info;

  state = parser->state->current_state;

  if (state == NONE && strcmp(name.name, "response") == 0)
    {
      svn_ra_serf__xml_push_state(parser, RESPONSE);
    }
  else if (state == RESPONSE && strcmp(name.name, "href") == 0)
    {
      info = push_state(parser, ctx, PROPVAL);
      info->ns = name.namespace;
      info->name = apr_pstrdup(info->pool, name.name);
    }
  else if (state == RESPONSE && strcmp(name.name, "prop") == 0)
    {
      push_state(parser, ctx, PROP);
    }
  else if (state == PROP)
    {
      info = push_state(parser, ctx, PROPVAL);
      info->ns = name.namespace;
      info->name = apr_pstrdup(info->pool, name.name);
      info->encoding = apr_pstrdup(info->pool,
                                   svn_xml_get_attr_value("V:encoding", attrs));
    }

  return SVN_NO_ERROR;
}

/*
 * Expat callback invoked on an end element tag for a PROPFIND response.
 */
static svn_error_t *
end_propfind(svn_ra_serf__xml_parser_t *parser,
             void *userData,
             svn_ra_serf__dav_props_t name)
{
  svn_ra_serf__propfind_context_t *ctx = userData;
  prop_state_e state;
  prop_info_t *info;

  state = parser->state->current_state;
  info = parser->state->private;

  if (state == RESPONSE && strcmp(name.name, "response") == 0)
    {
      svn_ra_serf__xml_pop_state(parser);
    }
  else if (state == PROP && strcmp(name.name, "prop") == 0)
    {
      svn_ra_serf__xml_pop_state(parser);
    }
  else if (state == PROPVAL)
    {
      const char *ns, *pname, *val;
      svn_string_t *val_str;

      /* if we didn't see a CDATA element, we may want the tag name
       * as long as it isn't equivalent to the property name.
       */
      if (!info->val)
        {
          if (strcmp(info->name, name.name) != 0)
            {
              info->val = name.name;
              info->val_len = strlen(info->val);
            }
          else
            {
              info->val = "";
              info->val_len = 0;
            }
        }

      if (parser->state->prev->current_state == RESPONSE &&
          strcmp(name.name, "href") == 0)
        {
          if (strcmp(ctx->depth, "1") == 0)
            {
              ctx->current_path = svn_uri_canonicalize(info->val, ctx->pool);
            }
          else
            {
              ctx->current_path = ctx->path;
            }
        }
      else if (info->encoding)
        {
          if (strcmp(info->encoding, "base64") == 0)
            {
              svn_string_t encoded;
              const svn_string_t *decoded;

              encoded.data = info->val;
              encoded.len = info->val_len;

              decoded = svn_base64_decode_string(&encoded, parser->state->pool);
              info->val = decoded->data;
              info->val_len = decoded->len;
            }
          else
            {
              return svn_error_createf(SVN_ERR_RA_DAV_MALFORMED_DATA,
                                       NULL,
                                       _("Got unrecognized encoding '%s'"),
                                       info->encoding);
            }
        }

      ns = apr_pstrdup(ctx->pool, info->ns);
      pname = apr_pstrdup(ctx->pool, info->name);
      val = apr_pmemdup(ctx->pool, info->val, info->val_len);
      val_str = svn_string_ncreate(val, info->val_len, ctx->pool);

      /* set the return props and update our cache too. */
      svn_ra_serf__set_ver_prop(ctx->ret_props,
                                ctx->current_path, ctx->rev,
                                ns, pname, val_str,
                                ctx->pool);
      if (ctx->cache_props)
        {
          ns = apr_pstrdup(ctx->sess->pool, info->ns);
          pname = apr_pstrdup(ctx->sess->pool, info->name);
          val = apr_pmemdup(ctx->sess->pool, info->val, info->val_len);
          val_str = svn_string_ncreate(val, info->val_len, ctx->sess->pool);

          svn_ra_serf__set_ver_prop(ctx->sess->cached_props,
                                    ctx->current_path, ctx->rev,
                                    ns, pname, val_str,
                                    ctx->sess->pool);
        }

      svn_ra_serf__xml_pop_state(parser);
    }

  return SVN_NO_ERROR;
}

/*
 * Expat callback invoked on CDATA elements in a PROPFIND response.
 *
 * This callback can be called multiple times.
 */
static svn_error_t *
cdata_propfind(svn_ra_serf__xml_parser_t *parser,
               void *userData,
               const char *data,
               apr_size_t len)
{
  svn_ra_serf__propfind_context_t *ctx = userData;
  prop_state_e state;
  prop_info_t *info;

  UNUSED_CTX(ctx);

  state = parser->state->current_state;
  info = parser->state->private;

  if (state == PROPVAL)
    {
      svn_ra_serf__expand_string(&info->val, &info->val_len, data, len,
                                 info->pool);
    }

  return SVN_NO_ERROR;
}

static apr_status_t
setup_propfind_headers(serf_bucket_t *headers,
                        void *setup_baton,
                        apr_pool_t *pool)
{
  svn_ra_serf__propfind_context_t *ctx = setup_baton;

  if (ctx->conn->using_compression)
    {
      serf_bucket_headers_setn(headers, "Accept-Encoding", "gzip");
    }
  serf_bucket_headers_setn(headers, "Depth", ctx->depth);
  if (ctx->label)
    {
      serf_bucket_headers_setn(headers, "Label", ctx->label);
    }

  return APR_SUCCESS;
}

#define PROPFIND_HEADER "<?xml version=\"1.0\" encoding=\"utf-8\"?><propfind xmlns=\"DAV:\">"
#define PROPFIND_TRAILER "</propfind>"

static serf_bucket_t*
create_propfind_body(void *setup_baton,
                     serf_bucket_alloc_t *alloc,
                     apr_pool_t *pool)
{
  svn_ra_serf__propfind_context_t *ctx = setup_baton;

  serf_bucket_t *body_bkt, *tmp;
  const svn_ra_serf__dav_props_t *prop;
  svn_boolean_t requested_allprop = FALSE;

  body_bkt = serf_bucket_aggregate_create(alloc);

  prop = ctx->find_props;
  while (prop && prop->namespace)
    {
      /* special case the allprop case. */
      if (strcmp(prop->name, "allprop") == 0)
        {
          requested_allprop = TRUE;
        }

      /* <*propname* xmlns="*propns*" /> */
      tmp = SERF_BUCKET_SIMPLE_STRING_LEN("<", 1, alloc);
      serf_bucket_aggregate_append(body_bkt, tmp);

      tmp = SERF_BUCKET_SIMPLE_STRING(prop->name, alloc);
      serf_bucket_aggregate_append(body_bkt, tmp);

      tmp = SERF_BUCKET_SIMPLE_STRING_LEN(" xmlns=\"",
                                          sizeof(" xmlns=\"")-1,
                                          alloc);
      serf_bucket_aggregate_append(body_bkt, tmp);

      tmp = SERF_BUCKET_SIMPLE_STRING(prop->namespace, alloc);
      serf_bucket_aggregate_append(body_bkt, tmp);

      tmp = SERF_BUCKET_SIMPLE_STRING_LEN("\"/>", sizeof("\"/>")-1,
                                          alloc);
      serf_bucket_aggregate_append(body_bkt, tmp);

      prop++;
    }

  /* If we're not doing an allprop, add <prop> tags. */
  if (requested_allprop == FALSE)
    {
      tmp = SERF_BUCKET_SIMPLE_STRING_LEN("<prop>",
                                          sizeof("<prop>")-1,
                                          alloc);
      serf_bucket_aggregate_prepend(body_bkt, tmp);
    }

  tmp = SERF_BUCKET_SIMPLE_STRING_LEN(PROPFIND_HEADER,
                                      sizeof(PROPFIND_HEADER)-1,
                                      alloc);

  serf_bucket_aggregate_prepend(body_bkt, tmp);

  if (requested_allprop == FALSE)
    {
      tmp = SERF_BUCKET_SIMPLE_STRING_LEN("</prop>",
                                          sizeof("</prop>")-1,
                                          alloc);
      serf_bucket_aggregate_append(body_bkt, tmp);
    }

  tmp = SERF_BUCKET_SIMPLE_STRING_LEN(PROPFIND_TRAILER,
                                      sizeof(PROPFIND_TRAILER)-1,
                                      alloc);
  serf_bucket_aggregate_append(body_bkt, tmp);

  return body_bkt;
}

static svn_boolean_t
check_cache(apr_hash_t *ret_props,
            svn_ra_serf__session_t *sess,
            const char *path,
            svn_revnum_t rev,
            const svn_ra_serf__dav_props_t *find_props,
            apr_pool_t *pool)
{
  svn_boolean_t cache_hit = TRUE;
  const svn_ra_serf__dav_props_t *prop;

  /* check to see if we have any of this information cached */
  prop = find_props;
  while (prop && prop->namespace)
    {
      const svn_string_t *val;

      val = svn_ra_serf__get_ver_prop_string(sess->cached_props, path, rev,
                                             prop->namespace, prop->name);
      if (val)
        {
          svn_ra_serf__set_ver_prop(ret_props, path, rev,
                                    prop->namespace, prop->name, val, pool);
        }
      else
        {
          cache_hit = FALSE;
        }
      prop++;
    }

  return cache_hit;
}

/*
 * This function will deliver a PROP_CTX PROPFIND request in the SESS
 * serf context for the properties listed in LOOKUP_PROPS at URL for
 * DEPTH ("0","1","infinity").
 *
 * This function will not block waiting for the response.  If the
 * request can be satisfied from a local cache, set PROP_CTX to NULL
 * as a signal to callers of that fact.  Otherwise, callers are
 * expected to call svn_ra_serf__wait_for_props().
 */
svn_error_t *
svn_ra_serf__deliver_props(svn_ra_serf__propfind_context_t **prop_ctx,
                           apr_hash_t *ret_props,
                           svn_ra_serf__session_t *sess,
                           svn_ra_serf__connection_t *conn,
                           const char *path,
                           svn_revnum_t rev,
                           const char *depth,
                           const svn_ra_serf__dav_props_t *find_props,
                           svn_boolean_t cache_props,
                           svn_ra_serf__list_t **done_list,
                           apr_pool_t *pool)
{
  svn_ra_serf__propfind_context_t *new_prop_ctx;

  if (!*prop_ctx)
    {
      svn_ra_serf__handler_t *handler;
      svn_ra_serf__xml_parser_t *parser_ctx;

      if (cache_props)
        {
          svn_boolean_t cache_satisfy;

          cache_satisfy = check_cache(ret_props, sess, path, rev, find_props,
                                      pool);

          if (cache_satisfy)
            {
              *prop_ctx = NULL;
              return SVN_NO_ERROR;
            }
        }

      new_prop_ctx = apr_pcalloc(pool, sizeof(*new_prop_ctx));

      new_prop_ctx->pool = apr_hash_pool_get(ret_props);
      new_prop_ctx->path = path;
      new_prop_ctx->cache_props = cache_props;
      new_prop_ctx->find_props = find_props;
      new_prop_ctx->ret_props = ret_props;
      new_prop_ctx->depth = depth;
      new_prop_ctx->done = FALSE;
      new_prop_ctx->sess = sess;
      new_prop_ctx->conn = conn;
      new_prop_ctx->rev = rev;
      new_prop_ctx->done_list = done_list;

      if (SVN_IS_VALID_REVNUM(rev))
        {
          new_prop_ctx->label = apr_ltoa(pool, rev);
        }
      else
        {
          new_prop_ctx->label = NULL;
        }

      handler = apr_pcalloc(pool, sizeof(*handler));

      handler->method = "PROPFIND";
      handler->path = path;
      handler->body_delegate = create_propfind_body;
      handler->body_type = "text/xml";
      handler->body_delegate_baton = new_prop_ctx;
      handler->header_delegate = setup_propfind_headers;
      handler->header_delegate_baton = new_prop_ctx;

      handler->session = new_prop_ctx->sess;
      handler->conn = new_prop_ctx->conn;

      new_prop_ctx->handler = handler;

      parser_ctx = apr_pcalloc(pool, sizeof(*new_prop_ctx->parser_ctx));
      parser_ctx->pool = pool;
      parser_ctx->user_data = new_prop_ctx;
      parser_ctx->start = start_propfind;
      parser_ctx->end = end_propfind;
      parser_ctx->cdata = cdata_propfind;
      parser_ctx->status_code = &new_prop_ctx->status_code;
      parser_ctx->done = &new_prop_ctx->done;
      parser_ctx->done_list = new_prop_ctx->done_list;
      parser_ctx->done_item = &new_prop_ctx->done_item;

      new_prop_ctx->parser_ctx = parser_ctx;

      handler->response_handler = svn_ra_serf__handle_xml_parser;
      handler->response_baton = parser_ctx;

      *prop_ctx = new_prop_ctx;
    }
  else
    {
      /* If we're re-using PROP_CTX, we'll do our caller a favor and
         verify that the path and revision are as expected. */
      SVN_ERR_ASSERT(strcmp((*prop_ctx)->path, path) == 0);
      if (SVN_IS_VALID_REVNUM(rev))
        {
          SVN_ERR_ASSERT(((*prop_ctx)->label)
                         && (strcmp((*prop_ctx)->label,
                                    apr_ltoa(pool, rev)) == 0));
        }
      else
        {
          SVN_ERR_ASSERT((*prop_ctx)->label == NULL);
        }
    }

  /* create request */
  svn_ra_serf__request_create((*prop_ctx)->handler);

  return SVN_NO_ERROR;
}

svn_boolean_t
svn_ra_serf__propfind_is_done(svn_ra_serf__propfind_context_t *ctx)
{
  return ctx->done;
}

int
svn_ra_serf__propfind_status_code(svn_ra_serf__propfind_context_t *ctx)
{
  return ctx->status_code;
}

/*
 * This helper function will block until the PROP_CTX indicates that is done
 * or another error is returned.
 */
svn_error_t *
svn_ra_serf__wait_for_props(svn_ra_serf__propfind_context_t *prop_ctx,
                            svn_ra_serf__session_t *sess,
                            apr_pool_t *pool)
{
  svn_error_t *err, *err2;

  err = svn_ra_serf__context_run_wait(&prop_ctx->done, sess, pool);

  err2 = svn_ra_serf__error_on_status(prop_ctx->status_code, prop_ctx->path);
  if (err2)
    {
      svn_error_clear(err);
      return err2;
    }

  return err;
}

/*
 * This is a blocking version of deliver_props.
 */
svn_error_t *
svn_ra_serf__retrieve_props(apr_hash_t *prop_vals,
                            svn_ra_serf__session_t *sess,
                            svn_ra_serf__connection_t *conn,
                            const char *url,
                            svn_revnum_t rev,
                            const char *depth,
                            const svn_ra_serf__dav_props_t *props,
                            apr_pool_t *pool)
{
  svn_ra_serf__propfind_context_t *prop_ctx = NULL;

  SVN_ERR(svn_ra_serf__deliver_props(&prop_ctx, prop_vals, sess, conn, url,
                                     rev, depth, props, TRUE, NULL, pool));
  if (prop_ctx)
    {
      SVN_ERR(svn_ra_serf__wait_for_props(prop_ctx, sess, pool));
    }

  return SVN_NO_ERROR;
}

void
svn_ra_serf__walk_all_props(apr_hash_t *props,
                            const char *name,
                            svn_revnum_t rev,
                            svn_ra_serf__walker_visitor_t walker,
                            void *baton,
                            apr_pool_t *pool)
{
  apr_hash_index_t *ns_hi;
  apr_hash_t *ver_props, *path_props;

  ver_props = apr_hash_get(props, &rev, sizeof(rev));

  if (!ver_props)
    {
      return;
    }

  path_props = apr_hash_get(ver_props, name, strlen(name));

  if (!path_props)
    {
      return;
    }

  for (ns_hi = apr_hash_first(pool, path_props); ns_hi;
       ns_hi = apr_hash_next(ns_hi))
    {
      void *ns_val;
      const void *ns_name;
      apr_ssize_t ns_len;
      apr_hash_index_t *name_hi;
      apr_hash_this(ns_hi, &ns_name, &ns_len, &ns_val);
      for (name_hi = apr_hash_first(pool, ns_val); name_hi;
           name_hi = apr_hash_next(name_hi))
        {
          void *prop_val;
          const void *prop_name;
          apr_ssize_t prop_len;

          apr_hash_this(name_hi, &prop_name, &prop_len, &prop_val);
          /* use a subpool? */
          walker(baton, ns_name, ns_len, prop_name, prop_len, prop_val, pool);
        }
    }
}

void
svn_ra_serf__walk_all_paths(apr_hash_t *props,
                            svn_revnum_t rev,
                            svn_ra_serf__path_rev_walker_t walker,
                            void *baton,
                            apr_pool_t *pool)
{
  apr_hash_index_t *path_hi;
  apr_hash_t *ver_props;

  ver_props = apr_hash_get(props, &rev, sizeof(rev));

  if (!ver_props)
    {
      return;
    }

  for (path_hi = apr_hash_first(pool, ver_props); path_hi;
       path_hi = apr_hash_next(path_hi))
    {
      void *path_props;
      const void *path_name;
      apr_ssize_t path_len;
      apr_hash_index_t *ns_hi;

      apr_hash_this(path_hi, &path_name, &path_len, &path_props);
      for (ns_hi = apr_hash_first(pool, path_props); ns_hi;
           ns_hi = apr_hash_next(ns_hi))
        {
          void *ns_val;
          const void *ns_name;
          apr_ssize_t ns_len;
          apr_hash_index_t *name_hi;
          apr_hash_this(ns_hi, &ns_name, &ns_len, &ns_val);
          for (name_hi = apr_hash_first(pool, ns_val); name_hi;
               name_hi = apr_hash_next(name_hi))
            {
              void *prop_val;
              const void *prop_name;
              apr_ssize_t prop_len;

              apr_hash_this(name_hi, &prop_name, &prop_len, &prop_val);
              /* use a subpool? */
              walker(baton, path_name, path_len, ns_name, ns_len,
                     prop_name, prop_len, prop_val, pool);
            }
        }
    }
}

static svn_error_t *
set_bare_props(svn_ra_serf__prop_set_t setprop, void *baton,
               const char *ns, apr_ssize_t ns_len,
               const char *name, apr_ssize_t name_len,
               const svn_string_t *val,
               apr_pool_t *pool)
{
  const char *prop_name;

  if (strcmp(ns, SVN_DAV_PROP_NS_CUSTOM) == 0)
    prop_name = name;
  else if (strcmp(ns, SVN_DAV_PROP_NS_SVN) == 0)
    prop_name = apr_pstrcat(pool, SVN_PROP_PREFIX, name, NULL);
  else if (strcmp(ns, SVN_PROP_PREFIX) == 0)
    prop_name = apr_pstrcat(pool, SVN_PROP_PREFIX, name, NULL);
  else if (strcmp(ns, "") == 0)
    prop_name = name;
  else
    {
      /* do nothing for now? */
      return SVN_NO_ERROR;
    }

  return setprop(baton, prop_name, val, pool);
}

svn_error_t *
svn_ra_serf__set_baton_props(svn_ra_serf__prop_set_t setprop, void *baton,
                             const char *ns, apr_ssize_t ns_len,
                             const char *name, apr_ssize_t name_len,
                             const svn_string_t *val,
                             apr_pool_t *pool)
{
  const char *prop_name;

  if (strcmp(ns, SVN_DAV_PROP_NS_CUSTOM) == 0)
    prop_name = name;
  else if (strcmp(ns, SVN_DAV_PROP_NS_SVN) == 0)
    prop_name = apr_pstrcat(pool, SVN_PROP_PREFIX, name, NULL);
  else if (strcmp(ns, SVN_PROP_PREFIX) == 0)
    prop_name = apr_pstrcat(pool, SVN_PROP_PREFIX, name, NULL);
  else if (strcmp(ns, "") == 0)
    prop_name = name;
  else if (strcmp(name, SVN_DAV__VERSION_NAME) == 0)
    prop_name = SVN_PROP_ENTRY_COMMITTED_REV;
  else if (strcmp(name, SVN_DAV__CREATIONDATE) == 0)
    prop_name = SVN_PROP_ENTRY_COMMITTED_DATE;
  else if (strcmp(name, "creator-displayname") == 0)
    prop_name = SVN_PROP_ENTRY_LAST_AUTHOR;
  else if (strcmp(name, "repository-uuid") == 0)
    prop_name = SVN_PROP_ENTRY_UUID;
  else if (strcmp(name, "lock-token") == 0)
    prop_name = SVN_PROP_ENTRY_LOCK_TOKEN;
  else if (strcmp(name, "checked-in") == 0)
    prop_name = SVN_RA_SERF__WC_CHECKED_IN_URL;
  else if (strcmp(ns, "DAV:") == 0 ||
           strcmp(ns, SVN_DAV_PROP_NS_DAV) == 0)
    {
      /* Here DAV: properties not yet converted to svn: properties should be
         ignored. */
      return SVN_NO_ERROR;
    }
  else
    {
      /* An unknown namespace, must be a custom property. */
      prop_name = apr_pstrcat(pool, ns, name, NULL);
    }

  return setprop(baton, prop_name, val, pool);
}

static svn_error_t *
set_hash_props(void *baton,
               const char *name,
               const svn_string_t *value,
               apr_pool_t *pool)
{
  apr_hash_t *props = baton;

  apr_hash_set(props, name, APR_HASH_KEY_STRING, value);

  return SVN_NO_ERROR;
}

svn_error_t *
svn_ra_serf__set_flat_props(void *baton,
                            const char *ns, apr_ssize_t ns_len,
                            const char *name, apr_ssize_t name_len,
                            const svn_string_t *val,
                            apr_pool_t *pool)
{
  return svn_ra_serf__set_baton_props(set_hash_props, baton,
                                      ns, ns_len, name, name_len, val, pool);
}

svn_error_t *
svn_ra_serf__set_bare_props(void *baton,
                            const char *ns, apr_ssize_t ns_len,
                            const char *name, apr_ssize_t name_len,
                            const svn_string_t *val,
                            apr_pool_t *pool)
{
  return set_bare_props(set_hash_props, baton,
                        ns, ns_len, name, name_len, val, pool);
}

<<<<<<< HEAD

=======
>>>>>>> 6215c21a
svn_error_t *
svn_ra_serf__get_baseline_info(const char **bc_url,
                               const char **bc_relative,
                               svn_ra_serf__session_t *session,
<<<<<<< HEAD
                               const char *url,
                               svn_revnum_t revision,
=======
                               svn_ra_serf__connection_t *conn,
                               const char *url,
                               svn_revnum_t revision,
                               svn_revnum_t *latest_revnum,
>>>>>>> 6215c21a
                               apr_pool_t *pool)
{
  const char *vcc_url, *relative_url, *basecoll_url, *baseline_url;
  apr_hash_t *props = apr_hash_make(pool);

  /* No URL?  No sweat.  We'll use the session URL. */
  if (! url)
    url = session->repos_url.path;

<<<<<<< HEAD
  SVN_ERR(svn_ra_serf__discover_root(&vcc_url, &relative_url,
                                     session, session->conns[0], url, pool));

  if (revision != SVN_INVALID_REVNUM)
    {
      SVN_ERR(svn_ra_serf__retrieve_props(props, session, session->conns[0],
                                          vcc_url, revision, "0",
                                          baseline_props, pool));
      basecoll_url = svn_ra_serf__get_ver_prop(props, vcc_url, revision,
                                               "DAV:", "baseline-collection");
    }
  else
    {
      SVN_ERR(svn_ra_serf__retrieve_props(props, session, session->conns[0],
                                          vcc_url, revision, "0",
                                          checked_in_props, pool));
      baseline_url = svn_ra_serf__get_ver_prop(props, vcc_url, revision,
                                               "DAV:", "checked-in");
      if (!baseline_url)
        {
          return svn_error_create(SVN_ERR_RA_DAV_OPTIONS_REQ_FAILED, NULL,
                                  _("The OPTIONS response did not include the "
                                    "requested checked-in value"));
        }

      SVN_ERR(svn_ra_serf__retrieve_props(props, session, session->conns[0],
                                          baseline_url, revision, "0",
                                          baseline_props, pool));
      basecoll_url = svn_ra_serf__get_ver_prop(props, baseline_url, revision,
                                               "DAV:", "baseline-collection");
    }

  if (!basecoll_url)
    {
      return svn_error_create(SVN_ERR_RA_DAV_OPTIONS_REQ_FAILED, NULL,
                              _("The OPTIONS response did not include the "
                                "requested baseline-collection value"));
    }
=======
  /* If the caller didn't provide a specific connection for us to use,
     we'll use the default one.  */
  if (! conn)
    conn = session->conns[0];

  /* If we detected HTTP v2 support on the server, we can construct
     the baseline collection URL ourselves, and fetch the latest
     revision (if needed) with an OPTIONS request.  */
  if (SVN_RA_SERF__HAVE_HTTPV2_SUPPORT(session))
    {
      basecoll_url = apr_psprintf(pool, "%s/%ld",
                                  session->rev_root_stub, revision);

      if (latest_revnum)
        {
          svn_ra_serf__options_context_t *opt_ctx;

          svn_ra_serf__create_options_req(&opt_ctx, session, conn,
                                          session->repos_url.path, pool);
          SVN_ERR(svn_ra_serf__context_run_wait(
            svn_ra_serf__get_options_done_ptr(opt_ctx), session, pool));

          *latest_revnum = svn_ra_serf__options_get_youngest_rev(opt_ctx);
          if (! SVN_IS_VALID_REVNUM(*latest_revnum))
            return svn_error_create(SVN_ERR_RA_DAV_OPTIONS_REQ_FAILED, NULL,
                                    _("The OPTIONS response did not include "
                                      "the youngest revision"));
        }
    }

  /* Otherwise, we fall back to the old VCC_URL PROPFIND hunt.  */
  else
    {
      SVN_ERR(svn_ra_serf__discover_vcc(&vcc_url, session, conn, pool));

      if (revision != SVN_INVALID_REVNUM)
        {
          SVN_ERR(svn_ra_serf__retrieve_props(props, session, conn,
                                              vcc_url, revision, "0",
                                              baseline_props, pool));
          basecoll_url = svn_ra_serf__get_ver_prop(props, vcc_url, revision,
                                                   "DAV:",
                                                   "baseline-collection");
        }
      else
        {
          SVN_ERR(svn_ra_serf__retrieve_props(props, session, conn,
                                              vcc_url, revision, "0",
                                              checked_in_props, pool));
          baseline_url = svn_ra_serf__get_ver_prop(props, vcc_url, revision,
                                                   "DAV:", "checked-in");
          if (!baseline_url)
            {
              return svn_error_create(SVN_ERR_RA_DAV_OPTIONS_REQ_FAILED, NULL,
                                      _("The OPTIONS response did not include "
                                        "the requested checked-in value"));
            }

          baseline_url = svn_uri_canonicalize(baseline_url, pool);

          SVN_ERR(svn_ra_serf__retrieve_props(props, session, conn,
                                              baseline_url, revision, "0",
                                              baseline_props, pool));
          basecoll_url = svn_ra_serf__get_ver_prop(props, baseline_url,
                                                   revision, "DAV:",
                                                   "baseline-collection");
        }

      if (!basecoll_url)
        {
          return svn_error_create(SVN_ERR_RA_DAV_OPTIONS_REQ_FAILED, NULL,
                                  _("The OPTIONS response did not include the "
                                    "requested baseline-collection value"));
        }

      basecoll_url = svn_uri_canonicalize(basecoll_url, pool);

      if (latest_revnum)
        {
          const char *version_name;

          version_name = svn_ra_serf__get_prop(props, baseline_url,
                                               "DAV:", SVN_DAV__VERSION_NAME);

          if (!version_name)
            {
              return svn_error_create(SVN_ERR_RA_DAV_OPTIONS_REQ_FAILED, NULL,
                                      _("The OPTIONS response did not include "
                                        "the requested version-name value"));
            }

          *latest_revnum = SVN_STR_TO_REV(version_name);
        }
    }

  /* And let's not forget to calculate our relative path. */
  SVN_ERR(svn_ra_serf__get_relative_path(&relative_url, url, session,
                                         conn, pool));

>>>>>>> 6215c21a
  *bc_url = basecoll_url;
  *bc_relative = relative_url;
  return SVN_NO_ERROR;
}
<|MERGE_RESOLUTION|>--- conflicted
+++ resolved
@@ -28,11 +28,8 @@
 
 #include "svn_base64.h"
 #include "svn_xml.h"
-<<<<<<< HEAD
-=======
 #include "svn_props.h"
 #include "svn_dirent_uri.h"
->>>>>>> 6215c21a
 
 #include "private/svn_dav_protocol.h"
 #include "svn_private_config.h"
@@ -943,23 +940,14 @@
                         ns, ns_len, name, name_len, val, pool);
 }
 
-<<<<<<< HEAD
-
-=======
->>>>>>> 6215c21a
 svn_error_t *
 svn_ra_serf__get_baseline_info(const char **bc_url,
                                const char **bc_relative,
                                svn_ra_serf__session_t *session,
-<<<<<<< HEAD
-                               const char *url,
-                               svn_revnum_t revision,
-=======
                                svn_ra_serf__connection_t *conn,
                                const char *url,
                                svn_revnum_t revision,
                                svn_revnum_t *latest_revnum,
->>>>>>> 6215c21a
                                apr_pool_t *pool)
 {
   const char *vcc_url, *relative_url, *basecoll_url, *baseline_url;
@@ -969,46 +957,6 @@
   if (! url)
     url = session->repos_url.path;
 
-<<<<<<< HEAD
-  SVN_ERR(svn_ra_serf__discover_root(&vcc_url, &relative_url,
-                                     session, session->conns[0], url, pool));
-
-  if (revision != SVN_INVALID_REVNUM)
-    {
-      SVN_ERR(svn_ra_serf__retrieve_props(props, session, session->conns[0],
-                                          vcc_url, revision, "0",
-                                          baseline_props, pool));
-      basecoll_url = svn_ra_serf__get_ver_prop(props, vcc_url, revision,
-                                               "DAV:", "baseline-collection");
-    }
-  else
-    {
-      SVN_ERR(svn_ra_serf__retrieve_props(props, session, session->conns[0],
-                                          vcc_url, revision, "0",
-                                          checked_in_props, pool));
-      baseline_url = svn_ra_serf__get_ver_prop(props, vcc_url, revision,
-                                               "DAV:", "checked-in");
-      if (!baseline_url)
-        {
-          return svn_error_create(SVN_ERR_RA_DAV_OPTIONS_REQ_FAILED, NULL,
-                                  _("The OPTIONS response did not include the "
-                                    "requested checked-in value"));
-        }
-
-      SVN_ERR(svn_ra_serf__retrieve_props(props, session, session->conns[0],
-                                          baseline_url, revision, "0",
-                                          baseline_props, pool));
-      basecoll_url = svn_ra_serf__get_ver_prop(props, baseline_url, revision,
-                                               "DAV:", "baseline-collection");
-    }
-
-  if (!basecoll_url)
-    {
-      return svn_error_create(SVN_ERR_RA_DAV_OPTIONS_REQ_FAILED, NULL,
-                              _("The OPTIONS response did not include the "
-                                "requested baseline-collection value"));
-    }
-=======
   /* If the caller didn't provide a specific connection for us to use,
      we'll use the default one.  */
   if (! conn)
@@ -1108,7 +1056,6 @@
   SVN_ERR(svn_ra_serf__get_relative_path(&relative_url, url, session,
                                          conn, pool));
 
->>>>>>> 6215c21a
   *bc_url = basecoll_url;
   *bc_relative = relative_url;
   return SVN_NO_ERROR;
