--- conflicted
+++ resolved
@@ -110,26 +110,18 @@
   /* Username case normalization style. */
   enum username_case_type username_case;
 
-  /* Data compression level to reduce for network traffic. If this
-     is 0, no compression should be applied and the protocol may
-     fall back to txdelta "version 0" bypassing zlib entirely.
-     Defaults to SVNDIFF1_COMPRESS_LEVEL. */
-  int compression_level;
-
   /* Size of the in-memory cache (used by FSFS only). */
   apr_uint64_t memory_cache_size;
 
-<<<<<<< HEAD
-  /* Number of handles kept open independently of there actual use
-     (used by FSFS only). */
-  apr_size_t open_file_count;
-=======
   /* Data compression level to reduce for network traffic. If this
      is 0, no compression should be applied and the protocol may
      fall back to svndiff "version 0" bypassing zlib entirely.
      Defaults to SVN_DEFAULT_COMPRESSION_LEVEL. */
   int compression_level;
->>>>>>> 740542de
+
+  /* Number of handles kept open independently of there actual use
+     (used by FSFS only). */
+  apr_size_t open_file_count;
 
 } serve_params_t;
 
