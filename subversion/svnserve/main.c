--- conflicted
+++ resolved
@@ -879,15 +879,9 @@
         return ERROR_SUCCESS;
 #endif
 
-<<<<<<< HEAD
-      /* If we are using fulltext caches etc., we will allocate many large
-         chunks of memory of various sizes outside the cache for those
-         fulltexts. Make sure, we use the memory wisely: use an allocator
-=======
       /* If we are using fulltext caches etc. we will allocate many large
          chunks of memory of various sizes outside the cache for those
          fulltexts. Make sure we use the memory wisely: use an allocator
->>>>>>> b7e13a23
          that causes memory fragments to be given back to the OS early. */
 
       if (apr_allocator_create(&allocator))
