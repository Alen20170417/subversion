--- conflicted
+++ resolved
@@ -101,11 +101,7 @@
 
       if (locks)
         {
-<<<<<<< HEAD
-          const char *abs_path = svn_uri_join(fs_path, path, iterpool);
-=======
           const char *abs_path = svn_fspath__join(fs_path, path, iterpool);
->>>>>>> 4cf18c3e
           lock = apr_hash_get(locks, abs_path, APR_HASH_KEY_STRING);
         }
       else
