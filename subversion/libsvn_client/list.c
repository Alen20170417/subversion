/*
 * list.c:  list local and remote directory entries.
 *
 * ====================================================================
 *    Licensed to the Apache Software Foundation (ASF) under one
 *    or more contributor license agreements.  See the NOTICE file
 *    distributed with this work for additional information
 *    regarding copyright ownership.  The ASF licenses this file
 *    to you under the Apache License, Version 2.0 (the
 *    "License"); you may not use this file except in compliance
 *    with the License.  You may obtain a copy of the License at
 *
 *      http://www.apache.org/licenses/LICENSE-2.0
 *
 *    Unless required by applicable law or agreed to in writing,
 *    software distributed under the License is distributed on an
 *    "AS IS" BASIS, WITHOUT WARRANTIES OR CONDITIONS OF ANY
 *    KIND, either express or implied.  See the License for the
 *    specific language governing permissions and limitations
 *    under the License.
 * ====================================================================
 */

#include "svn_client.h"
#include "svn_dirent_uri.h"
#include "svn_path.h"
#include "svn_pools.h"
#include "svn_time.h"
#include "svn_sorts.h"
#include "svn_props.h"

#include "client.h"
#include "tree.h"

#include "private/svn_fspath.h"
#include "svn_private_config.h"

/* Get the directory entries of DIR at REV (relative to the root of
   RA_SESSION), getting at least the fields specified by DIRENT_FIELDS.
   Use the cancellation function/baton of CTX to check for cancellation.

   If DEPTH is svn_depth_empty, return immediately.  If DEPTH is
   svn_depth_files, invoke LIST_FUNC on the file entries with BATON;
   if svn_depth_immediates, invoke it on file and directory entries;
   if svn_depth_infinity, invoke it on file and directory entries and
   recurse into the directory entries with the same depth.

   LOCKS, if non-NULL, is a hash mapping const char * paths to svn_lock_t
   objects and FS_PATH is the absolute filesystem path of the RA session.
   Use POOL for temporary allocations.
*/
static svn_error_t *
get_dir_contents(apr_uint32_t dirent_fields,
                 const char *dir,
                 svn_revnum_t rev,
                 svn_ra_session_t *ra_session,
                 apr_hash_t *locks,
                 const char *fs_path,
                 svn_depth_t depth,
                 svn_client_ctx_t *ctx,
                 svn_client_list_func_t list_func,
                 void *baton,
                 apr_pool_t *pool)
{
  apr_hash_t *tmpdirents;
  apr_pool_t *iterpool = svn_pool_create(pool);
  apr_array_header_t *array;
  svn_error_t *err;
  int i;

  if (depth == svn_depth_empty)
    return SVN_NO_ERROR;

  /* Get the directory's entries, but not its props.  Ignore any
     not-authorized errors.  */
  err = svn_ra_get_dir2(ra_session, &tmpdirents, NULL, NULL,
                        dir, rev, dirent_fields, pool);
  if (err && ((err->apr_err == SVN_ERR_RA_NOT_AUTHORIZED) ||
              (err->apr_err == SVN_ERR_RA_DAV_FORBIDDEN)))
    {
      svn_error_clear(err);
      return SVN_NO_ERROR;
    }
  SVN_ERR(err);

  if (ctx->cancel_func)
    SVN_ERR(ctx->cancel_func(ctx->cancel_baton));

  /* Sort the hash, so we can call the callback in a "deterministic" order. */
  array = svn_sort__hash(tmpdirents, svn_sort_compare_items_lexically, pool);
  for (i = 0; i < array->nelts; ++i)
    {
      svn_sort__item_t *item = &APR_ARRAY_IDX(array, i, svn_sort__item_t);
      const char *path;
      svn_dirent_t *the_ent = apr_hash_get(tmpdirents, item->key, item->klen);
      svn_lock_t *lock;

      svn_pool_clear(iterpool);

      path = svn_relpath_join(dir, item->key, iterpool);

      if (locks)
        {
          const char *abs_path = svn_fspath__join(fs_path, path, iterpool);
          lock = apr_hash_get(locks, abs_path, APR_HASH_KEY_STRING);
        }
      else
        lock = NULL;

      if (the_ent->kind == svn_node_file
          || depth == svn_depth_immediates
          || depth == svn_depth_infinity)
        SVN_ERR(list_func(baton, path, the_ent, lock, fs_path, iterpool));

      if (depth == svn_depth_infinity && the_ent->kind == svn_node_dir)
        SVN_ERR(get_dir_contents(dirent_fields, path, rev,
                                 ra_session, locks, fs_path, depth, ctx,
                                 list_func, baton, iterpool));
    }

  svn_pool_destroy(iterpool);
  return SVN_NO_ERROR;
}

<<<<<<< HEAD
/* */
static svn_error_t *
list_tree(svn_client_tree_t *tree,
          const char *relpath,
          const char *abs_path,
          svn_depth_t depth,
          apr_uint32_t dirent_fields,
          svn_boolean_t fetch_locks,
          svn_client_list_func_t list_func,
          void *list_baton,
          svn_client_ctx_t *ctx,
          apr_pool_t *pool)
{
  svn_kind_t kind;
  svn_dirent_t dirent = { 0 };

  SVN_ERR(svn_tree_get_kind(tree, &kind, relpath, pool));
  dirent.kind = svn__node_kind_from_kind(kind);
  /* if (dirent.kind == svn_kind_file)
    dirent.size = svn_tree_stat ... */
  SVN_ERR(list_func(list_baton, relpath, &dirent, NULL /* lock */,
                    abs_path, pool));

  /* Recurse. */
  if (kind == svn_kind_dir && depth > svn_depth_empty)
    {
      apr_hash_t *dirents;
      apr_hash_t *props;
      apr_hash_index_t *hi;

      SVN_ERR(svn_tree_get_dir(tree, &dirents, &props, relpath, pool, pool));
      for (hi = apr_hash_first(pool, dirents);
           hi;
           hi = apr_hash_next(hi))
        {
          const char *name = svn__apr_hash_index_key(hi);
          const char *child_relpath = svn_relpath_join(relpath, name, pool);

          SVN_ERR(list_tree(tree, child_relpath, abs_path, depth,
                            dirent_fields, fetch_locks,
                            list_func, list_baton, ctx, pool));
        }
    }
  return SVN_NO_ERROR;
}

svn_error_t *
svn_client_list2(const char *path_or_url,
                 const svn_opt_revision_t *peg_revision,
                 const svn_opt_revision_t *revision,
                 svn_depth_t depth,
                 apr_uint32_t dirent_fields,
                 svn_boolean_t fetch_locks,
                 svn_client_list_func_t list_func,
                 void *baton,
                 svn_client_ctx_t *ctx,
                 apr_pool_t *pool)
=======
/* Like svn_ra_stat() but with a compatibility hack for pre-1.2 svnserve. */
static svn_error_t *
ra_stat_compatible(svn_ra_session_t *ra_session,
                   svn_revnum_t rev,
                   svn_dirent_t **dirent_p,
                   apr_uint32_t dirent_fields,
                   svn_client_ctx_t *ctx,
                   apr_pool_t *pool)
>>>>>>> 88b04ecc
{
  const char *repos_root, *url;
  svn_error_t *err;
<<<<<<< HEAD
  apr_hash_t *locks;

  /* We use the kind field to determine if we should recurse, so we
     always need it. */
  dirent_fields |= SVN_DIRENT_KIND;

  {
    static svn_opt_revision_t head_rev = { svn_opt_revision_head, { 0 } };
    static svn_opt_revision_t work_rev = { svn_opt_revision_working, { 0 } };
    svn_client_tree_t *tree;

    /* Look at the local tree if given a local path.  This is a departure
     * from the semantics svn <= 1.7 which always looked at the repository. */
    if (revision->kind == svn_opt_revision_unspecified)
      revision = svn_path_is_url(path_or_url) ? &head_rev : &work_rev;

    SVN_ERR(svn_client__open_tree(&tree, path_or_url, revision, peg_revision,
                                  ctx, pool, pool));
    SVN_ERR(list_tree(tree, "", path_or_url, depth,
                      dirent_fields, fetch_locks,
                      list_func, baton, ctx, pool));
    return SVN_NO_ERROR;
  }

  /* Get an RA plugin for this filesystem object. */
  SVN_ERR(svn_client__ra_session_from_path(&ra_session, &rev,
                                           &url, path_or_url, NULL,
                                           peg_revision,
                                           revision, ctx, pool));
=======
  svn_dirent_t *dirent;
>>>>>>> 88b04ecc

  SVN_ERR(svn_ra_get_repos_root2(ra_session, &repos_root, pool));
  SVN_ERR(svn_ra_get_session_url(ra_session, &url, pool));

  err = svn_ra_stat(ra_session, "", rev, &dirent, pool);

  /* svnserve before 1.2 doesn't support the above, so fall back on
     a less efficient method. */
  if (err && err->apr_err == SVN_ERR_RA_NOT_IMPLEMENTED)
    {
      svn_node_kind_t kind;

      svn_error_clear(err);

      SVN_ERR(svn_ra_check_path(ra_session, "", rev, &kind, pool));

      if (kind != svn_node_none)
        {
          if (strcmp(url, repos_root) != 0)
            {
              svn_ra_session_t *parent_session;
              apr_hash_t *parent_ents;
              const char *parent_url, *base_name;

              /* Open another session to the path's parent.  This server
                 doesn't support svn_ra_reparent anyway, so don't try it. */
              svn_uri_split(&parent_url, &base_name, url, pool);

              SVN_ERR(svn_client__open_ra_session_internal(&parent_session,
                                                           NULL, parent_url,
                                                           NULL, NULL, FALSE,
                                                           TRUE, ctx, pool));

              /* Get all parent's entries, no props. */
              SVN_ERR(svn_ra_get_dir2(parent_session, &parent_ents, NULL,
                                      NULL, "", rev, dirent_fields, pool));

              /* Get the relevant entry. */
              dirent = apr_hash_get(parent_ents, base_name,
                                    APR_HASH_KEY_STRING);
            }
          else
            {
              /* We can't get the directory entry for the repository root,
                 but we can still get the information we want.
                 The created-rev of the repository root must, by definition,
                 be rev. */
              dirent = apr_palloc(pool, sizeof(*dirent));
              dirent->kind = kind;
              dirent->size = 0;
              if (dirent_fields & SVN_DIRENT_HAS_PROPS)
                {
                  apr_hash_t *props;
                  SVN_ERR(svn_ra_get_dir2(ra_session, NULL, NULL, &props,
                                          "", rev, 0 /* no dirent fields */,
                                          pool));
                  dirent->has_props = (apr_hash_count(props) != 0);
                }
              dirent->created_rev = rev;
              if (dirent_fields & (SVN_DIRENT_TIME | SVN_DIRENT_LAST_AUTHOR))
                {
                  apr_hash_t *props;
                  svn_string_t *val;

                  SVN_ERR(svn_ra_rev_proplist(ra_session, rev, &props,
                                              pool));
                  val = apr_hash_get(props, SVN_PROP_REVISION_DATE,
                                     APR_HASH_KEY_STRING);
                  if (val)
                    SVN_ERR(svn_time_from_cstring(&dirent->time, val->data,
                                                  pool));
                  else
                    dirent->time = 0;

                  val = apr_hash_get(props, SVN_PROP_REVISION_AUTHOR,
                                     APR_HASH_KEY_STRING);
                  dirent->last_author = val ? val->data : NULL;
                }
            }
        }
      else
        dirent = NULL;
    }
  else if (err)
    return svn_error_trace(err);

  *dirent_p = dirent;
  return SVN_NO_ERROR;
}

svn_error_t *
svn_client_list2(const char *path_or_url,
                 const svn_opt_revision_t *peg_revision,
                 const svn_opt_revision_t *revision,
                 svn_depth_t depth,
                 apr_uint32_t dirent_fields,
                 svn_boolean_t fetch_locks,
                 svn_client_list_func_t list_func,
                 void *baton,
                 svn_client_ctx_t *ctx,
                 apr_pool_t *pool)
{
  svn_ra_session_t *ra_session;
  svn_revnum_t rev;
  svn_dirent_t *dirent;
  const char *url;
  const char *repos_root;
  const char *fs_path;
  svn_error_t *err;
  apr_hash_t *locks;

  /* We use the kind field to determine if we should recurse, so we
     always need it. */
  dirent_fields |= SVN_DIRENT_KIND;

  /* Get an RA plugin for this filesystem object. */
  SVN_ERR(svn_client__ra_session_from_path(&ra_session, &rev,
                                           &url, path_or_url, NULL,
                                           peg_revision,
                                           revision, ctx, pool));

  SVN_ERR(svn_ra_get_repos_root2(ra_session, &repos_root, pool));

  SVN_ERR(svn_client__path_relative_to_root(&fs_path, ctx->wc_ctx, url,
                                            repos_root, TRUE, ra_session,
                                            pool, pool));

  SVN_ERR(ra_stat_compatible(ra_session, rev, &dirent, dirent_fields,
                             ctx, pool));
  if (! dirent)
    return svn_error_createf(SVN_ERR_FS_NOT_FOUND, NULL,
                             _("URL '%s' non-existent in revision %ld"),
                             url, rev);

  /* Maybe get all locks under url. */
  if (fetch_locks)
    {
      /* IMPORTANT: If locks are stored in a more temporary pool, we need
         to fix store_dirent below to duplicate the locks. */
      err = svn_ra_get_locks2(ra_session, &locks, "", depth, pool);

      if (err && err->apr_err == SVN_ERR_RA_NOT_IMPLEMENTED)
        {
          svn_error_clear(err);
          locks = NULL;
        }
      else if (err)
        return svn_error_trace(err);
    }
  else
    locks = NULL;

  /* Report the dirent for the target. */
  SVN_ERR(list_func(baton, "", dirent, locks
                    ? (apr_hash_get(locks, fs_path,
                                    APR_HASH_KEY_STRING))
                    : NULL, fs_path, pool));

  if (dirent->kind == svn_node_dir
      && (depth == svn_depth_files
          || depth == svn_depth_immediates
          || depth == svn_depth_infinity))
    SVN_ERR(get_dir_contents(dirent_fields, "", rev, ra_session, locks,
                             fs_path, depth, ctx, list_func, baton, pool));

  return SVN_NO_ERROR;
}<|MERGE_RESOLUTION|>--- conflicted
+++ resolved
@@ -122,7 +122,6 @@
   return SVN_NO_ERROR;
 }
 
-<<<<<<< HEAD
 /* */
 static svn_error_t *
 list_tree(svn_client_tree_t *tree,
@@ -169,18 +168,6 @@
   return SVN_NO_ERROR;
 }
 
-svn_error_t *
-svn_client_list2(const char *path_or_url,
-                 const svn_opt_revision_t *peg_revision,
-                 const svn_opt_revision_t *revision,
-                 svn_depth_t depth,
-                 apr_uint32_t dirent_fields,
-                 svn_boolean_t fetch_locks,
-                 svn_client_list_func_t list_func,
-                 void *baton,
-                 svn_client_ctx_t *ctx,
-                 apr_pool_t *pool)
-=======
 /* Like svn_ra_stat() but with a compatibility hack for pre-1.2 svnserve. */
 static svn_error_t *
 ra_stat_compatible(svn_ra_session_t *ra_session,
@@ -189,43 +176,10 @@
                    apr_uint32_t dirent_fields,
                    svn_client_ctx_t *ctx,
                    apr_pool_t *pool)
->>>>>>> 88b04ecc
 {
   const char *repos_root, *url;
   svn_error_t *err;
-<<<<<<< HEAD
-  apr_hash_t *locks;
-
-  /* We use the kind field to determine if we should recurse, so we
-     always need it. */
-  dirent_fields |= SVN_DIRENT_KIND;
-
-  {
-    static svn_opt_revision_t head_rev = { svn_opt_revision_head, { 0 } };
-    static svn_opt_revision_t work_rev = { svn_opt_revision_working, { 0 } };
-    svn_client_tree_t *tree;
-
-    /* Look at the local tree if given a local path.  This is a departure
-     * from the semantics svn <= 1.7 which always looked at the repository. */
-    if (revision->kind == svn_opt_revision_unspecified)
-      revision = svn_path_is_url(path_or_url) ? &head_rev : &work_rev;
-
-    SVN_ERR(svn_client__open_tree(&tree, path_or_url, revision, peg_revision,
-                                  ctx, pool, pool));
-    SVN_ERR(list_tree(tree, "", path_or_url, depth,
-                      dirent_fields, fetch_locks,
-                      list_func, baton, ctx, pool));
-    return SVN_NO_ERROR;
-  }
-
-  /* Get an RA plugin for this filesystem object. */
-  SVN_ERR(svn_client__ra_session_from_path(&ra_session, &rev,
-                                           &url, path_or_url, NULL,
-                                           peg_revision,
-                                           revision, ctx, pool));
-=======
   svn_dirent_t *dirent;
->>>>>>> 88b04ecc
 
   SVN_ERR(svn_ra_get_repos_root2(ra_session, &repos_root, pool));
   SVN_ERR(svn_ra_get_session_url(ra_session, &url, pool));
@@ -341,6 +295,24 @@
      always need it. */
   dirent_fields |= SVN_DIRENT_KIND;
 
+  {
+    static svn_opt_revision_t head_rev = { svn_opt_revision_head, { 0 } };
+    static svn_opt_revision_t work_rev = { svn_opt_revision_working, { 0 } };
+    svn_client_tree_t *tree;
+
+    /* Look at the local tree if given a local path.  This is a departure
+     * from the semantics svn <= 1.7 which always looked at the repository. */
+    if (revision->kind == svn_opt_revision_unspecified)
+      revision = svn_path_is_url(path_or_url) ? &head_rev : &work_rev;
+
+    SVN_ERR(svn_client__open_tree(&tree, path_or_url, revision, peg_revision,
+                                  ctx, pool, pool));
+    SVN_ERR(list_tree(tree, "", path_or_url, depth,
+                      dirent_fields, fetch_locks,
+                      list_func, baton, ctx, pool));
+    return SVN_NO_ERROR;
+  }
+
   /* Get an RA plugin for this filesystem object. */
   SVN_ERR(svn_client__ra_session_from_path(&ra_session, &rev,
                                            &url, path_or_url, NULL,
