/*
 * add.c:  wrappers around wc add/mkdir functionality.
 *
 * ====================================================================
 *    Licensed to the Apache Software Foundation (ASF) under one
 *    or more contributor license agreements.  See the NOTICE file
 *    distributed with this work for additional information
 *    regarding copyright ownership.  The ASF licenses this file
 *    to you under the Apache License, Version 2.0 (the
 *    "License"); you may not use this file except in compliance
 *    with the License.  You may obtain a copy of the License at
 *
 *      http://www.apache.org/licenses/LICENSE-2.0
 *
 *    Unless required by applicable law or agreed to in writing,
 *    software distributed under the License is distributed on an
 *    "AS IS" BASIS, WITHOUT WARRANTIES OR CONDITIONS OF ANY
 *    KIND, either express or implied.  See the License for the
 *    specific language governing permissions and limitations
 *    under the License.
 * ====================================================================
 */

/* ==================================================================== */



/*** Includes. ***/

#include <string.h>
#include <apr_lib.h>
#include <apr_fnmatch.h>
#include "svn_wc.h"
#include "svn_client.h"
#include "svn_string.h"
#include "svn_pools.h"
#include "svn_error.h"
#include "svn_dirent_uri.h"
#include "svn_path.h"
#include "svn_io.h"
#include "svn_config.h"
#include "svn_props.h"
#include "svn_hash.h"
#include "svn_sorts.h"
#include "client.h"
#include "svn_ctype.h"

#include "private/svn_wc_private.h"

#include "private/svn_wc_private.h"

#include "svn_private_config.h"



/*** Code. ***/

/* This structure is used as baton for enumerating the config entries
   in the auto-props section.
*/
typedef struct
{
  /* the file name for which properties are searched */
  const char *filename;

  /* when this flag is set the hash contains svn:executable */
  svn_boolean_t have_executable;

  /* when mimetype is not NULL is set the hash contains svn:mime-type */
  const char *mimetype;

  /* the hash table for storing the property name/value pairs */
  apr_hash_t *properties;

  /* a pool used for allocating memory */
  apr_pool_t *pool;
} auto_props_baton_t;

/* Remove leading and trailing white space from a C string, in place. */
static void
trim_string(char **pstr)
{
  char *str = *pstr;
  size_t i;

  while (svn_ctype_isspace(*str))
    str++;
  *pstr = str;
  i = strlen(str);
  while ((i > 0) && svn_ctype_isspace(str[i-1]))
    i--;
  str[i] = '\0';
}

/* Remove leading and trailing single- or double quotes from a C string,
 * in place. */
static void
unquote_string(char **pstr)
{
  char *str = *pstr;
  size_t i = strlen(str);

  if (i > 0 && ((*str == '"' && str[i - 1] == '"') ||
                (*str == '\'' && str[i - 1] == '\'')))
    {
      str[i - 1] = '\0';
      str++;
    }
  *pstr = str;
}

/* Split PROPERTY and store each individual value in PROPS.
   Allocates from POOL. */
static void
split_props(apr_array_header_t **props,
            const char *property,
            apr_pool_t *pool)
{
  apr_array_header_t *temp_props;
  char *new_prop;
  int i = 0;
  int j = 0;

  temp_props = apr_array_make(pool, 4, sizeof(char *));
  new_prop = apr_palloc(pool, strlen(property)+1);

  for (i = 0; property[i] != '\0'; i++)
    {
      if (property[i] != ';')
        {
          new_prop[j] = property[i];
          j++;
        }
      else if (property[i] == ';')
        {
          if (property[i+1] == ';')
            {
              new_prop[j] = ';';
              j++;
              i++;
            }
          else
            {
              new_prop[j] = '\0';
              APR_ARRAY_PUSH(temp_props, char *) = new_prop;
              new_prop += j + 1;
              j = 0;
            }
        }
    }
  new_prop[j] = '\0';
  APR_ARRAY_PUSH(temp_props, char *) = new_prop;
  *props = temp_props;
}

/* For one auto-props config entry (NAME, VALUE), if the filename pattern
   NAME matches BATON->filename case insensitively then add the properties
   listed in VALUE into BATON->properties.
   BATON must point to an auto_props_baton_t.
*/
static svn_boolean_t
auto_props_enumerator(const char *name,
                      const char *value,
                      void *baton,
                      apr_pool_t *pool)
{
  int i;
  auto_props_baton_t *autoprops = baton;
  apr_array_header_t *props;

  /* nothing to do here without a value */
  if (strlen(value) == 0)
    return TRUE;

  /* check if filename matches and return if it doesn't */
  if (apr_fnmatch(name, autoprops->filename, APR_FNM_CASE_BLIND) == APR_FNM_NOMATCH)
    return TRUE;

  split_props(&props, value, autoprops->pool);

  for (i = 0; i < props->nelts; i++)
    {
      size_t len;
      const char *this_value;
      char *property = APR_ARRAY_IDX(props, i, char *);
      char *equal_sign = strchr(property, '=');

      if (equal_sign)
        {
          *equal_sign = '\0';
          equal_sign++;
          trim_string(&equal_sign);
          unquote_string(&equal_sign);
          this_value = equal_sign;
        }
      else
        {
          this_value = "";
        }
      trim_string(&property);
      len = strlen(property);

      if (len > 0)
        {
          svn_string_t *propval = apr_palloc(autoprops->pool,
                                             sizeof(*propval));
          propval->data = this_value;
          propval->len = strlen(this_value);

          apr_hash_set(autoprops->properties, property, len, propval);
          if (strcmp(property, SVN_PROP_MIME_TYPE) == 0)
            autoprops->mimetype = this_value;
          else if (strcmp(property, SVN_PROP_EXECUTABLE) == 0)
            autoprops->have_executable = TRUE;
        }
    }
  return TRUE;
}

svn_error_t *
svn_client__get_auto_props(apr_hash_t **properties,
                           const char **mimetype,
                           const char *path,
                           svn_client_ctx_t *ctx,
                           apr_pool_t *pool)
{
  svn_config_t *cfg;
  svn_boolean_t use_autoprops;
  auto_props_baton_t autoprops;

  /* initialisation */
  autoprops.properties = apr_hash_make(pool);
  autoprops.filename = svn_dirent_basename(path, pool);
  autoprops.pool = pool;
  autoprops.mimetype = NULL;
  autoprops.have_executable = FALSE;
  *properties = autoprops.properties;

  cfg = ctx->config ? apr_hash_get(ctx->config, SVN_CONFIG_CATEGORY_CONFIG,
                                   APR_HASH_KEY_STRING) : NULL;

  /* check that auto props is enabled */
  SVN_ERR(svn_config_get_bool(cfg, &use_autoprops,
                              SVN_CONFIG_SECTION_MISCELLANY,
                              SVN_CONFIG_OPTION_ENABLE_AUTO_PROPS, FALSE));

  /* search for auto props */
  if (use_autoprops)
    svn_config_enumerate2(cfg, SVN_CONFIG_SECTION_AUTO_PROPS,
                          auto_props_enumerator, &autoprops, pool);

  /* if mimetype has not been set check the file */
  if (! autoprops.mimetype)
    {
      SVN_ERR(svn_io_detect_mimetype2(&autoprops.mimetype, path,
                                      ctx->mimetypes_map, pool));
      if (autoprops.mimetype)
        apr_hash_set(autoprops.properties, SVN_PROP_MIME_TYPE,
                     strlen(SVN_PROP_MIME_TYPE),
                     svn_string_create(autoprops.mimetype, pool));
    }

  /* if executable has not been set check the file */
  if (! autoprops.have_executable)
    {
      svn_boolean_t executable = FALSE;
      SVN_ERR(svn_io_is_file_executable(&executable, path, pool));
      if (executable)
        apr_hash_set(autoprops.properties, SVN_PROP_EXECUTABLE,
                     strlen(SVN_PROP_EXECUTABLE),
                     svn_string_create("", pool));
    }

  *mimetype = autoprops.mimetype;
  return SVN_NO_ERROR;
}

static svn_error_t *
add_file(const char *local_abspath,
         svn_client_ctx_t *ctx,
         apr_pool_t *pool)
{
  apr_hash_t* properties;
  apr_hash_index_t *hi;
  const char *mimetype;
  svn_node_kind_t kind;
  svn_boolean_t is_special;

  /* Check to see if this is a special file. */
  SVN_ERR(svn_io_check_special_path(local_abspath, &kind, &is_special, pool));

  if (is_special)
    mimetype = NULL;
  else
    /* Get automatic properties */
    /* This may fail on write-only files:
       we open them to estimate file type.
       That's why we postpone the add until after this step. */
    SVN_ERR(svn_client__get_auto_props(&properties, &mimetype, local_abspath,
                                       ctx, pool));

  /* Add the file */
  SVN_ERR(svn_wc_add4(ctx->wc_ctx, local_abspath, svn_depth_infinity, NULL,
                      SVN_INVALID_REVNUM, ctx->cancel_func, ctx->cancel_baton,
                      NULL, NULL, pool));

  if (is_special)
    /* This must be a special file. */
    SVN_ERR(svn_wc_prop_set4(ctx->wc_ctx, local_abspath, SVN_PROP_SPECIAL,
                             svn_string_create(SVN_PROP_BOOLEAN_TRUE, pool),
                             FALSE, NULL, NULL, pool));
  else if (properties)
    {
      /* loop through the hashtable and add the properties */
      for (hi = apr_hash_first(pool, properties);
           hi != NULL; hi = apr_hash_next(hi))
        {
          const char *pname = svn__apr_hash_index_key(hi);
          const svn_string_t *pval = svn__apr_hash_index_val(hi);
          svn_error_t *err;

          /* It's probably best to pass 0 for force, so that if
             the autoprops say to set some weird combination,
             we just error and let the user sort it out. */
          err = svn_wc_prop_set4(ctx->wc_ctx, local_abspath, pname, pval,
                                 FALSE, NULL, NULL, pool);
          if (err)
            {
              /* Don't leave the job half-done. If we fail to set a property,
               * (try to) un-add the file. */
              svn_error_clear(svn_wc_revert4(ctx->wc_ctx,
                                             local_abspath,
                                             svn_depth_empty,
                                             FALSE /* use_commit_times */,
                                             NULL /* changelists */,
                                             NULL, NULL, NULL, NULL,
                                             pool));
              return svn_error_return(err);
            }
        }
    }

  /* Report the addition to the caller. */
  if (ctx->notify_func2 != NULL)
    {
      svn_wc_notify_t *notify = svn_wc_create_notify(local_abspath,
                                                     svn_wc_notify_add, pool);
      notify->kind = svn_node_file;
      notify->mime_type = mimetype;
      (*ctx->notify_func2)(ctx->notify_baton2, notify, pool);
    }

  return SVN_NO_ERROR;
}

/* Schedule directory DIR_ABSPATH, and some of the tree under it, for
 * addition.  DEPTH is the depth at this
 * point in the descent (it may be changed for recursive calls).
 *
 * If DIR_ABSPATH (or any item below DIR_ABSPATH) is already scheduled for
 * addition, add will fail and return an error unless FORCE is TRUE.
 *
 * Files and directories that match ignore patterns will not be added unless
 * NO_IGNORE is TRUE.
 *
 * If CTX->CANCEL_FUNC is non-null, call it with CTX->CANCEL_BATON to allow
 * the user to cancel the operation
 */
static svn_error_t *
add_dir_recursive(const char *dir_abspath,
                  svn_depth_t depth,
                  svn_boolean_t force,
                  svn_boolean_t no_ignore,
                  svn_client_ctx_t *ctx,
                  apr_pool_t *scratch_pool)
{
  svn_error_t *err;
  apr_pool_t *iterpool;
  apr_array_header_t *ignores;
  apr_hash_t *dirents;
  apr_hash_index_t *hi;

  /* Check cancellation; note that this catches recursive calls too. */
  if (ctx->cancel_func)
    SVN_ERR(ctx->cancel_func(ctx->cancel_baton));

  iterpool = svn_pool_create(scratch_pool);

  /* Add this directory to revision control. */
  err = svn_wc_add4(ctx->wc_ctx, dir_abspath, svn_depth_infinity, NULL,
                    SVN_INVALID_REVNUM, ctx->cancel_func, ctx->cancel_baton,
                    ctx->notify_func2, ctx->notify_baton2, iterpool);
  if (err && err->apr_err == SVN_ERR_ENTRY_EXISTS && force)
    svn_error_clear(err);
  else if (err)
    return svn_error_return(err);

  if (!no_ignore)
    {
      SVN_ERR(svn_wc_get_ignores2(&ignores, ctx->wc_ctx, dir_abspath,
                                  ctx->config, scratch_pool, iterpool));
    }

  SVN_ERR(svn_io_get_dirents3(&dirents, dir_abspath, TRUE, scratch_pool,
                              iterpool));

  /* Read the directory entries one by one and add those things to
     version control. */
  for (hi = apr_hash_first(scratch_pool, dirents); hi; hi = apr_hash_next(hi))
    {
      const char *name = svn__apr_hash_index_key(hi);
      svn_io_dirent2_t *dirent = svn__apr_hash_index_val(hi);
      const char *abspath;

      svn_pool_clear(iterpool);

      /* Check cancellation so you can cancel during an
       * add of a directory with lots of files. */
      if (ctx->cancel_func)
        SVN_ERR(ctx->cancel_func(ctx->cancel_baton));

      /* Skip over SVN admin directories. */
      if (svn_wc_is_adm_dir(name, iterpool))
        continue;

      if ((!no_ignore) && svn_wc_match_ignore_list(name, ignores, iterpool))
        continue;

      /* Construct the full path of the entry. */
      abspath = svn_dirent_join(dir_abspath, name, iterpool);

      /* Recurse on directories; add files; ignore the rest. */
      if (dirent->kind == svn_node_dir && depth >= svn_depth_immediates)
        {
          svn_depth_t depth_below_here = depth;
          if (depth == svn_depth_immediates)
            depth_below_here = svn_depth_empty;

          SVN_ERR(add_dir_recursive(abspath, depth_below_here,
                                    force, no_ignore, ctx, iterpool));
        }
      else if ((dirent->kind == svn_node_file || dirent->special)
               && depth >= svn_depth_files)
        {
          err = add_file(abspath, ctx, iterpool);
          if (err && err->apr_err == SVN_ERR_ENTRY_EXISTS && force)
            svn_error_clear(err);
          else
            SVN_ERR(err);
        }
    }

  /* Destroy the per-iteration pool. */
  svn_pool_destroy(iterpool);

  return SVN_NO_ERROR;
}


struct add_with_write_lock_baton {
  const char *local_abspath;
  svn_depth_t depth;
  svn_boolean_t force;
  svn_boolean_t no_ignore;
  svn_client_ctx_t *ctx;
};

/* The main logic of the public svn_client_add4. */
static svn_error_t *
add(void *baton, apr_pool_t *result_pool, apr_pool_t *scratch_pool)
{
  svn_node_kind_t kind;
  svn_error_t *err;
  struct add_with_write_lock_baton *b = baton;

  SVN_ERR(svn_io_check_path(b->local_abspath, &kind, scratch_pool));
  if (kind == svn_node_dir)
    {
      /* We use add_dir_recursive for all directory targets
         and pass depth along no matter what it is, so that the
         target's depth will be set correctly. */
      err = add_dir_recursive(b->local_abspath, b->depth,
                              b->force, b->no_ignore, b->ctx,
                              scratch_pool);
    }
  else if (kind == svn_node_file)
    err = add_file(b->local_abspath, b->ctx, scratch_pool);
  else if (kind == svn_node_none)
    return svn_error_createf(SVN_ERR_WC_PATH_NOT_FOUND, NULL,
                             _("'%s' not found"),
                             svn_dirent_local_style(b->local_abspath,
                                                    scratch_pool));
  else
    return svn_error_createf(SVN_ERR_UNSUPPORTED_FEATURE, NULL,
                             _("Unsupported node kind for path '%s'"),
                             svn_dirent_local_style(b->local_abspath,
                                                    scratch_pool));

  /* Ignore SVN_ERR_ENTRY_EXISTS when FORCE is set.  */
  if (err && err->apr_err == SVN_ERR_ENTRY_EXISTS && b->force)
    {
      svn_error_clear(err);
      err = SVN_NO_ERROR;
    }
  return svn_error_return(err);
}


/* Go up the directory tree, looking for a versioned directory.  If found,
   add all the intermediate directories.  Otherwise, return
   SVN_ERR_CLIENT_NO_VERSIONED_PARENT. */
/* ### This function needs rewriting into its callers in a style that finds the
       parent and then acquires an infinite depth lock there for the entire
       operation */
static svn_error_t *
add_parent_dirs(svn_client_ctx_t *ctx,
                const char *local_abspath,
                apr_pool_t *scratch_pool)
{
  int format;
  const char *parent_abspath;
  svn_boolean_t own_lock;
  svn_wc_context_t *wc_ctx = ctx->wc_ctx;

  SVN_ERR(svn_wc_check_wc2(&format, wc_ctx, local_abspath, scratch_pool));

  if (format > 0)
    return SVN_NO_ERROR;

  if (svn_dirent_is_root(local_abspath, strlen(local_abspath)))
    return svn_error_create(SVN_ERR_CLIENT_NO_VERSIONED_PARENT, NULL, NULL);

  if (svn_wc_is_adm_dir(svn_dirent_basename(local_abspath, scratch_pool),
                        scratch_pool))
    return svn_error_createf(SVN_ERR_RESERVED_FILENAME_SPECIFIED, NULL,
                             _("'%s' ends in a reserved name"),
                             svn_dirent_local_style(local_abspath,
                                                    scratch_pool));

  parent_abspath = svn_dirent_dirname(local_abspath, scratch_pool);

  SVN_ERR(add_parent_dirs(ctx, parent_abspath, scratch_pool));

  SVN_ERR(svn_wc_locked2(&own_lock, NULL, wc_ctx, parent_abspath,
                         scratch_pool));

  if (!own_lock)
    SVN_ERR(svn_wc__acquire_write_lock(NULL, wc_ctx, parent_abspath, FALSE,
                                       scratch_pool, scratch_pool));

  SVN_ERR(svn_wc_add4(wc_ctx, local_abspath, svn_depth_infinity,
                      NULL, SVN_INVALID_REVNUM,
                      ctx->cancel_func, ctx->cancel_baton,
                      ctx->notify_func2, ctx->notify_baton2,
                      scratch_pool));
  /* ### New dir gets added with its own per-directory lock which we
     must release.  This code should be redundant when we move to a
     single db. */
  SVN_ERR(svn_wc__release_write_lock(wc_ctx, parent_abspath, scratch_pool));

  return SVN_NO_ERROR;
}



svn_error_t *
svn_client_add4(const char *path,
                svn_depth_t depth,
                svn_boolean_t force,
                svn_boolean_t no_ignore,
                svn_boolean_t add_parents,
                svn_client_ctx_t *ctx,
                apr_pool_t *pool)
{
  const char *parent_abspath;
  const char *local_abspath;
  struct add_with_write_lock_baton baton;

  if (svn_path_is_url(path))
    return svn_error_return(svn_error_createf(SVN_ERR_ILLEGAL_TARGET, NULL,
                                              _("'%s' is not a local path"),
                                              path));

  SVN_ERR(svn_dirent_get_absolute(&local_abspath, path, pool));

  /* ### this is a hack.
     ### before we switched to absolute paths, if a user tried to do
     ### 'svn add .', PATH would be "" and PARENT_PATH would also be "",
     ### thus emulating the behavior below.  Now that we are using
     ### absolute paths, svn_dirent_dirname() doesn't behave the same way
     ### w.r.t. '.', so we need to include the following hack.  This
     ### behavior is tested in schedule_tests-11. */
  if (path[0] == 0)
    parent_abspath = local_abspath;
  else
    parent_abspath = svn_dirent_dirname(local_abspath, pool);

  if (add_parents)
    {
      apr_pool_t *subpool;

      subpool = svn_pool_create(pool);
      SVN_ERR(add_parent_dirs(ctx, parent_abspath, subpool));
      svn_pool_destroy(subpool);
    }

  baton.local_abspath = local_abspath;
  baton.depth = depth;
  baton.force = force;
  baton.no_ignore = no_ignore;
  baton.ctx = ctx;
  SVN_ERR(svn_wc__call_with_write_lock(add, &baton, ctx->wc_ctx,
                                       parent_abspath, FALSE,
                                       pool, pool));
  return SVN_NO_ERROR;
}


static svn_error_t *
path_driver_cb_func(void **dir_baton,
                    void *parent_baton,
                    void *callback_baton,
                    const char *path,
                    apr_pool_t *pool)
{
  const svn_delta_editor_t *editor = callback_baton;
  SVN_ERR(svn_path_check_valid(path, pool));
  return editor->add_directory(path, parent_baton, NULL,
                               SVN_INVALID_REVNUM, pool, dir_baton);
}

/* Append URL, and all it's non-existent parent directories, to TARGETS.
   Use TEMPPOOL for temporary allocations and POOL for any additions to
   TARGETS. */
static svn_error_t *
add_url_parents(svn_ra_session_t *ra_session,
                const char *url,
                apr_array_header_t *targets,
                apr_pool_t *temppool,
                apr_pool_t *pool)
{
  svn_node_kind_t kind;
  const char *parent_url = svn_uri_dirname(url, pool);


  SVN_ERR(svn_ra_reparent(ra_session, parent_url, temppool));
  SVN_ERR(svn_ra_check_path(ra_session, "", SVN_INVALID_REVNUM, &kind,
                            temppool));

  if (kind == svn_node_none)
    SVN_ERR(add_url_parents(ra_session, parent_url, targets, temppool, pool));

  APR_ARRAY_PUSH(targets, const char *) = url;

  return SVN_NO_ERROR;
}

static svn_error_t *
mkdir_urls(const apr_array_header_t *urls,
           svn_boolean_t make_parents,
           const apr_hash_t *revprop_table,
           svn_commit_callback2_t commit_callback,
           void *commit_baton,
           svn_client_ctx_t *ctx,
           apr_pool_t *pool)
{
  svn_ra_session_t *ra_session = NULL;
  const svn_delta_editor_t *editor;
  void *edit_baton;
  const char *log_msg;
  apr_array_header_t *targets;
  apr_hash_t *targets_hash;
  apr_hash_t *commit_revprops;
  svn_error_t *err;
  const char *common;
  int i;

  /* Early exit when there is a mix of URLs and local paths. */
  for (i = 0; i < urls->nelts; i++)
    {
      const char *url = APR_ARRAY_IDX(urls, i, const char *);
      if (! svn_path_is_url(url))
        return svn_error_createf(SVN_ERR_ILLEGAL_TARGET, NULL,
                                 _("Illegal repository URL '%s'"),
                                 url);
    }

  /* Find any non-existent parent directories */
  if (make_parents)
    {
      apr_array_header_t *all_urls = apr_array_make(pool, urls->nelts,
                                                    sizeof(const char *));
      const char *first_url = APR_ARRAY_IDX(urls, 0, const char *);
      apr_pool_t *iterpool = svn_pool_create(pool);

      SVN_ERR(svn_client__open_ra_session_internal(&ra_session, NULL,
                                                   first_url, NULL, NULL,
                                                   FALSE, TRUE, ctx, pool));

      for (i = 0; i < urls->nelts; i++)
        {
          const char *url = APR_ARRAY_IDX(urls, i, const char *);

          svn_pool_clear(iterpool);
          SVN_ERR(add_url_parents(ra_session, url, all_urls, iterpool, pool));
        }

      svn_pool_destroy(iterpool);

      urls = all_urls;
    }

  /* Condense our list of mkdir targets. */
  SVN_ERR(svn_uri_condense_targets(&common, &targets, urls, FALSE,
                                   pool, pool));

  /* ### BH: This looks unnecessary, because the hash is not used and
         you can't rely on hash ordering but it fails our tests if I
         remove it. The qsort() below determines the final ordering. */
  SVN_ERR(svn_hash_from_cstring_keys(&targets_hash, targets, pool));
  SVN_ERR(svn_hash_keys(&targets, targets_hash, pool));

  if (! targets->nelts)
    {
      const char *bname;
      svn_uri_split(&common, &bname, common, pool);
      APR_ARRAY_PUSH(targets, const char *) = bname;
    }
  else
    {
      svn_boolean_t resplit = FALSE;

      /* We can't "mkdir" the root of an editor drive, so if one of
         our targets is the empty string, we need to back everything
         up by a path component. */
      for (i = 0; i < targets->nelts; i++)
        {
          const char *path = APR_ARRAY_IDX(targets, i, const char *);
          if (! *path)
            {
              resplit = TRUE;
              break;
            }
        }
      if (resplit)
        {
          const char *bname;
          svn_uri_split(&common, &bname, common, pool);
          for (i = 0; i < targets->nelts; i++)
            {
              const char *path = APR_ARRAY_IDX(targets, i, const char *);
              path = svn_relpath_join(bname, path, pool);
              APR_ARRAY_IDX(targets, i, const char *) = path;
            }
        }
    }
  qsort(targets->elts, targets->nelts, targets->elt_size,
        svn_sort_compare_paths);

  /* ### This reparent may be problematic in limited-authz-to-common-parent
     ### scenarios (compare issue #3242).  See also issue #3649. */
  if (ra_session)
    SVN_ERR(svn_ra_reparent(ra_session, common, pool));

  /* Create new commit items and add them to the array. */
  if (SVN_CLIENT__HAS_LOG_MSG_FUNC(ctx))
    {
      svn_client_commit_item3_t *item;
      const char *tmp_file;
      apr_array_header_t *commit_items
        = apr_array_make(pool, targets->nelts, sizeof(item));

      for (i = 0; i < targets->nelts; i++)
        {
          const char *path = APR_ARRAY_IDX(targets, i, const char *);

          item = svn_client_commit_item3_create(pool);
          item->url = svn_uri_join(common, path, pool);
          item->state_flags = SVN_CLIENT_COMMIT_ITEM_ADD;
          APR_ARRAY_PUSH(commit_items, svn_client_commit_item3_t *) = item;
        }

      SVN_ERR(svn_client__get_log_msg(&log_msg, &tmp_file, commit_items,
                                      ctx, pool));

      if (! log_msg)
        return SVN_NO_ERROR;
    }
  else
    log_msg = "";

  SVN_ERR(svn_client__ensure_revprop_table(&commit_revprops, revprop_table,
                                           log_msg, ctx, pool));

  /* Open an RA session for the URL. Note that we don't have a local
     directory, nor a place to put temp files. */
  if (!ra_session)
    SVN_ERR(svn_client__open_ra_session_internal(&ra_session, NULL, common,
                                                 NULL, NULL, FALSE, TRUE,
                                                 ctx, pool));

  /* URI-decode each target. */
  for (i = 0; i < targets->nelts; i++)
    {
      const char *path = APR_ARRAY_IDX(targets, i, const char *);
      path = svn_path_uri_decode(path, pool);
      APR_ARRAY_IDX(targets, i, const char *) = path;
    }

  /* Fetch RA commit editor */
  SVN_ERR(svn_ra_get_commit_editor3(ra_session, &editor, &edit_baton,
                                    commit_revprops,
<<<<<<< HEAD
                                    ctx->commit_callback2,
                                    ctx->commit_baton,
=======
                                    commit_callback,
                                    commit_baton,
>>>>>>> 8d8a5012
                                    NULL, TRUE, /* No lock tokens */
                                    pool));

  /* Call the path-based editor driver. */
  err = svn_delta_path_driver(editor, edit_baton, SVN_INVALID_REVNUM,
                              targets, path_driver_cb_func,
                              (void *)editor, pool);
  if (err)
    {
      /* At least try to abort the edit (and fs txn) before throwing err. */
      svn_error_clear(editor->abort_edit(edit_baton, pool));
      return svn_error_return(err);
    }

  /* Close the edit. */
  return editor->close_edit(edit_baton, pool);
}



svn_error_t *
svn_client__make_local_parents(const char *path,
                               svn_boolean_t make_parents,
                               svn_client_ctx_t *ctx,
                               apr_pool_t *pool)
{
  svn_error_t *err;
  svn_node_kind_t orig_kind;
  SVN_ERR(svn_io_check_path(path, &orig_kind, pool));
  if (make_parents)
    SVN_ERR(svn_io_make_dir_recursively(path, pool));
  else
    SVN_ERR(svn_io_dir_make(path, APR_OS_DEFAULT, pool));

  /* Should no longer use svn_depth_empty to indicate that only the directory
     itself is added, since it not only constraints the operation depth, but
     also defines the depth of the target directory now. Moreover, the new
     directory will have no children at all.*/
  err = svn_client_add4(path, svn_depth_infinity, FALSE, FALSE,
                        make_parents, ctx, pool);

  /* If we created a new directory, but couldn't add it to version
     control, then delete it. */
  if (err && (orig_kind == svn_node_none))
    {
      /* ### If this returns an error, should we link it onto
         err instead, so that the user is warned that we just
         created an unversioned directory? */

      svn_error_clear(svn_io_remove_dir2(path, FALSE, NULL, NULL, pool));
    }

  return svn_error_return(err);
}


svn_error_t *
svn_client_mkdir4(const apr_array_header_t *paths,
                  svn_boolean_t make_parents,
                  const apr_hash_t *revprop_table,
                  svn_commit_callback2_t commit_callback,
                  void *commit_baton,
                  svn_client_ctx_t *ctx,
                  apr_pool_t *pool)
{
  if (! paths->nelts)
    return SVN_NO_ERROR;

  if (svn_path_is_url(APR_ARRAY_IDX(paths, 0, const char *)))
    {
<<<<<<< HEAD
      SVN_ERR(mkdir_urls(paths, make_parents, revprop_table, ctx, pool));
=======
      SVN_ERR(mkdir_urls(paths, make_parents, revprop_table, commit_callback,
                         commit_baton, ctx, pool));
>>>>>>> 8d8a5012
    }
  else
    {
      /* This is a regular "mkdir" + "svn add" */
      apr_pool_t *subpool = svn_pool_create(pool);
      int i;

      for (i = 0; i < paths->nelts; i++)
        {
          const char *path = APR_ARRAY_IDX(paths, i, const char *);

          svn_pool_clear(subpool);

          /* See if the user wants us to stop. */
          if (ctx->cancel_func)
            SVN_ERR(ctx->cancel_func(ctx->cancel_baton));

          SVN_ERR(svn_client__make_local_parents(path, make_parents, ctx,
                                                 subpool));
        }
      svn_pool_destroy(subpool);
    }

  return SVN_NO_ERROR;
}<|MERGE_RESOLUTION|>--- conflicted
+++ resolved
@@ -48,8 +48,6 @@
 
 #include "private/svn_wc_private.h"
 
-#include "private/svn_wc_private.h"
-
 #include "svn_private_config.h"
 
 
@@ -812,13 +810,8 @@
   /* Fetch RA commit editor */
   SVN_ERR(svn_ra_get_commit_editor3(ra_session, &editor, &edit_baton,
                                     commit_revprops,
-<<<<<<< HEAD
-                                    ctx->commit_callback2,
-                                    ctx->commit_baton,
-=======
                                     commit_callback,
                                     commit_baton,
->>>>>>> 8d8a5012
                                     NULL, TRUE, /* No lock tokens */
                                     pool));
 
@@ -889,12 +882,8 @@
 
   if (svn_path_is_url(APR_ARRAY_IDX(paths, 0, const char *)))
     {
-<<<<<<< HEAD
-      SVN_ERR(mkdir_urls(paths, make_parents, revprop_table, ctx, pool));
-=======
       SVN_ERR(mkdir_urls(paths, make_parents, revprop_table, commit_callback,
                          commit_baton, ctx, pool));
->>>>>>> 8d8a5012
     }
   else
     {
