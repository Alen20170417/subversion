/*
 * repos_diff.c -- The diff editor for comparing two repository versions
 *
 * ====================================================================
 * Copyright (c) 2000-2006 CollabNet.  All rights reserved.
 *
 * This software is licensed as described in the file COPYING, which
 * you should have received as part of this distribution.  The terms
 * are also available at http://subversion.tigris.org/license-1.html.
 * If newer versions of this license are posted there, you may use a
 * newer version instead, at your option.
 *
 * This software consists of voluntary contributions made by many
 * individuals.  For exact contribution history, see the revision
 * history and logs, available at http://subversion.tigris.org/.
 * ====================================================================
 */

/* This code uses an editor driven by a tree delta between two
 * repository revisions (REV1 and REV2). For each file encountered in
 * the delta the editor constructs two temporary files, one for each
 * revision. This necessitates a separate request for the REV1 version
 * of the file when the delta shows the file being modified or
 * deleted. Files that are added by the delta do not require a
 * separate request, the REV1 version is empty and the delta is
 * sufficient to construct the REV2 version. When both versions of
 * each file have been created the diff callback is invoked to display
 * the difference between the two files.  */

#include "svn_wc.h"
#include "svn_pools.h"
#include "svn_path.h"
#include "svn_io.h"
#include "svn_props.h"

#include "client.h"

/* Overall crawler editor baton.  */
struct edit_baton {
  /* TARGET is a working-copy directory which corresponds to the base
     URL open in RA_SESSION below. */
  const char *target;

  /* ADM_ACCESS is an access baton that includes the TARGET directory */
  svn_wc_adm_access_t *adm_access;

  /* The callback and calback argument that implement the file comparison
     function */
  const svn_wc_diff_callbacks2_t *diff_callbacks;
  void *diff_cmd_baton;

  /* RECURSE is TRUE if this is a recursive diff or merge, false otherwise */
  svn_boolean_t recurse;

  /* DRY_RUN is TRUE if this is a dry-run diff, false otherwise. */
  svn_boolean_t dry_run;

  /* RA_SESSION is the open session for making requests to the RA layer */
  svn_ra_session_t *ra_session;

  /* The rev1 from the '-r Rev1:Rev2' command line option */
  svn_revnum_t revision;

  /* The rev2 from the '-r Rev1:Rev2' option, specifically set by
     set_target_revision(). */
  svn_revnum_t target_revision;

  /* A temporary empty file. Used for add/delete differences. This is
     cached here so that it can be reused, all empty files are the same. */
  const char *empty_file;

  /* Empty hash used for adds. */
  apr_hash_t *empty_hash;

  /* If the func is non-null, send notifications of actions. */
  svn_wc_notify_func2_t notify_func;
  void *notify_baton;

  apr_pool_t *pool;
};

/* Directory level baton.
 */
struct dir_baton {
  /* Gets set if the directory is added rather than replaced/unchanged. */
  svn_boolean_t added;

  /* The path of the directory within the repository */
  const char *path;

  /* The path of the directory in the wc, relative to cwd */
  const char *wcpath;

  /* The baton for the parent directory, or null if this is the root of the
     hierarchy to be compared. */
  struct dir_baton *dir_baton;

  /* The overall crawler editor baton. */
  struct edit_baton *edit_baton;

  /* A cache of any property changes (svn_prop_t) received for this dir. */
  apr_array_header_t *propchanges;

  /* The pristine-property list attached to this directory. */
  apr_hash_t *pristine_props;

  /* The pool passed in by add_dir, open_dir, or open_root.
     Also, the pool this dir baton is allocated in. */
  apr_pool_t *pool;
};

/* File level baton.
 */
struct file_baton {
  /* Gets set if the file is added rather than replaced. */
  svn_boolean_t added;

  /* The path of the file within the repository */
  const char *path;

  /* The path of the file in the wc, relative to cwd */
  const char *wcpath;

  /* The path and APR file handle to the temporary file that contains the
     first repository version.  Also, the pristine-property list of
     this file. */
  const char *path_start_revision;
  apr_file_t *file_start_revision;
  apr_hash_t *pristine_props;

  /* The path and APR file handle to the temporary file that contains the
     second repository version.  These fields are set when processing
     textdelta and file deletion, and will be NULL if there's no
     textual difference between the two revisions. */
  const char *path_end_revision;
  apr_file_t *file_end_revision;

  /* APPLY_HANDLER/APPLY_BATON represent the delta application baton. */
  svn_txdelta_window_handler_t apply_handler;
  void *apply_baton;

  /* The overall crawler editor baton. */
  struct edit_baton *edit_baton;

  /* A cache of any property changes (svn_prop_t) received for this file. */
  apr_array_header_t *propchanges;

  /* The pool passed in by add_file or open_file.
     Also, the pool this file_baton is allocated in. */
  apr_pool_t *pool;
};


/* Create a new directory baton for PATH in POOL.  ADDED is set if
 * this directory is being added rather than replaced. PARENT_BATON is
 * the baton of the parent directory (or NULL if this is the root of
 * the comparison hierarchy). The directory and its parent may or may
 * not exist in the working copy.  EDIT_BATON is the overall crawler
 * editor baton.
 */
static struct dir_baton *
make_dir_baton(const char *path,
               struct dir_baton *parent_baton,
               struct edit_baton *edit_baton,
               svn_boolean_t added,
               apr_pool_t *pool)
{
  struct dir_baton *dir_baton = apr_pcalloc(pool, sizeof(*dir_baton));

  dir_baton->dir_baton = parent_baton;
  dir_baton->edit_baton = edit_baton;
  dir_baton->added = added;
  dir_baton->pool = pool;
  dir_baton->path = apr_pstrdup(pool, path);
  dir_baton->wcpath = svn_path_join(edit_baton->target, path, pool);
  dir_baton->propchanges  = apr_array_make(pool, 1, sizeof(svn_prop_t));

  return dir_baton;
}

/* Create a new file baton for PATH in POOL, which is a child of
 * directory PARENT_PATH. ADDED is set if this file is being added
 * rather than replaced.  EDIT_BATON is a pointer to the global edit
 * baton.
 */
static struct file_baton *
make_file_baton(const char *path,
                svn_boolean_t added,
                void *edit_baton,
                apr_pool_t *pool)
{
  struct file_baton *file_baton = apr_pcalloc(pool, sizeof(*file_baton));
  struct edit_baton *eb = edit_baton;

  file_baton->edit_baton = edit_baton;
  file_baton->added = added;
  file_baton->pool = pool;
  file_baton->path = apr_pstrdup(pool, path);
  file_baton->wcpath = svn_path_join(eb->target, path, pool);
  file_baton->propchanges  = apr_array_make(pool, 1, sizeof(svn_prop_t));

  return file_baton;
}


/* Helper function: return up to two svn:mime-type values buried
 * within a file baton.  Set *MIMETYPE1 to the value within the file's
 * pristine properties, or NULL if not available.  Set *MIMETYPE2 to
 * the value within the "new" file's propchanges, or NULL if not
 * available.
 */
static void
get_file_mime_types(const char **mimetype1,
                    const char **mimetype2,
                    struct file_baton *b)
{
  /* Defaults */
  *mimetype1 = NULL;
  *mimetype2 = NULL;

  if (b->pristine_props)
    {
      svn_string_t *pristine_val;
      pristine_val = apr_hash_get(b->pristine_props, SVN_PROP_MIME_TYPE,
                                  strlen(SVN_PROP_MIME_TYPE));
      if (pristine_val)
        *mimetype1 = pristine_val->data;
    }

  if (b->propchanges)
    {
      int i;
      svn_prop_t *propchange;

      for (i = 0; i < b->propchanges->nelts; i++)
        {
          propchange = &APR_ARRAY_IDX(b->propchanges, i, svn_prop_t);
          if (strcmp(propchange->name, SVN_PROP_MIME_TYPE) == 0)
            {
              if (propchange->value)
                *mimetype2 = propchange->value->data;
              break;
            }
        }
    }
}


/* Get the repository version of a file. This makes an RA request to
 * retrieve the file contents. A pool cleanup handler is installed to
 * delete this file.
 */
static svn_error_t *
get_file_from_ra(struct file_baton *b)
{
  apr_file_t *file;
  svn_stream_t *fstream;
  const char *temp_dir;

  SVN_ERR(svn_io_temp_dir(&temp_dir, b->pool));
  SVN_ERR(svn_io_open_unique_file2(&file, &(b->path_start_revision),
                                   svn_path_join(temp_dir, "tmp", b->pool),
                                   "", svn_io_file_del_on_pool_cleanup,
                                   b->pool));

  fstream = svn_stream_from_aprfile(file, b->pool);
  SVN_ERR(svn_ra_get_file(b->edit_baton->ra_session,
                          b->path,
                          b->edit_baton->revision,
                          fstream, NULL,
                          &(b->pristine_props),
                          b->pool));
  SVN_ERR(svn_io_file_close(file, b->pool));

  return SVN_NO_ERROR;
}

/* Get the props attached to a directory in the repository. */
static svn_error_t *
get_dirprops_from_ra(struct dir_baton *b)
{
  SVN_ERR(svn_ra_get_dir2(b->edit_baton->ra_session,
                          NULL, NULL, &(b->pristine_props),
                          b->path,
                          b->edit_baton->revision,
                          0,
                          b->pool));

  return SVN_NO_ERROR;
}


/* Create an empty file, the path to the file is returned in EMPTY_FILE.
 * If ADM_ACCESS is not NULL and a lock is held, create the file in the
 * adm tmp/ area, otherwise use a system temp dir.
<<<<<<< HEAD
 *
 * If FILE is non-NULL, an open file is returned in *FILE.
 */
static svn_error_t *
create_empty_file(apr_file_t **file,
                  const char **empty_file,
                  svn_wc_adm_access_t *adm_access,
                  svn_io_file_del_t delete_when,
                  apr_pool_t *pool)
{
  if (adm_access && svn_wc_adm_locked(adm_access))
    SVN_ERR(svn_wc_create_tmp_file2(file, empty_file,
                                    svn_wc_adm_access_path(adm_access),
                                    delete_when, pool));
  else
    {
      const char *temp_dir;

      SVN_ERR(svn_io_temp_dir(&temp_dir, pool));
      SVN_ERR(svn_io_open_unique_file2(file, empty_file,
                                       svn_path_join(temp_dir, "tmp", pool),
                                       "", delete_when, pool));
    }
=======
 */
static svn_error_t *
create_empty_file (const char **empty_file,
                   svn_wc_adm_access_t *adm_access,
                   apr_pool_t *pool)
{
  apr_file_t *file;
  const char *temp_path;

  if (adm_access && svn_wc_adm_locked (adm_access))
    {
      SVN_ERR (svn_wc_create_tmp_file (&file,
                                       svn_wc_adm_access_path (adm_access),
                                       FALSE, pool));
      apr_file_name_get (empty_file, file);
    }
  else
    {
      const char *temp_dir;
      SVN_ERR (svn_io_temp_dir (&temp_dir, pool));
      temp_path = svn_path_join (temp_dir, "tmp", pool);
      SVN_ERR (svn_io_open_unique_file (&file, empty_file, temp_path,
                                        "", FALSE, pool));
    }

  SVN_ERR (svn_io_file_close (file, pool));
>>>>>>> 7a9d2b16

  return SVN_NO_ERROR;
}

/* Return in *PATH_ACCESS the access baton for the directory PATH by
   searching the access baton set of ADM_ACCESS.  If ADM_ACCESS is NULL
   then *PATH_ACCESS will be NULL.  If LENIENT is TRUE then failure to find
   an access baton will not return an error but will set *PATH_ACCESS to
   NULL instead. */
static svn_error_t *
get_path_access(svn_wc_adm_access_t **path_access,
                svn_wc_adm_access_t *adm_access,
                const char *path,
                svn_boolean_t lenient,
                apr_pool_t *pool)
{
  if (! adm_access)
    *path_access = NULL;
  else
    {
      svn_error_t *err = svn_wc_adm_retrieve(path_access, adm_access, path,
                                             pool);
      if (err)
        {
          if (! lenient)
            return err;
          svn_error_clear(err);
          *path_access = NULL;
        }
    }

  return SVN_NO_ERROR;
}
                  
/* Like get_path_access except the returned access baton, in
   *PARENT_ACCESS, is for the parent of PATH rather than for PATH
   itself. */
static svn_error_t *
get_parent_access(svn_wc_adm_access_t **parent_access,
                  svn_wc_adm_access_t *adm_access,
                  const char *path,
                  svn_boolean_t lenient,
                  apr_pool_t *pool)
{
  if (! adm_access)
    *parent_access = NULL;  /* Avoid messing around with paths */
  else
    {
      const char *parent_path = svn_path_dirname(path, pool);
      SVN_ERR(get_path_access(parent_access, adm_access, parent_path,
                              lenient, pool));
    }
  return SVN_NO_ERROR;
}

/* Get the empty file associated with the edit baton. This is cached so
 * that it can be reused, all empty files are the same.
 */
static svn_error_t *
get_empty_file(struct edit_baton *b,
               const char **empty_file)
{
  /* Create the file if it does not exist */
  /* Note that we tried to use /dev/null in r17220, but
     that won't work on Windows: it's impossible to stat NUL */
  if (!b->empty_file)
<<<<<<< HEAD
    SVN_ERR(create_empty_file(NULL, &(b->empty_file), b->adm_access,
                              svn_io_file_del_on_pool_cleanup, b->pool));
=======
    {
      SVN_ERR (create_empty_file (&(b->empty_file), b->adm_access, b->pool));
>>>>>>> 7a9d2b16


  *empty_file = b->empty_file;

  return SVN_NO_ERROR;
}

/* An editor function. The root of the comparison hierarchy */
static svn_error_t *
set_target_revision(void *edit_baton, 
                    svn_revnum_t target_revision,
                    apr_pool_t *pool)
{
  struct edit_baton *eb = edit_baton;
  
  eb->target_revision = target_revision;
  return SVN_NO_ERROR;
}

/* An editor function. The root of the comparison hierarchy */
static svn_error_t *
open_root(void *edit_baton,
          svn_revnum_t base_revision,
          apr_pool_t *pool,
          void **root_baton)
{
  struct edit_baton *eb = edit_baton;
  struct dir_baton *b = make_dir_baton("", NULL, eb, FALSE, pool);

  /* Override the wcpath in our baton. */
  b->wcpath = apr_pstrdup(pool, eb->target);

  SVN_ERR(get_dirprops_from_ra(b));

  *root_baton = b;
  return SVN_NO_ERROR;
}

/* An editor function.  */
static svn_error_t *
delete_entry(const char *path,
             svn_revnum_t base_revision,
             void *parent_baton,
             apr_pool_t *pool)
{
  struct dir_baton *pb = parent_baton;
  struct edit_baton *eb = pb->edit_baton;
  svn_node_kind_t kind;
  svn_wc_adm_access_t *adm_access;
  svn_wc_notify_state_t state = svn_wc_notify_state_inapplicable;
  svn_wc_notify_action_t action = svn_wc_notify_skip;

  /* We need to know if this is a directory or a file */
  SVN_ERR(svn_ra_check_path(pb->edit_baton->ra_session,
                            path,
                            pb->edit_baton->revision,
                            &kind,
                            pool));
  SVN_ERR(get_path_access(&adm_access, eb->adm_access, pb->wcpath,
                          TRUE, pool));
  if ((! eb->adm_access) || adm_access)
    {
      switch (kind)
        {
        case svn_node_file:
          {
            const char *mimetype1, *mimetype2;
            struct file_baton *b;
            
            /* Compare a file being deleted against an empty file */
            b = make_file_baton(path, FALSE, pb->edit_baton, pool);
            SVN_ERR(get_file_from_ra(b));
            SVN_ERR(get_empty_file(b->edit_baton, &(b->path_end_revision)));
            
            get_file_mime_types(&mimetype1, &mimetype2, b);
            
            SVN_ERR(pb->edit_baton->diff_callbacks->file_deleted 
                    (adm_access, &state, b->wcpath,
                     b->path_start_revision,
                     b->path_end_revision,
                     mimetype1, mimetype2,
                     b->pristine_props,
                     b->edit_baton->diff_cmd_baton));
            
            break;
          }
        case svn_node_dir:
          {
            SVN_ERR(pb->edit_baton->diff_callbacks->dir_deleted 
                    (adm_access, &state, 
                     svn_path_join(eb->target, path, pool),
                     pb->edit_baton->diff_cmd_baton));
            break;
          }
        default:
          break;
        }
      
      if ((state != svn_wc_notify_state_missing)
          && (state != svn_wc_notify_state_obstructed))
        action = svn_wc_notify_update_delete;
    }

  if (pb->edit_baton->notify_func)
    {
      svn_wc_notify_t *notify
        = svn_wc_create_notify(svn_path_join(eb->target, path, pool),
                               action, pool);
      notify->kind = kind;
      notify->content_state = notify->prop_state = state;
      notify->lock_state = svn_wc_notify_lock_state_inapplicable;
      (*pb->edit_baton->notify_func)(pb->edit_baton->notify_baton, notify,
                                     pool);
    }
  return SVN_NO_ERROR;
}

/* An editor function.  */
static svn_error_t *
add_directory(const char *path,
              void *parent_baton,
              const char *copyfrom_path,
              svn_revnum_t copyfrom_revision,
              apr_pool_t *pool,
              void **child_baton)
{
  struct dir_baton *pb = parent_baton;
  struct edit_baton *eb = pb->edit_baton;
  struct dir_baton *b;
  svn_wc_adm_access_t *adm_access;
  svn_wc_notify_state_t state;
  svn_wc_notify_action_t action;

  /* ### TODO: support copyfrom? */

  b = make_dir_baton(path, pb, pb->edit_baton, TRUE, pool);
  b->pristine_props = pb->edit_baton->empty_hash;
  *child_baton = b;

  SVN_ERR(get_path_access(&adm_access,
                          pb->edit_baton->adm_access, pb->wcpath,
                          TRUE, pool));

  SVN_ERR(pb->edit_baton->diff_callbacks->dir_added 
          (adm_access, &state, b->wcpath, eb->target_revision,
           pb->edit_baton->diff_cmd_baton));

  if ((state == svn_wc_notify_state_missing)
      || (state == svn_wc_notify_state_obstructed))
    action = svn_wc_notify_skip;
  else
    action = svn_wc_notify_update_add;

  if (pb->edit_baton->notify_func)
    {
      svn_wc_notify_t *notify = svn_wc_create_notify(b->wcpath, action, pool);
      notify->kind = svn_node_dir;
      (*pb->edit_baton->notify_func)(pb->edit_baton->notify_baton, notify,
                                     pool);
    }

  return SVN_NO_ERROR;
}

/* An editor function.  */
static svn_error_t *
open_directory(const char *path,
               void *parent_baton,
               svn_revnum_t base_revision,
               apr_pool_t *pool,
               void **child_baton)
{
  struct dir_baton *pb = parent_baton;
  struct dir_baton *b;

  b = make_dir_baton(path, pb, pb->edit_baton, FALSE, pool);
  *child_baton = b;

  SVN_ERR(get_dirprops_from_ra(b));

  return SVN_NO_ERROR;
}


/* An editor function.  */
static svn_error_t *
add_file(const char *path,
         void *parent_baton,
         const char *copyfrom_path,
         svn_revnum_t copyfrom_revision,
         apr_pool_t *pool,
         void **file_baton)
{
  struct dir_baton *pb = parent_baton;
  struct file_baton *b;

  /* ### TODO: support copyfrom? */

  b = make_file_baton(path, TRUE, pb->edit_baton, pool);
  *file_baton = b;

  SVN_ERR(get_empty_file(b->edit_baton, &(b->path_start_revision)));
  b->pristine_props = pb->edit_baton->empty_hash;

  return SVN_NO_ERROR;
}

/* An editor function.  */
static svn_error_t *
open_file(const char *path,
          void *parent_baton,
          svn_revnum_t base_revision,
          apr_pool_t *pool,
          void **file_baton)
{
  struct dir_baton *pb = parent_baton;
  struct file_baton *b;

  b = make_file_baton(path, FALSE, pb->edit_baton, pool);
  *file_baton = b;

  SVN_ERR(get_file_from_ra(b));

  return SVN_NO_ERROR;
}

/* Do the work of applying the text delta.  */
static svn_error_t *
window_handler(svn_txdelta_window_t *window,
               void *window_baton)
{
  struct file_baton *b = window_baton;

  SVN_ERR(b->apply_handler(window, b->apply_baton));

  if (!window)
    {
      SVN_ERR(svn_io_file_close(b->file_start_revision, b->pool));
      SVN_ERR(svn_io_file_close(b->file_end_revision, b->pool));
    }

  return SVN_NO_ERROR;
}

/* An editor function.  */
static svn_error_t *
apply_textdelta(void *file_baton,
                const char *base_checksum,
                apr_pool_t *pool,
                svn_txdelta_window_handler_t *handler,
                void **handler_baton)
{
  struct file_baton *b = file_baton;
  svn_wc_adm_access_t *adm_access;

  /* Open the file to be used as the base for second revision */
  SVN_ERR(svn_io_file_open(&(b->file_start_revision),
                           b->path_start_revision,
                           APR_READ, APR_OS_DEFAULT, b->pool));

  /* Open the file that will become the second revision after applying the
     text delta, it starts empty */
  if (b->edit_baton->adm_access)
    {
      svn_error_t *err;

<<<<<<< HEAD
      err = svn_wc_adm_probe_retrieve(&adm_access, b->edit_baton->adm_access,
                                      b->wcpath, pool);
      if (err)
        {
          svn_error_clear(err);
=======
      err = svn_wc_adm_probe_retrieve (&adm_access, b->edit_baton->adm_access,
                                       b->wcpath, pool);
      if (err)
        {
          svn_error_clear (err);
>>>>>>> 7a9d2b16
          adm_access = NULL;
        }
    }
  else
    adm_access = NULL;
<<<<<<< HEAD
  SVN_ERR(create_empty_file(&(b->file_end_revision),
                            &(b->path_end_revision), adm_access,
                            svn_io_file_del_on_pool_cleanup, b->pool));

  svn_txdelta_apply(svn_stream_from_aprfile(b->file_start_revision, b->pool),
                    svn_stream_from_aprfile(b->file_end_revision, b->pool),
                    NULL,
                    b->path,
                    b->pool,
                    &(b->apply_handler), &(b->apply_baton));
=======
  SVN_ERR (create_empty_file (&(b->path_end_revision), adm_access, b->pool));
  SVN_ERR (temp_file_cleanup_register (b->path_end_revision, b->pool));
  SVN_ERR (svn_io_file_open (&(b->file_end_revision), b->path_end_revision,
                             APR_WRITE, APR_OS_DEFAULT, b->pool));

  svn_txdelta_apply (svn_stream_from_aprfile (b->file_start_revision, b->pool),
                     svn_stream_from_aprfile (b->file_end_revision, b->pool),
                     NULL,
                     b->path,
                     b->pool,
                     &(b->apply_handler), &(b->apply_baton));
>>>>>>> 7a9d2b16

  *handler = window_handler;
  *handler_baton = file_baton;

  return SVN_NO_ERROR;
}

/* An editor function.  When the file is closed we have a temporary
 * file containing a pristine version of the repository file. This can
 * be compared against the working copy.
 *
 * ### Ignore TEXT_CHECKSUM for now.  Someday we can use it to verify
 * ### the integrity of the file being diffed.  Done efficiently, this
 * ### would probably involve calculating the checksum as the data is
 * ### received, storing the final checksum in the file_baton, and
 * ### comparing against it here.
 */
static svn_error_t *
close_file(void *file_baton,
           const char *text_checksum,
           apr_pool_t *pool)
{
  struct file_baton *b = file_baton;
  struct edit_baton *eb = b->edit_baton;
  svn_wc_adm_access_t *adm_access;
  svn_error_t *err;
  svn_wc_notify_action_t action;
  svn_wc_notify_state_t
    content_state = svn_wc_notify_state_unknown,
    prop_state = svn_wc_notify_state_unknown;

  err = get_parent_access(&adm_access, eb->adm_access, 
                          b->wcpath, eb->dry_run, b->pool);

  if (err && err->apr_err == SVN_ERR_WC_NOT_LOCKED)
    {
      /* ### maybe try to stat the local b->wcpath? */      
      /* If the file path doesn't exist, then send a 'skipped' notification. */
      if (eb->notify_func)
        {
          svn_wc_notify_t *notify = svn_wc_create_notify(b->wcpath,
                                                         svn_wc_notify_skip,
                                                         pool);
          notify->kind = svn_node_file;
          notify->content_state = svn_wc_notify_state_missing;
          notify->prop_state = prop_state;
          (*eb->notify_func)(eb->notify_baton, notify, pool);
        }
      
      svn_error_clear(err);
      return SVN_NO_ERROR;
    }
  else if (err)
    return err;

  if (b->path_end_revision || b->propchanges->nelts > 0)
    {
      const char *mimetype1, *mimetype2;
      get_file_mime_types(&mimetype1, &mimetype2, b);

      if (b->added)
        SVN_ERR(eb->diff_callbacks->file_added
                (adm_access, &content_state, &prop_state,
                 b->wcpath,
                 b->path_end_revision ? b->path_start_revision : NULL,
                 b->path_end_revision,
                 0,
                 b->edit_baton->target_revision,
                 mimetype1, mimetype2,
                 b->propchanges, b->pristine_props,
                 b->edit_baton->diff_cmd_baton));
      else
        SVN_ERR(eb->diff_callbacks->file_changed
                (adm_access, &content_state, &prop_state,
                 b->wcpath,
                 b->path_end_revision ? b->path_start_revision : NULL,
                 b->path_end_revision,
                 b->edit_baton->revision,
                 b->edit_baton->target_revision,
                 mimetype1, mimetype2,
                 b->propchanges, b->pristine_props,
                 b->edit_baton->diff_cmd_baton));
    }


  if ((content_state == svn_wc_notify_state_missing)
      || (content_state == svn_wc_notify_state_obstructed))
    action = svn_wc_notify_skip;
  else if (b->added)
    action = svn_wc_notify_update_add;
  else
    action = svn_wc_notify_update_update;

  if (eb->notify_func)
    {
      svn_wc_notify_t *notify = svn_wc_create_notify(b->wcpath, action,
                                                     pool);
      notify->kind = svn_node_file;
      notify->content_state = content_state;
      notify->prop_state = prop_state;
      (*eb->notify_func)(eb->notify_baton, notify, pool);
    }

  return SVN_NO_ERROR;
}

/* An editor function.  */
static svn_error_t *
close_directory(void *dir_baton,
                apr_pool_t *pool)
{
  struct dir_baton *b = dir_baton;
  struct edit_baton *eb = b->edit_baton;
  svn_wc_notify_state_t prop_state = svn_wc_notify_state_unknown;
  svn_error_t *err;

  if (b->propchanges->nelts > 0)
    {
      svn_wc_adm_access_t *adm_access;
      err = get_path_access(&adm_access, eb->adm_access, b->wcpath,
                            eb->dry_run, b->pool);

      if (err && err->apr_err == SVN_ERR_WC_NOT_LOCKED)
        {
          /* ### maybe try to stat the local b->wcpath? */          
          /* If the path doesn't exist, then send a 'skipped' notification. */
          if (eb->notify_func)
            {
              svn_wc_notify_t *notify
                = svn_wc_create_notify(b->wcpath, svn_wc_notify_skip, pool);
              notify->kind = svn_node_dir;
              notify->content_state = notify->prop_state
                = svn_wc_notify_state_missing;
              (*eb->notify_func)(eb->notify_baton, notify, pool);
            }
          svn_error_clear(err);      
          return SVN_NO_ERROR;
        }
      else if (err)
        return err;

      /* Don't do the props_changed stuff if this is a dry_run and we don't
         have an access baton, since in that case the directory will already
         have been recognised as added, in which case they cannot conflict. */
      if (! eb->dry_run || adm_access)
        SVN_ERR(eb->diff_callbacks->dir_props_changed
                (adm_access, &prop_state,
                 b->wcpath,
                 b->propchanges, b->pristine_props,
                 b->edit_baton->diff_cmd_baton));
    }

  /* ### Don't notify added directories as they triggered notification
     in add_directory.  Does this mean that directory notification
     isn't getting all the information? */
  if (!b->added && eb->notify_func)
    {
      svn_wc_notify_t *notify
        = svn_wc_create_notify(b->wcpath, svn_wc_notify_update_update, pool);
      notify->kind = svn_node_dir;
      notify->content_state = svn_wc_notify_state_inapplicable;
      notify->prop_state = prop_state;
      notify->lock_state = svn_wc_notify_lock_state_inapplicable;
      (*eb->notify_func)(eb->notify_baton, notify, pool);
    }

  return SVN_NO_ERROR;
}


/* An editor function.  */
static svn_error_t *
change_file_prop(void *file_baton,
                 const char *name,
                 const svn_string_t *value,
                 apr_pool_t *pool)
{
  struct file_baton *b = file_baton;
  svn_prop_t *propchange;

  propchange = apr_array_push(b->propchanges);
  propchange->name = apr_pstrdup(b->pool, name);
  propchange->value = value ? svn_string_dup(value, b->pool) : NULL;
  
  return SVN_NO_ERROR;
}

/* An editor function.  */
static svn_error_t *
change_dir_prop(void *dir_baton,
                const char *name,
                const svn_string_t *value,
                apr_pool_t *pool)
{
  struct dir_baton *db = dir_baton;
  svn_prop_t *propchange;

  propchange = apr_array_push(db->propchanges);
  propchange->name = apr_pstrdup(db->pool, name);
  propchange->value = value ? svn_string_dup(value, db->pool) : NULL;

  return SVN_NO_ERROR;
}


/* An editor function.  */
static svn_error_t *
close_edit(void *edit_baton,
           apr_pool_t *pool)
{
  struct edit_baton *eb = edit_baton;

  svn_pool_destroy(eb->pool);

  return SVN_NO_ERROR;
}

/* Create a repository diff editor and baton.  */
svn_error_t *
svn_client__get_diff_editor(const char *target,
                            svn_wc_adm_access_t *adm_access,
                            const svn_wc_diff_callbacks2_t *diff_callbacks,
                            void *diff_cmd_baton,
                            svn_boolean_t recurse,
                            svn_boolean_t dry_run,
                            svn_ra_session_t *ra_session,
                            svn_revnum_t revision,
                            svn_wc_notify_func2_t notify_func,
                            void *notify_baton,
                            svn_cancel_func_t cancel_func,
                            void *cancel_baton,
                            const svn_delta_editor_t **editor,
                            void **edit_baton,
                            apr_pool_t *pool)
{
  apr_pool_t *subpool = svn_pool_create(pool);
  svn_delta_editor_t *tree_editor = svn_delta_default_editor(subpool);
  struct edit_baton *eb = apr_palloc(subpool, sizeof(*eb));

  eb->target = target;
  eb->adm_access = adm_access;
  eb->diff_callbacks = diff_callbacks;
  eb->diff_cmd_baton = diff_cmd_baton;
  eb->recurse = recurse;
  eb->dry_run = dry_run;
  eb->ra_session = ra_session;
  eb->revision = revision;
  eb->empty_file = NULL;
  eb->empty_hash = apr_hash_make(subpool);
  eb->pool = subpool;
  eb->notify_func = notify_func;
  eb->notify_baton = notify_baton;

  tree_editor->set_target_revision = set_target_revision;
  tree_editor->open_root = open_root;
  tree_editor->delete_entry = delete_entry;
  tree_editor->add_directory = add_directory;
  tree_editor->open_directory = open_directory;
  tree_editor->add_file = add_file;
  tree_editor->open_file = open_file;
  tree_editor->apply_textdelta = apply_textdelta;
  tree_editor->close_file = close_file;
  tree_editor->close_directory = close_directory;
  tree_editor->change_file_prop = change_file_prop;
  tree_editor->change_dir_prop = change_dir_prop;
  tree_editor->close_edit = close_edit;

  SVN_ERR(svn_delta_get_cancellation_editor(cancel_func,
                                            cancel_baton,
                                            tree_editor,
                                            eb,
                                            editor,
                                            edit_baton,
                                            pool));

  return SVN_NO_ERROR;
}<|MERGE_RESOLUTION|>--- conflicted
+++ resolved
@@ -2,7 +2,7 @@
  * repos_diff.c -- The diff editor for comparing two repository versions
  *
  * ====================================================================
- * Copyright (c) 2000-2006 CollabNet.  All rights reserved.
+ * Copyright (c) 2000-2004 CollabNet.  All rights reserved.
  *
  * This software is licensed as described in the file COPYING, which
  * you should have received as part of this distribution.  The terms
@@ -55,7 +55,8 @@
   /* DRY_RUN is TRUE if this is a dry-run diff, false otherwise. */
   svn_boolean_t dry_run;
 
-  /* RA_SESSION is the open session for making requests to the RA layer */
+  /* RA_LIB is the vtable for making requests to the RA layer, RA_SESSION
+     is the open session for these requests */
   svn_ra_session_t *ra_session;
 
   /* The rev1 from the '-r Rev1:Rev2' command line option */
@@ -150,6 +151,14 @@
   apr_pool_t *pool;
 };
 
+/* Data used by the apr pool temp file cleanup handler */
+struct temp_file_cleanup_s {
+  /* The path to the file to be deleted.  NOTE: this path is
+     APR-encoded, _not_ utf8-encoded! */
+  const char *path;
+  /* The pool to which the deletion of the file is linked. */
+  apr_pool_t *pool;
+};
 
 /* Create a new directory baton for PATH in POOL.  ADDED is set if
  * this directory is being added rather than replaced. PARENT_BATON is
@@ -159,21 +168,21 @@
  * editor baton.
  */
 static struct dir_baton *
-make_dir_baton(const char *path,
-               struct dir_baton *parent_baton,
-               struct edit_baton *edit_baton,
-               svn_boolean_t added,
-               apr_pool_t *pool)
-{
-  struct dir_baton *dir_baton = apr_pcalloc(pool, sizeof(*dir_baton));
+make_dir_baton (const char *path,
+                struct dir_baton *parent_baton,
+                struct edit_baton *edit_baton,
+                svn_boolean_t added,
+                apr_pool_t *pool)
+{
+  struct dir_baton *dir_baton = apr_pcalloc (pool, sizeof (*dir_baton));
 
   dir_baton->dir_baton = parent_baton;
   dir_baton->edit_baton = edit_baton;
   dir_baton->added = added;
   dir_baton->pool = pool;
-  dir_baton->path = apr_pstrdup(pool, path);
-  dir_baton->wcpath = svn_path_join(edit_baton->target, path, pool);
-  dir_baton->propchanges  = apr_array_make(pool, 1, sizeof(svn_prop_t));
+  dir_baton->path = apr_pstrdup (pool, path);
+  dir_baton->wcpath = svn_path_join (edit_baton->target, path, pool);
+  dir_baton->propchanges  = apr_array_make (pool, 1, sizeof (svn_prop_t));
 
   return dir_baton;
 }
@@ -184,20 +193,20 @@
  * baton.
  */
 static struct file_baton *
-make_file_baton(const char *path,
-                svn_boolean_t added,
-                void *edit_baton,
-                apr_pool_t *pool)
-{
-  struct file_baton *file_baton = apr_pcalloc(pool, sizeof(*file_baton));
+make_file_baton (const char *path,
+                 svn_boolean_t added,
+                 void *edit_baton,
+                 apr_pool_t *pool)
+{
+  struct file_baton *file_baton = apr_pcalloc (pool, sizeof (*file_baton));
   struct edit_baton *eb = edit_baton;
 
   file_baton->edit_baton = edit_baton;
   file_baton->added = added;
   file_baton->pool = pool;
-  file_baton->path = apr_pstrdup(pool, path);
-  file_baton->wcpath = svn_path_join(eb->target, path, pool);
-  file_baton->propchanges  = apr_array_make(pool, 1, sizeof(svn_prop_t));
+  file_baton->path = apr_pstrdup (pool, path);
+  file_baton->wcpath = svn_path_join (eb->target, path, pool);
+  file_baton->propchanges  = apr_array_make (pool, 1, sizeof (svn_prop_t));
 
   return file_baton;
 }
@@ -210,9 +219,9 @@
  * available.
  */
 static void
-get_file_mime_types(const char **mimetype1,
-                    const char **mimetype2,
-                    struct file_baton *b)
+get_file_mime_types (const char **mimetype1,
+                     const char **mimetype2,
+                     struct file_baton *b)
 {
   /* Defaults */
   *mimetype1 = NULL;
@@ -221,8 +230,8 @@
   if (b->pristine_props)
     {
       svn_string_t *pristine_val;
-      pristine_val = apr_hash_get(b->pristine_props, SVN_PROP_MIME_TYPE,
-                                  strlen(SVN_PROP_MIME_TYPE));
+      pristine_val = apr_hash_get (b->pristine_props, SVN_PROP_MIME_TYPE,
+                                   strlen(SVN_PROP_MIME_TYPE));
       if (pristine_val)
         *mimetype1 = pristine_val->data;
     }
@@ -235,7 +244,7 @@
       for (i = 0; i < b->propchanges->nelts; i++)
         {
           propchange = &APR_ARRAY_IDX(b->propchanges, i, svn_prop_t);
-          if (strcmp(propchange->name, SVN_PROP_MIME_TYPE) == 0)
+          if (strcmp (propchange->name, SVN_PROP_MIME_TYPE) == 0)
             {
               if (propchange->value)
                 *mimetype2 = propchange->value->data;
@@ -246,45 +255,101 @@
 }
 
 
+/* An apr pool cleanup handler, this deletes one of the temporary files.
+ */
+static apr_status_t
+temp_file_plain_cleanup_handler (void *arg)
+{
+  struct temp_file_cleanup_s *s = arg;
+
+  /* Note to UTF-8 watchers: this is ok because the path is already in
+     APR internal encoding. */ 
+  return apr_file_remove (s->path, s->pool);
+}
+
+/* An apr pool cleanup handler, this removes a cleanup handler.
+ */
+static apr_status_t
+temp_file_child_cleanup_handler (void *arg)
+{
+  struct temp_file_cleanup_s *s = arg;
+
+  apr_pool_cleanup_kill (s->pool, s, temp_file_plain_cleanup_handler);
+
+  return APR_SUCCESS;
+}
+
+/* Register a pool cleanup to delete PATH when POOL is destroyed.
+ *
+ * PATH is not copied; caller should probably ensure that it is
+ * allocated in a pool at least as long-lived as POOL.
+ *
+ * The main "gotcha" is that if the process forks a child by calling
+ * apr_proc_create, then the child's copy of the cleanup handler will run
+ * and delete the file while the parent still expects it to be around. To
+ * avoid this a child cleanup handler is also installed to kill the plain
+ * cleanup handler in the child.
+ *
+ * ### TODO: This a candidate to be a general utility function.
+ */
+static svn_error_t *
+temp_file_cleanup_register (const char *path,
+                            apr_pool_t *pool)
+{
+  struct temp_file_cleanup_s *s = apr_palloc (pool, sizeof (*s));
+  SVN_ERR (svn_path_cstring_from_utf8 (&(s->path), path, pool));
+  s->pool = pool;
+  apr_pool_cleanup_register (s->pool, s, temp_file_plain_cleanup_handler,
+                             temp_file_child_cleanup_handler);
+  return SVN_NO_ERROR;
+}
+
+
 /* Get the repository version of a file. This makes an RA request to
  * retrieve the file contents. A pool cleanup handler is installed to
  * delete this file.
- */
-static svn_error_t *
-get_file_from_ra(struct file_baton *b)
+ *
+ * ### TODO: The editor calls this function to get REV1 of the file. Can we
+ * get the file props as well?  Then get_wc_prop() could return them later
+ * on enabling the REV1:REV2 request to send diffs.
+ */
+static svn_error_t *
+get_file_from_ra (struct file_baton *b)
 {
   apr_file_t *file;
   svn_stream_t *fstream;
   const char *temp_dir;
 
-  SVN_ERR(svn_io_temp_dir(&temp_dir, b->pool));
-  SVN_ERR(svn_io_open_unique_file2(&file, &(b->path_start_revision),
-                                   svn_path_join(temp_dir, "tmp", b->pool),
-                                   "", svn_io_file_del_on_pool_cleanup,
-                                   b->pool));
-
-  fstream = svn_stream_from_aprfile(file, b->pool);
-  SVN_ERR(svn_ra_get_file(b->edit_baton->ra_session,
-                          b->path,
-                          b->edit_baton->revision,
-                          fstream, NULL,
-                          &(b->pristine_props),
-                          b->pool));
-  SVN_ERR(svn_io_file_close(file, b->pool));
+  SVN_ERR (svn_io_temp_dir (&temp_dir, b->pool));
+  SVN_ERR (svn_io_open_unique_file (&file, &(b->path_start_revision),
+                                    svn_path_join (temp_dir, "tmp", b->pool),
+                                    "", FALSE, b->pool));
+
+  /* Install a pool cleanup handler to delete the file */
+  SVN_ERR (temp_file_cleanup_register (b->path_start_revision, b->pool));
+
+  fstream = svn_stream_from_aprfile (file, b->pool);
+  SVN_ERR (svn_ra_get_file (b->edit_baton->ra_session,
+                            b->path,
+                            b->edit_baton->revision,
+                            fstream, NULL,
+                            &(b->pristine_props),
+                            b->pool));
+  SVN_ERR (svn_io_file_close (file, b->pool));
 
   return SVN_NO_ERROR;
 }
 
 /* Get the props attached to a directory in the repository. */
 static svn_error_t *
-get_dirprops_from_ra(struct dir_baton *b)
-{
-  SVN_ERR(svn_ra_get_dir2(b->edit_baton->ra_session,
-                          NULL, NULL, &(b->pristine_props),
-                          b->path,
-                          b->edit_baton->revision,
-                          0,
-                          b->pool));
+get_dirprops_from_ra (struct dir_baton *b)
+{
+  SVN_ERR (svn_ra_get_dir (b->edit_baton->ra_session,
+                           b->path,
+                           b->edit_baton->revision,
+                           NULL, NULL,
+                           &(b->pristine_props),
+                           b->pool));
 
   return SVN_NO_ERROR;
 }
@@ -293,31 +358,6 @@
 /* Create an empty file, the path to the file is returned in EMPTY_FILE.
  * If ADM_ACCESS is not NULL and a lock is held, create the file in the
  * adm tmp/ area, otherwise use a system temp dir.
-<<<<<<< HEAD
- *
- * If FILE is non-NULL, an open file is returned in *FILE.
- */
-static svn_error_t *
-create_empty_file(apr_file_t **file,
-                  const char **empty_file,
-                  svn_wc_adm_access_t *adm_access,
-                  svn_io_file_del_t delete_when,
-                  apr_pool_t *pool)
-{
-  if (adm_access && svn_wc_adm_locked(adm_access))
-    SVN_ERR(svn_wc_create_tmp_file2(file, empty_file,
-                                    svn_wc_adm_access_path(adm_access),
-                                    delete_when, pool));
-  else
-    {
-      const char *temp_dir;
-
-      SVN_ERR(svn_io_temp_dir(&temp_dir, pool));
-      SVN_ERR(svn_io_open_unique_file2(file, empty_file,
-                                       svn_path_join(temp_dir, "tmp", pool),
-                                       "", delete_when, pool));
-    }
-=======
  */
 static svn_error_t *
 create_empty_file (const char **empty_file,
@@ -344,7 +384,6 @@
     }
 
   SVN_ERR (svn_io_file_close (file, pool));
->>>>>>> 7a9d2b16
 
   return SVN_NO_ERROR;
 }
@@ -355,23 +394,23 @@
    an access baton will not return an error but will set *PATH_ACCESS to
    NULL instead. */
 static svn_error_t *
-get_path_access(svn_wc_adm_access_t **path_access,
-                svn_wc_adm_access_t *adm_access,
-                const char *path,
-                svn_boolean_t lenient,
-                apr_pool_t *pool)
+get_path_access (svn_wc_adm_access_t **path_access,
+                 svn_wc_adm_access_t *adm_access,
+                 const char *path,
+                 svn_boolean_t lenient,
+                 apr_pool_t *pool)
 {
   if (! adm_access)
     *path_access = NULL;
   else
     {
-      svn_error_t *err = svn_wc_adm_retrieve(path_access, adm_access, path,
-                                             pool);
+      svn_error_t *err = svn_wc_adm_retrieve (path_access, adm_access, path,
+                                              pool);
       if (err)
         {
           if (! lenient)
             return err;
-          svn_error_clear(err);
+          svn_error_clear (err);
           *path_access = NULL;
         }
     }
@@ -383,19 +422,19 @@
    *PARENT_ACCESS, is for the parent of PATH rather than for PATH
    itself. */
 static svn_error_t *
-get_parent_access(svn_wc_adm_access_t **parent_access,
-                  svn_wc_adm_access_t *adm_access,
-                  const char *path,
-                  svn_boolean_t lenient,
-                  apr_pool_t *pool)
+get_parent_access (svn_wc_adm_access_t **parent_access,
+                   svn_wc_adm_access_t *adm_access,
+                   const char *path,
+                   svn_boolean_t lenient,
+                   apr_pool_t *pool)
 {
   if (! adm_access)
     *parent_access = NULL;  /* Avoid messing around with paths */
   else
     {
-      const char *parent_path = svn_path_dirname(path, pool);
-      SVN_ERR(get_path_access(parent_access, adm_access, parent_path,
-                              lenient, pool));
+      const char *parent_path = svn_path_dirname (path, pool);
+      SVN_ERR (get_path_access (parent_access, adm_access, parent_path,
+                                lenient, pool));
     }
   return SVN_NO_ERROR;
 }
@@ -404,21 +443,17 @@
  * that it can be reused, all empty files are the same.
  */
 static svn_error_t *
-get_empty_file(struct edit_baton *b,
-               const char **empty_file)
+get_empty_file (struct edit_baton *b,
+                const char **empty_file)
 {
   /* Create the file if it does not exist */
-  /* Note that we tried to use /dev/null in r17220, but
-     that won't work on Windows: it's impossible to stat NUL */
   if (!b->empty_file)
-<<<<<<< HEAD
-    SVN_ERR(create_empty_file(NULL, &(b->empty_file), b->adm_access,
-                              svn_io_file_del_on_pool_cleanup, b->pool));
-=======
     {
       SVN_ERR (create_empty_file (&(b->empty_file), b->adm_access, b->pool));
->>>>>>> 7a9d2b16
-
+
+      /* Install a pool cleanup handler to delete the file */
+      SVN_ERR (temp_file_cleanup_register (b->empty_file, b->pool));
+    }
 
   *empty_file = b->empty_file;
 
@@ -427,9 +462,9 @@
 
 /* An editor function. The root of the comparison hierarchy */
 static svn_error_t *
-set_target_revision(void *edit_baton, 
-                    svn_revnum_t target_revision,
-                    apr_pool_t *pool)
+set_target_revision (void *edit_baton, 
+                     svn_revnum_t target_revision,
+                     apr_pool_t *pool)
 {
   struct edit_baton *eb = edit_baton;
   
@@ -439,18 +474,18 @@
 
 /* An editor function. The root of the comparison hierarchy */
 static svn_error_t *
-open_root(void *edit_baton,
-          svn_revnum_t base_revision,
-          apr_pool_t *pool,
-          void **root_baton)
+open_root (void *edit_baton,
+           svn_revnum_t base_revision,
+           apr_pool_t *pool,
+           void **root_baton)
 {
   struct edit_baton *eb = edit_baton;
-  struct dir_baton *b = make_dir_baton("", NULL, eb, FALSE, pool);
+  struct dir_baton *b = make_dir_baton ("", NULL, eb, FALSE, pool);
 
   /* Override the wcpath in our baton. */
-  b->wcpath = apr_pstrdup(pool, eb->target);
-
-  SVN_ERR(get_dirprops_from_ra(b));
+  b->wcpath = eb->target ? apr_pstrdup (pool, eb->target) : "";
+
+  SVN_ERR (get_dirprops_from_ra (b));
 
   *root_baton = b;
   return SVN_NO_ERROR;
@@ -458,10 +493,10 @@
 
 /* An editor function.  */
 static svn_error_t *
-delete_entry(const char *path,
-             svn_revnum_t base_revision,
-             void *parent_baton,
-             apr_pool_t *pool)
+delete_entry (const char *path,
+              svn_revnum_t base_revision,
+              void *parent_baton,
+              apr_pool_t *pool)
 {
   struct dir_baton *pb = parent_baton;
   struct edit_baton *eb = pb->edit_baton;
@@ -471,13 +506,13 @@
   svn_wc_notify_action_t action = svn_wc_notify_skip;
 
   /* We need to know if this is a directory or a file */
-  SVN_ERR(svn_ra_check_path(pb->edit_baton->ra_session,
-                            path,
-                            pb->edit_baton->revision,
-                            &kind,
-                            pool));
-  SVN_ERR(get_path_access(&adm_access, eb->adm_access, pb->wcpath,
-                          TRUE, pool));
+  SVN_ERR (svn_ra_check_path (pb->edit_baton->ra_session,
+                              path,
+                              pb->edit_baton->revision,
+                              &kind,
+                              pool));
+  SVN_ERR (get_path_access (&adm_access, eb->adm_access, pb->wcpath,
+                            TRUE, pool));
   if ((! eb->adm_access) || adm_access)
     {
       switch (kind)
@@ -488,28 +523,28 @@
             struct file_baton *b;
             
             /* Compare a file being deleted against an empty file */
-            b = make_file_baton(path, FALSE, pb->edit_baton, pool);
-            SVN_ERR(get_file_from_ra(b));
-            SVN_ERR(get_empty_file(b->edit_baton, &(b->path_end_revision)));
+            b = make_file_baton (path, FALSE, pb->edit_baton, pool);
+            SVN_ERR (get_file_from_ra (b));
+            SVN_ERR (get_empty_file(b->edit_baton, &(b->path_end_revision)));
             
-            get_file_mime_types(&mimetype1, &mimetype2, b);
+            get_file_mime_types (&mimetype1, &mimetype2, b);
             
-            SVN_ERR(pb->edit_baton->diff_callbacks->file_deleted 
-                    (adm_access, &state, b->wcpath,
-                     b->path_start_revision,
-                     b->path_end_revision,
-                     mimetype1, mimetype2,
-                     b->pristine_props,
-                     b->edit_baton->diff_cmd_baton));
+            SVN_ERR (pb->edit_baton->diff_callbacks->file_deleted 
+                     (adm_access, &state, b->wcpath,
+                      b->path_start_revision,
+                      b->path_end_revision,
+                      mimetype1, mimetype2,
+                      b->pristine_props,
+                      b->edit_baton->diff_cmd_baton));
             
             break;
           }
         case svn_node_dir:
           {
-            SVN_ERR(pb->edit_baton->diff_callbacks->dir_deleted 
-                    (adm_access, &state, 
-                     svn_path_join(eb->target, path, pool),
-                     pb->edit_baton->diff_cmd_baton));
+            SVN_ERR (pb->edit_baton->diff_callbacks->dir_deleted 
+                     (adm_access, &state, 
+                      svn_path_join (eb->target, path, pool),
+                      pb->edit_baton->diff_cmd_baton));
             break;
           }
         default:
@@ -524,25 +559,25 @@
   if (pb->edit_baton->notify_func)
     {
       svn_wc_notify_t *notify
-        = svn_wc_create_notify(svn_path_join(eb->target, path, pool),
-                               action, pool);
+        = svn_wc_create_notify (svn_path_join (eb->target, path, pool),
+                                action, pool);
       notify->kind = kind;
       notify->content_state = notify->prop_state = state;
       notify->lock_state = svn_wc_notify_lock_state_inapplicable;
-      (*pb->edit_baton->notify_func)(pb->edit_baton->notify_baton, notify,
-                                     pool);
+      (*pb->edit_baton->notify_func) (pb->edit_baton->notify_baton, notify,
+                                      pool);
     }
   return SVN_NO_ERROR;
 }
 
 /* An editor function.  */
 static svn_error_t *
-add_directory(const char *path,
-              void *parent_baton,
-              const char *copyfrom_path,
-              svn_revnum_t copyfrom_revision,
-              apr_pool_t *pool,
-              void **child_baton)
+add_directory (const char *path,
+               void *parent_baton,
+               const char *copyfrom_path,
+               svn_revnum_t copyfrom_revision,
+               apr_pool_t *pool,
+               void **child_baton)
 {
   struct dir_baton *pb = parent_baton;
   struct edit_baton *eb = pb->edit_baton;
@@ -553,17 +588,17 @@
 
   /* ### TODO: support copyfrom? */
 
-  b = make_dir_baton(path, pb, pb->edit_baton, TRUE, pool);
+  b = make_dir_baton (path, pb, pb->edit_baton, TRUE, pool);
   b->pristine_props = pb->edit_baton->empty_hash;
   *child_baton = b;
 
-  SVN_ERR(get_path_access(&adm_access,
-                          pb->edit_baton->adm_access, pb->wcpath,
-                          TRUE, pool));
-
-  SVN_ERR(pb->edit_baton->diff_callbacks->dir_added 
-          (adm_access, &state, b->wcpath, eb->target_revision,
-           pb->edit_baton->diff_cmd_baton));
+  SVN_ERR (get_path_access (&adm_access,
+                            pb->edit_baton->adm_access, pb->wcpath,
+                            pb->edit_baton->dry_run, pool));
+
+  SVN_ERR (pb->edit_baton->diff_callbacks->dir_added 
+           (adm_access, &state, b->wcpath, eb->target_revision,
+            pb->edit_baton->diff_cmd_baton));
 
   if ((state == svn_wc_notify_state_missing)
       || (state == svn_wc_notify_state_obstructed))
@@ -573,10 +608,10 @@
 
   if (pb->edit_baton->notify_func)
     {
-      svn_wc_notify_t *notify = svn_wc_create_notify(b->wcpath, action, pool);
+      svn_wc_notify_t *notify = svn_wc_create_notify (b->wcpath, action, pool);
       notify->kind = svn_node_dir;
-      (*pb->edit_baton->notify_func)(pb->edit_baton->notify_baton, notify,
-                                     pool);
+      (*pb->edit_baton->notify_func) (pb->edit_baton->notify_baton, notify,
+                                      pool);
     }
 
   return SVN_NO_ERROR;
@@ -584,19 +619,19 @@
 
 /* An editor function.  */
 static svn_error_t *
-open_directory(const char *path,
-               void *parent_baton,
-               svn_revnum_t base_revision,
-               apr_pool_t *pool,
-               void **child_baton)
+open_directory (const char *path,
+                void *parent_baton,
+                svn_revnum_t base_revision,
+                apr_pool_t *pool,
+                void **child_baton)
 {
   struct dir_baton *pb = parent_baton;
   struct dir_baton *b;
 
-  b = make_dir_baton(path, pb, pb->edit_baton, FALSE, pool);
+  b = make_dir_baton (path, pb, pb->edit_baton, FALSE, pool);
   *child_baton = b;
 
-  SVN_ERR(get_dirprops_from_ra(b));
+  SVN_ERR (get_dirprops_from_ra (b));
 
   return SVN_NO_ERROR;
 }
@@ -604,22 +639,22 @@
 
 /* An editor function.  */
 static svn_error_t *
-add_file(const char *path,
-         void *parent_baton,
-         const char *copyfrom_path,
-         svn_revnum_t copyfrom_revision,
-         apr_pool_t *pool,
-         void **file_baton)
+add_file (const char *path,
+          void *parent_baton,
+          const char *copyfrom_path,
+          svn_revnum_t copyfrom_revision,
+          apr_pool_t *pool,
+          void **file_baton)
 {
   struct dir_baton *pb = parent_baton;
   struct file_baton *b;
 
   /* ### TODO: support copyfrom? */
 
-  b = make_file_baton(path, TRUE, pb->edit_baton, pool);
+  b = make_file_baton (path, TRUE, pb->edit_baton, pool);
   *file_baton = b;
 
-  SVN_ERR(get_empty_file(b->edit_baton, &(b->path_start_revision)));
+  SVN_ERR (get_empty_file (b->edit_baton, &(b->path_start_revision)));
   b->pristine_props = pb->edit_baton->empty_hash;
 
   return SVN_NO_ERROR;
@@ -627,36 +662,36 @@
 
 /* An editor function.  */
 static svn_error_t *
-open_file(const char *path,
-          void *parent_baton,
-          svn_revnum_t base_revision,
-          apr_pool_t *pool,
-          void **file_baton)
+open_file (const char *path,
+           void *parent_baton,
+           svn_revnum_t base_revision,
+           apr_pool_t *pool,
+           void **file_baton)
 {
   struct dir_baton *pb = parent_baton;
   struct file_baton *b;
 
-  b = make_file_baton(path, FALSE, pb->edit_baton, pool);
+  b = make_file_baton (path, FALSE, pb->edit_baton, pool);
   *file_baton = b;
 
-  SVN_ERR(get_file_from_ra(b));
-
-  return SVN_NO_ERROR;
-}
-
-/* Do the work of applying the text delta.  */
-static svn_error_t *
-window_handler(svn_txdelta_window_t *window,
-               void *window_baton)
+  SVN_ERR (get_file_from_ra (b));
+
+  return SVN_NO_ERROR;
+}
+
+/* An editor function.  Do the work of applying the text delta.  */
+static svn_error_t *
+window_handler (svn_txdelta_window_t *window,
+                void *window_baton)
 {
   struct file_baton *b = window_baton;
 
-  SVN_ERR(b->apply_handler(window, b->apply_baton));
+  SVN_ERR (b->apply_handler (window, b->apply_baton));
 
   if (!window)
     {
-      SVN_ERR(svn_io_file_close(b->file_start_revision, b->pool));
-      SVN_ERR(svn_io_file_close(b->file_end_revision, b->pool));
+      SVN_ERR (svn_io_file_close (b->file_start_revision, b->pool));
+      SVN_ERR (svn_io_file_close (b->file_end_revision, b->pool));
     }
 
   return SVN_NO_ERROR;
@@ -664,19 +699,19 @@
 
 /* An editor function.  */
 static svn_error_t *
-apply_textdelta(void *file_baton,
-                const char *base_checksum,
-                apr_pool_t *pool,
-                svn_txdelta_window_handler_t *handler,
-                void **handler_baton)
+apply_textdelta (void *file_baton,
+                 const char *base_checksum,
+                 apr_pool_t *pool,
+                 svn_txdelta_window_handler_t *handler,
+                 void **handler_baton)
 {
   struct file_baton *b = file_baton;
   svn_wc_adm_access_t *adm_access;
 
   /* Open the file to be used as the base for second revision */
-  SVN_ERR(svn_io_file_open(&(b->file_start_revision),
-                           b->path_start_revision,
-                           APR_READ, APR_OS_DEFAULT, b->pool));
+  SVN_ERR (svn_io_file_open (&(b->file_start_revision),
+                             b->path_start_revision,
+                             APR_READ, APR_OS_DEFAULT, b->pool));
 
   /* Open the file that will become the second revision after applying the
      text delta, it starts empty */
@@ -684,36 +719,16 @@
     {
       svn_error_t *err;
 
-<<<<<<< HEAD
-      err = svn_wc_adm_probe_retrieve(&adm_access, b->edit_baton->adm_access,
-                                      b->wcpath, pool);
-      if (err)
-        {
-          svn_error_clear(err);
-=======
       err = svn_wc_adm_probe_retrieve (&adm_access, b->edit_baton->adm_access,
                                        b->wcpath, pool);
       if (err)
         {
           svn_error_clear (err);
->>>>>>> 7a9d2b16
           adm_access = NULL;
         }
     }
   else
     adm_access = NULL;
-<<<<<<< HEAD
-  SVN_ERR(create_empty_file(&(b->file_end_revision),
-                            &(b->path_end_revision), adm_access,
-                            svn_io_file_del_on_pool_cleanup, b->pool));
-
-  svn_txdelta_apply(svn_stream_from_aprfile(b->file_start_revision, b->pool),
-                    svn_stream_from_aprfile(b->file_end_revision, b->pool),
-                    NULL,
-                    b->path,
-                    b->pool,
-                    &(b->apply_handler), &(b->apply_baton));
-=======
   SVN_ERR (create_empty_file (&(b->path_end_revision), adm_access, b->pool));
   SVN_ERR (temp_file_cleanup_register (b->path_end_revision, b->pool));
   SVN_ERR (svn_io_file_open (&(b->file_end_revision), b->path_end_revision,
@@ -725,7 +740,6 @@
                      b->path,
                      b->pool,
                      &(b->apply_handler), &(b->apply_baton));
->>>>>>> 7a9d2b16
 
   *handler = window_handler;
   *handler_baton = file_baton;
@@ -744,9 +758,9 @@
  * ### comparing against it here.
  */
 static svn_error_t *
-close_file(void *file_baton,
-           const char *text_checksum,
-           apr_pool_t *pool)
+close_file (void *file_baton,
+            const char *text_checksum,
+            apr_pool_t *pool)
 {
   struct file_baton *b = file_baton;
   struct edit_baton *eb = b->edit_baton;
@@ -757,8 +771,8 @@
     content_state = svn_wc_notify_state_unknown,
     prop_state = svn_wc_notify_state_unknown;
 
-  err = get_parent_access(&adm_access, eb->adm_access, 
-                          b->wcpath, eb->dry_run, b->pool);
+  err = get_parent_access (&adm_access, eb->adm_access, 
+                           b->wcpath, eb->dry_run, b->pool);
 
   if (err && err->apr_err == SVN_ERR_WC_NOT_LOCKED)
     {
@@ -766,16 +780,16 @@
       /* If the file path doesn't exist, then send a 'skipped' notification. */
       if (eb->notify_func)
         {
-          svn_wc_notify_t *notify = svn_wc_create_notify(b->wcpath,
-                                                         svn_wc_notify_skip,
-                                                         pool);
+          svn_wc_notify_t *notify = svn_wc_create_notify (b->wcpath,
+                                                          svn_wc_notify_skip,
+                                                          pool);
           notify->kind = svn_node_file;
           notify->content_state = svn_wc_notify_state_missing;
           notify->prop_state = prop_state;
-          (*eb->notify_func)(eb->notify_baton, notify, pool);
+          (*eb->notify_func) (eb->notify_baton, notify, pool);
         }
       
-      svn_error_clear(err);
+      svn_error_clear (err);
       return SVN_NO_ERROR;
     }
   else if (err)
@@ -784,32 +798,37 @@
   if (b->path_end_revision || b->propchanges->nelts > 0)
     {
       const char *mimetype1, *mimetype2;
-      get_file_mime_types(&mimetype1, &mimetype2, b);
+      get_file_mime_types (&mimetype1, &mimetype2, b);
 
       if (b->added)
-        SVN_ERR(eb->diff_callbacks->file_added
-                (adm_access, &content_state, &prop_state,
-                 b->wcpath,
-                 b->path_end_revision ? b->path_start_revision : NULL,
-                 b->path_end_revision,
-                 0,
-                 b->edit_baton->target_revision,
-                 mimetype1, mimetype2,
-                 b->propchanges, b->pristine_props,
-                 b->edit_baton->diff_cmd_baton));
+        SVN_ERR (eb->diff_callbacks->file_added
+                 (adm_access, &content_state, &prop_state,
+                  b->wcpath,
+                  b->path_end_revision ? b->path_start_revision : NULL,
+                  b->path_end_revision,
+                  0,
+                  b->edit_baton->target_revision,
+                  mimetype1, mimetype2,
+                  b->propchanges, b->pristine_props,
+                  b->edit_baton->diff_cmd_baton));
       else
-        SVN_ERR(eb->diff_callbacks->file_changed
-                (adm_access, &content_state, &prop_state,
-                 b->wcpath,
-                 b->path_end_revision ? b->path_start_revision : NULL,
-                 b->path_end_revision,
-                 b->edit_baton->revision,
-                 b->edit_baton->target_revision,
-                 mimetype1, mimetype2,
-                 b->propchanges, b->pristine_props,
-                 b->edit_baton->diff_cmd_baton));
-    }
-
+        SVN_ERR (eb->diff_callbacks->file_changed
+                 (adm_access, &content_state, &prop_state,
+                  b->wcpath,
+                  b->path_end_revision ? b->path_start_revision : NULL,
+                  b->path_end_revision,
+                  b->edit_baton->revision,
+                  b->edit_baton->target_revision,
+                  mimetype1, mimetype2,
+                  b->propchanges, b->pristine_props,
+                  b->edit_baton->diff_cmd_baton));
+    }
+
+
+  /* ### Is b->path the repos path?  Probably.  This doesn't really
+     matter while issue #748 (svn merge only happens in ".") is
+     outstanding.  But when we take a wc_path as an argument to
+     merge, then we'll need to pass around a wc path somehow. */
 
   if ((content_state == svn_wc_notify_state_missing)
       || (content_state == svn_wc_notify_state_obstructed))
@@ -821,12 +840,12 @@
 
   if (eb->notify_func)
     {
-      svn_wc_notify_t *notify = svn_wc_create_notify(b->wcpath, action,
-                                                     pool);
+      svn_wc_notify_t *notify = svn_wc_create_notify (b->wcpath, action,
+                                                      pool);
       notify->kind = svn_node_file;
       notify->content_state = content_state;
       notify->prop_state = prop_state;
-      (*eb->notify_func)(eb->notify_baton, notify, pool);
+      (*eb->notify_func) (eb->notify_baton, notify, pool);
     }
 
   return SVN_NO_ERROR;
@@ -834,8 +853,8 @@
 
 /* An editor function.  */
 static svn_error_t *
-close_directory(void *dir_baton,
-                apr_pool_t *pool)
+close_directory (void *dir_baton,
+                 apr_pool_t *pool)
 {
   struct dir_baton *b = dir_baton;
   struct edit_baton *eb = b->edit_baton;
@@ -845,8 +864,8 @@
   if (b->propchanges->nelts > 0)
     {
       svn_wc_adm_access_t *adm_access;
-      err = get_path_access(&adm_access, eb->adm_access, b->wcpath,
-                            eb->dry_run, b->pool);
+      err = get_path_access (&adm_access, eb->adm_access, b->wcpath,
+                             eb->dry_run, b->pool);
 
       if (err && err->apr_err == SVN_ERR_WC_NOT_LOCKED)
         {
@@ -855,13 +874,13 @@
           if (eb->notify_func)
             {
               svn_wc_notify_t *notify
-                = svn_wc_create_notify(b->wcpath, svn_wc_notify_skip, pool);
+                = svn_wc_create_notify (b->wcpath, svn_wc_notify_skip, pool);
               notify->kind = svn_node_dir;
               notify->content_state = notify->prop_state
                 = svn_wc_notify_state_missing;
-              (*eb->notify_func)(eb->notify_baton, notify, pool);
+              (*eb->notify_func) (eb->notify_baton, notify, pool);
             }
-          svn_error_clear(err);      
+          svn_error_clear (err);      
           return SVN_NO_ERROR;
         }
       else if (err)
@@ -871,11 +890,11 @@
          have an access baton, since in that case the directory will already
          have been recognised as added, in which case they cannot conflict. */
       if (! eb->dry_run || adm_access)
-        SVN_ERR(eb->diff_callbacks->dir_props_changed
-                (adm_access, &prop_state,
-                 b->wcpath,
-                 b->propchanges, b->pristine_props,
-                 b->edit_baton->diff_cmd_baton));
+        SVN_ERR (eb->diff_callbacks->dir_props_changed
+                 (adm_access, &prop_state,
+                  b->wcpath,
+                  b->propchanges, b->pristine_props,
+                  b->edit_baton->diff_cmd_baton));
     }
 
   /* ### Don't notify added directories as they triggered notification
@@ -884,12 +903,12 @@
   if (!b->added && eb->notify_func)
     {
       svn_wc_notify_t *notify
-        = svn_wc_create_notify(b->wcpath, svn_wc_notify_update_update, pool);
+        = svn_wc_create_notify (b->wcpath, svn_wc_notify_update_update, pool);
       notify->kind = svn_node_dir;
       notify->content_state = svn_wc_notify_state_inapplicable;
       notify->prop_state = prop_state;
       notify->lock_state = svn_wc_notify_lock_state_inapplicable;
-      (*eb->notify_func)(eb->notify_baton, notify, pool);
+      (*eb->notify_func) (eb->notify_baton, notify, pool);
     }
 
   return SVN_NO_ERROR;
@@ -898,34 +917,34 @@
 
 /* An editor function.  */
 static svn_error_t *
-change_file_prop(void *file_baton,
+change_file_prop (void *file_baton,
+                  const char *name,
+                  const svn_string_t *value,
+                  apr_pool_t *pool)
+{
+  struct file_baton *b = file_baton;
+  svn_prop_t *propchange;
+
+  propchange = apr_array_push (b->propchanges);
+  propchange->name = apr_pstrdup (b->pool, name);
+  propchange->value = value ? svn_string_dup (value, b->pool) : NULL;
+  
+  return SVN_NO_ERROR;
+}
+
+/* An editor function.  */
+static svn_error_t *
+change_dir_prop (void *dir_baton,
                  const char *name,
                  const svn_string_t *value,
                  apr_pool_t *pool)
 {
-  struct file_baton *b = file_baton;
-  svn_prop_t *propchange;
-
-  propchange = apr_array_push(b->propchanges);
-  propchange->name = apr_pstrdup(b->pool, name);
-  propchange->value = value ? svn_string_dup(value, b->pool) : NULL;
-  
-  return SVN_NO_ERROR;
-}
-
-/* An editor function.  */
-static svn_error_t *
-change_dir_prop(void *dir_baton,
-                const char *name,
-                const svn_string_t *value,
-                apr_pool_t *pool)
-{
   struct dir_baton *db = dir_baton;
   svn_prop_t *propchange;
 
-  propchange = apr_array_push(db->propchanges);
-  propchange->name = apr_pstrdup(db->pool, name);
-  propchange->value = value ? svn_string_dup(value, db->pool) : NULL;
+  propchange = apr_array_push (db->propchanges);
+  propchange->name = apr_pstrdup (db->pool, name);
+  propchange->value = value ? svn_string_dup (value, db->pool) : NULL;
 
   return SVN_NO_ERROR;
 }
@@ -933,37 +952,37 @@
 
 /* An editor function.  */
 static svn_error_t *
-close_edit(void *edit_baton,
-           apr_pool_t *pool)
+close_edit (void *edit_baton,
+            apr_pool_t *pool)
 {
   struct edit_baton *eb = edit_baton;
 
-  svn_pool_destroy(eb->pool);
+  svn_pool_destroy (eb->pool);
 
   return SVN_NO_ERROR;
 }
 
 /* Create a repository diff editor and baton.  */
 svn_error_t *
-svn_client__get_diff_editor(const char *target,
-                            svn_wc_adm_access_t *adm_access,
-                            const svn_wc_diff_callbacks2_t *diff_callbacks,
-                            void *diff_cmd_baton,
-                            svn_boolean_t recurse,
-                            svn_boolean_t dry_run,
-                            svn_ra_session_t *ra_session,
-                            svn_revnum_t revision,
-                            svn_wc_notify_func2_t notify_func,
-                            void *notify_baton,
-                            svn_cancel_func_t cancel_func,
-                            void *cancel_baton,
-                            const svn_delta_editor_t **editor,
-                            void **edit_baton,
-                            apr_pool_t *pool)
-{
-  apr_pool_t *subpool = svn_pool_create(pool);
-  svn_delta_editor_t *tree_editor = svn_delta_default_editor(subpool);
-  struct edit_baton *eb = apr_palloc(subpool, sizeof(*eb));
+svn_client__get_diff_editor (const char *target,
+                             svn_wc_adm_access_t *adm_access,
+                             const svn_wc_diff_callbacks2_t *diff_callbacks,
+                             void *diff_cmd_baton,
+                             svn_boolean_t recurse,
+                             svn_boolean_t dry_run,
+                             svn_ra_session_t *ra_session,
+                             svn_revnum_t revision,
+                             svn_wc_notify_func2_t notify_func,
+                             void *notify_baton,
+                             svn_cancel_func_t cancel_func,
+                             void *cancel_baton,
+                             const svn_delta_editor_t **editor,
+                             void **edit_baton,
+                             apr_pool_t *pool)
+{
+  apr_pool_t *subpool = svn_pool_create (pool);
+  svn_delta_editor_t *tree_editor = svn_delta_default_editor (subpool);
+  struct edit_baton *eb = apr_palloc (subpool, sizeof (*eb));
 
   eb->target = target;
   eb->adm_access = adm_access;
@@ -974,7 +993,7 @@
   eb->ra_session = ra_session;
   eb->revision = revision;
   eb->empty_file = NULL;
-  eb->empty_hash = apr_hash_make(subpool);
+  eb->empty_hash = apr_hash_make (subpool);
   eb->pool = subpool;
   eb->notify_func = notify_func;
   eb->notify_baton = notify_baton;
@@ -993,13 +1012,13 @@
   tree_editor->change_dir_prop = change_dir_prop;
   tree_editor->close_edit = close_edit;
 
-  SVN_ERR(svn_delta_get_cancellation_editor(cancel_func,
-                                            cancel_baton,
-                                            tree_editor,
-                                            eb,
-                                            editor,
-                                            edit_baton,
-                                            pool));
+  SVN_ERR (svn_delta_get_cancellation_editor (cancel_func,
+                                              cancel_baton,
+                                              tree_editor,
+                                              eb,
+                                              editor,
+                                              edit_baton,
+                                              pool));
 
   return SVN_NO_ERROR;
 }