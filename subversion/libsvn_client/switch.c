--- conflicted
+++ resolved
@@ -2,17 +2,22 @@
  * switch.c:  implement 'switch' feature via WC & RA interfaces.
  *
  * ====================================================================
- * Copyright (c) 2000-2007 CollabNet.  All rights reserved.
+ *    Licensed to the Apache Software Foundation (ASF) under one
+ *    or more contributor license agreements.  See the NOTICE file
+ *    distributed with this work for additional information
+ *    regarding copyright ownership.  The ASF licenses this file
+ *    to you under the Apache License, Version 2.0 (the
+ *    "License"); you may not use this file except in compliance
+ *    with the License.  You may obtain a copy of the License at
  *
- * This software is licensed as described in the file COPYING, which
- * you should have received as part of this distribution.  The terms
- * are also available at http://subversion.tigris.org/license-1.html.
- * If newer versions of this license are posted there, you may use a
- * newer version instead, at your option.
+ *      http://www.apache.org/licenses/LICENSE-2.0
  *
- * This software consists of voluntary contributions made by many
- * individuals.  For exact contribution history, see the revision
- * history and logs, available at http://subversion.tigris.org/.
+ *    Unless required by applicable law or agreed to in writing,
+ *    software distributed under the License is distributed on an
+ *    "AS IS" BASIS, WITHOUT WARRANTIES OR CONDITIONS OF ANY
+ *    KIND, either express or implied.  See the License for the
+ *    specific language governing permissions and limitations
+ *    under the License.
  * ====================================================================
  */
 
@@ -23,11 +28,11 @@
 
 /*** Includes. ***/
 
-#include <assert.h>
-
 #include "svn_client.h"
 #include "svn_error.h"
+#include "svn_hash.h"
 #include "svn_time.h"
+#include "svn_dirent_uri.h"
 #include "svn_path.h"
 #include "svn_config.h"
 #include "svn_pools.h"
@@ -52,6 +57,340 @@
        URL attributes.
 */
 
+
+/* A conflict callback that simply records the conflicted path in BATON.
+
+   Implements svn_wc_conflict_resolver_func2_t.
+*/
+static svn_error_t *
+record_conflict(svn_wc_conflict_result_t **result,
+                const svn_wc_conflict_description2_t *description,
+                void *baton,
+                apr_pool_t *result_pool,
+                apr_pool_t *scratch_pool)
+{
+  apr_hash_t *conflicted_paths = baton;
+
+  svn_hash_sets(conflicted_paths,
+                apr_pstrdup(apr_hash_pool_get(conflicted_paths),
+                            description->local_abspath), "");
+  *result = svn_wc_create_conflict_result(svn_wc_conflict_choose_postpone,
+                                          NULL, result_pool);
+  return SVN_NO_ERROR;
+}
+
+/* ...
+
+   Add the paths of any conflict victims to CONFLICTED_PATHS, if that
+   is not null.
+*/
+static svn_error_t *
+switch_internal(svn_revnum_t *result_rev,
+                apr_hash_t *conflicted_paths,
+                const char *local_abspath,
+                const char *anchor_abspath,
+                const char *switch_url,
+                const svn_opt_revision_t *peg_revision,
+                const svn_opt_revision_t *revision,
+                svn_depth_t depth,
+                svn_boolean_t depth_is_sticky,
+                svn_boolean_t ignore_externals,
+                svn_boolean_t allow_unver_obstructions,
+                svn_boolean_t ignore_ancestry,
+                svn_boolean_t *timestamp_sleep,
+                svn_client_ctx_t *ctx,
+                apr_pool_t *pool)
+{
+  const svn_ra_reporter3_t *reporter;
+  void *report_baton;
+  const char *anchor_url, *target;
+  svn_client__pathrev_t *switch_loc;
+  svn_ra_session_t *ra_session;
+  svn_revnum_t revnum;
+  const char *diff3_cmd;
+  apr_hash_t *wcroot_iprops;
+  apr_array_header_t *inherited_props;
+  svn_boolean_t use_commit_times;
+  const svn_delta_editor_t *switch_editor;
+  void *switch_edit_baton;
+  const char *preserved_exts_str;
+  apr_array_header_t *preserved_exts;
+  svn_boolean_t server_supports_depth;
+  struct svn_client__dirent_fetcher_baton_t dfb;
+  svn_config_t *cfg = ctx->config
+                      ? svn_hash_gets(ctx->config, SVN_CONFIG_CATEGORY_CONFIG)
+                      : NULL;
+
+  /* An unknown depth can't be sticky. */
+  if (depth == svn_depth_unknown)
+    depth_is_sticky = FALSE;
+
+  /* Do not support the situation of both exclude and switch a target. */
+  if (depth == svn_depth_exclude)
+    return svn_error_createf(SVN_ERR_UNSUPPORTED_FEATURE, NULL,
+                             _("Cannot both exclude and switch a path"));
+
+  /* Get the external diff3, if any. */
+  svn_config_get(cfg, &diff3_cmd, SVN_CONFIG_SECTION_HELPERS,
+                 SVN_CONFIG_OPTION_DIFF3_CMD, NULL);
+
+  if (diff3_cmd != NULL)
+    SVN_ERR(svn_path_cstring_to_utf8(&diff3_cmd, diff3_cmd, pool));
+
+  /* See if the user wants last-commit timestamps instead of current ones. */
+  SVN_ERR(svn_config_get_bool(cfg, &use_commit_times,
+                              SVN_CONFIG_SECTION_MISCELLANY,
+                              SVN_CONFIG_OPTION_USE_COMMIT_TIMES, FALSE));
+
+  {
+    svn_boolean_t has_working;
+    SVN_ERR(svn_wc__node_has_working(&has_working, ctx->wc_ctx, local_abspath,
+                                     pool));
+
+    if (has_working)
+      return svn_error_createf(SVN_ERR_UNSUPPORTED_FEATURE, NULL,
+                               _("Cannot switch '%s' because it is not in the "
+                                 "repository yet"),
+                               svn_dirent_local_style(local_abspath, pool));
+  }
+
+  /* See which files the user wants to preserve the extension of when
+     conflict files are made. */
+  svn_config_get(cfg, &preserved_exts_str, SVN_CONFIG_SECTION_MISCELLANY,
+                 SVN_CONFIG_OPTION_PRESERVED_CF_EXTS, "");
+  preserved_exts = *preserved_exts_str
+    ? svn_cstring_split(preserved_exts_str, "\n\r\t\v ", FALSE, pool)
+    : NULL;
+
+  /* Sanity check.  Without these, the switch is meaningless. */
+  SVN_ERR_ASSERT(switch_url && (switch_url[0] != '\0'));
+
+  if (strcmp(local_abspath, anchor_abspath))
+    target = svn_dirent_basename(local_abspath, pool);
+  else
+    target = "";
+
+  SVN_ERR(svn_wc__node_get_url(&anchor_url, ctx->wc_ctx, anchor_abspath,
+                               pool, pool));
+  if (! anchor_url)
+    return svn_error_createf(SVN_ERR_ENTRY_MISSING_URL, NULL,
+                             _("Directory '%s' has no URL"),
+                             svn_dirent_local_style(anchor_abspath, pool));
+
+  /* We may need to crop the tree if the depth is sticky */
+  if (depth_is_sticky && depth < svn_depth_infinity)
+    {
+      svn_node_kind_t target_kind;
+
+      if (depth == svn_depth_exclude)
+        {
+          SVN_ERR(svn_wc_exclude(ctx->wc_ctx,
+                                 local_abspath,
+                                 ctx->cancel_func, ctx->cancel_baton,
+                                 ctx->notify_func2, ctx->notify_baton2,
+                                 pool));
+
+          /* Target excluded, we are done now */
+          return SVN_NO_ERROR;
+        }
+
+      SVN_ERR(svn_wc_read_kind2(&target_kind, ctx->wc_ctx, local_abspath,
+                                TRUE, TRUE, pool));
+
+      if (target_kind == svn_node_dir)
+        SVN_ERR(svn_wc_crop_tree2(ctx->wc_ctx, local_abspath, depth,
+                                  ctx->cancel_func, ctx->cancel_baton,
+                                  ctx->notify_func2, ctx->notify_baton2,
+                                  pool));
+    }
+
+  /* Open an RA session to 'source' URL */
+  SVN_ERR(svn_client__ra_session_from_path2(&ra_session, &switch_loc,
+                                            switch_url, anchor_abspath,
+                                            peg_revision, revision,
+                                            ctx, pool));
+
+  /* Disallow a switch operation to change the repository root of the
+     target. */
+  if (! svn_uri__is_ancestor(switch_loc->repos_root_url, anchor_url))
+    return svn_error_createf(SVN_ERR_WC_INVALID_SWITCH, NULL,
+                             _("'%s'\nis not the same repository as\n'%s'"),
+                             anchor_url, switch_loc->repos_root_url);
+
+  /* If we're not ignoring ancestry, then error out if the switch
+     source and target don't have a common ancestory.
+
+     ### We're acting on the anchor here, not the target.  Is that
+     ### okay? */
+  if (! ignore_ancestry)
+    {
+      svn_client__pathrev_t *target_base_loc, *yca;
+
+      SVN_ERR(svn_client__wc_node_get_base(&target_base_loc, local_abspath,
+                                           ctx->wc_ctx, pool, pool));
+
+      if (!target_base_loc)
+        yca = NULL; /* Not versioned */
+      else
+        {
+          SVN_ERR(svn_client__get_youngest_common_ancestor(
+                  &yca, switch_loc, target_base_loc, ra_session, ctx,
+                  pool, pool));
+        }
+      if (! yca)
+        return svn_error_createf(SVN_ERR_CLIENT_UNRELATED_RESOURCES, NULL,
+                                 _("'%s' shares no common ancestry with '%s'"),
+                                 switch_url,
+                                 svn_dirent_local_style(local_abspath, pool));
+    }
+
+  wcroot_iprops = apr_hash_make(pool);
+
+  /* Will the base of LOCAL_ABSPATH require an iprop cache post-switch?
+     If we are switching LOCAL_ABSPATH to the root of the repository then
+     we don't need to cache inherited properties.  In all other cases we
+     *might* need to cache iprops. */
+  if (strcmp(switch_loc->repos_root_url, switch_loc->url) != 0)
+    {
+      svn_boolean_t wc_root;
+      svn_boolean_t needs_iprop_cache = TRUE;
+
+      SVN_ERR(svn_wc__is_wcroot(&wc_root, ctx->wc_ctx, local_abspath,
+                                pool));
+
+      /* Switching the WC root to anything but the repos root means
+         we need an iprop cache. */
+      if (!wc_root)
+        {
+          /* We know we are switching a subtree to something other than the
+             repos root, but if we are unswitching that subtree we don't
+             need an iprops cache. */
+          const char *target_parent_url;
+          const char *unswitched_url;
+
+          /* Calculate the URL LOCAL_ABSPATH would have if it was unswitched
+             relative to its parent. */
+          SVN_ERR(svn_wc__node_get_url(&target_parent_url, ctx->wc_ctx,
+                                       svn_dirent_dirname(local_abspath,
+                                                          pool),
+                                       pool, pool));
+          unswitched_url = svn_path_url_add_component2(
+            target_parent_url,
+            svn_dirent_basename(local_abspath, pool),
+            pool);
+
+          /* If LOCAL_ABSPATH will be unswitched relative to its parent, then
+             it doesn't need an iprop cache.  Note: It doesn't matter if
+             LOCAL_ABSPATH is withing a switched subtree, only if it's the
+             *root* of a switched subtree.*/
+          if (strcmp(unswitched_url, switch_loc->url) == 0)
+            needs_iprop_cache = FALSE;
+      }
+
+
+      if (needs_iprop_cache)
+        {
+          SVN_ERR(svn_ra_get_inherited_props(ra_session, &inherited_props,
+                                             "", switch_loc->rev, pool,
+                                             pool));
+          svn_hash_sets(wcroot_iprops, local_abspath, inherited_props);
+        }
+    }
+
+  SVN_ERR(svn_ra_reparent(ra_session, anchor_url, pool));
+
+  /* Fetch the switch (update) editor.  If REVISION is invalid, that's
+     okay; the RA driver will call editor->set_target_revision() later on. */
+  SVN_ERR(svn_ra_has_capability(ra_session, &server_supports_depth,
+                                SVN_RA_CAPABILITY_DEPTH, pool));
+
+  dfb.ra_session = ra_session;
+  dfb.anchor_url = anchor_url;
+  dfb.target_revision = switch_loc->rev;
+
+  SVN_ERR(svn_wc__get_switch_editor(&switch_editor, &switch_edit_baton,
+                                    &revnum, ctx->wc_ctx, anchor_abspath,
+                                    target, switch_loc->url, wcroot_iprops,
+                                    use_commit_times, depth,
+                                    depth_is_sticky, allow_unver_obstructions,
+                                    server_supports_depth,
+                                    diff3_cmd, preserved_exts,
+                                    svn_client__dirent_fetcher, &dfb,
+                                    conflicted_paths ? record_conflict : NULL,
+                                    conflicted_paths,
+                                    NULL, NULL,
+                                    ctx->cancel_func, ctx->cancel_baton,
+                                    ctx->notify_func2, ctx->notify_baton2,
+                                    pool, pool));
+
+  /* Tell RA to do an update of URL+TARGET to REVISION; if we pass an
+     invalid revnum, that means RA will use the latest revision. */
+  SVN_ERR(svn_ra_do_switch3(ra_session, &reporter, &report_baton,
+                            switch_loc->rev,
+                            target,
+                            depth_is_sticky ? depth : svn_depth_unknown,
+                            switch_loc->url,
+                            FALSE /* send_copyfrom_args */,
+                            ignore_ancestry,
+                            switch_editor, switch_edit_baton,
+                            pool, pool));
+
+  /* Past this point, we assume the WC is going to be modified so we will
+   * need to sleep for timestamps. */
+  *timestamp_sleep = TRUE;
+
+  /* Drive the reporter structure, describing the revisions within
+     LOCAL_ABSPATH.  When this calls reporter->finish_report, the
+     reporter will drive the switch_editor. */
+  SVN_ERR(svn_wc_crawl_revisions5(ctx->wc_ctx, local_abspath, reporter,
+                                  report_baton, TRUE,
+                                  depth, (! depth_is_sticky),
+                                  (! server_supports_depth),
+                                  use_commit_times,
+                                  ctx->cancel_func, ctx->cancel_baton,
+                                  ctx->notify_func2, ctx->notify_baton2,
+                                  pool));
+
+  /* We handle externals after the switch is complete, so that
+     handling external items (and any errors therefrom) doesn't delay
+     the primary operation. */
+  if (SVN_DEPTH_IS_RECURSIVE(depth) && (! ignore_externals))
+    {
+      apr_hash_t *new_externals;
+      apr_hash_t *new_depths;
+      SVN_ERR(svn_wc__externals_gather_definitions(&new_externals,
+                                                   &new_depths,
+                                                   ctx->wc_ctx, local_abspath,
+                                                   depth, pool, pool));
+
+      SVN_ERR(svn_client__handle_externals(new_externals,
+                                           new_depths,
+                                           switch_loc->repos_root_url,
+                                           local_abspath,
+                                           depth, timestamp_sleep, ra_session,
+                                           ctx, pool));
+    }
+
+  /* Let everyone know we're finished here. */
+  if (ctx->notify_func2)
+    {
+      svn_wc_notify_t *notify
+        = svn_wc_create_notify(anchor_abspath, svn_wc_notify_update_completed,
+                               pool);
+      notify->kind = svn_node_none;
+      notify->content_state = notify->prop_state
+        = svn_wc_notify_state_inapplicable;
+      notify->lock_state = svn_wc_notify_lock_state_inapplicable;
+      notify->revision = revnum;
+      ctx->notify_func2(ctx->notify_baton2, notify, pool);
+    }
+
+  /* If the caller wants the result revision, give it to them. */
+  if (result_rev)
+    *result_rev = revnum;
+
+  return SVN_NO_ERROR;
+}
 
 svn_error_t *
 svn_client__switch_internal(svn_revnum_t *result_rev,
@@ -61,258 +400,88 @@
                             const svn_opt_revision_t *revision,
                             svn_depth_t depth,
                             svn_boolean_t depth_is_sticky,
-                            svn_boolean_t *timestamp_sleep,
                             svn_boolean_t ignore_externals,
                             svn_boolean_t allow_unver_obstructions,
+                            svn_boolean_t ignore_ancestry,
+                            svn_boolean_t *timestamp_sleep,
                             svn_client_ctx_t *ctx,
                             apr_pool_t *pool)
 {
-  const svn_ra_reporter3_t *reporter;
-  void *report_baton;
-  const svn_wc_entry_t *entry;
-  const char *URL, *anchor, *target, *source_root, *switch_rev_url;
-  svn_ra_session_t *ra_session;
-  svn_revnum_t revnum;
-  svn_error_t *err = SVN_NO_ERROR;
-  svn_wc_adm_access_t *adm_access, *dir_access;
-  const char *diff3_cmd;
-  svn_boolean_t use_commit_times;
-  svn_boolean_t sleep_here;
-  svn_boolean_t *use_sleep = timestamp_sleep ? timestamp_sleep : &sleep_here;
-  const svn_delta_editor_t *switch_editor;
-  void *switch_edit_baton;
-  svn_wc_traversal_info_t *traversal_info = svn_wc_init_traversal_info(pool);
-  const char *preserved_exts_str;
-  apr_array_header_t *preserved_exts;
-  svn_boolean_t server_supports_depth;
-  svn_config_t *cfg = ctx->config ? apr_hash_get(ctx->config,
-                                                 SVN_CONFIG_CATEGORY_CONFIG,
-                                                 APR_HASH_KEY_STRING)
-                                  : NULL;
-
-  /* An unknown depth can't be sticky. */
-  if (depth == svn_depth_unknown)
-    depth_is_sticky = FALSE;
-  
-  /* Get the external diff3, if any. */
-  svn_config_get(cfg, &diff3_cmd, SVN_CONFIG_SECTION_HELPERS,
-                 SVN_CONFIG_OPTION_DIFF3_CMD, NULL);
-
-  /* See if the user wants last-commit timestamps instead of current ones. */
-  SVN_ERR(svn_config_get_bool(cfg, &use_commit_times,
-                              SVN_CONFIG_SECTION_MISCELLANY,
-                              SVN_CONFIG_OPTION_USE_COMMIT_TIMES, FALSE));
-
-  /* See which files the user wants to preserve the extension of when
-     conflict files are made. */
-  svn_config_get(cfg, &preserved_exts_str, SVN_CONFIG_SECTION_MISCELLANY,
-                 SVN_CONFIG_OPTION_PRESERVED_CF_EXTS, "");
-  preserved_exts = *preserved_exts_str
-    ? svn_cstring_split(preserved_exts_str, "\n\r\t\v ", FALSE, pool)
-    : NULL;
-
-  /* Sanity check.  Without these, the switch is meaningless. */
-  assert(path);
-  assert(switch_url && (switch_url[0] != '\0'));
-
-  /* ### Need to lock the whole target tree to invalidate wcprops. Does
-     non-recursive switch really need to invalidate the whole tree? */
-  SVN_ERR(svn_wc_adm_open_anchor(&adm_access, &dir_access, &target, path,
-                                 TRUE, -1, ctx->cancel_func,
-                                 ctx->cancel_baton, pool));
-  anchor = svn_wc_adm_access_path(adm_access);
-
-  SVN_ERR(svn_wc__entry_versioned(&entry, anchor, adm_access, FALSE, pool));
-  if (! entry->url)
-    return svn_error_createf(SVN_ERR_ENTRY_MISSING_URL, NULL,
-                             _("Directory '%s' has no URL"),
-                             svn_path_local_style(anchor, pool));
-
-  URL = apr_pstrdup(pool, entry->url);
-
-  /* Open an RA session to 'source' URL */
-  SVN_ERR(svn_client__ra_session_from_path(&ra_session, &revnum, 
-                                           &switch_rev_url,
-                                           switch_url, adm_access,
-                                           peg_revision, revision,
-                                           ctx, pool));
-  SVN_ERR(svn_ra_get_repos_root2(ra_session, &source_root, pool));
-
-  /* Disallow a switch operation to change the repository root of the
-     target. */
-  if (! svn_path_is_ancestor(source_root, URL))
-    return svn_error_createf
-      (SVN_ERR_WC_INVALID_SWITCH, NULL,
-       _("'%s'\n"
-         "is not the same repository as\n"
-         "'%s'"), URL, source_root);
-
-  SVN_ERR(svn_ra_reparent(ra_session, URL, pool));
-
-  /* Fetch the switch (update) editor.  If REVISION is invalid, that's
-     okay; the RA driver will call editor->set_target_revision() later on. */
-  SVN_ERR(svn_wc_get_switch_editor3(&revnum, adm_access, target,
-                                    switch_rev_url, use_commit_times, depth, 
-                                    depth_is_sticky, allow_unver_obstructions,
-                                    ctx->notify_func2, ctx->notify_baton2,
-                                    ctx->cancel_func, ctx->cancel_baton,
-                                    ctx->conflict_func, ctx->conflict_baton,
-                                    diff3_cmd, preserved_exts,
-                                    &switch_editor, &switch_edit_baton,
-                                    traversal_info, pool));
-
-  /* Tell RA to do an update of URL+TARGET to REVISION; if we pass an
-     invalid revnum, that means RA will use the latest revision. */
-  SVN_ERR(svn_ra_do_switch2(ra_session, &reporter, &report_baton, revnum,
-                            target, depth, switch_rev_url,
-                            switch_editor, switch_edit_baton, pool));
-
-  SVN_ERR(svn_ra_has_capability(ra_session, &server_supports_depth,
-                                SVN_RA_CAPABILITY_DEPTH, pool));
-
-  /* Drive the reporter structure, describing the revisions within
-     PATH.  When we call reporter->finish_report, the update_editor
-     will be driven by svn_repos_dir_delta2.
-
-     We pass NULL for traversal_info because this is a switch, not an
-     update, and therefore we don't want to handle any externals
-     except the ones directly affected by the switch. */
-  err = svn_wc_crawl_revisions3(path, dir_access, reporter, report_baton,
-                                TRUE, depth, (! server_supports_depth),
-                                use_commit_times,
-                                ctx->notify_func2, ctx->notify_baton2,
-                                NULL, /* no traversal info */
-                                pool);
-
-  if (err)
-    {
-      /* Don't rely on the error handling to handle the sleep later, do
-         it now */
-      svn_sleep_for_timestamps();
-      return err;
-    }
-  *use_sleep = TRUE;
-
-  /* We handle externals after the switch is complete, so that
-     handling external items (and any errors therefrom) doesn't delay
-     the primary operation. */
-<<<<<<< HEAD
-  if ((depth == svn_depth_infinity || depth == svn_depth_unknown)
-      && (! ignore_externals))
-    err = svn_client__handle_externals(traversal_info, FALSE,
-                                       use_sleep, ctx, pool);
-
-  if (!err)
-    {
-      /* Check if any mergeinfo on PATH or any its children elides as a
-         result of the switch. */
-      apr_hash_t *children_with_mergeinfo = apr_hash_make(pool);
-      svn_wc_adm_access_t *path_adm_access;
-      SVN_ERR(svn_wc_adm_probe_retrieve(&path_adm_access, adm_access, path,
-                                        pool));
-      err = svn_client__get_prop_from_wc(children_with_mergeinfo,
-                                         SVN_PROP_MERGE_INFO, path, FALSE,
-                                         entry, path_adm_access, TRUE, ctx,
-                                         pool);
-      if (err)
-        {
-          if (err->apr_err == SVN_ERR_UNVERSIONED_RESOURCE)
-            {
-              svn_error_clear(err);
-              err = SVN_NO_ERROR;
-            }
-          /* Any other error is not returned until after we sleep. */
-        }
-      else
-        {
-          SVN_ERR(svn_client__elide_mergeinfo_for_tree(children_with_mergeinfo,
-                                                       adm_access, ctx, pool));
-        }
-    }
-=======
-  if (SVN_DEPTH_IS_RECURSIVE(depth) && (! ignore_externals))
-    err = svn_client__handle_externals(traversal_info, switch_url, path,
-                                       source_root, depth, FALSE, use_sleep,
-                                       ctx, pool);
->>>>>>> 8595db6c
-
-  /* Sleep to ensure timestamp integrity (we do this regardless of
-     errors in the actual switch operation(s)). */
-  if (sleep_here)
-    svn_sleep_for_timestamps();
-
-  /* Return errors we might have sustained. */
-  if (err)
-    return err;
-
-  SVN_ERR(svn_wc_adm_close(adm_access));
-
-  /* Let everyone know we're finished here. */
-  if (ctx->notify_func2)
-    {
-      svn_wc_notify_t *notify
-        = svn_wc_create_notify(anchor, svn_wc_notify_update_completed, pool);
-      notify->kind = svn_node_none;
-      notify->content_state = notify->prop_state
-        = svn_wc_notify_state_inapplicable;
-      notify->lock_state = svn_wc_notify_lock_state_inapplicable;
-      notify->revision = revnum;
-      (*ctx->notify_func2)(ctx->notify_baton2, notify, pool);
-    }
-
-  /* If the caller wants the result revision, give it to them. */
-  if (result_rev)
-    *result_rev = revnum;
-
-  return SVN_NO_ERROR;
+  const char *local_abspath, *anchor_abspath;
+  svn_boolean_t acquired_lock;
+  svn_error_t *err, *err1, *err2;
+  apr_hash_t *conflicted_paths
+    = ctx->conflict_func2 ? apr_hash_make(pool) : NULL;
+
+  SVN_ERR_ASSERT(path);
+
+  SVN_ERR(svn_dirent_get_absolute(&local_abspath, path, pool));
+
+  /* Rely on svn_wc__acquire_write_lock setting ANCHOR_ABSPATH even
+     when it returns SVN_ERR_WC_LOCKED */
+  err = svn_wc__acquire_write_lock(&anchor_abspath,
+                                   ctx->wc_ctx, local_abspath, TRUE,
+                                   pool, pool);
+  if (err && err->apr_err != SVN_ERR_WC_LOCKED)
+    return svn_error_trace(err);
+
+  acquired_lock = (err == SVN_NO_ERROR);
+  svn_error_clear(err);
+
+  err1 = switch_internal(result_rev, conflicted_paths,
+                         local_abspath, anchor_abspath,
+                         switch_url, peg_revision, revision,
+                         depth, depth_is_sticky,
+                         ignore_externals,
+                         allow_unver_obstructions, ignore_ancestry,
+                         timestamp_sleep, ctx, pool);
+
+  /* Give the conflict resolver callback the opportunity to
+   * resolve any conflicts that were raised. */
+  if (! err1 && ctx->conflict_func2)
+    {
+      err1 = svn_client__resolve_conflicts(NULL, conflicted_paths, ctx, pool);
+    }
+
+  if (acquired_lock)
+    err2 = svn_wc__release_write_lock(ctx->wc_ctx, anchor_abspath, pool);
+  else
+    err2 = SVN_NO_ERROR;
+
+  return svn_error_compose_create(err1, err2);
 }
 
 svn_error_t *
-svn_client_switch2(svn_revnum_t *result_rev,
+svn_client_switch3(svn_revnum_t *result_rev,
                    const char *path,
                    const char *switch_url,
                    const svn_opt_revision_t *peg_revision,
                    const svn_opt_revision_t *revision,
                    svn_depth_t depth,
-<<<<<<< HEAD
-=======
                    svn_boolean_t depth_is_sticky,
->>>>>>> 8595db6c
                    svn_boolean_t ignore_externals,
                    svn_boolean_t allow_unver_obstructions,
+                   svn_boolean_t ignore_ancestry,
                    svn_client_ctx_t *ctx,
                    apr_pool_t *pool)
 {
-<<<<<<< HEAD
-  return svn_client__switch_internal(result_rev, path, switch_url, revision,
-                                     depth, NULL, ignore_externals,
-=======
-  return svn_client__switch_internal(result_rev, path, switch_url,
-                                     peg_revision, revision, depth, 
-                                     depth_is_sticky, NULL, ignore_externals,
->>>>>>> 8595db6c
-                                     allow_unver_obstructions, ctx, pool);
-}
-
-svn_error_t *
-svn_client_switch(svn_revnum_t *result_rev,
-                  const char *path,
-                  const char *switch_url,
-                  const svn_opt_revision_t *revision,
-                  svn_boolean_t recurse,
-                  svn_client_ctx_t *ctx,
-                  apr_pool_t *pool)
-{
-<<<<<<< HEAD
-  return svn_client__switch_internal(result_rev, path, switch_url, revision,
-                                     SVN_DEPTH_FROM_RECURSE(recurse),
-                                     NULL, FALSE, FALSE, ctx, pool);
-=======
-  svn_opt_revision_t peg_revision;
-  peg_revision.kind = svn_opt_revision_unspecified;
-  return svn_client__switch_internal(result_rev, path, switch_url,
-                                     &peg_revision, revision,
-                                     SVN_DEPTH_INFINITY_OR_FILES(recurse),
-                                     FALSE, NULL, FALSE, FALSE, ctx, pool);
->>>>>>> 8595db6c
+  svn_error_t *err;
+  svn_boolean_t sleep_here = FALSE;
+
+  if (svn_path_is_url(path))
+    return svn_error_createf(SVN_ERR_ILLEGAL_TARGET, NULL,
+                             _("'%s' is not a local path"), path);
+
+  err = svn_client__switch_internal(result_rev, path, switch_url,
+                                    peg_revision, revision, depth,
+                                    depth_is_sticky, ignore_externals,
+                                    allow_unver_obstructions,
+                                    ignore_ancestry, &sleep_here, ctx, pool);
+
+  /* Sleep to ensure timestamp integrity (we do this regardless of
+     errors in the actual switch operation(s)). */
+  if (sleep_here)
+    svn_io_sleep_for_timestamps(path, pool);
+
+  return svn_error_trace(err);
 }