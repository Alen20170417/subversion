--- conflicted
+++ resolved
@@ -2,139 +2,91 @@
  * externals.c:  handle the svn:externals property
  *
  * ====================================================================
- * Copyright (c) 2000-2007 CollabNet.  All rights reserved.
+ *    Licensed to the Apache Software Foundation (ASF) under one
+ *    or more contributor license agreements.  See the NOTICE file
+ *    distributed with this work for additional information
+ *    regarding copyright ownership.  The ASF licenses this file
+ *    to you under the Apache License, Version 2.0 (the
+ *    "License"); you may not use this file except in compliance
+ *    with the License.  You may obtain a copy of the License at
  *
- * This software is licensed as described in the file COPYING, which
- * you should have received as part of this distribution.  The terms
- * are also available at http://subversion.tigris.org/license-1.html.
- * If newer versions of this license are posted there, you may use a
- * newer version instead, at your option.
+ *      http://www.apache.org/licenses/LICENSE-2.0
  *
- * This software consists of voluntary contributions made by many
- * individuals.  For exact contribution history, see the revision
- * history and logs, available at http://subversion.tigris.org/.
+ *    Unless required by applicable law or agreed to in writing,
+ *    software distributed under the License is distributed on an
+ *    "AS IS" BASIS, WITHOUT WARRANTIES OR CONDITIONS OF ANY
+ *    KIND, either express or implied.  See the License for the
+ *    specific language governing permissions and limitations
+ *    under the License.
  * ====================================================================
  */
 
 /* ==================================================================== */
 
 
- 
 /*** Includes. ***/
 
-#include <assert.h>
 #include <apr_uri.h>
+#include "svn_hash.h"
 #include "svn_wc.h"
 #include "svn_pools.h"
 #include "svn_client.h"
-#include "svn_hash.h"
 #include "svn_types.h"
 #include "svn_error.h"
+#include "svn_dirent_uri.h"
 #include "svn_path.h"
+#include "svn_props.h"
+#include "svn_config.h"
 #include "client.h"
 
 #include "svn_private_config.h"
-
--
-/* Closure for handle_external_item_change. */
-struct handle_external_item_change_baton
-{
-  /* As returned by svn_wc_parse_externals_description(). */
-  apr_hash_t *new_desc;
-  apr_hash_t *old_desc;
-
-  /* The directory that has this externals property. */
-  const char *parent_dir;
-
-  /* The URL for the directory that has this externals property. */
-  const char *parent_dir_url;
-
-  /* The URL for the repository root. */
-  const char *repos_root_url;
-
-  /* Passed through to svn_client_* functions. */
-  svn_client_ctx_t *ctx;
-
-  /* If set, then run update on items that didn't change. */
-  svn_boolean_t update_unchanged;
-  svn_boolean_t *timestamp_sleep;
-  svn_boolean_t is_export;
-
-  /* A scratchwork pool -- do not put anything in here that needs to
-     outlive the hash diffing callback! */
-  apr_pool_t *pool;
-};
-
-
-/* Return true if NEW_ITEM and OLD_ITEM represent the same external
-   item at the same revision checked out into the same target subdir,
-   else return false.
-
-   ### If this returned the nature of the difference, we could use it
-   to update externals more efficiently.  For example, if we know
-   that only the revision number changed, but the target URL did not,
-   we could get away with an "update -r" on the external, instead of
-   a re-checkout. */
-static svn_boolean_t
-compare_external_items(svn_wc_external_item2_t *new_item,
-                       svn_wc_external_item2_t *old_item)
-{
-  if ((strcmp(new_item->target_dir, old_item->target_dir) != 0)
-      || (strcmp(new_item->url, old_item->url) != 0)
-      || (! svn_client__compare_revisions(&(new_item->revision),
-                                          &(old_item->revision)))
-      || (! svn_client__compare_revisions(&(new_item->peg_revision),
-                                          &(old_item->peg_revision))))
-    return FALSE;
-
-  /* Else. */
-  return TRUE;
-}
-
-
-/* Remove PATH from revision control, and do the same to any revision
- * controlled directories underneath PATH (including directories not
- * referred to by parent svn administrative areas); then if PATH is
- * empty afterwards, remove it, else rename it to a unique name in the
- * same parent directory.
+#include "private/svn_wc_private.h"
+
+
+/* Remove the directory at LOCAL_ABSPATH from revision control, and do the
+ * same to any revision controlled directories underneath LOCAL_ABSPATH
+ * (including directories not referred to by parent svn administrative areas);
+ * then if LOCAL_ABSPATH is empty afterwards, remove it, else rename it to a
+ * unique name in the same parent directory.
  *
  * Pass CANCEL_FUNC, CANCEL_BATON to svn_wc_remove_from_revision_control.
  *
- * Use POOL for all temporary allocation.
+ * Use SCRATCH_POOL for all temporary allocation.
  */
 static svn_error_t *
-relegate_external(const char *path,
-                  svn_cancel_func_t cancel_func,
-                  void *cancel_baton,
-                  apr_pool_t *pool)
+relegate_dir_external(svn_wc_context_t *wc_ctx,
+                      const char *wri_abspath,
+                      const char *local_abspath,
+                      svn_cancel_func_t cancel_func,
+                      void *cancel_baton,
+                      svn_wc_notify_func2_t notify_func,
+                      void *notify_baton,
+                      apr_pool_t *scratch_pool)
 {
-  svn_error_t *err;
-  svn_wc_adm_access_t *adm_access;
-
-  SVN_ERR(svn_wc_adm_open3(&adm_access, NULL, path, TRUE, -1, cancel_func,
-                           cancel_baton, pool));
-  err = svn_wc_remove_from_revision_control(adm_access,
-                                            SVN_WC_ENTRY_THIS_DIR,
-                                            TRUE, FALSE,
-                                            cancel_func,
-                                            cancel_baton,
-                                            pool);
-
-  /* ### Ugly. Unlock only if not going to return an error. Revisit */
-  if (!err || err->apr_err == SVN_ERR_WC_LEFT_LOCAL_MOD)
-    SVN_ERR(svn_wc_adm_close(adm_access));
-
+  svn_error_t *err = SVN_NO_ERROR;
+
+  SVN_ERR(svn_wc__acquire_write_lock(NULL, wc_ctx, local_abspath,
+                                     FALSE, scratch_pool, scratch_pool));
+
+  err = svn_wc__external_remove(wc_ctx, wri_abspath, local_abspath, FALSE,
+                                cancel_func, cancel_baton, scratch_pool);
   if (err && (err->apr_err == SVN_ERR_WC_LEFT_LOCAL_MOD))
     {
+      const char *parent_dir;
+      const char *dirname;
       const char *new_path;
 
       svn_error_clear(err);
+      err = SVN_NO_ERROR;
+
+      svn_dirent_split(&parent_dir, &dirname, local_abspath, scratch_pool);
 
       /* Reserve the new dir name. */
-      SVN_ERR(svn_io_open_unique_file2
-              (NULL, &new_path, path, ".OLD", svn_io_file_del_none, pool));
+      SVN_ERR(svn_io_open_uniquely_named(NULL, &new_path,
+                                         parent_dir, dirname, ".OLD",
+                                         svn_io_file_del_none,
+                                         scratch_pool, scratch_pool));
 
       /* Sigh...  We must fall ever so slightly from grace.
 
@@ -154,90 +106,205 @@
          in the meantime -- which would never happen in real life, so
          no big deal.
       */
-      err = svn_io_remove_file(new_path, pool);
-      svn_error_clear(err);  /* It's not clear why this is ignored, is
-                                 it because the rename will catch it? */
-
-      /* Rename. */
-      SVN_ERR(svn_io_file_rename(path, new_path, pool));
-    }
-  else if (err)
-    return err;
-
-  return SVN_NO_ERROR;
+      /* Do our best, but no biggy if it fails. The rename will fail. */
+      svn_error_clear(svn_io_remove_file2(new_path, TRUE, scratch_pool));
+
+      /* Rename. If this is still a working copy we should use the working
+         copy rename function (to release open handles) */
+      err = svn_wc__rename_wc(wc_ctx, local_abspath, new_path,
+                              scratch_pool);
+
+      if (err && err->apr_err == SVN_ERR_WC_PATH_UNEXPECTED_STATUS)
+        {
+          svn_error_clear(err);
+
+          /* And if it is no longer a working copy, we should just rename
+             it */
+          err = svn_io_file_rename(local_abspath, new_path, scratch_pool);
+        }
+
+      /* ### TODO: We should notify the user about the rename */
+      if (notify_func)
+        {
+          svn_wc_notify_t *notify;
+
+          notify = svn_wc_create_notify(err ? local_abspath : new_path,
+                                        svn_wc_notify_left_local_modifications,
+                                        scratch_pool);
+          notify->kind = svn_node_dir;
+          notify->err = err;
+
+          notify_func(notify_baton, notify, scratch_pool);
+        }
+    }
+
+  return svn_error_trace(err);
 }
 
-/* Try to update an external PATH to URL at REVISION.
+/* Try to update a directory external at PATH to URL at REVISION.
    Use POOL for temporary allocations, and use the client context CTX. */
 static svn_error_t *
-switch_external(const char *path,
-                const char *url,
-                const svn_opt_revision_t *revision,
-                const svn_opt_revision_t *peg_revision,
-                svn_boolean_t *timestamp_sleep,
-                svn_client_ctx_t *ctx,
-                apr_pool_t *pool)
+switch_dir_external(const char *local_abspath,
+                    const char *url,
+                    const char *url_from_externals_definition,
+                    const svn_opt_revision_t *peg_revision,
+                    const svn_opt_revision_t *revision,
+                    const char *defining_abspath,
+                    svn_boolean_t *timestamp_sleep,
+                    svn_ra_session_t *ra_session,
+                    svn_client_ctx_t *ctx,
+                    apr_pool_t *pool)
 {
   svn_node_kind_t kind;
   svn_error_t *err;
+  svn_revnum_t external_peg_rev = SVN_INVALID_REVNUM;
+  svn_revnum_t external_rev = SVN_INVALID_REVNUM;
   apr_pool_t *subpool = svn_pool_create(pool);
-
-  /* First notify that we're about to handle an external. */
-  if (ctx->notify_func2)
-    ctx->notify_func2(ctx->notify_baton2,
-                      svn_wc_create_notify(path, svn_wc_notify_update_external,
-                                           pool), pool);
+  const char *repos_root_url;
+  const char *repos_uuid;
+
+  SVN_ERR_ASSERT(svn_dirent_is_absolute(local_abspath));
+
+  if (peg_revision->kind == svn_opt_revision_number)
+    external_peg_rev = peg_revision->value.number;
+
+  if (revision->kind == svn_opt_revision_number)
+    external_rev = revision->value.number;
+
+  /*
+   * The code below assumes existing versioned paths are *not* part of
+   * the external's defining working copy.
+   * The working copy library does not support registering externals
+   * on top of existing BASE nodes and will error out if we try.
+   * So if the external target is part of the defining working copy's
+   * BASE tree, don't attempt to create the external. Doing so would
+   * leave behind a switched path instead of an external (since the
+   * switch succeeds but registration of the external in the DB fails).
+   * The working copy then cannot be updated until the path is switched back.
+   * See issue #4085.
+   */
+  SVN_ERR(svn_wc__node_get_base(&kind, NULL, NULL,
+                                &repos_root_url, &repos_uuid,
+                                NULL, ctx->wc_ctx, local_abspath,
+                                TRUE, /* ignore_enoent */
+                                pool, pool));
+  if (kind != svn_node_unknown)
+    {
+      const char *wcroot_abspath;
+      const char *defining_wcroot_abspath;
+
+      SVN_ERR(svn_wc__get_wcroot(&wcroot_abspath, ctx->wc_ctx,
+                                 local_abspath, pool, pool));
+      SVN_ERR(svn_wc__get_wcroot(&defining_wcroot_abspath, ctx->wc_ctx,
+                                 defining_abspath, pool, pool));
+      if (strcmp(wcroot_abspath, defining_wcroot_abspath) == 0)
+        return svn_error_createf(SVN_ERR_WC_PATH_UNEXPECTED_STATUS, NULL,
+                                 _("The external '%s' defined in %s at '%s' "
+                                   "cannot be checked out because '%s' is "
+                                   "already a versioned path."),
+                                   url_from_externals_definition,
+                                   SVN_PROP_EXTERNALS,
+                                   svn_dirent_local_style(defining_abspath,
+                                                          pool),
+                                   svn_dirent_local_style(local_abspath,
+                                                          pool));
+    }
 
   /* If path is a directory, try to update/switch to the correct URL
      and revision. */
-  SVN_ERR(svn_io_check_path(path, &kind, pool));
+  SVN_ERR(svn_io_check_path(local_abspath, &kind, pool));
   if (kind == svn_node_dir)
     {
-      svn_wc_adm_access_t *adm_access;
-      const svn_wc_entry_t *entry;
-
-      SVN_ERR(svn_wc_adm_open3(&adm_access, NULL, path, TRUE, 0,
-                               ctx->cancel_func, ctx->cancel_baton, subpool));
-      SVN_ERR(svn_wc_entry(&entry, path, adm_access,
-                           FALSE, subpool));
-      SVN_ERR(svn_wc_adm_close(adm_access));
-
-      if (entry && entry->url)
+      const char *node_url;
+
+      /* Doubles as an "is versioned" check. */
+      err = svn_wc__node_get_url(&node_url, ctx->wc_ctx, local_abspath,
+                                 pool, subpool);
+      if (err && err->apr_err == SVN_ERR_WC_PATH_NOT_FOUND)
+        {
+          svn_error_clear(err);
+          err = SVN_NO_ERROR;
+          goto relegate;
+        }
+      else if (err)
+        return svn_error_trace(err);
+
+      if (node_url)
         {
           /* If we have what appears to be a version controlled
              subdir, and its top-level URL matches that of our
              externals definition, perform an update. */
-          if (strcmp(entry->url, url) == 0)
+          if (strcmp(node_url, url) == 0)
             {
-              SVN_ERR(svn_client__update_internal(NULL, path, revision,
-                                                  svn_depth_unknown, FALSE,
-                                                  FALSE, FALSE,
-                                                  timestamp_sleep, TRUE,
-                                                  ctx, subpool));
+              SVN_ERR(svn_client__update_internal(NULL, timestamp_sleep,
+                                                  local_abspath,
+                                                  revision, svn_depth_unknown,
+                                                  FALSE, FALSE, FALSE, TRUE,
+                                                  FALSE, TRUE,
+                                                  ra_session, ctx, subpool));
+
+              /* We just decided that this existing directory is an external,
+                 so update the external registry with this information, like
+                 when checking out an external */
+              SVN_ERR(svn_wc__external_register(ctx->wc_ctx,
+                                    defining_abspath,
+                                    local_abspath, svn_node_dir,
+                                    repos_root_url, repos_uuid,
+                                    svn_uri_skip_ancestor(repos_root_url,
+                                                          url, pool),
+                                    external_peg_rev,
+                                    external_rev,
+                                    pool));
+
               svn_pool_destroy(subpool);
-              return SVN_NO_ERROR;
+              goto cleanup;
             }
-          else if (entry->repos)
+
+          /* We'd really prefer not to have to do a brute-force
+             relegation -- blowing away the current external working
+             copy and checking it out anew -- so we'll first see if we
+             can get away with a generally cheaper relocation (if
+             required) and switch-style update.
+
+             To do so, we need to know the repository root URL of the
+             external working copy as it currently sits. */
+          err = svn_wc__node_get_repos_info(NULL, NULL,
+                                            &repos_root_url, &repos_uuid,
+                                            ctx->wc_ctx, local_abspath,
+                                            pool, subpool);
+          if (err)
             {
-              /* URLs don't match.  Try to relocate (if necessary) and then
-                 switch. */
-              if (! svn_path_is_ancestor(entry->repos, url))
+              if (err->apr_err != SVN_ERR_WC_PATH_NOT_FOUND
+                  && err->apr_err != SVN_ERR_WC_NOT_WORKING_COPY)
+                return svn_error_trace(err);
+
+              svn_error_clear(err);
+              repos_root_url = NULL;
+              repos_uuid = NULL;
+            }
+
+          if (repos_root_url)
+            {
+              /* If the new external target URL is not obviously a
+                 child of the external working copy's current
+                 repository root URL... */
+              if (! svn_uri__is_ancestor(repos_root_url, url))
                 {
                   const char *repos_root;
-                  svn_ra_session_t *ra_session;
-
-                  /* Get the repos root of the new URL. */
-                  SVN_ERR(svn_client__open_ra_session_internal
-                          (&ra_session, url, NULL, NULL, NULL, FALSE, TRUE,
-                           ctx, subpool));
-                  SVN_ERR(svn_ra_get_repos_root2(ra_session, &repos_root,
-                                                 subpool));
-
-                  err = svn_client_relocate(path, entry->repos, repos_root,
-                                            TRUE, ctx, subpool);
-                  /* If the relocation failed because the new URL points
-                     to another repository, then we need to relegate and
-                     check out a new WC. */
+
+                  /* ... then figure out precisely which repository
+                      root URL that target URL *is* a child of ... */
+                  SVN_ERR(svn_client_get_repos_root(&repos_root, NULL, url,
+                                                    ctx, subpool, subpool));
+
+                  /* ... and use that to try to relocate the external
+                     working copy to the target location.  */
+                  err = svn_client_relocate2(local_abspath, repos_root_url,
+                                             repos_root, FALSE, ctx, subpool);
+
+                  /* If the relocation failed because the new URL
+                     points to a totally different repository, we've
+                     no choice but to relegate and check out a new WC. */
                   if (err
                       && (err->apr_err == SVN_ERR_WC_INVALID_RELOCATION
                           || (err->apr_err
@@ -247,17 +314,34 @@
                       goto relegate;
                     }
                   else if (err)
-                    return err;
+                    return svn_error_trace(err);
+
+                  /* If the relocation went without a hitch, we should
+                     have a new repository root URL. */
+                  repos_root_url = repos_root;
                 }
 
-              SVN_ERR(svn_client__switch_internal(NULL, path, url,
+              SVN_ERR(svn_client__switch_internal(NULL, local_abspath, url,
                                                   peg_revision, revision,
-                                                  svn_depth_infinity, TRUE,
+                                                  svn_depth_infinity,
+                                                  TRUE, FALSE, FALSE,
+                                                  TRUE /* ignore_ancestry */,
                                                   timestamp_sleep,
-                                                  FALSE, FALSE, ctx, subpool));
+                                                  ctx, subpool));
+
+              SVN_ERR(svn_wc__external_register(ctx->wc_ctx,
+                                                defining_abspath,
+                                                local_abspath, svn_node_dir,
+                                                repos_root_url, repos_uuid,
+                                                svn_uri_skip_ancestor(
+                                                            repos_root_url,
+                                                            url, subpool),
+                                                external_peg_rev,
+                                                external_rev,
+                                                subpool));
 
               svn_pool_destroy(subpool);
-              return SVN_NO_ERROR;
+              goto cleanup;
             }
         }
     }
@@ -271,703 +355,890 @@
   svn_pool_destroy(subpool);
 
   if (kind == svn_node_dir)
-    /* Buh-bye, old and busted ... */
-    SVN_ERR(relegate_external(path,
-                              ctx->cancel_func,
-                              ctx->cancel_baton,
-                              pool));
+    {
+      /* Buh-bye, old and busted ... */
+      SVN_ERR(relegate_dir_external(ctx->wc_ctx, defining_abspath,
+                                    local_abspath,
+                                    ctx->cancel_func, ctx->cancel_baton,
+                                    ctx->notify_func2, ctx->notify_baton2,
+                                    pool));
+    }
   else
     {
       /* The target dir might have multiple components.  Guarantee
          the path leading down to the last component. */
-      const char *parent = svn_path_dirname(path, pool);
+      const char *parent = svn_dirent_dirname(local_abspath, pool);
       SVN_ERR(svn_io_make_dir_recursively(parent, pool));
     }
 
   /* ... Hello, new hotness. */
-  SVN_ERR(svn_client__checkout_internal(NULL, url, path, peg_revision,
-<<<<<<< HEAD
-                                        revision, SVN_DEPTH_FROM_RECURSE(TRUE),
-=======
-                                        revision,
-                                        SVN_DEPTH_INFINITY_OR_FILES(TRUE),
->>>>>>> 8595db6c
-                                        FALSE, FALSE, timestamp_sleep,
+  SVN_ERR(svn_client__checkout_internal(NULL, timestamp_sleep,
+                                        url, local_abspath, peg_revision,
+                                        revision, svn_depth_infinity,
+                                        FALSE, FALSE,
+                                        ra_session,
                                         ctx, pool));
+
+  SVN_ERR(svn_wc__node_get_repos_info(NULL, NULL,
+                                      &repos_root_url,
+                                      &repos_uuid,
+                                      ctx->wc_ctx, local_abspath,
+                                      pool, pool));
+
+  SVN_ERR(svn_wc__external_register(ctx->wc_ctx,
+                                    defining_abspath,
+                                    local_abspath, svn_node_dir,
+                                    repos_root_url, repos_uuid,
+                                    svn_uri_skip_ancestor(repos_root_url,
+                                                          url, pool),
+                                    external_peg_rev,
+                                    external_rev,
+                                    pool));
+
+ cleanup:
+  /* Issues #4123 and #4130: We don't need to keep the newly checked
+     out external's DB open. */
+  SVN_ERR(svn_wc__close_db(local_abspath, ctx->wc_ctx, pool));
 
   return SVN_NO_ERROR;
 }
 
-/* Return the scheme of @a uri in @a scheme allocated from @a pool.
-   If @a uri does not appear to be a valid URI, then @a scheme will
-   not be updated.  */
+/* Try to update a file external at LOCAL_ABSPATH to SWITCH_LOC. This function
+   assumes caller has a write lock in CTX.  Use SCRATCH_POOL for temporary
+   allocations, and use the client context CTX. */
 static svn_error_t *
-uri_scheme(const char **scheme, const char *uri, apr_pool_t *pool)
+switch_file_external(const char *local_abspath,
+                     const svn_client__pathrev_t *switch_loc,
+                     const char *record_url,
+                     const svn_opt_revision_t *record_peg_revision,
+                     const svn_opt_revision_t *record_revision,
+                     const char *def_dir_abspath,
+                     svn_ra_session_t *ra_session,
+                     svn_client_ctx_t *ctx,
+                     apr_pool_t *scratch_pool)
 {
-  apr_size_t i;
-
-  for (i = 0; uri[i] && uri[i] != ':'; ++i)
-    if (uri[i] == '/')
-      goto error;
-
-  if (i > 0 && uri[i] == ':' && uri[i+1] == '/' && uri[i+2] == '/')
-    {
-      *scheme = apr_pstrmemdup(pool, uri, i);
-      return SVN_NO_ERROR;
-    }
-
-error:
-  return svn_error_createf(SVN_ERR_BAD_URL, 0,
-                           _("URL '%s' does not begin with a scheme"),
-                           uri);
+  svn_config_t *cfg = ctx->config
+                      ? svn_hash_gets(ctx->config, SVN_CONFIG_CATEGORY_CONFIG)
+                      : NULL;
+  svn_boolean_t use_commit_times;
+  const char *diff3_cmd;
+  const char *preserved_exts_str;
+  const apr_array_header_t *preserved_exts;
+  svn_node_kind_t kind, external_kind;
+
+  SVN_ERR_ASSERT(svn_dirent_is_absolute(local_abspath));
+
+  /* See if the user wants last-commit timestamps instead of current ones. */
+  SVN_ERR(svn_config_get_bool(cfg, &use_commit_times,
+                              SVN_CONFIG_SECTION_MISCELLANY,
+                              SVN_CONFIG_OPTION_USE_COMMIT_TIMES, FALSE));
+
+  /* Get the external diff3, if any. */
+  svn_config_get(cfg, &diff3_cmd, SVN_CONFIG_SECTION_HELPERS,
+                 SVN_CONFIG_OPTION_DIFF3_CMD, NULL);
+
+  if (diff3_cmd != NULL)
+    SVN_ERR(svn_path_cstring_to_utf8(&diff3_cmd, diff3_cmd, scratch_pool));
+
+  /* See which files the user wants to preserve the extension of when
+     conflict files are made. */
+  svn_config_get(cfg, &preserved_exts_str, SVN_CONFIG_SECTION_MISCELLANY,
+                 SVN_CONFIG_OPTION_PRESERVED_CF_EXTS, "");
+  preserved_exts = *preserved_exts_str
+    ? svn_cstring_split(preserved_exts_str, "\n\r\t\v ", FALSE, scratch_pool)
+    : NULL;
+
+  {
+    const char *wcroot_abspath;
+
+    SVN_ERR(svn_wc__get_wcroot(&wcroot_abspath, ctx->wc_ctx, local_abspath,
+                               scratch_pool, scratch_pool));
+
+    /* File externals can only be installed inside the current working copy.
+       So verify if the working copy that contains/will contain the target
+       is the defining abspath, or one of its ancestors */
+
+    if (!svn_dirent_is_ancestor(wcroot_abspath, def_dir_abspath))
+        return svn_error_createf(
+                        SVN_ERR_WC_BAD_PATH, NULL,
+                        _("Cannot insert a file external defined on '%s' "
+                          "into the working copy '%s'."),
+                        svn_dirent_local_style(def_dir_abspath,
+                                               scratch_pool),
+                        svn_dirent_local_style(wcroot_abspath,
+                                               scratch_pool));
+  }
+
+  SVN_ERR(svn_wc_read_kind2(&kind, ctx->wc_ctx, local_abspath,
+                            TRUE, FALSE, scratch_pool));
+
+  SVN_ERR(svn_wc__read_external_info(&external_kind, NULL, NULL, NULL, NULL,
+                                     ctx->wc_ctx, local_abspath, local_abspath,
+                                     TRUE, scratch_pool, scratch_pool));
+
+  /* If there is a versioned item with this name, ensure it's a file
+     external before working with it.  If there is no entry in the
+     working copy, then create an empty file and add it to the working
+     copy. */
+  if (kind != svn_node_none && kind != svn_node_unknown)
+    {
+      if (external_kind != svn_node_file)
+        {
+          return svn_error_createf(
+              SVN_ERR_CLIENT_FILE_EXTERNAL_OVERWRITE_VERSIONED, 0,
+             _("The file external from '%s' cannot overwrite the existing "
+               "versioned item at '%s'"),
+             switch_loc->url,
+             svn_dirent_local_style(local_abspath, scratch_pool));
+        }
+    }
+  else
+    {
+      svn_node_kind_t disk_kind;
+
+      SVN_ERR(svn_io_check_path(local_abspath, &disk_kind, scratch_pool));
+
+      if (kind == svn_node_file || kind == svn_node_dir)
+        return svn_error_createf(SVN_ERR_WC_PATH_FOUND, NULL,
+                                 _("The file external '%s' can not be "
+                                   "created because the node exists."),
+                                 svn_dirent_local_style(local_abspath,
+                                                        scratch_pool));
+    }
+
+  {
+    const svn_ra_reporter3_t *reporter;
+    void *report_baton;
+    const svn_delta_editor_t *switch_editor;
+    void *switch_baton;
+    svn_revnum_t revnum;
+    apr_array_header_t *inherited_props;
+    const char *target = svn_dirent_basename(local_abspath, scratch_pool);
+
+    /* Get the external file's iprops. */
+    SVN_ERR(svn_ra_get_inherited_props(ra_session, &inherited_props, "",
+                                       switch_loc->rev,
+                                       scratch_pool, scratch_pool));
+
+    SVN_ERR(svn_ra_reparent(ra_session,
+                            svn_uri_dirname(switch_loc->url, scratch_pool),
+                            scratch_pool));
+
+    SVN_ERR(svn_wc__get_file_external_editor(&switch_editor, &switch_baton,
+                                             &revnum, ctx->wc_ctx,
+                                             local_abspath,
+                                             def_dir_abspath,
+                                             switch_loc->url,
+                                             switch_loc->repos_root_url,
+                                             switch_loc->repos_uuid,
+                                             inherited_props,
+                                             use_commit_times,
+                                             diff3_cmd, preserved_exts,
+                                             def_dir_abspath,
+                                             record_url,
+                                             record_peg_revision,
+                                             record_revision,
+                                             ctx->conflict_func2,
+                                             ctx->conflict_baton2,
+                                             ctx->cancel_func,
+                                             ctx->cancel_baton,
+                                             ctx->notify_func2,
+                                             ctx->notify_baton2,
+                                             scratch_pool, scratch_pool));
+
+    /* Tell RA to do an update of URL+TARGET to REVISION; if we pass an
+     invalid revnum, that means RA will use the latest revision. */
+    SVN_ERR(svn_ra_do_switch3(ra_session, &reporter, &report_baton,
+                              switch_loc->rev,
+                              target, svn_depth_unknown, switch_loc->url,
+                              FALSE /* send_copyfrom */,
+                              TRUE /* ignore_ancestry */,
+                              switch_editor, switch_baton,
+                              scratch_pool, scratch_pool));
+
+    SVN_ERR(svn_wc__crawl_file_external(ctx->wc_ctx, local_abspath,
+                                        reporter, report_baton,
+                                        TRUE,  use_commit_times,
+                                        ctx->cancel_func, ctx->cancel_baton,
+                                        ctx->notify_func2, ctx->notify_baton2,
+                                        scratch_pool));
+
+    if (ctx->notify_func2)
+      {
+        svn_wc_notify_t *notify
+          = svn_wc_create_notify(local_abspath, svn_wc_notify_update_completed,
+                                 scratch_pool);
+        notify->kind = svn_node_none;
+        notify->content_state = notify->prop_state
+          = svn_wc_notify_state_inapplicable;
+        notify->lock_state = svn_wc_notify_lock_state_inapplicable;
+        notify->revision = revnum;
+        ctx->notify_func2(ctx->notify_baton2, notify, scratch_pool);
+      }
+  }
+
+  return SVN_NO_ERROR;
 }
 
-/* If the URL for @a item is relative, then using the repository root
-   URL @a repos_root_url and the parent directory URL @parent_dir_url,
-   resolve it into an absolute URL and save it in @a item.
-
-   Regardless if the URL is absolute or not, if there are no errors,
-   the URL in @a item will be canonicalized.
-
-   The following relative URL formats are supported:
-
-     ../    relative to the parent directory of the external
-     ^/     relative to the repository root
-     //     relative to the scheme
-     /      relative to the server's hostname
-
-   The ../ and ^/ relative URLs may use .. to remove path elements up
-   to the server root.
-
-   The external URL should not be canonicalized otherwise the scheme
-   relative URL '//host/some/path' would have been canonicalized to
-   '/host/some/path' and we would not be able to match on the leading
-   '//'. */
+/* Wrappers around svn_wc__external_remove, obtaining and releasing a lock for
+   directory externals */
 static svn_error_t *
-resolve_relative_external_url(svn_wc_external_item2_t *item,
-                              const char *repos_root_url,
-                              const char *parent_dir_url,
-                              apr_pool_t *pool)
+remove_external2(svn_boolean_t *removed,
+                svn_wc_context_t *wc_ctx,
+                const char *wri_abspath,
+                const char *local_abspath,
+                svn_node_kind_t external_kind,
+                svn_cancel_func_t cancel_func,
+                void *cancel_baton,
+                apr_pool_t *scratch_pool)
 {
-  const char *uncanonicalized_url = item->url;
-  const char *canonicalized_url;
-  apr_uri_t parent_dir_parsed_uri;
-  apr_status_t status;
-
-  canonicalized_url = svn_path_canonicalize(uncanonicalized_url, pool);
-
-  /* If the URL is already absolute, there is nothing to do. */
-  if (svn_path_is_url(canonicalized_url))
-    {
-      item->url = canonicalized_url;
-      return SVN_NO_ERROR;
-    }
-
-  /* Parse the parent directory URL into its parts. */
-  status = apr_uri_parse(pool, parent_dir_url, &parent_dir_parsed_uri);
-  if (status)
-    return svn_error_createf(SVN_ERR_BAD_URL, 0,
-                             _("Illegal parent directory URL '%s'."),
-                             parent_dir_url);
-
-  /* Handle URLs relative to the current directory or to the
-     repository root.  The backpaths may only remove path elements,
-     not the hostname.  This allows an external to refer to another
-     repository in the same server relative to the location of this
-     repository, say using SVNParentPath. */
-  if ((0 == strncmp("../", uncanonicalized_url, 3)) ||
-      (0 == strncmp("^/", uncanonicalized_url, 2)))
-    {
-      apr_array_header_t *base_components;
-      apr_array_header_t *relative_components;
-      int i;
-
-      /* Decompose either the parent directory's URL path or the
-         repository root's URL path into components.  */
-      if (0 == strncmp("../", uncanonicalized_url, 3))
+  SVN_ERR(svn_wc__external_remove(wc_ctx, wri_abspath,
+                                  local_abspath,
+                                  (external_kind == svn_node_none),
+                                  cancel_func, cancel_baton,
+                                  scratch_pool));
+
+  *removed = TRUE;
+  return SVN_NO_ERROR;
+}
+
+
+static svn_error_t *
+remove_external(svn_boolean_t *removed,
+                svn_wc_context_t *wc_ctx,
+                const char *wri_abspath,
+                const char *local_abspath,
+                svn_node_kind_t external_kind,
+                svn_cancel_func_t cancel_func,
+                void *cancel_baton,
+                apr_pool_t *scratch_pool)
+{
+  *removed = FALSE;
+  switch (external_kind)
+    {
+      case svn_node_dir:
+        SVN_WC__CALL_WITH_WRITE_LOCK(
+            remove_external2(removed,
+                             wc_ctx, wri_abspath,
+                             local_abspath, external_kind,
+                             cancel_func, cancel_baton,
+                             scratch_pool),
+            wc_ctx, local_abspath, FALSE, scratch_pool);
+        break;
+      case svn_node_file:
+      default:
+        SVN_ERR(remove_external2(removed,
+                                 wc_ctx, wri_abspath,
+                                 local_abspath, external_kind,
+                                 cancel_func, cancel_baton,
+                                 scratch_pool));
+        break;
+    }
+
+  return SVN_NO_ERROR;
+}
+
+/* Called when an external that is in the EXTERNALS table is no longer
+   referenced from an svn:externals property */
+static svn_error_t *
+handle_external_item_removal(const svn_client_ctx_t *ctx,
+                             const char *defining_abspath,
+                             const char *local_abspath,
+                             apr_pool_t *scratch_pool)
+{
+  svn_error_t *err;
+  svn_node_kind_t external_kind;
+  svn_node_kind_t kind;
+  svn_boolean_t removed = FALSE;
+
+  /* local_abspath should be a wcroot or a file external */
+  SVN_ERR(svn_wc__read_external_info(&external_kind, NULL, NULL, NULL, NULL,
+                                     ctx->wc_ctx, defining_abspath,
+                                     local_abspath, FALSE,
+                                     scratch_pool, scratch_pool));
+
+  SVN_ERR(svn_wc_read_kind2(&kind, ctx->wc_ctx, local_abspath, TRUE, FALSE,
+                           scratch_pool));
+
+  if (external_kind != kind)
+    external_kind = svn_node_none; /* Only remove the registration */
+
+  err = remove_external(&removed,
+                        ctx->wc_ctx, defining_abspath, local_abspath,
+                        external_kind,
+                        ctx->cancel_func, ctx->cancel_baton,
+                        scratch_pool);
+
+  if (err && err->apr_err == SVN_ERR_WC_NOT_LOCKED && removed)
+    {
+      svn_error_clear(err);
+      err = NULL; /* We removed the working copy, so we can't release the
+                     lock that was stored inside */
+    }
+
+  if (ctx->notify_func2)
+    {
+      svn_wc_notify_t *notify =
+          svn_wc_create_notify(local_abspath,
+                               svn_wc_notify_update_external_removed,
+                               scratch_pool);
+
+      notify->kind = kind;
+      notify->err = err;
+
+      ctx->notify_func2(ctx->notify_baton2, notify, scratch_pool);
+
+      if (err && err->apr_err == SVN_ERR_WC_LEFT_LOCAL_MOD)
         {
-          base_components = svn_path_decompose(parent_dir_parsed_uri.path,
-                                               pool);
-          relative_components = svn_path_decompose(canonicalized_url, pool);
+          notify = svn_wc_create_notify(local_abspath,
+                                      svn_wc_notify_left_local_modifications,
+                                      scratch_pool);
+          notify->kind = svn_node_dir;
+          notify->err = err;
+
+          ctx->notify_func2(ctx->notify_baton2, notify, scratch_pool);
+        }
+    }
+
+  if (err && err->apr_err == SVN_ERR_WC_LEFT_LOCAL_MOD)
+    {
+      svn_error_clear(err);
+      err = NULL;
+    }
+
+  return svn_error_trace(err);
+}
+
+static svn_error_t *
+handle_external_item_change(svn_client_ctx_t *ctx,
+                            const char *repos_root_url,
+                            const char *parent_dir_abspath,
+                            const char *parent_dir_url,
+                            const char *local_abspath,
+                            const char *old_defining_abspath,
+                            const svn_wc_external_item2_t *new_item,
+                            svn_ra_session_t *ra_session,
+                            svn_boolean_t *timestamp_sleep,
+                            apr_pool_t *scratch_pool)
+{
+  svn_client__pathrev_t *new_loc;
+  const char *new_url;
+  svn_node_kind_t ext_kind;
+
+  SVN_ERR_ASSERT(repos_root_url && parent_dir_url);
+  SVN_ERR_ASSERT(new_item != NULL);
+
+  /* Don't bother to check status, since we'll get that for free by
+     attempting to retrieve the hash values anyway.  */
+
+  /* When creating the absolute URL, use the pool and not the
+     iterpool, since the hash table values outlive the iterpool and
+     any pointers they have should also outlive the iterpool.  */
+
+  SVN_ERR(svn_wc__resolve_relative_external_url(&new_url,
+                                                new_item, repos_root_url,
+                                                parent_dir_url,
+                                                scratch_pool, scratch_pool));
+
+  /* Determine if the external is a file or directory. */
+  /* Get the RA connection, if needed. */
+  if (ra_session)
+    {
+      svn_error_t *err = svn_ra_reparent(ra_session, new_url, scratch_pool);
+
+      if (err)
+        {
+          if (err->apr_err == SVN_ERR_RA_ILLEGAL_URL)
+            {
+              svn_error_clear(err);
+              ra_session = NULL;
+            }
+          else
+            return svn_error_trace(err);
         }
       else
         {
-          apr_uri_t repos_root_parsed_uri;
-
-          status = apr_uri_parse(pool, repos_root_url, &repos_root_parsed_uri);
-          if (status)
-            return svn_error_createf(SVN_ERR_BAD_URL, 0,
-                                     _("Illegal repository root URL '%s'."),
-                                     repos_root_url);
-
-          base_components = svn_path_decompose(repos_root_parsed_uri.path,
-                                               pool);
-          relative_components = svn_path_decompose(canonicalized_url + 2,
-                                                   pool);
+          SVN_ERR(svn_client__resolve_rev_and_url(&new_loc,
+                                                  ra_session, new_url,
+                                                  &(new_item->peg_revision),
+                                                  &(new_item->revision), ctx,
+                                                  scratch_pool));
+
+          SVN_ERR(svn_ra_reparent(ra_session, new_loc->url, scratch_pool));
         }
-
-      for (i = 0; i < relative_components->nelts; ++i)
-        {
-          const char *component = APR_ARRAY_IDX(relative_components,
-                                                i,
-                                                const char *);
-          if (0 == strcmp("..", component))
-            {
-              /* Constructing the final absolute URL together with
-                 apr_uri_unparse() requires that the path be absolute,
-                 so only pop a component if the component being popped
-                 is not the component for the root directory. */
-              if (base_components->nelts > 1)
-                apr_array_pop(base_components);
-            }
-          else
-            APR_ARRAY_PUSH(base_components, const char *) = component;
-        }
-
-      parent_dir_parsed_uri.path = (char *)svn_path_compose(base_components,
-                                                            pool);
-      parent_dir_parsed_uri.query = NULL;
-      parent_dir_parsed_uri.fragment = NULL;
-
-      item->url = apr_uri_unparse(pool, &parent_dir_parsed_uri, 0);
-
-      return SVN_NO_ERROR;
-    }
-
-  /* The remaining URLs are relative to the either the scheme or
-     server root and can only refer to locations inside that scope, so
-     backpaths are not allowed. */
-  if (svn_path_is_backpath_present(canonicalized_url + 2))
-    return svn_error_createf(SVN_ERR_BAD_URL, 0,
-                             _("The external relative URL '%s' cannot have "
-                               "backpaths, i.e. '..'."),
-                             uncanonicalized_url);
-
-  /* Relative to the scheme. */
-  if (0 == strncmp("//", uncanonicalized_url, 2))
-    {
-      const char *scheme;
-
-      SVN_ERR(uri_scheme(&scheme, repos_root_url, pool));
-      item->url = svn_path_canonicalize(apr_pstrcat(pool,
-                                                    scheme,
-                                                    ":",
-                                                    uncanonicalized_url,
-                                                    NULL),
-                                        pool);
-      return SVN_NO_ERROR;
-    }
-
-  /* Relative to the server root. */
-  if (uncanonicalized_url[0] == '/')
-    {
-      parent_dir_parsed_uri.path = (char *)canonicalized_url;
-      parent_dir_parsed_uri.query = NULL;
-      parent_dir_parsed_uri.fragment = NULL;
-
-      item->url = apr_uri_unparse(pool, &parent_dir_parsed_uri, 0);
-
-      return SVN_NO_ERROR;
-    }
-
-  return svn_error_createf(SVN_ERR_BAD_URL, 0,
-                           _("Unrecognized format for the relative external "
-                             "URL '%s'."),
-                           uncanonicalized_url);
-}
-
-/* This implements the 'svn_hash_diff_func_t' interface.
-   BATON is of type 'struct handle_external_item_change_baton *'.  */
-static svn_error_t *
-handle_external_item_change(const void *key, apr_ssize_t klen,
-                            enum svn_hash_diff_key_status status,
-                            void *baton)
-{
-  struct handle_external_item_change_baton *ib = baton;
-  svn_wc_external_item2_t *old_item, *new_item;
-  const char *parent;
-  const char *path = svn_path_join(ib->parent_dir,
-                                   (const char *) key, ib->pool);
-
-  /* Don't bother to check status, since we'll get that for free by
-     attempting to retrieve the hash values anyway.  */
-
-  if ((ib->old_desc) && (! ib->is_export))
-    {
-      old_item = apr_hash_get(ib->old_desc, key, klen);
-      if (old_item)
-        SVN_ERR(resolve_relative_external_url(old_item, ib->repos_root_url,
-                                              ib->parent_dir_url, ib->pool));
-    }
-  else
-    old_item = NULL;
-
-  if (ib->new_desc)
-    {
-      new_item = apr_hash_get(ib->new_desc, key, klen);
-      if (new_item)
-        SVN_ERR(resolve_relative_external_url(new_item, ib->repos_root_url,
-                                              ib->parent_dir_url, ib->pool));
-    }
-  else
-    new_item = NULL;
-
-  /* We couldn't possibly be here if both values were null, right? */
-  assert(old_item || new_item);
-
-  /* There's one potential ugliness.  If a target subdir changed, but
-     its URL did not, then ideally we'd just rename the subdir, rather
-     than remove the old subdir only to do a new checkout into the new
-     subdir.
-
-     We could solve this by "sneaking around the back" and looking in
-     ib->new_desc, ib->old_desc to check if anything else in this
-     parent_dir has the same URL.  Of course, if an external gets
-     moved into some other directory, then we'd lose anyway.  The only
-     way to fully handle this would be to harvest a global list based
-     on urls/revs, and consult the list every time we're about to
-     delete an external subdir: whenever a deletion is really part of
-     a rename, then we'd do the rename on the spot.
-
-     IMHO, renames aren't going to be frequent enough to make the
-     extra bookkeeping worthwhile.
-  */
+    }
+
+  if (!ra_session)
+    SVN_ERR(svn_client__ra_session_from_path2(&ra_session, &new_loc,
+                                              new_url, NULL,
+                                              &(new_item->peg_revision),
+                                              &(new_item->revision), ctx,
+                                              scratch_pool));
+
+  SVN_ERR(svn_ra_check_path(ra_session, "", new_loc->rev, &ext_kind,
+                            scratch_pool));
+
+  if (svn_node_none == ext_kind)
+    return svn_error_createf(SVN_ERR_RA_ILLEGAL_URL, NULL,
+                             _("URL '%s' at revision %ld doesn't exist"),
+                             new_loc->url, new_loc->rev);
+
+  if (svn_node_dir != ext_kind && svn_node_file != ext_kind)
+    return svn_error_createf(SVN_ERR_RA_ILLEGAL_URL, NULL,
+                             _("URL '%s' at revision %ld is not a file "
+                               "or a directory"),
+                             new_loc->url, new_loc->rev);
+
 
   /* Not protecting against recursive externals.  Detecting them in
      the global case is hard, and it should be pretty obvious to a
      user when it happens.  Worst case: your disk fills up :-). */
 
-  if (! old_item)
-    {
-      /* The target dir might have multiple components.  Guarantee
-         the path leading down to the last component. */
-      svn_path_split(path, &parent, NULL, ib->pool);
-      SVN_ERR(svn_io_make_dir_recursively(parent, ib->pool));
-
-      /* If we were handling renames the fancy way, then before
-         checking out a new subdir here, we would somehow learn if
-         it's really just a rename of an old one.  That would work in
-         tandem with the next case -- this case would do nothing,
-         knowing that the next case either already has, or soon will,
-         rename the external subdirectory. */
-
-      /* First notify that we're about to handle an external. */
-      if (ib->ctx->notify_func2)
-        (*ib->ctx->notify_func2)
-          (ib->ctx->notify_baton2,
-           svn_wc_create_notify(path, svn_wc_notify_update_external,
-                                ib->pool), ib->pool);
-
-      if (ib->is_export)
-        /* ### It should be okay to "force" this export.  Externals
-           only get created in subdirectories of versioned
-           directories, so an external directory couldn't already
-           exist before the parent export process unless a versioned
-           directory above it did, which means the user would have
-           already had to force these creations to occur. */
-        SVN_ERR(svn_client_export4(NULL, new_item->url, path,
-                                   &(new_item->peg_revision),
-                                   &(new_item->revision),
-                                   TRUE, FALSE, svn_depth_infinity, NULL,
-                                   ib->ctx, ib->pool));
-      else
-        SVN_ERR(svn_client__checkout_internal
-                (NULL, new_item->url, path,
-                 &(new_item->peg_revision), &(new_item->revision),
-                 SVN_DEPTH_INFINITY_OR_FILES(TRUE),
-                 FALSE, FALSE, ib->timestamp_sleep, ib->ctx, ib->pool));
-    }
-  else if (! new_item)
-    {
-      /* See comment in above case about fancy rename handling.  Here,
-         before removing an old subdir, we would see if it wants to
-         just be renamed to a new one. */
-
-      svn_error_t *err, *err2;
-      svn_wc_adm_access_t *adm_access;
-
-      SVN_ERR(svn_wc_adm_open3(&adm_access, NULL, path, TRUE, -1,
-                               ib->ctx->cancel_func, ib->ctx->cancel_baton,
-                               ib->pool));
-
-      /* We don't use relegate_external() here, because we know that
-         nothing else in this externals description (at least) is
-         going to need this directory, and therefore it's better to
-         leave stuff where the user expects it. */
-      err = svn_wc_remove_from_revision_control
-        (adm_access, SVN_WC_ENTRY_THIS_DIR, TRUE, FALSE,
-         ib->ctx->cancel_func, ib->ctx->cancel_baton, ib->pool);
-
-      /* ### Ugly. Unlock only if not going to return an error. Revisit */
-      if (!err || err->apr_err == SVN_ERR_WC_LEFT_LOCAL_MOD)
-        if ((err2 = svn_wc_adm_close(adm_access)))
+  /* First notify that we're about to handle an external. */
+  if (ctx->notify_func2)
+    {
+      ctx->notify_func2(
+         ctx->notify_baton2,
+         svn_wc_create_notify(local_abspath,
+                              svn_wc_notify_update_external,
+                              scratch_pool),
+         scratch_pool);
+    }
+
+  if (! old_defining_abspath)
+    {
+      /* The target dir might have multiple components.  Guarantee the path
+         leading down to the last component. */
+      SVN_ERR(svn_io_make_dir_recursively(svn_dirent_dirname(local_abspath,
+                                                             scratch_pool),
+                                          scratch_pool));
+    }
+
+  switch (ext_kind)
+    {
+      case svn_node_dir:
+        SVN_ERR(switch_dir_external(local_abspath, new_loc->url,
+                                    new_item->url,
+                                    &(new_item->peg_revision),
+                                    &(new_item->revision),
+                                    parent_dir_abspath,
+                                    timestamp_sleep, ra_session, ctx,
+                                    scratch_pool));
+        break;
+      case svn_node_file:
+        if (strcmp(repos_root_url, new_loc->repos_root_url))
           {
-            if (!err)
-              err = err2;
-            else
-              svn_error_clear(err2);
+            const char *local_repos_root_url;
+            const char *local_repos_uuid;
+            const char *ext_repos_relpath;
+            svn_error_t *err;
+
+            /*
+             * The working copy library currently requires that all files
+             * in the working copy have the same repository root URL.
+             * The URL from the file external's definition differs from the
+             * one used by the working copy. As a workaround, replace the
+             * root URL portion of the file external's URL, after making
+             * sure both URLs point to the same repository. See issue #4087.
+             */
+
+            err = svn_wc__node_get_repos_info(NULL, NULL,
+                                              &local_repos_root_url,
+                                              &local_repos_uuid,
+                                              ctx->wc_ctx, parent_dir_abspath,
+                                              scratch_pool, scratch_pool);
+            if (err)
+              {
+                if (err->apr_err != SVN_ERR_WC_PATH_NOT_FOUND
+                    && err->apr_err != SVN_ERR_WC_NOT_WORKING_COPY)
+                  return svn_error_trace(err);
+
+                svn_error_clear(err);
+                local_repos_root_url = NULL;
+                local_repos_uuid = NULL;
+              }
+
+            ext_repos_relpath = svn_uri_skip_ancestor(new_loc->repos_root_url,
+                                                      new_url, scratch_pool);
+            if (local_repos_uuid == NULL || local_repos_root_url == NULL ||
+                ext_repos_relpath == NULL ||
+                strcmp(local_repos_uuid, new_loc->repos_uuid) != 0)
+              return svn_error_createf(SVN_ERR_UNSUPPORTED_FEATURE, NULL,
+                        _("Unsupported external: URL of file external '%s' "
+                          "is not in repository '%s'"),
+                        new_url, repos_root_url);
+
+            new_url = svn_path_url_add_component2(local_repos_root_url,
+                                                  ext_repos_relpath,
+                                                  scratch_pool);
+            SVN_ERR(svn_client__ra_session_from_path2(&ra_session, &new_loc,
+                                                      new_url,
+                                                      NULL,
+                                                      &(new_item->peg_revision),
+                                                      &(new_item->revision),
+                                                      ctx, scratch_pool));
           }
 
-      if (err && (err->apr_err != SVN_ERR_WC_LEFT_LOCAL_MOD))
-        return err;
-      svn_error_clear(err);
-
-      /* ### If there were multiple path components leading down to
-         that wc, we could try to remove them too. */
-    }
-  else if (! compare_external_items(new_item, old_item)
-           || ib->update_unchanged)
-    {
-      /* Either the URL changed, or the exact same item is present in
-         both hashes, and caller wants to update such unchanged items.
-         In the latter case, the call below will try to make sure that
-         the external really is a WC pointing to the correct
-         URL/revision. */
-      SVN_ERR(switch_external(path, new_item->url, &(new_item->revision),
-                              &(new_item->peg_revision),
-                              ib->timestamp_sleep, ib->ctx, ib->pool));
-    }
-
-  /* Clear IB->pool -- we only use it for scratchwork (and this will
-     close any RA sessions still open in this pool). */
-  svn_pool_clear(ib->pool);
+        SVN_ERR(switch_file_external(local_abspath,
+                                     new_loc,
+                                     new_url,
+                                     &new_item->peg_revision,
+                                     &new_item->revision,
+                                     parent_dir_abspath,
+                                     ra_session,
+                                     ctx,
+                                     scratch_pool));
+        break;
+
+      default:
+        SVN_ERR_MALFUNCTION();
+        break;
+    }
 
   return SVN_NO_ERROR;
 }
 
-
-/* Closure for handle_externals_change. */
-struct handle_externals_desc_change_baton
+static svn_error_t *
+wrap_external_error(const svn_client_ctx_t *ctx,
+                    const char *target_abspath,
+                    svn_error_t *err,
+                    apr_pool_t *scratch_pool)
 {
-  /* As returned by svn_wc_edited_externals(). */
-  apr_hash_t *externals_new;
-  apr_hash_t *externals_old;
-
-  /* The requested depth of the driving operation (e.g., update, switch). */
-  svn_depth_t requested_depth;
-
-  /* As returned by svn_wc_traversed_depths().  NULL means no ambient
-     depths available (e.g., svn export). */
-  apr_hash_t *ambient_depths;
-
-  /* These two map a URL to a path where the URL is either checked out
-     to or exported to.  The to_path must be a substring of the
-     external item parent directory path. */
-  const char *from_url;
-  const char *to_path;
-
-  /* Passed through to handle_external_item_change_baton. */
-  svn_client_ctx_t *ctx;
-  const char *repos_root_url;
-  svn_boolean_t update_unchanged;
-  svn_boolean_t *timestamp_sleep;
-  svn_boolean_t is_export;
-
-  apr_pool_t *pool;
-};
-
-
-/* This implements the 'svn_hash_diff_func_t' interface.
-   BATON is of type 'struct handle_externals_desc_change_baton *'.
-*/
+  if (err && err->apr_err != SVN_ERR_CANCELLED)
+    {
+      if (ctx->notify_func2)
+        {
+          svn_wc_notify_t *notifier = svn_wc_create_notify(
+                                            target_abspath,
+                                            svn_wc_notify_failed_external,
+                                            scratch_pool);
+          notifier->err = err;
+          ctx->notify_func2(ctx->notify_baton2, notifier, scratch_pool);
+        }
+      svn_error_clear(err);
+      return SVN_NO_ERROR;
+    }
+
+  return err;
+}
+
 static svn_error_t *
-handle_externals_desc_change(const void *key, apr_ssize_t klen,
-                             enum svn_hash_diff_key_status status,
-                             void *baton)
+handle_externals_change(svn_client_ctx_t *ctx,
+                        const char *repos_root_url,
+                        svn_boolean_t *timestamp_sleep,
+                        const char *local_abspath,
+                        const char *new_desc_text,
+                        apr_hash_t *old_externals,
+                        svn_depth_t ambient_depth,
+                        svn_depth_t requested_depth,
+                        svn_ra_session_t *ra_session,
+                        apr_pool_t *scratch_pool)
 {
-  struct handle_externals_desc_change_baton *cb = baton;
-  struct handle_external_item_change_baton ib;
-  const char *old_desc_text, *new_desc_text;
-  apr_array_header_t *old_desc, *new_desc;
-  apr_hash_t *old_desc_hash, *new_desc_hash;
-  apr_size_t len;
+  apr_array_header_t *new_desc;
   int i;
-  svn_wc_external_item2_t *item;
-  const char *ambient_depth_w;
-  svn_depth_t ambient_depth;
-
-  if (cb->ambient_depths)
-    {
-      ambient_depth_w = apr_hash_get(cb->ambient_depths, key, klen);
-      if (ambient_depth_w == NULL)
-        {
-          return svn_error_createf
-            (SVN_ERR_WC_CORRUPT, NULL,
-             _("Traversal of '%s' found no ambient depth"),
-             (const char *) key);
-        }
-      else
-        {
-          ambient_depth = svn_depth_from_word(ambient_depth_w);
-        }
-    }
-  else
-    {
-      ambient_depth = svn_depth_infinity;
-    }
+  apr_pool_t *iterpool;
+  const char *url;
+
+  iterpool = svn_pool_create(scratch_pool);
+
+  SVN_ERR_ASSERT(svn_dirent_is_absolute(local_abspath));
 
   /* Bag out if the depth here is too shallow for externals action. */
-  if ((cb->requested_depth < svn_depth_infinity
-       && cb->requested_depth != svn_depth_unknown)
+  if ((requested_depth < svn_depth_infinity
+       && requested_depth != svn_depth_unknown)
       || (ambient_depth < svn_depth_infinity
-          && cb->requested_depth < svn_depth_infinity))
+          && requested_depth < svn_depth_infinity))
     return SVN_NO_ERROR;
 
-  if ((old_desc_text = apr_hash_get(cb->externals_old, key, klen)))
-    SVN_ERR(svn_wc_parse_externals_description3(&old_desc, key, old_desc_text,
-                                                FALSE, cb->pool));
-  else
-    old_desc = NULL;
-
-  if ((new_desc_text = apr_hash_get(cb->externals_new, key, klen)))
-    SVN_ERR(svn_wc_parse_externals_description3(&new_desc, key, new_desc_text,
-                                                FALSE, cb->pool));
+  if (new_desc_text)
+    SVN_ERR(svn_wc_parse_externals_description3(&new_desc, local_abspath,
+                                                new_desc_text,
+                                                FALSE, scratch_pool));
   else
     new_desc = NULL;
 
-  old_desc_hash = apr_hash_make(cb->pool);
-  new_desc_hash = apr_hash_make(cb->pool);
-
-  /* Create hashes of our two externals arrays so that we can
-     efficiently generate a diff for them. */
-  for (i = 0; old_desc && (i < old_desc->nelts); i++)
-    {
-      item = APR_ARRAY_IDX(old_desc, i, svn_wc_external_item2_t *);
-
-      apr_hash_set(old_desc_hash, item->target_dir,
-                   APR_HASH_KEY_STRING, item);
-    }
+  SVN_ERR(svn_wc__node_get_url(&url, ctx->wc_ctx, local_abspath,
+                               scratch_pool, iterpool));
+
+  SVN_ERR_ASSERT(url);
 
   for (i = 0; new_desc && (i < new_desc->nelts); i++)
     {
-      item = APR_ARRAY_IDX(new_desc, i, svn_wc_external_item2_t *);
-
-      apr_hash_set(new_desc_hash, item->target_dir,
-                   APR_HASH_KEY_STRING, item);
-    }
-
-  ib.old_desc          = old_desc_hash;
-  ib.new_desc          = new_desc_hash;
-  ib.parent_dir        = (const char *) key;
-  ib.repos_root_url    = cb->repos_root_url;
-  ib.ctx               = cb->ctx;
-  ib.update_unchanged  = cb->update_unchanged;
-  ib.is_export         = cb->is_export;
-  ib.timestamp_sleep   = cb->timestamp_sleep;
-  ib.pool              = svn_pool_create(cb->pool);
-
-  /* Get the URL of the parent directory by appending a portion of
-     parent_dir to from_url.  from_url is the URL for to_path and
-     to_path is a substring of parent_dir, so append any characters in
-     parent_dir past strlen(to_path) to from_url, making sure to move
-     past a '/' in parent_dir, otherwise svn_path_join() will use the
-     absolute path in parent_dir instead of joining from_url with the
-     parent_dir substring. */
-  len = strlen(cb->to_path);
-  if (ib.parent_dir[len] == '/')
-    ++len;
-  ib.parent_dir_url = svn_path_join(cb->from_url,
-                                    ib.parent_dir + len,
-                                    cb->pool);
-
-  /* We must use a custom version of svn_hash_diff so that the diff
-     entries are processed in the order they were originally specified
-     in the svn:externals properties. */
-
-  for (i = 0; old_desc && (i < old_desc->nelts); i++)
-    {
-      item = APR_ARRAY_IDX(old_desc, i, svn_wc_external_item2_t *);
-
-      if (apr_hash_get(new_desc_hash, item->target_dir, APR_HASH_KEY_STRING))
-        SVN_ERR(handle_external_item_change(item->target_dir,
-                                            APR_HASH_KEY_STRING,
-                                            svn_hash_diff_key_both, &ib));
-      else
-        SVN_ERR(handle_external_item_change(item->target_dir,
-                                            APR_HASH_KEY_STRING,
-                                            svn_hash_diff_key_a, &ib));
-    }
-  for (i = 0; new_desc && (i < new_desc->nelts); i++)
-    {
-      item = APR_ARRAY_IDX(new_desc, i, svn_wc_external_item2_t *);
-      if (! apr_hash_get(old_desc_hash, item->target_dir, APR_HASH_KEY_STRING))
-        SVN_ERR(handle_external_item_change(item->target_dir,
-                                            APR_HASH_KEY_STRING,
-                                            svn_hash_diff_key_b, &ib));
-    }
-
-  /* Now destroy the subpool we pass to the hash differ.  This will
-     close any remaining RA sessions used by the hash diff callback. */
-  svn_pool_destroy(ib.pool);
+      const char *old_defining_abspath;
+      svn_wc_external_item2_t *new_item;
+      const char *target_abspath;
+      svn_boolean_t under_root;
+
+      new_item = APR_ARRAY_IDX(new_desc, i, svn_wc_external_item2_t *);
+
+      svn_pool_clear(iterpool);
+
+      if (ctx->cancel_func)
+        SVN_ERR(ctx->cancel_func(ctx->cancel_baton));
+
+      SVN_ERR(svn_dirent_is_under_root(&under_root, &target_abspath,
+                                       local_abspath, new_item->target_dir,
+                                       iterpool));
+
+      if (! under_root)
+        {
+          return svn_error_createf(
+                    SVN_ERR_WC_OBSTRUCTED_UPDATE, NULL,
+                    _("Path '%s' is not in the working copy"),
+                    svn_dirent_local_style(
+                        svn_dirent_join(local_abspath, new_item->target_dir,
+                                        iterpool),
+                        iterpool));
+        }
+
+      old_defining_abspath = svn_hash_gets(old_externals, target_abspath);
+
+      SVN_ERR(wrap_external_error(
+                      ctx, target_abspath,
+                      handle_external_item_change(ctx,
+                                                  repos_root_url,
+                                                  local_abspath, url,
+                                                  target_abspath,
+                                                  old_defining_abspath,
+                                                  new_item, ra_session,
+                                                  timestamp_sleep,
+                                                  iterpool),
+                      iterpool));
+
+      /* And remove already processed items from the to-remove hash */
+      if (old_defining_abspath)
+        svn_hash_sets(old_externals, target_abspath, NULL);
+    }
+
+  svn_pool_destroy(iterpool);
 
   return SVN_NO_ERROR;
 }
 
 
 svn_error_t *
-svn_client__handle_externals(svn_wc_traversal_info_t *traversal_info,
+svn_client__handle_externals(apr_hash_t *externals_new,
+                             apr_hash_t *ambient_depths,
+                             const char *repos_root_url,
+                             const char *target_abspath,
+                             svn_depth_t requested_depth,
+                             svn_boolean_t *timestamp_sleep,
+                             svn_ra_session_t *ra_session,
+                             svn_client_ctx_t *ctx,
+                             apr_pool_t *scratch_pool)
+{
+  apr_hash_t *old_external_defs;
+  apr_hash_index_t *hi;
+  apr_pool_t *iterpool;
+
+  SVN_ERR_ASSERT(repos_root_url);
+
+  iterpool = svn_pool_create(scratch_pool);
+
+  SVN_ERR(svn_wc__externals_defined_below(&old_external_defs,
+                                          ctx->wc_ctx, target_abspath,
+                                          scratch_pool, iterpool));
+
+  for (hi = apr_hash_first(scratch_pool, externals_new);
+       hi;
+       hi = apr_hash_next(hi))
+    {
+      const char *local_abspath = apr_hash_this_key(hi);
+      const char *desc_text = apr_hash_this_val(hi);
+      svn_depth_t ambient_depth = svn_depth_infinity;
+
+      svn_pool_clear(iterpool);
+
+      if (ambient_depths)
+        {
+          const char *ambient_depth_w;
+
+          ambient_depth_w = apr_hash_get(ambient_depths, local_abspath,
+                                         apr_hash_this_key_len(hi));
+
+          if (ambient_depth_w == NULL)
+            {
+              return svn_error_createf(
+                        SVN_ERR_WC_CORRUPT, NULL,
+                        _("Traversal of '%s' found no ambient depth"),
+                        svn_dirent_local_style(local_abspath, scratch_pool));
+            }
+          else
+            {
+              ambient_depth = svn_depth_from_word(ambient_depth_w);
+            }
+        }
+
+      SVN_ERR(handle_externals_change(ctx, repos_root_url, timestamp_sleep,
+                                      local_abspath,
+                                      desc_text, old_external_defs,
+                                      ambient_depth, requested_depth,
+                                      ra_session, iterpool));
+    }
+
+  /* Remove the remaining externals */
+  for (hi = apr_hash_first(scratch_pool, old_external_defs);
+       hi;
+       hi = apr_hash_next(hi))
+    {
+      const char *item_abspath = apr_hash_this_key(hi);
+      const char *defining_abspath = apr_hash_this_val(hi);
+      const char *parent_abspath;
+
+      svn_pool_clear(iterpool);
+
+      SVN_ERR(wrap_external_error(
+                          ctx, item_abspath,
+                          handle_external_item_removal(ctx, defining_abspath,
+                                                       item_abspath, iterpool),
+                          iterpool));
+
+      /* Are there any unversioned directories between the removed
+       * external and the DEFINING_ABSPATH which we can remove? */
+      parent_abspath = item_abspath;
+      do {
+        svn_node_kind_t kind;
+
+        parent_abspath = svn_dirent_dirname(parent_abspath, iterpool);
+        SVN_ERR(svn_wc_read_kind2(&kind, ctx->wc_ctx, parent_abspath,
+                                  FALSE /* show_deleted*/,
+                                  FALSE /* show_hidden */,
+                                  iterpool));
+        if (kind == svn_node_none)
+          {
+            svn_error_t *err;
+
+            err = svn_io_dir_remove_nonrecursive(parent_abspath, iterpool);
+            if (err)
+              {
+                if (APR_STATUS_IS_ENOTEMPTY(err->apr_err))
+                  {
+                    svn_error_clear(err);
+                    break; /* No parents to delete */
+                  }
+                else if (APR_STATUS_IS_ENOENT(err->apr_err)
+                         || APR_STATUS_IS_ENOTDIR(err->apr_err))
+                  {
+                    svn_error_clear(err);
+                    /* Fall through; parent dir might be unversioned */
+                  }
+                else
+                  return svn_error_trace(err);
+              }
+          }
+      } while (strcmp(parent_abspath, defining_abspath) != 0);
+    }
+
+
+  svn_pool_destroy(iterpool);
+  return SVN_NO_ERROR;
+}
+
+
+svn_error_t *
+svn_client__export_externals(apr_hash_t *externals,
                              const char *from_url,
-                             const char *to_path,
+                             const char *to_abspath,
                              const char *repos_root_url,
                              svn_depth_t requested_depth,
-                             svn_boolean_t update_unchanged,
-                             svn_boolean_t *timestamp_sleep,
+                             const char *native_eol,
+                             svn_boolean_t ignore_keywords,
                              svn_client_ctx_t *ctx,
-                             apr_pool_t *pool)
+                             apr_pool_t *scratch_pool)
 {
-  apr_hash_t *externals_old, *externals_new, *ambient_depths;
-  struct handle_externals_desc_change_baton cb;
-
-  svn_wc_edited_externals(&externals_old, &externals_new, traversal_info);
-  svn_wc_traversed_depths(&ambient_depths, traversal_info);
-
-  /* Sanity check; see r30124. */
-  if (! svn_path_is_url(from_url))
-    return svn_error_createf
-      (SVN_ERR_BAD_URL, NULL, _("'%s' is not a URL"), from_url);
-
-  cb.externals_new     = externals_new;
-  cb.externals_old     = externals_old;
-  cb.requested_depth   = requested_depth;
-  cb.ambient_depths    = ambient_depths;
-  cb.from_url          = from_url;
-  cb.to_path           = to_path;
-  cb.repos_root_url    = repos_root_url;
-  cb.ctx               = ctx;
-  cb.update_unchanged  = update_unchanged;
-  cb.timestamp_sleep   = timestamp_sleep;
-  cb.is_export         = FALSE;
-  cb.pool              = pool;
-
-  SVN_ERR(svn_hash_diff(cb.externals_old, cb.externals_new,
-                        handle_externals_desc_change, &cb, pool));
+  apr_pool_t *iterpool = svn_pool_create(scratch_pool);
+  apr_pool_t *sub_iterpool = svn_pool_create(scratch_pool);
+  apr_hash_index_t *hi;
+
+  SVN_ERR_ASSERT(svn_dirent_is_absolute(to_abspath));
+
+  for (hi = apr_hash_first(scratch_pool, externals);
+       hi;
+       hi = apr_hash_next(hi))
+    {
+      const char *local_abspath = apr_hash_this_key(hi);
+      const char *desc_text = apr_hash_this_val(hi);
+      const char *local_relpath;
+      const char *dir_url;
+      apr_array_header_t *items;
+      int i;
+
+      svn_pool_clear(iterpool);
+
+      SVN_ERR(svn_wc_parse_externals_description3(&items, local_abspath,
+                                                  desc_text, FALSE,
+                                                  iterpool));
+
+      if (! items->nelts)
+        continue;
+
+      local_relpath = svn_dirent_skip_ancestor(to_abspath, local_abspath);
+
+      dir_url = svn_path_url_add_component2(from_url, local_relpath,
+                                            scratch_pool);
+
+      for (i = 0; i < items->nelts; i++)
+        {
+          const char *item_abspath;
+          const char *new_url;
+          svn_boolean_t under_root;
+          svn_wc_external_item2_t *item = APR_ARRAY_IDX(items, i,
+                                                svn_wc_external_item2_t *);
+
+          svn_pool_clear(sub_iterpool);
+
+          SVN_ERR(svn_dirent_is_under_root(&under_root, &item_abspath,
+                                           local_abspath, item->target_dir,
+                                           sub_iterpool));
+
+          if (! under_root)
+            {
+              return svn_error_createf(
+                        SVN_ERR_WC_OBSTRUCTED_UPDATE, NULL,
+                        _("Path '%s' is not in the working copy"),
+                        svn_dirent_local_style(
+                            svn_dirent_join(local_abspath, item->target_dir,
+                                            sub_iterpool),
+                            sub_iterpool));
+            }
+
+          SVN_ERR(svn_wc__resolve_relative_external_url(&new_url, item,
+                                                        repos_root_url,
+                                                        dir_url, sub_iterpool,
+                                                        sub_iterpool));
+
+          /* The target dir might have multiple components.  Guarantee
+             the path leading down to the last component. */
+          SVN_ERR(svn_io_make_dir_recursively(svn_dirent_dirname(item_abspath,
+                                                                 sub_iterpool),
+                                              sub_iterpool));
+
+          /* First notify that we're about to handle an external. */
+          if (ctx->notify_func2)
+            {
+              ctx->notify_func2(
+                       ctx->notify_baton2,
+                       svn_wc_create_notify(item_abspath,
+                                            svn_wc_notify_update_external,
+                                            sub_iterpool),
+                       sub_iterpool);
+            }
+
+          SVN_ERR(wrap_external_error(
+                          ctx, item_abspath,
+                          svn_client_export5(NULL, new_url, item_abspath,
+                                             &item->peg_revision,
+                                             &item->revision,
+                                             TRUE, FALSE, ignore_keywords,
+                                             svn_depth_infinity,
+                                             native_eol,
+                                             ctx, sub_iterpool),
+                          sub_iterpool));
+        }
+    }
+
+  svn_pool_destroy(sub_iterpool);
+  svn_pool_destroy(iterpool);
 
   return SVN_NO_ERROR;
 }
-
-
-svn_error_t *
-svn_client__fetch_externals(apr_hash_t *externals,
-                            const char *from_url,
-                            const char *to_path,
-                            const char *repos_root_url,
-                            svn_depth_t requested_depth,
-                            svn_boolean_t is_export,
-                            svn_boolean_t *timestamp_sleep,
-                            svn_client_ctx_t *ctx,
-                            apr_pool_t *pool)
-{
-  struct handle_externals_desc_change_baton cb;
-
-  cb.externals_new     = externals;
-  cb.externals_old     = apr_hash_make(pool);
-  cb.requested_depth   = requested_depth;
-  cb.ambient_depths    = NULL;
-  cb.ctx               = ctx;
-  cb.from_url          = from_url;
-  cb.to_path           = to_path;
-  cb.repos_root_url    = repos_root_url;
-  cb.update_unchanged  = TRUE;
-  cb.timestamp_sleep   = timestamp_sleep;
-  cb.is_export         = is_export;
-  cb.pool              = pool;
-
-  SVN_ERR(svn_hash_diff(cb.externals_old, cb.externals_new,
-                        handle_externals_desc_change, &cb, pool));
-
-  return SVN_NO_ERROR;
-}
-
-
-svn_error_t *
-svn_client__do_external_status(svn_wc_traversal_info_t *traversal_info,
-                               svn_wc_status_func2_t status_func,
-                               void *status_baton,
-                               svn_depth_t depth,
-                               svn_boolean_t get_all,
-                               svn_boolean_t update,
-                               svn_boolean_t no_ignore,
-                               svn_client_ctx_t *ctx,
-                               apr_pool_t *pool)
-{
-  apr_hash_t *externals_old, *externals_new;
-  apr_hash_index_t *hi;
-  apr_pool_t *subpool = svn_pool_create(pool);
-
-  /* Get the values of the svn:externals properties. */
-  svn_wc_edited_externals(&externals_old, &externals_new, traversal_info);
-
-  /* Loop over the hash of new values (we don't care about the old
-     ones).  This is a mapping of versioned directories to property
-     values. */
-  for (hi = apr_hash_first(pool, externals_new);
-       hi;
-       hi = apr_hash_next(hi))
-    {
-      apr_array_header_t *exts;
-      const void *key;
-      void *val;
-      const char *path;
-      const char *propval;
-      apr_pool_t *iterpool;
-      int i;
-
-      /* Clear the subpool. */
-      svn_pool_clear(subpool);
-
-      apr_hash_this(hi, &key, NULL, &val);
-      path = key;
-      propval = val;
-
-      /* Parse the svn:externals property value.  This results in a
-         hash mapping subdirectories to externals structures. */
-<<<<<<< HEAD
-      SVN_ERR(svn_wc_parse_externals_description3(&exts, path,
-                                                  propval, subpool));
-=======
-      SVN_ERR(svn_wc_parse_externals_description3(&exts, path, propval,
-                                                  FALSE, subpool));
->>>>>>> 8595db6c
-
-      /* Make a sub-pool of SUBPOOL. */
-      iterpool = svn_pool_create(subpool);
-
-      /* Loop over the subdir array. */
-      for (i = 0; exts && (i < exts->nelts); i++)
-        {
-          const char *fullpath;
-          svn_wc_external_item2_t *external;
-          svn_node_kind_t kind;
-
-          svn_pool_clear(iterpool);
-
-          external = APR_ARRAY_IDX(exts, i, svn_wc_external_item2_t *);
-          fullpath = svn_path_join(path, external->target_dir, iterpool);
-
-          /* If the external target directory doesn't exist on disk,
-             just skip it. */
-          SVN_ERR(svn_io_check_path(fullpath, &kind, iterpool));
-          if (kind != svn_node_dir)
-            continue;
-
-          /* Tell the client we're staring an external status set. */
-          if (ctx->notify_func2)
-            (ctx->notify_func2)
-              (ctx->notify_baton2,
-               svn_wc_create_notify(fullpath, svn_wc_notify_status_external,
-                                    iterpool), iterpool);
-
-          /* And then do the status. */
-          SVN_ERR(svn_client_status3(NULL, fullpath,
-                                     &(external->revision),
-                                     status_func, status_baton,
-                                     depth, get_all, update,
-                                     no_ignore, FALSE, NULL, ctx, iterpool));
-        }
-    }
-
-  /* Destroy SUBPOOL and (implicitly) ITERPOOL. */
-  svn_pool_destroy(subpool);
-
-  return SVN_NO_ERROR;
-}