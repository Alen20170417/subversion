--- conflicted
+++ resolved
@@ -164,8 +164,6 @@
                           _("Path '%s' must be an immediate child of " \
                             "the directory '%s'"), path, relative_to_dir)
 
-<<<<<<< HEAD
-=======
 /* A helper function used by display_prop_diffs.
    TOKEN is a string holding a property value.
    If TOKEN is empty, or is already terminated by an EOL marker,
@@ -195,7 +193,6 @@
     }
 }
 
->>>>>>> 6215c21a
 /* A helper func that writes out verbal descriptions of property diffs
    to FILE.   Of course, the apr_file_t will probably be the 'outfile'
    passed to svn_client_diff5, which is probably stdout. */
@@ -213,12 +210,8 @@
   if (relative_to_dir)
     {
       /* Possibly adjust the path shown in the output (see issue #2723). */
-<<<<<<< HEAD
-      const char *child_path = svn_path_is_child(relative_to_dir, path, pool);
-=======
       const char *child_path = svn_dirent_is_child(relative_to_dir, path,
                                                    pool);
->>>>>>> 6215c21a
 
       if (child_path)
         path = child_path;
@@ -239,15 +232,9 @@
 
   for (i = 0; i < propchanges->nelts; i++)
     {
-<<<<<<< HEAD
-      const char *header_fmt;
-      const svn_string_t *original_value;
-      const svn_prop_t *propchange = 
-=======
       const char *action;
       const svn_string_t *original_value;
       const svn_prop_t *propchange =
->>>>>>> 6215c21a
         &APR_ARRAY_IDX(propchanges, i, svn_prop_t);
 
       if (original_props)
@@ -264,21 +251,12 @@
         continue;
 
       if (! original_value)
-<<<<<<< HEAD
-        header_fmt = _("Added: %s%s");
-      else if (! propchange->value)
-        header_fmt = _("Deleted: %s%s");
-      else
-        header_fmt = _("Modified: %s%s");
-      SVN_ERR(file_printf_from_utf8(file, encoding, header_fmt,
-=======
         action = _("Added");
       else if (! propchange->value)
         action = _("Deleted");
       else
         action = _("Modified");
       SVN_ERR(file_printf_from_utf8(file, encoding, "%s: %s%s", action,
->>>>>>> 6215c21a
                                     propchange->name, APR_EOL_STR));
 
       if (strcmp(propchange->name, SVN_PROP_MERGEINFO) == 0)
@@ -515,11 +493,7 @@
   if (diff_cmd_baton->relative_to_dir)
     {
       /* Possibly adjust the paths shown in the output (see issue #2723). */
-<<<<<<< HEAD
-      const char *child_path = svn_path_is_child(rel_to_dir, path, subpool);
-=======
       const char *child_path = svn_dirent_is_child(rel_to_dir, path, subpool);
->>>>>>> 6215c21a
 
       if (child_path)
         path = child_path;
@@ -528,11 +502,7 @@
       else
         return MAKE_ERR_BAD_RELATIVE_PATH(path, rel_to_dir);
 
-<<<<<<< HEAD
-      child_path = svn_path_is_child(rel_to_dir, path1, subpool);
-=======
       child_path = svn_dirent_is_child(rel_to_dir, path1, subpool);
->>>>>>> 6215c21a
 
       if (child_path)
         path1 = child_path;
@@ -541,11 +511,7 @@
       else
         return MAKE_ERR_BAD_RELATIVE_PATH(path1, rel_to_dir);
 
-<<<<<<< HEAD
-      child_path = svn_path_is_child(rel_to_dir, path2, subpool);
-=======
       child_path = svn_dirent_is_child(rel_to_dir, path2, subpool);
->>>>>>> 6215c21a
 
       if (child_path)
         path2 = child_path;
@@ -641,13 +607,9 @@
           /* Output the actual diff */
           SVN_ERR(svn_diff_file_output_unified3
                   (os, diff, tmpfile1, tmpfile2, label1, label2,
-<<<<<<< HEAD
-                   diff_cmd_baton->header_encoding, rel_to_dir, subpool));
-=======
                    diff_cmd_baton->header_encoding, rel_to_dir,
                    diff_cmd_baton->options.for_internal->show_c_function,
                    subpool));
->>>>>>> 6215c21a
         }
     }
 
@@ -1136,15 +1098,9 @@
     }
 
   /* Resolve revision and get path kind for the second target. */
-<<<<<<< HEAD
-  SVN_ERR(svn_client__get_revision_number
-          (&drr->rev2, NULL, ra_session, params->revision2,
-           (params->path2 == drr->url2) ? NULL : params->path2, pool));
-=======
   SVN_ERR(svn_client__get_revision_number(&drr->rev2, NULL, ctx->wc_ctx,
            (params->path2 == drr->url2) ? NULL : params_path2_abspath,
            ra_session, params->revision2, pool));
->>>>>>> 6215c21a
   SVN_ERR(svn_ra_check_path(ra_session, "", drr->rev2, &kind2, pool));
   if (kind2 == svn_node_none)
     return svn_error_createf
@@ -1154,15 +1110,9 @@
 
   /* Do the same for the first target. */
   SVN_ERR(svn_ra_reparent(ra_session, drr->url1, pool));
-<<<<<<< HEAD
-  SVN_ERR(svn_client__get_revision_number
-          (&drr->rev1, NULL, ra_session, params->revision1,
-           (params->path1 == drr->url1) ? NULL : params->path1, pool));
-=======
   SVN_ERR(svn_client__get_revision_number(&drr->rev1, NULL, ctx->wc_ctx,
            (params->path1 == drr->url1) ? NULL : params_path1_abspath,
            ra_session, params->revision1, pool));
->>>>>>> 6215c21a
   SVN_ERR(svn_ra_check_path(ra_session, "", drr->rev1, &kind1, pool));
   if (kind1 == svn_node_none)
     return svn_error_createf
@@ -1251,16 +1201,10 @@
            svn_client_ctx_t *ctx,
            apr_pool_t *pool)
 {
-<<<<<<< HEAD
-  svn_wc_adm_access_t *adm_access, *target_access;
-  const char *target;
-  int levels_to_lock = SVN_WC__LEVELS_TO_LOCK_FROM_DEPTH(depth);
-=======
   const char *abspath1;
 
   SVN_ERR_ASSERT(! svn_path_is_url(path1));
   SVN_ERR_ASSERT(! svn_path_is_url(path2));
->>>>>>> 6215c21a
 
   SVN_ERR(svn_dirent_get_absolute(&abspath1, path1, pool));
 
@@ -1276,14 +1220,9 @@
           "and its working files are supported at this time")));
 
   /* Resolve named revisions to real numbers. */
-<<<<<<< HEAD
-  SVN_ERR(svn_client__get_revision_number
-          (&callback_baton->revnum1, NULL, NULL, revision1, path1, pool));
-=======
   SVN_ERR(svn_client__get_revision_number(&callback_baton->revnum1, NULL,
                                           ctx->wc_ctx, abspath1, NULL,
                                           revision1, pool));
->>>>>>> 6215c21a
   callback_baton->revnum2 = SVN_INVALID_REVNUM;  /* WC */
 
   SVN_ERR(svn_wc_diff6(ctx->wc_ctx,
@@ -1402,15 +1341,10 @@
   const svn_delta_editor_t *diff_editor;
   void *diff_edit_baton;
   svn_boolean_t rev2_is_base = (revision2->kind == svn_opt_revision_base);
-<<<<<<< HEAD
-  int levels_to_lock = SVN_WC__LEVELS_TO_LOCK_FROM_DEPTH(depth);
-  svn_boolean_t server_supports_depth;
-=======
   svn_boolean_t server_supports_depth;
   const char *abspath1;
   const char *abspath2;
   const char *anchor_abspath;
->>>>>>> 6215c21a
 
   SVN_ERR_ASSERT(! svn_path_is_url(path2));
 
@@ -1485,15 +1419,9 @@
                                   pool, pool));
 
   /* Tell the RA layer we want a delta to change our txn to URL1 */
-<<<<<<< HEAD
-  SVN_ERR(svn_client__get_revision_number
-          (&rev, NULL, ra_session, revision1,
-           (path1 == url1) ? NULL : path1, pool));
-=======
   SVN_ERR(svn_client__get_revision_number(&rev, NULL, ctx->wc_ctx,
                                           (path1 == url1) ? NULL : abspath1,
                                           ra_session, revision1, pool));
->>>>>>> 6215c21a
 
   if (!reverse)
     callback_baton->revnum1 = rev;
@@ -1515,19 +1443,11 @@
 
   /* Create a txn mirror of path2;  the diff editor will print
      diffs in reverse.  :-)  */
-<<<<<<< HEAD
-  SVN_ERR(svn_wc_crawl_revisions3(path2, dir_access,
-                                  reporter, report_baton,
-                                  FALSE, depth, (! server_supports_depth),
-                                  FALSE, NULL, NULL, /* notification is N/A */
-                                  NULL, pool));
-=======
   SVN_ERR(svn_wc_crawl_revisions5(ctx->wc_ctx, abspath2,
                                   reporter, reporter_baton,
                                   FALSE, depth, TRUE, (! server_supports_depth),
                                   FALSE, NULL, NULL, /* notification is N/A */
                                   NULL, NULL, pool));
->>>>>>> 6215c21a
 
   return SVN_NO_ERROR;
 }
@@ -1825,75 +1745,7 @@
 }
 
 svn_error_t *
-<<<<<<< HEAD
-svn_client_diff3(const apr_array_header_t *options,
-                 const char *path1,
-                 const svn_opt_revision_t *revision1,
-                 const char *path2,
-                 const svn_opt_revision_t *revision2,
-                 svn_boolean_t recurse,
-                 svn_boolean_t ignore_ancestry,
-                 svn_boolean_t no_diff_deleted,
-                 svn_boolean_t ignore_content_type,
-                 const char *header_encoding,
-                 apr_file_t *outfile,
-                 apr_file_t *errfile,
-                 svn_client_ctx_t *ctx,
-                 apr_pool_t *pool)
-{
-  return svn_client_diff4(options, path1, revision1, path2,
-                          revision2, NULL,
-                          SVN_DEPTH_INFINITY_OR_FILES(recurse),
-                          ignore_ancestry, no_diff_deleted,
-                          ignore_content_type, header_encoding,
-                          outfile, errfile, ctx, pool);
-}
-
-svn_error_t *
-svn_client_diff2(const apr_array_header_t *options,
-                 const char *path1,
-                 const svn_opt_revision_t *revision1,
-                 const char *path2,
-                 const svn_opt_revision_t *revision2,
-                 svn_boolean_t recurse,
-                 svn_boolean_t ignore_ancestry,
-                 svn_boolean_t no_diff_deleted,
-                 svn_boolean_t ignore_content_type,
-                 apr_file_t *outfile,
-                 apr_file_t *errfile,
-                 svn_client_ctx_t *ctx,
-                 apr_pool_t *pool)
-{
-  return svn_client_diff3(options, path1, revision1, path2, revision2,
-                          recurse, ignore_ancestry, no_diff_deleted,
-                          ignore_content_type, SVN_APR_LOCALE_CHARSET,
-                          outfile, errfile, ctx, pool);
-}
-
-svn_error_t *
-svn_client_diff(const apr_array_header_t *options,
-                const char *path1,
-                const svn_opt_revision_t *revision1,
-                const char *path2,
-                const svn_opt_revision_t *revision2,
-                svn_boolean_t recurse,
-                svn_boolean_t ignore_ancestry,
-                svn_boolean_t no_diff_deleted,
-                apr_file_t *outfile,
-                apr_file_t *errfile,
-                svn_client_ctx_t *ctx,
-                apr_pool_t *pool)
-{
-  return svn_client_diff2(options, path1, revision1, path2, revision2,
-                          recurse, ignore_ancestry, no_diff_deleted, FALSE,
-                          outfile, errfile, ctx, pool);
-}
-
-svn_error_t *
-svn_client_diff_peg4(const apr_array_header_t *options,
-=======
 svn_client_diff_peg5(const apr_array_header_t *options,
->>>>>>> 6215c21a
                      const char *path,
                      const svn_opt_revision_t *peg_revision,
                      const svn_opt_revision_t *start_revision,
@@ -1966,85 +1818,6 @@
 }
 
 svn_error_t *
-<<<<<<< HEAD
-svn_client_diff_peg3(const apr_array_header_t *options,
-                     const char *path,
-                     const svn_opt_revision_t *peg_revision,
-                     const svn_opt_revision_t *start_revision,
-                     const svn_opt_revision_t *end_revision,
-                     svn_boolean_t recurse,
-                     svn_boolean_t ignore_ancestry,
-                     svn_boolean_t no_diff_deleted,
-                     svn_boolean_t ignore_content_type,
-                     const char *header_encoding,
-                     apr_file_t *outfile,
-                     apr_file_t *errfile,
-                     svn_client_ctx_t *ctx,
-                     apr_pool_t *pool)
-{
-  return svn_client_diff_peg4(options,
-                              path,
-                              peg_revision,
-                              start_revision,
-                              end_revision,
-                              NULL,
-                              SVN_DEPTH_INFINITY_OR_FILES(recurse),
-                              ignore_ancestry,
-                              no_diff_deleted,
-                              ignore_content_type,
-                              header_encoding,
-                              outfile,
-                              errfile,
-                              ctx,
-                              pool);
-}
-
-svn_error_t *
-svn_client_diff_peg2(const apr_array_header_t *options,
-                     const char *path,
-                     const svn_opt_revision_t *peg_revision,
-                     const svn_opt_revision_t *start_revision,
-                     const svn_opt_revision_t *end_revision,
-                     svn_boolean_t recurse,
-                     svn_boolean_t ignore_ancestry,
-                     svn_boolean_t no_diff_deleted,
-                     svn_boolean_t ignore_content_type,
-                     apr_file_t *outfile,
-                     apr_file_t *errfile,
-                     svn_client_ctx_t *ctx,
-                     apr_pool_t *pool)
-{
-  return svn_client_diff_peg3(options, path, peg_revision, start_revision,
-                              end_revision,
-                              SVN_DEPTH_INFINITY_OR_FILES(recurse),
-                              ignore_ancestry, no_diff_deleted,
-                              ignore_content_type, SVN_APR_LOCALE_CHARSET,
-                              outfile, errfile, ctx, pool);
-}
-
-svn_error_t *
-svn_client_diff_peg(const apr_array_header_t *options,
-                    const char *path,
-                    const svn_opt_revision_t *peg_revision,
-                    const svn_opt_revision_t *start_revision,
-                    const svn_opt_revision_t *end_revision,
-                    svn_boolean_t recurse,
-                    svn_boolean_t ignore_ancestry,
-                    svn_boolean_t no_diff_deleted,
-                    apr_file_t *outfile,
-                    apr_file_t *errfile,
-                    svn_client_ctx_t *ctx,
-                    apr_pool_t *pool)
-{
-  return svn_client_diff_peg2(options, path, peg_revision,
-                              start_revision, end_revision, recurse,
-                              ignore_ancestry, no_diff_deleted, FALSE,
-                              outfile, errfile, ctx, pool);
-}
-
-svn_error_t *
-=======
->>>>>>> 6215c21a
 svn_client_diff_summarize2(const char *path1,
                            const svn_opt_revision_t *revision1,
                            const char *path2,
@@ -2079,28 +1852,6 @@
 }
 
 svn_error_t *
-<<<<<<< HEAD
-svn_client_diff_summarize(const char *path1,
-                          const svn_opt_revision_t *revision1,
-                          const char *path2,
-                          const svn_opt_revision_t *revision2,
-                          svn_boolean_t recurse,
-                          svn_boolean_t ignore_ancestry,
-                          svn_client_diff_summarize_func_t summarize_func,
-                          void *summarize_baton,
-                          svn_client_ctx_t *ctx,
-                          apr_pool_t *pool)
-{
-  return svn_client_diff_summarize2(path1, revision1, path2,
-                                    revision2,
-                                    SVN_DEPTH_INFINITY_OR_FILES(recurse),
-                                    ignore_ancestry, summarize_func,
-                                    summarize_baton, ctx, pool);
-}
-
-svn_error_t *
-=======
->>>>>>> 6215c21a
 svn_client_diff_summarize_peg2(const char *path,
                                const svn_opt_revision_t *peg_revision,
                                const svn_opt_revision_t *start_revision,
@@ -2130,30 +1881,6 @@
                            ctx, pool);
 }
 
-<<<<<<< HEAD
-
-svn_error_t *
-svn_client_diff_summarize_peg(const char *path,
-                              const svn_opt_revision_t *peg_revision,
-                              const svn_opt_revision_t *start_revision,
-                              const svn_opt_revision_t *end_revision,
-                              svn_boolean_t recurse,
-                              svn_boolean_t ignore_ancestry,
-                              svn_client_diff_summarize_func_t summarize_func,
-                              void *summarize_baton,
-                              svn_client_ctx_t *ctx,
-                              apr_pool_t *pool)
-{
-  return svn_client_diff_summarize_peg2(path, peg_revision,
-                                        start_revision, end_revision,
-                                        SVN_DEPTH_INFINITY_OR_FILES(recurse),
-                                        ignore_ancestry,
-                                        summarize_func, summarize_baton,
-                                        ctx, pool);
-}
-
-=======
->>>>>>> 6215c21a
 svn_client_diff_summarize_t *
 svn_client_diff_summarize_dup(const svn_client_diff_summarize_t *diff,
                               apr_pool_t *pool)
