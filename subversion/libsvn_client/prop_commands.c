--- conflicted
+++ resolved
@@ -1,4 +1,3 @@
-<<<<<<< HEAD
 /*
  * prop_commands.c:  Implementation of propset, propget, and proplist.
  *
@@ -993,1001 +992,4 @@
   
   *props = proplist;
   return SVN_NO_ERROR;
-}
-=======
-/*
- * prop_commands.c:  Implementation of propset, propget, and proplist.
- *
- * ====================================================================
- * Copyright (c) 2000-2003 CollabNet.  All rights reserved.
- *
- * This software is licensed as described in the file COPYING, which
- * you should have received as part of this distribution.  The terms
- * are also available at http://subversion.tigris.org/license-1.html.
- * If newer versions of this license are posted there, you may use a
- * newer version instead, at your option.
- *
- * This software consists of voluntary contributions made by many
- * individuals.  For exact contribution history, see the revision
- * history and logs, available at http://subversion.tigris.org/.
- * ====================================================================
- */
-
-/* ==================================================================== */
-
-
--
-/*** Includes. ***/
-
-#define APR_WANT_STRFUNC
-#include <apr_want.h>
-
-#include "svn_client.h"
-#include "client.h"
-#include "svn_path.h"
-
-
--
-/*** Code. ***/
-
-static svn_error_t *
-recursive_propset (const char *propname,
-                   const svn_string_t *propval,
-                   svn_wc_adm_access_t *adm_access,
-                   apr_pool_t *pool)
-{
-  apr_hash_t *entries;
-  apr_hash_index_t *hi;
-
-  SVN_ERR (svn_wc_entries_read (&entries, adm_access, FALSE, pool));
-
-  for (hi = apr_hash_first (pool, entries); hi; hi = apr_hash_next (hi))
-    {
-      const void *key;
-      const char *keystring;
-      void * val;
-      const char *current_entry_name;
-      svn_stringbuf_t *full_entry_path
-        = svn_stringbuf_create (svn_wc_adm_access_path (adm_access), pool);
-      const svn_wc_entry_t *current_entry;
-
-      apr_hash_this (hi, &key, NULL, &val);
-      keystring = key;
-      current_entry = val;
-        
-      if (! strcmp (keystring, SVN_WC_ENTRY_THIS_DIR))
-        current_entry_name = NULL;
-      else
-        current_entry_name = keystring;
-
-      /* Compute the complete path of the entry */
-      if (current_entry_name)
-        svn_path_add_component (full_entry_path, current_entry_name);
-
-      if (current_entry->schedule != svn_wc_schedule_delete)
-        {
-          svn_error_t *err;
-          if (current_entry->kind == svn_node_dir && current_entry_name)
-            {
-              svn_wc_adm_access_t *dir_access;
-
-              SVN_ERR (svn_wc_adm_retrieve (&dir_access, adm_access,
-                                            full_entry_path->data, pool));
-              err = recursive_propset (propname, propval, dir_access, pool);
-            }
-          else
-            {
-              err = svn_wc_prop_set (propname, propval,
-                                     full_entry_path->data, adm_access, pool);
-            }
-          if (err)
-            {
-              if (err->apr_err != SVN_ERR_ILLEGAL_TARGET)
-                return err;
-              svn_error_clear (err);
-            }
-        }
-    }
-  return SVN_NO_ERROR;
-}
-
-svn_error_t *
-svn_client_propset (const char *propname,
-                    const svn_string_t *propval,
-                    const char *target,
-                    svn_boolean_t recurse,
-                    apr_pool_t *pool)
-{
-  svn_wc_adm_access_t *adm_access;
-  const svn_wc_entry_t *node;
-
-  if (svn_path_is_url (target))
-    {
-      /* ### Note that this function will need to take an auth baton
-         if it's ever to support setting properties remotely. */
-      return svn_error_createf
-        (SVN_ERR_UNSUPPORTED_FEATURE, NULL,
-         "Setting property on non-local target '%s' not yet supported.",
-         target);
-    }
-
-  SVN_ERR (svn_wc_adm_probe_open (&adm_access, NULL, target, TRUE, TRUE, pool));
-  SVN_ERR (svn_wc_entry (&node, target, adm_access, FALSE, pool));
-  if (!node)
-    return svn_error_createf (SVN_ERR_ENTRY_NOT_FOUND, NULL,
-                              "'%s' -- not a versioned resource", 
-                              target);
-
-  if (recurse && node->kind == svn_node_dir)
-    {
-      SVN_ERR (recursive_propset (propname, propval, adm_access, pool));
-    }
-  else
-    {
-      SVN_ERR (svn_wc_prop_set (propname, propval, target, adm_access, pool));
-    }
-
-  SVN_ERR (svn_wc_adm_close (adm_access));
-  return SVN_NO_ERROR;
-}
-
-
-
-svn_error_t *
-svn_client_revprop_set (const char *propname,
-                        const svn_string_t *propval,
-                        const char *URL,
-                        const svn_opt_revision_t *revision,
-                        svn_client_auth_baton_t *auth_baton,
-                        svn_revnum_t *set_rev,
-                        apr_pool_t *pool)
-{
-  void *ra_baton, *session;
-  svn_ra_plugin_t *ra_lib;
-  const char *auth_dir;
-
-  /* Open an RA session for the URL. Note that we don't have a local
-     directory, nor a place to put temp files or store the auth data,
-     although we'll try to fetch auth data from the current directory. */
-  SVN_ERR (svn_ra_init_ra_libs (&ra_baton, pool));
-  SVN_ERR (svn_ra_get_ra_library (&ra_lib, ra_baton, URL, pool));
-  SVN_ERR (svn_client__dir_if_wc (&auth_dir, "", pool));
-  SVN_ERR (svn_client__open_ra_session (&session, ra_lib, URL, auth_dir,
-                                        NULL, NULL, FALSE, FALSE, TRUE,
-                                        auth_baton, pool));
-
-  /* Resolve the revision into something real, and return that to the
-     caller as well. */
-  SVN_ERR (svn_client__get_revision_number
-           (set_rev, ra_lib, session, revision, NULL, pool));
-
-  /* The actual RA call. */
-  SVN_ERR (ra_lib->change_rev_prop (session, *set_rev, propname, propval));
-
-  /* All done. */
-  SVN_ERR (ra_lib->close(session));
-
-  return SVN_NO_ERROR;
-}
-
-
-/* Set *PROPS to the pristine (base) properties at PATH, if PRISTINE
- * is true, or else the working value if PRISTINE is false.  
- *
- * The keys of *PROPS will be `const char *' property names, and the
- * values `const svn_string_t *' property values.  Allocate *PROPS
- * and its contents in POOL.
- */
-static svn_error_t *
-pristine_or_working_props (apr_hash_t **props,
-                           const char *path,
-                           svn_boolean_t pristine,
-                           apr_pool_t *pool)
-{
-  if (pristine)
-    SVN_ERR (svn_wc_get_prop_diffs (NULL, props, path, pool));
-  else
-    SVN_ERR (svn_wc_prop_list (props, path, pool));
-  
-  return SVN_NO_ERROR;
-}
-
-
-/* Set *PROPVAL to the pristine (base) value of property PROPNAME at
- * PATH, if PRISTINE is true, or else the working value if PRISTINE is
- * false.  Allocate *PROPVAL in POOL.
- */
-static svn_error_t *
-pristine_or_working_propval (const svn_string_t **propval,
-                             const char *propname,
-                             const char *path,
-                             svn_boolean_t pristine,
-                             apr_pool_t *pool)
-{
-  if (pristine)
-    {
-      apr_hash_t *pristine_props;
-      
-      SVN_ERR (svn_wc_get_prop_diffs (NULL, &pristine_props, path, pool));
-      *propval = apr_hash_get (pristine_props, propname, APR_HASH_KEY_STRING);
-    }
-  else  /* get the working revision */
-    {
-      SVN_ERR (svn_wc_prop_get (propval, propname, path, pool));
-    }
-  
-  return SVN_NO_ERROR;
-}
-
-
-/* Helper for svn_client_propget.
- * 
- * Starting from the path associated with ADM_ACCESS, populate PROPS
- * with the values of property PROPNAME.  If PRISTINE is true, use the
- * base values, else use working values.
- *
- * The keys of PROPS will be `const char *' paths, rooted at the
- * path svn_wc_adm_access_path(ADM_ACCESS), and the values are
- * `const svn_string_t *' property values.
- */
-static svn_error_t *
-recursive_propget (apr_hash_t *props,
-                   const char *propname,
-                   svn_boolean_t pristine,
-                   svn_wc_adm_access_t *adm_access,
-                   apr_pool_t *pool)
-{
-  apr_hash_t *entries;
-  apr_hash_index_t *hi;
-  SVN_ERR (svn_wc_entries_read (&entries, adm_access, FALSE, pool));
-
-  for (hi = apr_hash_first (pool, entries); hi; hi = apr_hash_next (hi))
-    {
-      const void *key;
-      const char *keystring;
-      void * val;
-      const char *current_entry_name;
-      const char *full_entry_path;
-      const svn_wc_entry_t *current_entry;
-
-      apr_hash_this (hi, &key, NULL, &val);
-      keystring = key;
-      current_entry = val;
-    
-      if (! strcmp (keystring, SVN_WC_ENTRY_THIS_DIR))
-          current_entry_name = NULL;
-      else
-          current_entry_name = keystring;
-
-      /* Compute the complete path of the entry */
-      if (current_entry_name)
-        full_entry_path = svn_path_join (svn_wc_adm_access_path (adm_access),
-                                         current_entry_name, pool);
-      else
-        full_entry_path = apr_pstrdup (pool,
-                                       svn_wc_adm_access_path (adm_access));
-
-      if (current_entry->schedule != svn_wc_schedule_delete)
-        {
-          if (current_entry->kind == svn_node_dir && current_entry_name)
-            {
-              svn_wc_adm_access_t *dir_access;
-              SVN_ERR (svn_wc_adm_retrieve (&dir_access, adm_access,
-                                            full_entry_path, pool));
-              SVN_ERR (recursive_propget (props, propname, pristine,
-                                          dir_access, pool));
-            }
-          else
-            {
-              const svn_string_t *propval;
-
-              SVN_ERR (pristine_or_working_propval (&propval, propname,
-                                                    full_entry_path,
-                                                    pristine, pool));
-              if (propval)
-                apr_hash_set (props, full_entry_path,
-                              APR_HASH_KEY_STRING, propval);
-            }
-        }
-    }
-  return SVN_NO_ERROR;
-}
-
-
-/* If REVISION represents a revision not present in the working copy,
- * then set *NEW_TARGET to the url for TARGET, allocated in POOL; else
- * set *NEW_TARGET to TARGET (just assign, do not copy), whether or
- * not TARGET is a url.
- *
- * TARGET and *NEW_TARGET may be the same, though most callers
- * probably don't want them to be.
- */
-static svn_error_t *
-maybe_convert_to_url (const char **new_target,
-                      const char *target,
-                      const svn_opt_revision_t *revision,
-                      apr_pool_t *pool)
-{
-  /* If we don't already have a url, and the revision kind is such
-     that we need a url, then get one. */
-  if ((revision->kind != svn_opt_revision_unspecified)
-      && (revision->kind != svn_opt_revision_base)
-      && (revision->kind != svn_opt_revision_working)
-      && (revision->kind != svn_opt_revision_committed)
-      && (! svn_path_is_url (target)))
-    {
-      svn_wc_adm_access_t *adm_access;
-      svn_node_kind_t kind;
-      const char *pdir;
-      const svn_wc_entry_t *entry;
-      
-      SVN_ERR (svn_io_check_path (target, &kind, pool));
-      if (kind == svn_node_file)
-        svn_path_split (target, &pdir, NULL, pool);
-      else
-        pdir = target;
-      
-      SVN_ERR (svn_wc_adm_open (&adm_access, NULL, pdir, FALSE, FALSE, pool));
-      SVN_ERR (svn_wc_entry (&entry, target, adm_access, FALSE, pool));
-      if (! entry)
-        return svn_error_createf (SVN_ERR_ENTRY_NOT_FOUND, NULL,
-                                  "'%s' is not a versioned resource", 
-                                  target);
-      *new_target = entry->url;
-    }
-  else
-    *new_target = target;
-
-  return SVN_NO_ERROR;
-}
-
-
-/* Helper for the remote case of svn_client_propget.
- *
- * Get the value of property PROPNAME in REVNUM, using RA_LIB and
- * SESSION.  Store the value (`svn_string_t *') in PROPS, under the
- * path key "TARGET_PREFIX/TARGET_RELATIVE" (`const char *').
- *
- * If RECURSE is true and KIND is svn_node_dir, then recurse.
- *
- * KIND is the kind of the node at "TARGET_PREFIX/TARGET_RELATIVE".
- * Yes, caller passes this; it makes the recursion more efficient :-). 
- *
- * Allocate the keys and values in POOL.
- */
-static svn_error_t *
-remote_propget (apr_hash_t *props,
-                const char *propname,
-                const char *target_prefix,
-                const char *target_relative,
-                svn_node_kind_t kind,
-                svn_revnum_t revnum,
-                svn_ra_plugin_t *ra_lib,
-                void *session,
-                svn_boolean_t recurse,
-                apr_pool_t *pool)
-{
-  apr_hash_t *dirents;
-  apr_hash_t *prop_hash;
-  
-  if (kind == svn_node_dir)
-    {
-      SVN_ERR (ra_lib->get_dir (session, target_relative, revnum,
-                                (recurse ? &dirents : NULL),
-                                NULL, &prop_hash));
-    }
-  else if (kind == svn_node_file)
-    {
-      SVN_ERR (ra_lib->get_file (session, target_relative, revnum,
-                                 NULL, NULL, &prop_hash));
-    }
-  else
-    {
-      return svn_error_createf
-        (SVN_ERR_NODE_UNKNOWN_KIND, NULL,
-         "unknown node kind for \"%s\"",
-         svn_path_join (target_prefix, target_relative, pool));
-    }
-  
-  apr_hash_set (props,
-                svn_path_join (target_prefix, target_relative, pool),
-                APR_HASH_KEY_STRING,
-                apr_hash_get (prop_hash, propname, APR_HASH_KEY_STRING));
-  
-  
-  if (recurse && (kind == svn_node_dir) && (apr_hash_count (dirents) > 0))
-    {
-      apr_hash_index_t *hi;
-
-      for (hi = apr_hash_first (pool, dirents);
-           hi;
-           hi = apr_hash_next (hi))
-        {
-          const void *key;
-          void *val;
-          const char *this_name;
-          svn_dirent_t *this_ent;
-          const char *new_target_relative;
-
-          apr_hash_this (hi, &key, NULL, &val);
-          this_name = key;
-          this_ent = val;
-
-          new_target_relative = svn_path_join (target_relative,
-                                               this_name, pool);
-
-          SVN_ERR (remote_propget (props,
-                                   propname,
-                                   target_prefix,
-                                   new_target_relative,
-                                   this_ent->kind,
-                                   revnum,
-                                   ra_lib,
-                                   session,
-                                   recurse,
-                                   pool));
-        }
-    }
-
-  return SVN_NO_ERROR;
-}
-
-
-svn_error_t *
-svn_client_propget (apr_hash_t **props,
-                    const char *propname,
-                    const char *target,
-                    const svn_opt_revision_t *revision,
-                    svn_client_auth_baton_t *auth_baton,
-                    svn_boolean_t recurse,
-                    apr_pool_t *pool)
-{
-  svn_wc_adm_access_t *adm_access;
-  const svn_wc_entry_t *node;
-  const char *utarget;  /* target, or the url for target */
-  svn_node_kind_t kind;
-  svn_revnum_t revnum;
-  const char *auth_dir;
-
-  SVN_ERR (maybe_convert_to_url (&utarget, target, revision, pool));
-
-  /* Iff utarget is a url, that means we must use it, that is, the
-     requested property information is not available locally. */
-  if (svn_path_is_url (utarget))
-    {
-      void *ra_baton, *session;
-      svn_ra_plugin_t *ra_lib;
-      svn_opt_revision_t new_revision;  /* only used in one case */
-
-      SVN_ERR (svn_ra_init_ra_libs (&ra_baton, pool));
-      SVN_ERR (svn_ra_get_ra_library (&ra_lib, ra_baton, utarget, pool));
-      SVN_ERR (svn_client__dir_if_wc (&auth_dir, "", pool));
-      SVN_ERR (svn_client__open_ra_session (&session, ra_lib, utarget,
-                                            auth_dir, NULL, NULL, TRUE,
-                                            FALSE, FALSE, auth_baton, pool));
-
-      *props = apr_hash_make (pool);
-
-      /* Default to HEAD. */
-      if (revision->kind == svn_opt_revision_unspecified)
-        {
-          new_revision.kind = svn_opt_revision_head;
-          revision = &new_revision;
-        }
-
-      /* Handle the various different kinds of revisions. */
-      if ((revision->kind == svn_opt_revision_head)
-          || (revision->kind == svn_opt_revision_date)
-          || (revision->kind == svn_opt_revision_number))
-        {
-          SVN_ERR (svn_client__get_revision_number
-                   (&revnum, ra_lib, session, revision, NULL, pool));
-
-          SVN_ERR (ra_lib->check_path (&kind, session, "", revnum));
-
-          SVN_ERR (remote_propget (*props, propname, utarget, "",
-                                   kind, revnum, ra_lib, session,
-                                   recurse, pool));
-        }
-      else if (revision->kind == svn_opt_revision_previous)
-        {
-          if (svn_path_is_url (target))
-            {
-              return svn_error_createf
-                (SVN_ERR_ILLEGAL_TARGET, NULL,
-                 "\"%s\" is a url, but revision kind requires a working copy",
-                 target);
-            }
-          else  /* target is a working copy path */
-            {
-              SVN_ERR (svn_client__get_revision_number
-                       (&revnum, NULL, NULL, revision, target, pool));
-              
-              SVN_ERR (ra_lib->check_path (&kind, session, "", revnum));
-              
-              SVN_ERR (remote_propget (*props, propname, utarget, "",
-                                       kind, revnum, ra_lib, session,
-                                       recurse, pool));
-            }
-        }
-      else
-        {
-          return svn_error_create
-            (SVN_ERR_CLIENT_BAD_REVISION, NULL, "unknown revision kind");
-        }
-
-      /* Close the RA session. */
-      SVN_ERR (ra_lib->close (session));
-    }
-  else  /* working copy path */
-    {
-      apr_hash_t *prop_hash;
-      svn_boolean_t pristine;
-
-      prop_hash = apr_hash_make (pool);
-      
-      SVN_ERR (svn_wc_adm_probe_open (&adm_access, NULL, target,
-                                      FALSE, TRUE, pool));
-      
-      SVN_ERR (svn_wc_entry (&node, target, adm_access, FALSE, pool));
-      if (! node)
-        return svn_error_createf
-          (SVN_ERR_ENTRY_NOT_FOUND, NULL,
-           "'%s' -- not a versioned resource", target);
-      
-      SVN_ERR (svn_client__get_revision_number
-               (&revnum, NULL, NULL, revision, target, pool));
-
-      if ((revision->kind == svn_opt_revision_committed)
-          || (revision->kind == svn_opt_revision_base))
-        {
-          pristine = TRUE;
-        }
-      else  /* must be the working revision */
-        {
-          pristine = FALSE;
-        }
-
-      /* Fetch, recursively or not. */
-      if (recurse && (node->kind == svn_node_dir))
-        {
-          SVN_ERR (recursive_propget (prop_hash, propname, pristine,
-                                      adm_access, pool));
-        }
-      else
-        {
-          const svn_string_t *propval;
-          
-          SVN_ERR (pristine_or_working_propval (&propval, propname,
-                                                target, pristine, pool));
-
-          apr_hash_set (prop_hash, target, APR_HASH_KEY_STRING, propval);
-        }
-      
-      SVN_ERR (svn_wc_adm_close (adm_access));
-      
-      *props = prop_hash;
-    }
-
-  return SVN_NO_ERROR;
-}
-
-
-svn_error_t *
-svn_client_revprop_get (const char *propname,
-                        svn_string_t **propval,
-                        const char *URL,
-                        const svn_opt_revision_t *revision,
-                        svn_client_auth_baton_t *auth_baton,
-                        svn_revnum_t *set_rev,
-                        apr_pool_t *pool)
-{
-  void *ra_baton, *session;
-  svn_ra_plugin_t *ra_lib;
-  const char *auth_dir;
-
-  /* Open an RA session for the URL. Note that we don't have a local
-     directory, nor a place to put temp files or store the auth data. */
-  SVN_ERR (svn_ra_init_ra_libs (&ra_baton, pool));
-  SVN_ERR (svn_ra_get_ra_library (&ra_lib, ra_baton, URL, pool));
-  SVN_ERR (svn_client__dir_if_wc (&auth_dir, "", pool));
-  SVN_ERR (svn_client__open_ra_session (&session, ra_lib, URL, auth_dir,
-                                        NULL, NULL, FALSE, FALSE, TRUE,
-                                        auth_baton, pool));
-
-  /* Resolve the revision into something real, and return that to the
-     caller as well. */
-  SVN_ERR (svn_client__get_revision_number
-           (set_rev, ra_lib, session, revision, NULL, pool));
-
-  /* The actual RA call. */
-  SVN_ERR (ra_lib->rev_prop (session, *set_rev, propname, propval));
-
-  /* All done. */
-  SVN_ERR (ra_lib->close(session));
-
-  return SVN_NO_ERROR;
-}
-
-
-/* Push a new `svn_client_proplist_item_t *' item onto LIST.
- * Allocate the item itself in POOL; set item->node_name to an
- * `svn_stringbuf_t *' created from PATH and also allocated in POOL,
- * and set item->prop_hash to PROP_HASH.
- *
- * If PROP_HASH is null or has zero count, do nothing.
- */
-static void
-push_props_on_list (apr_array_header_t *list,
-                    apr_hash_t *prop_hash,
-                    const char *path,
-                    apr_pool_t *pool)
-{
-  if (prop_hash && apr_hash_count (prop_hash))
-    {
-      svn_client_proplist_item_t *item
-        = apr_palloc (pool, sizeof (svn_client_proplist_item_t));
-      item->node_name = svn_stringbuf_create (path, pool);
-      item->prop_hash = prop_hash;
-      
-      *((svn_client_proplist_item_t **) apr_array_push (list)) = item;
-    }
-}
-
-
-/* Helper for the remote case of svn_client_proplist.
- *
- * Push a new `svn_client_proplist_item_t *' item onto PROPLIST,
- * containing the properties for "TARGET_PREFIX/TARGET_RELATIVE" in
- * REVNUM, obtained using RA_LIB and SESSION.  The item->node_name
- * will be "TARGET_PREFIX/TARGET_RELATIVE", and the value will be a
- * hash mapping `const char *' property names onto `svn_string_t *'
- * property values.  Allocate the new item and its contents in POOL.
- *
- * KIND is the kind of the node at "TARGET_PREFIX/TARGET_RELATIVE".
- *
- * If RECURSE is true and KIND is svn_node_dir, then recurse.
- */
-static svn_error_t *
-remote_proplist (apr_array_header_t *proplist,
-                 const char *target_prefix,
-                 const char *target_relative,
-                 svn_node_kind_t kind,
-                 svn_revnum_t revnum,
-                 svn_ra_plugin_t *ra_lib,
-                 void *session,
-                 svn_boolean_t recurse,
-                 apr_pool_t *pool)
-{
-  apr_hash_t *dirents;
-  apr_hash_t *prop_hash;
-  apr_hash_index_t *hi;
-  
-  if (kind == svn_node_dir)
-    {
-      SVN_ERR (ra_lib->get_dir (session, target_relative, revnum,
-                                (recurse ? &dirents : NULL),
-                                NULL, &prop_hash));
-    }
-  else if (kind == svn_node_file)
-    {
-      SVN_ERR (ra_lib->get_file (session, target_relative, revnum,
-                                 NULL, NULL, &prop_hash));
-    }
-  else
-    {
-      return svn_error_createf
-        (SVN_ERR_NODE_UNKNOWN_KIND, NULL,
-         "unknown node kind for \"%s\"",
-         svn_path_join (target_prefix, target_relative, pool));
-    }
-  
-  /* Filter out non-regular properties, since the RA layer
-     returns all kinds. */
-  for (hi = apr_hash_first (pool, prop_hash);
-       hi;
-       hi = apr_hash_next (hi))
-    {
-      const void *key;
-      apr_ssize_t klen;
-      svn_prop_kind_t prop_kind;
-      
-      apr_hash_this (hi, &key, &klen, NULL);
-      prop_kind = svn_property_kind (NULL, (const char *) key);
-      
-      if (prop_kind != svn_prop_regular_kind)
-        apr_hash_set (prop_hash, key, klen, NULL);
-    }
-  
-  push_props_on_list (proplist, prop_hash,
-                      svn_path_join (target_prefix, target_relative, pool),
-                      pool);
-  
-  if (recurse && (kind == svn_node_dir) && (apr_hash_count (dirents) > 0))
-    {
-      for (hi = apr_hash_first (pool, dirents);
-           hi;
-           hi = apr_hash_next (hi))
-        {
-          const void *key;
-          void *val;
-          const char *this_name;
-          svn_dirent_t *this_ent;
-          const char *new_target_relative;
-
-          apr_hash_this (hi, &key, NULL, &val);
-          this_name = key;
-          this_ent = val;
-
-          new_target_relative = svn_path_join (target_relative,
-                                               this_name, pool);
-
-          SVN_ERR (remote_proplist (proplist,
-                                    target_prefix,
-                                    new_target_relative,
-                                    this_ent->kind,
-                                    revnum,
-                                    ra_lib,
-                                    session,
-                                    recurse,
-                                    pool));
-        }
-    }
-
-  return SVN_NO_ERROR;
-}
-
-
-/* Push an `svn_client_proplist_item_t *' item onto PROP_LIST, where
- * item->node_name is an `svn_stringbuf_t *' created from NODE_NAME,
- * and item->prop_hash is the property hash for NODE_NAME.
- *
- * If PRISTINE is true, get base props, else get working props.
- *
- * Allocate the item and its contents in POOL.
- */
-static svn_error_t *
-add_to_proplist (apr_array_header_t *prop_list,
-                 const char *node_name,
-                 svn_boolean_t pristine,
-                 apr_pool_t *pool)
-{
-  apr_hash_t *hash;
-
-  SVN_ERR (pristine_or_working_props (&hash, node_name, pristine, pool));
-  push_props_on_list (prop_list, hash, node_name, pool);
-
-  return SVN_NO_ERROR;
-}
-
-/* Helper for svn_client_proplist.
- * 
- * Starting from the path associated with ADM_ACCESS, populate PROPS
- * with the values of property PROPNAME.  If PRISTINE is true, use the
- * base values, else use working values.
- *
- * The keys of PROPS will be `const char *' paths, rooted at the
- * path svn_wc_adm_access_path(ADM_ACCESS), and the values are
- * `const svn_string_t *' property values.
- */
-static svn_error_t *
-recursive_proplist (apr_array_header_t *props,
-                    svn_wc_adm_access_t *adm_access,
-                    svn_boolean_t pristine,
-                    apr_pool_t *pool)
-{
-  apr_hash_t *entries;
-  apr_hash_index_t *hi;
-
-  SVN_ERR (svn_wc_entries_read (&entries, adm_access, FALSE, pool));
-
-  for (hi = apr_hash_first (pool, entries); hi; hi = apr_hash_next (hi))
-    {
-      const void *key;
-      const char *keystring;
-      void * val;
-      const char *current_entry_name;
-      const char *full_entry_path;
-      const svn_wc_entry_t *current_entry;
-
-      apr_hash_this (hi, &key, NULL, &val);
-      keystring = key;
-      current_entry = val;
-    
-      if (! strcmp (keystring, SVN_WC_ENTRY_THIS_DIR))
-          current_entry_name = NULL;
-      else
-          current_entry_name = keystring;
-
-      /* Compute the complete path of the entry */
-      if (current_entry_name)
-        full_entry_path = svn_path_join (svn_wc_adm_access_path (adm_access),
-                                         current_entry_name, pool);
-      else
-        full_entry_path = apr_pstrdup (pool,
-                                       svn_wc_adm_access_path (adm_access));
-
-      if (current_entry->schedule != svn_wc_schedule_delete)
-        {
-          if (current_entry->kind == svn_node_dir && current_entry_name)
-            {
-              svn_wc_adm_access_t *dir_access;
-              SVN_ERR (svn_wc_adm_retrieve (&dir_access, adm_access,
-                                            full_entry_path, pool));
-              SVN_ERR (recursive_proplist (props, dir_access, pristine, pool));
-            }
-          else
-            SVN_ERR (add_to_proplist (props, full_entry_path, pristine, pool));
-        }
-    }
-  return SVN_NO_ERROR;
-}
-
-svn_error_t *
-svn_client_proplist (apr_array_header_t **props,
-                     const char *target, 
-                     const svn_opt_revision_t *revision,
-                     svn_client_auth_baton_t *auth_baton,
-                     svn_boolean_t recurse,
-                     apr_pool_t *pool)
-{
-  apr_array_header_t *prop_list
-      = apr_array_make (pool, 5, sizeof (svn_client_proplist_item_t *));
-  svn_wc_adm_access_t *adm_access;
-  const svn_wc_entry_t *entry;
-  const char *utarget;  /* target, or the url for target */
-  svn_revnum_t revnum;
-
-  SVN_ERR (maybe_convert_to_url (&utarget, target, revision, pool));
-
-  if (svn_path_is_url (utarget))
-    {
-      void *ra_baton, *session;
-      svn_ra_plugin_t *ra_lib;
-      svn_node_kind_t kind;
-      svn_opt_revision_t new_revision;  /* only used in one case */
-
-      SVN_ERR (svn_ra_init_ra_libs (&ra_baton, pool));
-      SVN_ERR (svn_ra_get_ra_library (&ra_lib, ra_baton, utarget, pool));
-      SVN_ERR (svn_client__open_ra_session (&session, ra_lib, utarget,
-                                            NULL, NULL, NULL, TRUE,
-                                            FALSE, FALSE, auth_baton, pool));
-
-      /* Default to HEAD. */
-      if (revision->kind == svn_opt_revision_unspecified)
-        {
-          new_revision.kind = svn_opt_revision_head;
-          revision = &new_revision;
-        }
-
-      /* Handle the various different kinds of revisions. */
-      if ((revision->kind == svn_opt_revision_head)
-          || (revision->kind == svn_opt_revision_date)
-          || (revision->kind == svn_opt_revision_number))
-        {
-          SVN_ERR (svn_client__get_revision_number
-                   (&revnum, ra_lib, session, revision, NULL, pool));
-
-          SVN_ERR (ra_lib->check_path (&kind, session, "", revnum));
-
-          SVN_ERR (remote_proplist (prop_list, utarget, "",
-                                    kind, revnum, ra_lib, session,
-                                    recurse, pool));
-        }
-      else if (revision->kind == svn_opt_revision_previous)
-        {
-          if (svn_path_is_url (target))
-            {
-              return svn_error_createf
-                (SVN_ERR_ILLEGAL_TARGET, NULL,
-                 "\"%s\" is a url, but revision kind requires a working copy",
-                 target);
-            }
-          else  /* it's a working copy path */
-            {
-              SVN_ERR (svn_client__get_revision_number
-                       (&revnum, NULL, NULL, revision, target, pool));
-              
-              SVN_ERR (ra_lib->check_path (&kind, session, "", revnum));
-              
-              SVN_ERR (remote_proplist (prop_list, utarget, "",
-                                        kind, revnum, ra_lib, session,
-                                        recurse, pool));
-            }
-        }
-      else
-        {
-          return svn_error_create
-            (SVN_ERR_CLIENT_BAD_REVISION, NULL, "unknown revision kind");
-        }
-
-      /* Close the RA session. */
-      SVN_ERR (ra_lib->close (session));
-    }
-  else  /* working copy path */
-    {
-      svn_boolean_t pristine;
-
-      SVN_ERR (svn_wc_adm_probe_open (&adm_access, NULL, target, FALSE, TRUE,
-                                      pool));
-      SVN_ERR (svn_wc_entry (&entry, target, adm_access, FALSE, pool));
-      if (! entry)
-        return svn_error_createf (SVN_ERR_ENTRY_NOT_FOUND, NULL,
-                                  "'%s' -- not a versioned resource", 
-                                  target);
-      
-      SVN_ERR (svn_client__get_revision_number
-               (&revnum, NULL, NULL, revision, target, pool));
-      
-      if ((revision->kind == svn_opt_revision_committed)
-          || (revision->kind == svn_opt_revision_base))
-        {
-          pristine = TRUE;
-        }
-      else  /* must be the working revision */
-        {
-          pristine = FALSE;
-        }
-
-      if (recurse && entry->kind == svn_node_dir)
-        SVN_ERR (recursive_proplist (prop_list, adm_access, pristine, pool));
-      else 
-        SVN_ERR (add_to_proplist (prop_list, target, pristine, pool));
-      
-      SVN_ERR (svn_wc_adm_close (adm_access));
-    }
-
-  *props = prop_list;
-
-  return SVN_NO_ERROR;
-}
-
-
-svn_error_t *
-svn_client_revprop_list (apr_hash_t **props,
-                         const char *URL,
-                         const svn_opt_revision_t *revision,
-                         svn_client_auth_baton_t *auth_baton,
-                         svn_revnum_t *set_rev,
-                         apr_pool_t *pool)
-{
-  void *ra_baton, *session;
-  svn_ra_plugin_t *ra_lib;
-  apr_hash_t *proplist;
-  apr_hash_index_t *hi;
-
-  /* Open an RA session for the URL. Note that we don't have a local
-     directory, nor a place to put temp files or store the auth data. */
-  SVN_ERR (svn_ra_init_ra_libs (&ra_baton, pool));
-  SVN_ERR (svn_ra_get_ra_library (&ra_lib, ra_baton, URL, pool));
-  SVN_ERR (svn_client__open_ra_session (&session, ra_lib, URL, NULL,
-                                        NULL, NULL, FALSE, FALSE, TRUE,
-                                        auth_baton, pool));
-
-  /* Resolve the revision into something real, and return that to the
-     caller as well. */
-  SVN_ERR (svn_client__get_revision_number
-           (set_rev, ra_lib, session, revision, NULL, pool));
-
-  /* The actual RA call. */
-  SVN_ERR (ra_lib->rev_proplist (session, *set_rev, &proplist));
-
-  for (hi = apr_hash_first (pool, proplist); hi; hi = apr_hash_next (hi))
-    {
-      const void *key;
-      void *val;
-      apr_ssize_t klen;
-      
-      apr_hash_this (hi, &key, &klen, &val);
-      apr_hash_set (proplist, key, klen, val);
-    } 
-
-  /* All done. */
-  SVN_ERR (ra_lib->close(session));
-  
-  *props = proplist;
-  return SVN_NO_ERROR;
-}
->>>>>>> 2b3bfb48
+}