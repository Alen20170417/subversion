/*
 * prop_commands.c:  Implementation of propset, propget, and proplist.
 *
 * ====================================================================
 *    Licensed to the Apache Software Foundation (ASF) under one
 *    or more contributor license agreements.  See the NOTICE file
 *    distributed with this work for additional information
 *    regarding copyright ownership.  The ASF licenses this file
 *    to you under the Apache License, Version 2.0 (the
 *    "License"); you may not use this file except in compliance
 *    with the License.  You may obtain a copy of the License at
 *
 *      http://www.apache.org/licenses/LICENSE-2.0
 *
 *    Unless required by applicable law or agreed to in writing,
 *    software distributed under the License is distributed on an
 *    "AS IS" BASIS, WITHOUT WARRANTIES OR CONDITIONS OF ANY
 *    KIND, either express or implied.  See the License for the
 *    specific language governing permissions and limitations
 *    under the License.
 * ====================================================================
 */

/* ==================================================================== */



/*** Includes. ***/

#define APR_WANT_STRFUNC
#include <apr_want.h>

#include "svn_error.h"
#include "svn_client.h"
#include "client.h"
#include "svn_dirent_uri.h"
#include "svn_path.h"
#include "svn_pools.h"
#include "svn_props.h"
#include "svn_hash.h"

#include "svn_private_config.h"
#include "private/svn_wc_private.h"


/*** Code. ***/

/* Check whether NAME is a revision property name.
 *
 * Return TRUE if it is.
 * Return FALSE if it is not.
 */
static svn_boolean_t
is_revision_prop_name(const char *name)
{
  apr_size_t i;
  static const char *revision_props[] =
    {
      SVN_PROP_REVISION_ALL_PROPS
    };

  for (i = 0; i < sizeof(revision_props) / sizeof(revision_props[0]); i++)
    {
      if (strcmp(name, revision_props[i]) == 0)
        return TRUE;
    }
  return FALSE;
}


/* Return an SVN_ERR_CLIENT_PROPERTY_NAME error if NAME is a wcprop,
   else return SVN_NO_ERROR. */
static svn_error_t *
error_if_wcprop_name(const char *name)
{
  if (svn_property_kind(NULL, name) == svn_prop_wc_kind)
    {
      return svn_error_createf
        (SVN_ERR_CLIENT_PROPERTY_NAME, NULL,
         _("'%s' is a wcprop, thus not accessible to clients"),
         name);
    }

  return SVN_NO_ERROR;
}


/* A baton for propset_walk_cb. */
struct propset_walk_baton
{
  const char *propname;  /* The name of the property to set. */
  const svn_string_t *propval;  /* The value to set. */
  svn_wc_context_t *wc_ctx;  /* Context for the tree being walked. */
  svn_boolean_t force;  /* True iff force was passed. */
  apr_hash_t *changelist_hash;  /* Keys are changelists to filter on. */
  svn_wc_notify_func2_t notify_func;
  void *notify_baton;
};

/* An node-walk callback for svn_client_propset3.
 *
 * For LOCAL_ABSPATH, set the property named wb->PROPNAME to the value
 * wb->PROPVAL, where "wb" is the WALK_BATON of type "struct
 * propset_walk_baton *".
 */
static svn_error_t *
propset_walk_cb(const char *local_abspath,
                void *walk_baton,
                apr_pool_t *pool)
{
  struct propset_walk_baton *wb = walk_baton;
  svn_error_t *err;

  /* If our entry doesn't pass changelist filtering, get outta here. */
  if (! svn_wc__changelist_match(wb->wc_ctx, local_abspath,
                                 wb->changelist_hash, pool))
    return SVN_NO_ERROR;

  err = svn_wc_prop_set4(wb->wc_ctx, local_abspath, wb->propname, wb->propval,
                         wb->force, wb->notify_func, wb->notify_baton, pool);
  if (err && err->apr_err == SVN_ERR_ILLEGAL_TARGET)
    {
      svn_error_clear(err);
      err = SVN_NO_ERROR;
    }

  return svn_error_return(err);
}


struct getter_baton
{
  svn_ra_session_t *ra_session;
  svn_revnum_t base_revision_for_url;
};


static svn_error_t *
get_file_for_validation(const svn_string_t **mime_type,
                        svn_stream_t *stream,
                        void *baton,
                        apr_pool_t *pool)
{
  struct getter_baton *gb = baton;
  svn_ra_session_t *ra_session = gb->ra_session;
  apr_hash_t *props;

  SVN_ERR(svn_ra_get_file(ra_session, "", gb->base_revision_for_url,
                          stream, NULL,
                          (mime_type ? &props : NULL),
                          pool));

  if (mime_type)
    *mime_type = apr_hash_get(props, SVN_PROP_MIME_TYPE, APR_HASH_KEY_STRING);

  return SVN_NO_ERROR;
}


static
svn_error_t *
do_url_propset(const char *propname,
               const svn_string_t *propval,
               const svn_node_kind_t kind,
               const svn_revnum_t base_revision_for_url,
               const svn_delta_editor_t *editor,
               void *edit_baton,
               apr_pool_t *pool)
{
  void *root_baton;

  SVN_ERR(editor->open_root(edit_baton, base_revision_for_url, pool,
                            &root_baton));

  if (kind == svn_node_file)
    {
      void *file_baton;
      SVN_ERR(editor->open_file("", root_baton, base_revision_for_url,
                                pool, &file_baton));
      SVN_ERR(editor->change_file_prop(file_baton, propname, propval, pool));
      SVN_ERR(editor->close_file(file_baton, NULL, pool));
    }
  else
    {
      SVN_ERR(editor->change_dir_prop(root_baton, propname, propval, pool));
    }

  return editor->close_directory(root_baton, pool);
}

static svn_error_t *
propset_on_url(svn_commit_info_t **commit_info_p,
               const char *propname,
               const svn_string_t *propval,
               const char *target,
               svn_boolean_t skip_checks,
               svn_revnum_t base_revision_for_url,
               const apr_hash_t *revprop_table,
               svn_client_ctx_t *ctx,
               apr_pool_t *pool)
{
  enum svn_prop_kind prop_kind = svn_property_kind(NULL, propname);
  svn_ra_session_t *ra_session;
  svn_node_kind_t node_kind;
  const char *message;
  const svn_delta_editor_t *editor;
  void *commit_baton, *edit_baton;
  apr_hash_t *commit_revprops;
  svn_error_t *err;

  if (prop_kind != svn_prop_regular_kind)
    return svn_error_createf
      (SVN_ERR_BAD_PROP_KIND, NULL,
       _("Property '%s' is not a regular property"), propname);

  /* Open an RA session for the URL. Note that we don't have a local
     directory, nor a place to put temp files. */
  SVN_ERR(svn_client__open_ra_session_internal(&ra_session, target,
                                               NULL, NULL, FALSE, TRUE,
                                               ctx, pool));

  SVN_ERR(svn_ra_check_path(ra_session, "", base_revision_for_url,
                            &node_kind, pool));
  if (node_kind == svn_node_none)
    return svn_error_createf
      (SVN_ERR_FS_NOT_FOUND, NULL,
       _("Path '%s' does not exist in revision %ld"),
       target, base_revision_for_url);

  /* Setting an inappropriate property is not allowed (unless
     overridden by 'skip_checks', in some circumstances).  Deleting an
     inappropriate property is allowed, however, since older clients
     allowed (and other clients possibly still allow) setting it in
     the first place. */
  if (propval && svn_prop_is_svn_prop(propname))
    {
      const svn_string_t *new_value;
      struct getter_baton gb;

      gb.ra_session = ra_session;
      gb.base_revision_for_url = base_revision_for_url;
      SVN_ERR(svn_wc_canonicalize_svn_prop(&new_value, propname, propval,
                                           target, node_kind, skip_checks,
                                           get_file_for_validation, &gb, pool));
      propval = new_value;
    }

  /* Create a new commit item and add it to the array. */
  if (SVN_CLIENT__HAS_LOG_MSG_FUNC(ctx))
    {
      svn_client_commit_item3_t *item;
      const char *tmp_file;
      apr_array_header_t *commit_items = apr_array_make(pool, 1, sizeof(item));

      item = svn_client_commit_item3_create(pool);
      item->url = target;
      item->state_flags = SVN_CLIENT_COMMIT_ITEM_PROP_MODS;
      APR_ARRAY_PUSH(commit_items, svn_client_commit_item3_t *) = item;
      SVN_ERR(svn_client__get_log_msg(&message, &tmp_file, commit_items,
                                      ctx, pool));
      if (! message)
        return SVN_NO_ERROR;
    }
  else
    message = "";

  SVN_ERR(svn_client__ensure_revprop_table(&commit_revprops, revprop_table,
                                           message, ctx, pool));

  /* Fetch RA commit editor. */
  SVN_ERR(svn_client__commit_get_baton(&commit_baton, commit_info_p, pool));
  SVN_ERR(svn_ra_get_commit_editor3(ra_session, &editor, &edit_baton,
                                    commit_revprops,
                                    svn_client__commit_callback,
                                    commit_baton,
                                    NULL, TRUE, /* No lock tokens */
                                    pool));

  err = do_url_propset(propname, propval, node_kind, base_revision_for_url,
                       editor, edit_baton, pool);

  if (err)
    {
      /* At least try to abort the edit (and fs txn) before throwing err. */
      svn_error_clear(editor->abort_edit(edit_baton, pool));
      return svn_error_return(err);
    }

  /* Close the edit. */
  return editor->close_edit(edit_baton, pool);
}


svn_error_t *
svn_client_propset3(svn_commit_info_t **commit_info_p,
                    const char *propname,
                    const svn_string_t *propval,
                    const char *target,
                    svn_depth_t depth,
                    svn_boolean_t skip_checks,
                    svn_revnum_t base_revision_for_url,
                    const apr_array_header_t *changelists,
                    const apr_hash_t *revprop_table,
                    svn_client_ctx_t *ctx,
                    apr_pool_t *pool)
{
  /* Since Subversion controls the "svn:" property namespace, we
     don't honor the 'skip_checks' flag here.  Unusual property
     combinations, like svn:eol-style with a non-text svn:mime-type,
     are understandable, but revprops on local targets are not. */

  if (is_revision_prop_name(propname))
    return svn_error_createf(SVN_ERR_CLIENT_PROPERTY_NAME, NULL,
                             _("Revision property '%s' not allowed "
                               "in this context"), propname);

  SVN_ERR(error_if_wcprop_name(propname));

  if (propval && ! svn_prop_name_is_valid(propname))
    return svn_error_createf(SVN_ERR_CLIENT_PROPERTY_NAME, NULL,
                             _("Bad property name: '%s'"), propname);

  if (svn_path_is_url(target))
    {
      /* The rationale for requiring the base_revision_for_url
         argument is that without it, it's too easy to possibly
         overwrite someone else's change without noticing.  (See also
         tools/examples/svnput.c). */
      if (! SVN_IS_VALID_REVNUM(base_revision_for_url))
        return svn_error_createf(SVN_ERR_CLIENT_BAD_REVISION, NULL,
                                 _("Setting property on non-local target '%s' "
                                   "needs a base revision"), target);

      if (depth > svn_depth_empty)
        return svn_error_createf(SVN_ERR_UNSUPPORTED_FEATURE, NULL,
                                 _("Setting property recursively on non-local "
                                   "target '%s' is not supported"), target);

      /* ### When you set svn:eol-style or svn:keywords on a wc file,
         ### Subversion sends a textdelta at commit time to properly
         ### normalize the file in the repository.  If we want to
         ### support editing these properties on URLs, then we should
         ### generate the same textdelta; for now, we won't support
         ### editing these properties on URLs.  (Admittedly, this
         ### means that all the machinery with get_file_for_validation
         ### is unused.)
       */
      if ((strcmp(propname, SVN_PROP_EOL_STYLE) == 0) ||
          (strcmp(propname, SVN_PROP_KEYWORDS) == 0))
        return svn_error_createf(SVN_ERR_UNSUPPORTED_FEATURE, NULL,
                                 _("Setting property '%s' on non-local target "
                                   "'%s' is not supported"), propname, target);

<<<<<<< HEAD
      return propset_on_url(commit_info_p, propname, propval, target,
                            skip_checks, base_revision_for_url, revprop_table,
                            ctx, pool);
=======
      SVN_ERR(propset_on_url(commit_info_p, propname, propval, target,
                             skip_checks, base_revision_for_url, revprop_table,
                             ctx, pool));
>>>>>>> 0213fdc3
    }
  else
    {
      svn_node_kind_t kind;
      apr_hash_t *changelist_hash = NULL;
      const char *target_abspath;
      svn_error_t *err;

      SVN_ERR(svn_dirent_get_absolute(&target_abspath, target, pool));

      if (changelists && changelists->nelts)
        SVN_ERR(svn_hash_from_cstring_keys(&changelist_hash,
                                           changelists, pool));

<<<<<<< HEAD
      err = svn_wc_read_kind(&kind, ctx->wc_ctx, target_abspath, FALSE, pool);

      if ((err && err->apr_err == SVN_ERR_WC_PATH_NOT_FOUND)
          || kind == svn_node_unknown || kind == svn_node_none)
        {
          /* svn uses SVN_ERR_UNVERSIONED_RESOURCE as warning only
             for this function. */
          return svn_error_createf(SVN_ERR_UNVERSIONED_RESOURCE, err,
                                   _("'%s' is not under version control"),
                                   svn_dirent_local_style(target_abspath,
                                                          pool));
        }
      else
        SVN_ERR(err);

      if (depth >= svn_depth_files && kind == svn_node_dir)
=======
      SVN_ERR(svn_wc_adm_probe_open3(&adm_access, NULL, target, TRUE,
                                     adm_lock_level, ctx->cancel_func,
                                     ctx->cancel_baton, pool));
      SVN_ERR(svn_wc__entry_versioned(&entry, target, adm_access,
                                      FALSE, pool));

      if (depth >= svn_depth_files && entry->kind == svn_node_dir)
>>>>>>> 0213fdc3
        {
          struct propset_walk_baton wb;

          wb.wc_ctx = ctx->wc_ctx;
          wb.propname = propname;
          wb.propval = propval;
          wb.force = skip_checks;
          wb.changelist_hash = changelist_hash;
          wb.notify_func = ctx->notify_func2;
          wb.notify_baton = ctx->notify_baton2;
<<<<<<< HEAD
          SVN_ERR(svn_wc__node_walk_children(ctx->wc_ctx, target_abspath,
                                             FALSE, propset_walk_cb, &wb,
                                             depth, ctx->cancel_func,
                                             ctx->cancel_baton, pool));
=======
          SVN_ERR(svn_wc_walk_entries3(target, adm_access, &walk_callbacks,
                                       &wb, depth, FALSE, ctx->cancel_func,
                                       ctx->cancel_baton, pool));
>>>>>>> 0213fdc3
        }
      else if (svn_wc__changelist_match(ctx->wc_ctx, target_abspath,
                                        changelist_hash, pool))
        {
          SVN_ERR(svn_wc_prop_set4(ctx->wc_ctx, target_abspath, propname,
                                   propval, skip_checks, ctx->notify_func2,
                                   ctx->notify_baton2, pool));
        }
<<<<<<< HEAD
=======
      SVN_ERR(svn_wc_adm_close(adm_access));
    }

  return SVN_NO_ERROR;
}


svn_error_t *
svn_client_propset2(const char *propname,
                    const svn_string_t *propval,
                    const char *target,
                    svn_boolean_t recurse,
                    svn_boolean_t skip_checks,
                    svn_client_ctx_t *ctx,
                    apr_pool_t *pool)
{
  return svn_client_propset3(NULL, propname, propval, target,
                             SVN_DEPTH_INFINITY_OR_EMPTY(recurse),
                             skip_checks, SVN_INVALID_REVNUM,
                             NULL, NULL, ctx, pool);
}


svn_error_t *
svn_client_propset(const char *propname,
                   const svn_string_t *propval,
                   const char *target,
                   svn_boolean_t recurse,
                   apr_pool_t *pool)
{
  svn_client_ctx_t *ctx;
>>>>>>> 0213fdc3

      return SVN_NO_ERROR;
    }
}

svn_error_t *
svn_client_revprop_set2(const char *propname,
                        const svn_string_t *propval,
                        const svn_string_t *original_propval,
                        const char *URL,
                        const svn_opt_revision_t *revision,
                        svn_revnum_t *set_rev,
                        svn_boolean_t force,
                        svn_client_ctx_t *ctx,
                        apr_pool_t *pool)
{
  svn_ra_session_t *ra_session;

  if ((strcmp(propname, SVN_PROP_REVISION_AUTHOR) == 0)
      && propval
      && strchr(propval->data, '\n') != NULL
      && (! force))
    return svn_error_create(SVN_ERR_CLIENT_REVISION_AUTHOR_CONTAINS_NEWLINE,
                            NULL, _("Author name should not contain a newline;"
                                    " value will not be set unless forced"));

  if (propval && ! svn_prop_name_is_valid(propname))
    return svn_error_createf(SVN_ERR_CLIENT_PROPERTY_NAME, NULL,
                             _("Bad property name: '%s'"), propname);

  /* Open an RA session for the URL. Note that we don't have a local
     directory, nor a place to put temp files. */
  SVN_ERR(svn_client__open_ra_session_internal(&ra_session, URL, NULL,
                                               NULL, FALSE, TRUE, ctx, pool));

  /* Resolve the revision into something real, and return that to the
     caller as well. */
  SVN_ERR(svn_client__get_revision_number(set_rev, NULL, ctx->wc_ctx, NULL,
                                          ra_session, revision, pool));

  if (original_propval)
    {
      /* Ensure old value hasn't changed behind our back. */
      svn_string_t *current;
      SVN_ERR(svn_ra_rev_prop(ra_session, *set_rev, propname, &current, pool));

      if (original_propval->data && (! current))
        {
          return svn_error_createf(
                  SVN_ERR_RA_OUT_OF_DATE, NULL,
                  _("revprop '%s' in r%ld is unexpectedly absent "
                    "in repository (maybe someone else deleted it?)"),
                  propname, *set_rev);
        }
      else if (original_propval->data
               && (! svn_string_compare(original_propval, current)))
        {
          return svn_error_createf(
                  SVN_ERR_RA_OUT_OF_DATE, NULL,
                  _("revprop '%s' in r%ld has unexpected value "
                    "in repository (maybe someone else changed it?)"),
                  propname, *set_rev);
        }
      else if ((! original_propval->data) && current)
        {
          return svn_error_createf(
                  SVN_ERR_RA_OUT_OF_DATE, NULL,
                  _("revprop '%s' in r%ld is unexpectedly present "
                    "in repository (maybe someone else set it?)"),
                  propname, *set_rev);
        }
    }

  if (original_propval)
    {
      /* Ensure old value hasn't changed behind our back. */
      svn_string_t *current;
      SVN_ERR(svn_ra_rev_prop(ra_session, *set_rev, propname, &current, pool));

      if (original_propval->data && (! current))
        {
          return svn_error_createf(
                  SVN_ERR_RA_OUT_OF_DATE, NULL,
                  _("revprop '%s' in r%ld is unexpectedly absent "
                    "in repository (maybe someone else deleted it?)"),
                  propname, *set_rev);
        }
      else if (original_propval->data
               && (! svn_string_compare(original_propval, current)))
        {
          return svn_error_createf(
                  SVN_ERR_RA_OUT_OF_DATE, NULL,
                  _("revprop '%s' in r%ld has unexpected value "
                    "in repository (maybe someone else changed it?)"),
                  propname, *set_rev);
        }
      else if ((! original_propval->data) && current)
        {
          return svn_error_createf(
                  SVN_ERR_RA_OUT_OF_DATE, NULL,
                  _("revprop '%s' in r%ld is unexpectedly present "
                    "in repository (maybe someone else set it?)"),
                  propname, *set_rev);
        }
    }

  /* The actual RA call. */
  SVN_ERR(svn_ra_change_rev_prop(ra_session, *set_rev, propname, propval,
                                 pool));

  if (ctx->notify_func2)
    {
      svn_wc_notify_t *notify = svn_wc_create_notify_url(URL,
                                             propval == NULL
                                               ? svn_wc_notify_revprop_deleted
                                               : svn_wc_notify_revprop_set,
                                             pool);
      notify->prop_name = propname;
      notify->revision = *set_rev;

      (*ctx->notify_func2)(ctx->notify_baton2, notify, pool);
    }

  return SVN_NO_ERROR;
}


<<<<<<< HEAD
/* Set *PROPS to the pristine (base) properties at LOCAL_ABSPATH, if PRISTINE
=======
svn_error_t *
svn_client_revprop_set(const char *propname,
                       const svn_string_t *propval,
                       const char *URL,
                       const svn_opt_revision_t *revision,
                       svn_revnum_t *set_rev,
                       svn_boolean_t force,
                       svn_client_ctx_t *ctx,
                       apr_pool_t *pool)
{
  return svn_client_revprop_set2(propname, propval, NULL, URL,
                                 revision, set_rev, force, ctx, pool);

}


/* Set *PROPS to the pristine (base) properties at PATH, if PRISTINE
>>>>>>> 0213fdc3
 * is true, or else the working value if PRISTINE is false.
 *
 * The keys of *PROPS will be 'const char *' property names, and the
 * values 'const svn_string_t *' property values.  Allocate *PROPS
 * and its contents in RESULT_POOL.  Use SCRATCH_POOL for temporary
 * allocations.
 */
static svn_error_t *
pristine_or_working_props(apr_hash_t **props,
                          svn_wc_context_t *wc_ctx,
                          const char *local_abspath,
                          svn_boolean_t pristine,
                          apr_pool_t *result_pool,
                          apr_pool_t *scratch_pool)
{
  if (pristine)
    {
      return svn_error_return(svn_wc_get_pristine_props(props,
                                                        wc_ctx,
                                                        local_abspath,
                                                        result_pool,
                                                        scratch_pool));
    }

  /* ### until svn_wc_prop_list2() returns a NULL value for locally-deleted
     ### nodes, then let's check manually.  */
  {
    svn_boolean_t deleted;

    SVN_ERR(svn_wc__node_is_status_deleted(&deleted, wc_ctx, local_abspath,
                                           scratch_pool));
    if (deleted)
      {
        *props = NULL;
        return SVN_NO_ERROR;
      }
  }

  return svn_error_return(svn_wc_prop_list2(props, wc_ctx, local_abspath,
                                            result_pool, scratch_pool));
}


/* Set *PROPVAL to the pristine (base) value of property PROPNAME at
 * PATH, if PRISTINE is true, or else the working value if PRISTINE is
 * false.  Allocate *PROPVAL in POOL.
 */
static svn_error_t *
pristine_or_working_propval(const svn_string_t **propval,
                            svn_wc_context_t *wc_ctx,
                            const char *local_abspath,
                            const char *propname,
                            svn_boolean_t pristine,
                            apr_pool_t *result_pool,
                            apr_pool_t *scratch_pool)
{
  apr_hash_t *props;

  *propval = NULL;

  SVN_ERR(pristine_or_working_props(&props, wc_ctx, local_abspath, pristine,
                                    scratch_pool, scratch_pool));
  if (props != NULL)
    {
      const svn_string_t *value = apr_hash_get(props,
                                               propname, APR_HASH_KEY_STRING);
      if (value)
        *propval = svn_string_dup(value, result_pool);
    }
  /* ### should we throw an error if this node is defined to have
     ### no properties? (ie. props==NULL)  */

  return SVN_NO_ERROR;
}


/* A baton for propget_walk_cb. */
struct propget_walk_baton
{
  const char *propname;  /* The name of the property to get. */
  svn_boolean_t pristine;  /* Select base rather than working props. */
  svn_wc_context_t *wc_ctx;  /* Context for the tree being walked. */
  apr_hash_t *changelist_hash;  /* Keys are changelists to filter on. */
  apr_hash_t *props;  /* Out: mapping of (path:propval). */

  /* Anchor, anchor_abspath pair for converting to relative paths */
  const char *anchor;
  const char *anchor_abspath;
};

/* An entries-walk callback for svn_client_propget.
 *
 * For the path given by PATH and ENTRY,
 * populate wb->PROPS with the values of property wb->PROPNAME,
 * where "wb" is the WALK_BATON of type "struct propget_walk_baton *".
 * If wb->PRISTINE is true, use the base value, else use the working value.
 *
 * The keys of wb->PROPS will be 'const char *' paths, rooted at the
 * path wb->anchor, and the values are 'const svn_string_t *' property values.
 */
static svn_error_t *
propget_walk_cb(const char *local_abspath,
                  void *walk_baton,
                  apr_pool_t *pool)
{
  struct propget_walk_baton *wb = walk_baton;
  const svn_string_t *propval;

  /* If our entry doesn't pass changelist filtering, get outta here. */
  if (! svn_wc__changelist_match(wb->wc_ctx, local_abspath,
                                 wb->changelist_hash, pool))
    return SVN_NO_ERROR;

  SVN_ERR(pristine_or_working_propval(&propval, wb->wc_ctx, local_abspath,
                                      wb->propname, wb->pristine,
                                      apr_hash_pool_get(wb->props), pool));

  if (propval)
    {
      const char *path;

      if (wb->anchor && wb->anchor_abspath)
        {
          path = svn_dirent_join(wb->anchor,
                                 svn_dirent_skip_ancestor(wb->anchor_abspath,
                                                          local_abspath),
                                 apr_hash_pool_get(wb->props));
        }
      else
        path = apr_pstrdup(apr_hash_pool_get(wb->props), local_abspath);

      apr_hash_set(wb->props, path, APR_HASH_KEY_STRING, propval);
    }

  return SVN_NO_ERROR;
}


/* Helper for the remote case of svn_client_propget.
 *
 * Get the value of property PROPNAME in REVNUM, using RA_LIB and
 * SESSION.  Store the value ('svn_string_t *') in PROPS, under the
 * path key "TARGET_PREFIX/TARGET_RELATIVE" ('const char *').
 *
 * Recurse according to DEPTH, similarly to svn_client_propget3().
 *
 * KIND is the kind of the node at "TARGET_PREFIX/TARGET_RELATIVE".
 * Yes, caller passes this; it makes the recursion more efficient :-).
 *
 * Allocate the keys and values in PERM_POOL, but do all temporary
 * work in WORK_POOL.  The two pools can be the same; recursive
 * calls may use a different WORK_POOL, however.
 */
static svn_error_t *
remote_propget(apr_hash_t *props,
               const char *propname,
               const char *target_prefix,
               const char *target_relative,
               svn_node_kind_t kind,
               svn_revnum_t revnum,
               svn_ra_session_t *ra_session,
               svn_depth_t depth,
               apr_pool_t *perm_pool,
               apr_pool_t *work_pool)
{
  apr_hash_t *dirents;
  apr_hash_t *prop_hash;

  if (kind == svn_node_dir)
    {
      SVN_ERR(svn_ra_get_dir2(ra_session,
                              (depth >= svn_depth_files ? &dirents : NULL),
                              NULL, &prop_hash, target_relative, revnum,
                              SVN_DIRENT_KIND, work_pool));
    }
  else if (kind == svn_node_file)
    {
      SVN_ERR(svn_ra_get_file(ra_session, target_relative, revnum,
                              NULL, NULL, &prop_hash, work_pool));
    }
  else if (kind == svn_node_none)
    {
      return svn_error_createf
        (SVN_ERR_ENTRY_NOT_FOUND, NULL,
         _("'%s' does not exist in revision %ld"),
<<<<<<< HEAD
         svn_uri_join(target_prefix, target_relative, work_pool), revnum);
=======
         svn_path_join(target_prefix, target_relative, work_pool), revnum);
>>>>>>> 0213fdc3
    }
  else
    {
      return svn_error_createf
        (SVN_ERR_NODE_UNKNOWN_KIND, NULL,
         _("Unknown node kind for '%s'"),
<<<<<<< HEAD
         svn_uri_join(target_prefix, target_relative, work_pool));
=======
         svn_path_join(target_prefix, target_relative, work_pool));
>>>>>>> 0213fdc3
    }

  {
    svn_string_t *val = apr_hash_get(prop_hash, propname,
                                     APR_HASH_KEY_STRING);
    if (val)
      {
        apr_hash_set(props,
<<<<<<< HEAD
                     svn_uri_join(target_prefix, target_relative, perm_pool),
=======
                     svn_path_join(target_prefix, target_relative, perm_pool),
>>>>>>> 0213fdc3
                     APR_HASH_KEY_STRING, svn_string_dup(val, perm_pool));
      }
  }

  if (depth >= svn_depth_files
      && kind == svn_node_dir
      && apr_hash_count(dirents) > 0)
    {
      apr_hash_index_t *hi;
      apr_pool_t *iterpool = svn_pool_create(work_pool);

      for (hi = apr_hash_first(work_pool, dirents);
           hi;
           hi = apr_hash_next(hi))
        {
          const char *this_name = svn__apr_hash_index_key(hi);
          svn_dirent_t *this_ent = svn__apr_hash_index_val(hi);
          const char *new_target_relative;
          svn_depth_t depth_below_here = depth;

          svn_pool_clear(iterpool);
<<<<<<< HEAD
=======

          apr_hash_this(hi, &key, NULL, &val);
          this_name = key;
          this_ent = val;
>>>>>>> 0213fdc3

          if (depth == svn_depth_files && this_ent->kind == svn_node_dir)
            continue;

          if (depth == svn_depth_files || depth == svn_depth_immediates)
            depth_below_here = svn_depth_empty;

<<<<<<< HEAD
          new_target_relative = svn_relpath_join(target_relative, this_name,
                                                 iterpool);
=======
          new_target_relative = svn_path_join(target_relative,
                                              this_name, iterpool);
>>>>>>> 0213fdc3

          SVN_ERR(remote_propget(props,
                                 propname,
                                 target_prefix,
                                 new_target_relative,
                                 this_ent->kind,
                                 revnum,
                                 ra_session,
                                 depth_below_here,
                                 perm_pool, iterpool));
        }

      svn_pool_destroy(iterpool);
    }

  return SVN_NO_ERROR;
}

/* Return the property value for any PROPNAME set on TARGET in *PROPS,
   with WC paths of char * for keys and property values of
   svn_string_t * for values.  Assumes that PROPS is non-NULL.

   CHANGELISTS is an array of const char * changelist names, used as a
   restrictive filter on items whose properties are set; that is,
   don't set properties on any item unless it's a member of one of
   those changelists.  If CHANGELISTS is empty (or altogether NULL),
   no changelist filtering occurs.

<<<<<<< HEAD
   Treat DEPTH as in svn_client_propget3().
*/
static svn_error_t *
get_prop_from_wc(apr_hash_t *props,
                 const char *propname,
                 const char *target,
                 svn_boolean_t pristine,
                 svn_node_kind_t kind,
                 svn_depth_t depth,
                 const apr_array_header_t *changelists,
                 svn_client_ctx_t *ctx,
                 apr_pool_t *pool)
=======
svn_error_t *
svn_client__get_prop_from_wc(apr_hash_t *props,
                             const char *propname,
                             const char *target,
                             svn_boolean_t pristine,
                             const svn_wc_entry_t *entry,
                             svn_wc_adm_access_t *adm_access,
                             svn_depth_t depth,
                             const apr_array_header_t *changelists,
                             svn_client_ctx_t *ctx,
                             apr_pool_t *pool)
>>>>>>> 0213fdc3
{
  apr_hash_t *changelist_hash = NULL;
  struct propget_walk_baton wb;
  const char *target_abspath;

  SVN_ERR(svn_dirent_get_absolute(&target_abspath, target, pool));

  if (changelists && changelists->nelts)
    SVN_ERR(svn_hash_from_cstring_keys(&changelist_hash, changelists, pool));

  /* Technically, svn_depth_unknown just means use whatever depth(s)
     we find in the working copy.  But this is a walk over extant
     working copy paths: if they're there at all, then by definition
     the local depth reaches them, so let's just use svn_depth_infinity
     to get there. */
  if (depth == svn_depth_unknown)
    depth = svn_depth_infinity;

  if (strcmp(target_abspath, target) != 0)
    {
      wb.anchor = target;
      wb.anchor_abspath = target_abspath;
    }
  else
    {
      wb.anchor = NULL;
      wb.anchor_abspath = NULL;
    }

  wb.propname = propname;
  wb.pristine = pristine;
  wb.changelist_hash = changelist_hash;
  wb.props = props;
  wb.wc_ctx = ctx->wc_ctx;

  /* Fetch the property, recursively or for a single resource. */
  if (depth >= svn_depth_files && kind == svn_node_dir)
    {
      SVN_ERR(svn_wc__node_walk_children(ctx->wc_ctx, target_abspath, FALSE,
                                         propget_walk_cb, &wb, depth,
                                         ctx->cancel_func, ctx->cancel_baton,
                                         pool));
    }
  else if (svn_wc__changelist_match(ctx->wc_ctx, target_abspath,
                                    changelist_hash, pool))
    {
      SVN_ERR(propget_walk_cb(target_abspath, &wb, pool));
    }

  return SVN_NO_ERROR;
}

/* Note: this implementation is very similar to svn_client_proplist. */
svn_error_t *
svn_client_propget3(apr_hash_t **props,
                    const char *propname,
                    const char *path_or_url,
                    const svn_opt_revision_t *peg_revision,
                    const svn_opt_revision_t *revision,
                    svn_revnum_t *actual_revnum,
                    svn_depth_t depth,
                    const apr_array_header_t *changelists,
                    svn_client_ctx_t *ctx,
                    apr_pool_t *pool)
{
  svn_revnum_t revnum;

  SVN_ERR(error_if_wcprop_name(propname));

  peg_revision = svn_cl__rev_default_to_head_or_working(peg_revision,
                                                        path_or_url);
  revision = svn_cl__rev_default_to_peg(revision, peg_revision);

  *props = apr_hash_make(pool);

  if (! svn_path_is_url(path_or_url)
      && SVN_CLIENT__REVKIND_IS_LOCAL_TO_WC(peg_revision->kind)
      && SVN_CLIENT__REVKIND_IS_LOCAL_TO_WC(revision->kind))
    {
      svn_node_kind_t kind;
      svn_boolean_t pristine;
      const char *local_abspath;
      svn_error_t *err;
      svn_boolean_t added;

<<<<<<< HEAD
      SVN_ERR(svn_dirent_get_absolute(&local_abspath, path_or_url, pool));
=======
      SVN_ERR(svn_wc_adm_probe_open3(&adm_access, NULL, path_or_url,
                                     FALSE, adm_lock_level,
                                     ctx->cancel_func, ctx->cancel_baton,
                                     pool));
      SVN_ERR(svn_wc__entry_versioned(&node, path_or_url, adm_access,
                                      FALSE, pool));
>>>>>>> 0213fdc3

      err = svn_wc_read_kind(&kind, ctx->wc_ctx, local_abspath, FALSE, pool);

      if ((err && err->apr_err == SVN_ERR_WC_PATH_NOT_FOUND)
          || kind == svn_node_unknown || kind == svn_node_none)
        {
          /* svn uses SVN_ERR_UNVERSIONED_RESOURCE as warning only
             for this function. */
          return svn_error_createf(SVN_ERR_UNVERSIONED_RESOURCE, err,
                                   _("'%s' is not under version control"),
                                   svn_dirent_local_style(local_abspath,
                                                          pool));
        }
      else
        SVN_ERR(err);

      /* Get the actual_revnum; added nodes have no revision yet, and we
       * return the mock-up revision of 0.
       * ### TODO: get rid of this 0. */
      SVN_ERR(svn_wc__node_is_added(&added, ctx->wc_ctx, local_abspath, pool));
      if (added)
        revnum = 0;
      else
        SVN_ERR(svn_client__get_revision_number(&revnum, NULL, ctx->wc_ctx,
                                                local_abspath, NULL, revision,
                                                pool));

      /* If FALSE, we must want the working revision. */
      pristine = (revision->kind == svn_opt_revision_committed
                  || revision->kind == svn_opt_revision_base);

<<<<<<< HEAD
      SVN_ERR(get_prop_from_wc(*props, propname, path_or_url, pristine, kind,
                               depth, changelists, ctx, pool));
=======
      SVN_ERR(svn_client__get_prop_from_wc(*props, propname, path_or_url,
                                           pristine, node, adm_access,
                                           depth, changelists, ctx, pool));

      SVN_ERR(svn_wc_adm_close(adm_access));
>>>>>>> 0213fdc3
    }
  else
    {
      const char *url;
      svn_ra_session_t *ra_session;
      svn_node_kind_t kind;

      /* Get an RA plugin for this filesystem object. */
      SVN_ERR(svn_client__ra_session_from_path(&ra_session, &revnum,
                                               &url, path_or_url, NULL,
                                               peg_revision,
                                               revision, ctx, pool));

      SVN_ERR(svn_ra_check_path(ra_session, "", revnum, &kind, pool));

      SVN_ERR(remote_propget(*props, propname, url, "",
                             kind, revnum, ra_session,
                             depth, pool, pool));
    }

  if (actual_revnum)
    *actual_revnum = revnum;
  return SVN_NO_ERROR;
}

svn_error_t *
svn_client_revprop_get(const char *propname,
                       svn_string_t **propval,
                       const char *URL,
                       const svn_opt_revision_t *revision,
                       svn_revnum_t *set_rev,
                       svn_client_ctx_t *ctx,
                       apr_pool_t *pool)
{
  svn_ra_session_t *ra_session;

  /* Open an RA session for the URL. Note that we don't have a local
     directory, nor a place to put temp files. */
  SVN_ERR(svn_client__open_ra_session_internal(&ra_session, URL, NULL,
                                               NULL, FALSE, TRUE, ctx, pool));

  /* Resolve the revision into something real, and return that to the
     caller as well. */
  SVN_ERR(svn_client__get_revision_number(set_rev, NULL, ctx->wc_ctx, NULL,
                                          ra_session, revision, pool));

  /* The actual RA call. */
  return svn_ra_rev_prop(ra_session, *set_rev, propname, propval, pool);
}


/* Call RECEIVER for the given PATH and PROP_HASH.
 *
 * If PROP_HASH is null or has zero count, do nothing.
 */
static svn_error_t*
call_receiver(const char *path,
              apr_hash_t *prop_hash,
              svn_proplist_receiver_t receiver,
              void *receiver_baton,
              apr_pool_t *pool)
{
  if (prop_hash && apr_hash_count(prop_hash))
    SVN_ERR(receiver(receiver_baton, path, prop_hash, pool));

  return SVN_NO_ERROR;
}


/* Helper for the remote case of svn_client_proplist.
 *
 * Push a new 'svn_client_proplist_item_t *' item onto PROPLIST,
 * containing the properties for "TARGET_PREFIX/TARGET_RELATIVE" in
 * REVNUM, obtained using RA_LIB and SESSION.  The item->node_name
 * will be "TARGET_PREFIX/TARGET_RELATIVE", and the value will be a
 * hash mapping 'const char *' property names onto 'svn_string_t *'
 * property values.
 *
 * Allocate the new item and its contents in POOL.
 * Do all looping, recursion, and temporary work in SCRATCHPOOL.
 *
 * KIND is the kind of the node at "TARGET_PREFIX/TARGET_RELATIVE".
 *
 * If the target is a directory, only fetch properties for the files
 * and directories at depth DEPTH.
 */
static svn_error_t *
remote_proplist(const char *target_prefix,
                const char *target_relative,
                svn_node_kind_t kind,
                svn_revnum_t revnum,
                svn_ra_session_t *ra_session,
                svn_depth_t depth,
                svn_proplist_receiver_t receiver,
                void *receiver_baton,
                apr_pool_t *pool,
                apr_pool_t *scratchpool)
{
  apr_hash_t *dirents;
  apr_hash_t *prop_hash, *final_hash;
  apr_hash_index_t *hi;

  if (kind == svn_node_dir)
    {
      SVN_ERR(svn_ra_get_dir2(ra_session,
                              (depth > svn_depth_empty) ? &dirents : NULL,
                              NULL, &prop_hash, target_relative, revnum,
                              SVN_DIRENT_KIND, scratchpool));
    }
  else if (kind == svn_node_file)
    {
      SVN_ERR(svn_ra_get_file(ra_session, target_relative, revnum,
                              NULL, NULL, &prop_hash, scratchpool));
    }
  else
    {
      return svn_error_createf
        (SVN_ERR_NODE_UNKNOWN_KIND, NULL,
         _("Unknown node kind for '%s'"),
         svn_uri_join(target_prefix, target_relative, pool));
    }

  /* Filter out non-regular properties, since the RA layer returns all
     kinds.  Copy regular properties keys/vals from the prop_hash
     allocated in SCRATCHPOOL to the "final" hash allocated in POOL. */
  final_hash = apr_hash_make(pool);
  for (hi = apr_hash_first(scratchpool, prop_hash);
       hi;
       hi = apr_hash_next(hi))
    {
      const char *name = svn__apr_hash_index_key(hi);
      apr_ssize_t klen = svn__apr_hash_index_klen(hi);
      svn_string_t *value = svn__apr_hash_index_val(hi);
      svn_prop_kind_t prop_kind;

      prop_kind = svn_property_kind(NULL, name);

      if (prop_kind == svn_prop_regular_kind)
        {
          name = apr_pstrdup(pool, name);
          value = svn_string_dup(value, pool);
          apr_hash_set(final_hash, name, klen, value);
        }
    }

  call_receiver(svn_uri_join(target_prefix, target_relative, scratchpool),
                final_hash, receiver, receiver_baton,
                pool);

  if (depth > svn_depth_empty
      && (kind == svn_node_dir) && (apr_hash_count(dirents) > 0))
    {
      apr_pool_t *subpool = svn_pool_create(scratchpool);

      for (hi = apr_hash_first(scratchpool, dirents);
           hi;
           hi = apr_hash_next(hi))
        {
          const char *this_name = svn__apr_hash_index_key(hi);
          svn_dirent_t *this_ent = svn__apr_hash_index_val(hi);
          const char *new_target_relative;

          svn_pool_clear(subpool);

          new_target_relative = svn_relpath_join(target_relative,
                                                 this_name, subpool);

          if (this_ent->kind == svn_node_file
              || depth > svn_depth_files)
            {
              svn_depth_t depth_below_here = depth;

              if (depth == svn_depth_immediates)
                depth_below_here = svn_depth_empty;

              SVN_ERR(remote_proplist(target_prefix,
                                      new_target_relative,
                                      this_ent->kind,
                                      revnum,
                                      ra_session,
                                      depth_below_here,
                                      receiver,
                                      receiver_baton,
                                      pool,
                                      subpool));
            }
        }

      svn_pool_destroy(subpool);
    }

  return SVN_NO_ERROR;
}


/* A baton for proplist_walk_cb. */
struct proplist_walk_baton
{
  svn_boolean_t pristine;  /* Select base rather than working props. */
  apr_hash_t *changelist_hash; /* Keys are changelists to filter on. */
  svn_wc_context_t *wc_ctx;  /* Context for the tree being walked. */
  svn_proplist_receiver_t receiver;  /* Proplist receiver to call. */
  void *receiver_baton;    /* Baton for the proplist receiver. */

  /* Anchor, anchor_abspath pair for converting to relative paths */
  const char *anchor;
  const char *anchor_abspath;
};

/* An entries-walk callback for svn_client_proplist.
 *
 * For the path given by LOCAL_ABSPATH, populate wb->PROPS with a
 * svn_client_proplist_item_t for each path, where "wb" is the WALK_BATON of
 * type "struct proplist_walk_baton *".  If wb->PRISTINE is true, use the base
 * values, else use the working values.
 */
static svn_error_t *
proplist_walk_cb(const char *local_abspath,
                 void *walk_baton,
                 apr_pool_t *scratch_pool)
{
  struct proplist_walk_baton *wb = walk_baton;
  apr_hash_t *props;
  const char *path;

  /* If our entry doesn't pass changelist filtering, get outta here. */
  if (! svn_wc__changelist_match(wb->wc_ctx, local_abspath,
                                 wb->changelist_hash, scratch_pool))
    return SVN_NO_ERROR;

  SVN_ERR(pristine_or_working_props(&props, wb->wc_ctx, local_abspath,
                                    wb->pristine, scratch_pool, scratch_pool));

  /* Bail if this node is defined to have no properties.  */
  if (props == NULL)
    return SVN_NO_ERROR;

  if (wb->anchor && wb->anchor_abspath)
    {
      path = svn_dirent_join(wb->anchor,
                             svn_dirent_skip_ancestor(wb->anchor_abspath,
                                                      local_abspath),
                             scratch_pool);
    }
  else
    path = local_abspath;

  return call_receiver(path, props, wb->receiver, wb->receiver_baton,
                       scratch_pool);
}


/* Note: this implementation is very similar to svn_client_propget3(). */
svn_error_t *
svn_client_proplist3(const char *path_or_url,
                     const svn_opt_revision_t *peg_revision,
                     const svn_opt_revision_t *revision,
                     svn_depth_t depth,
                     const apr_array_header_t *changelists,
                     svn_proplist_receiver_t receiver,
                     void *receiver_baton,
                     svn_client_ctx_t *ctx,
                     apr_pool_t *pool)
{
  const char *url;

  peg_revision = svn_cl__rev_default_to_head_or_working(peg_revision,
                                                        path_or_url);
  revision = svn_cl__rev_default_to_peg(revision, peg_revision);

  if (depth == svn_depth_unknown)
    depth = svn_depth_empty;

  if (! svn_path_is_url(path_or_url)
      && SVN_CLIENT__REVKIND_IS_LOCAL_TO_WC(peg_revision->kind)
      && SVN_CLIENT__REVKIND_IS_LOCAL_TO_WC(revision->kind))
    {
      svn_boolean_t pristine;
      svn_node_kind_t kind;
      apr_hash_t *changelist_hash = NULL;
      const char *local_abspath;
      svn_error_t *err;

<<<<<<< HEAD
      SVN_ERR(svn_dirent_get_absolute(&local_abspath, path_or_url, pool));
=======
      SVN_ERR(svn_wc_adm_probe_open3(&adm_access, NULL, path_or_url,
                                     FALSE, levels_to_lock,
                                     ctx->cancel_func, ctx->cancel_baton,
                                     pool));
      SVN_ERR(svn_wc__entry_versioned(&entry, path_or_url, adm_access,
                                      FALSE, pool));
>>>>>>> 0213fdc3

      err = svn_wc_read_kind(&kind, ctx->wc_ctx, local_abspath, FALSE, pool);

      if ((err && err->apr_err == SVN_ERR_WC_PATH_NOT_FOUND)
          || kind == svn_node_unknown || kind == svn_node_none)
        {
          /* svn uses SVN_ERR_UNVERSIONED_RESOURCE as warning only
             for this function. */
          return svn_error_createf(SVN_ERR_UNVERSIONED_RESOURCE, err,
                                   _("'%s' is not under version control"),
                                   svn_dirent_local_style(local_abspath,
                                                          pool));
        }
      else
        SVN_ERR(err);

      pristine = ((revision->kind == svn_opt_revision_committed)
                    || (revision->kind == svn_opt_revision_base));

      if (changelists && changelists->nelts)
        SVN_ERR(svn_hash_from_cstring_keys(&changelist_hash,
                                           changelists, pool));

      /* Fetch, recursively or not. */
      if (depth >= svn_depth_files && (kind == svn_node_dir))
        {
          struct proplist_walk_baton wb;

          wb.wc_ctx = ctx->wc_ctx;
          wb.pristine = pristine;
          wb.changelist_hash = changelist_hash;
          wb.receiver = receiver;
          wb.receiver_baton = receiver_baton;

          if (strcmp(path_or_url, local_abspath) != 0)
            {
              wb.anchor = path_or_url;
              wb.anchor_abspath = local_abspath;
            }
          else
            {
              wb.anchor = NULL;
              wb.anchor_abspath = NULL;
            }

          SVN_ERR(svn_wc__node_walk_children(ctx->wc_ctx, local_abspath, FALSE,
                                             proplist_walk_cb, &wb, depth,
                                             ctx->cancel_func,
                                             ctx->cancel_baton, pool));
        }
      else if (svn_wc__changelist_match(ctx->wc_ctx, local_abspath,
                                        changelist_hash, pool))
        {
          apr_hash_t *hash;

<<<<<<< HEAD
          SVN_ERR(pristine_or_working_props(&hash, ctx->wc_ctx, local_abspath,
                                            pristine, pool, pool));
=======
          SVN_ERR(pristine_or_working_props(&hash, path_or_url, adm_access,
                                            pristine, pool));
>>>>>>> 0213fdc3
          SVN_ERR(call_receiver(path_or_url, hash,
                                receiver, receiver_baton, pool));

        }
    }
  else /* remote target */
    {
      svn_ra_session_t *ra_session;
      svn_node_kind_t kind;
      apr_pool_t *subpool = svn_pool_create(pool);
      svn_revnum_t revnum;

      /* Get an RA session for this URL. */
      SVN_ERR(svn_client__ra_session_from_path(&ra_session, &revnum,
                                               &url, path_or_url, NULL,
                                               peg_revision,
                                               revision, ctx, pool));

      SVN_ERR(svn_ra_check_path(ra_session, "", revnum, &kind, pool));

      SVN_ERR(remote_proplist(url, "", kind, revnum, ra_session, depth,
                              receiver, receiver_baton, pool, subpool));
      svn_pool_destroy(subpool);
    }

  return SVN_NO_ERROR;
}

<<<<<<< HEAD
=======
/* Receiver baton used by proplist2() */
struct proplist_receiver_baton {
  apr_array_header_t *props;
  apr_pool_t *pool;
};

/* Receiver function used by proplist2(). */
static svn_error_t *
proplist_receiver_cb(void *baton,
                     const char *path,
                     apr_hash_t *prop_hash,
                     apr_pool_t *pool)
{
  struct proplist_receiver_baton *pl_baton =
    (struct proplist_receiver_baton *) baton;
  svn_client_proplist_item_t *tmp_item = apr_palloc(pool, sizeof(*tmp_item));
  svn_client_proplist_item_t *item;

  /* Because the pool passed to the receiver function is likely to be a
     temporary pool of some kind, we need to make copies of *path and
     *prop_hash in the pool provided by the baton. */
  tmp_item->node_name = svn_stringbuf_create(path, pl_baton->pool);
  tmp_item->prop_hash = prop_hash;

  item = svn_client_proplist_item_dup(tmp_item, pl_baton->pool);

  APR_ARRAY_PUSH(pl_baton->props, const svn_client_proplist_item_t *) = item;

  return SVN_NO_ERROR;
}

svn_error_t *
svn_client_proplist2(apr_array_header_t **props,
                     const char *target,
                     const svn_opt_revision_t *peg_revision,
                     const svn_opt_revision_t *revision,
                     svn_boolean_t recurse,
                     svn_client_ctx_t *ctx,
                     apr_pool_t *pool)
{
  struct proplist_receiver_baton pl_baton;

  *props = apr_array_make(pool, 5, sizeof(svn_client_proplist_item_t *));
  pl_baton.props = *props;
  pl_baton.pool = pool;

  SVN_ERR(svn_client_proplist3(target, peg_revision, revision,
                               SVN_DEPTH_INFINITY_OR_EMPTY(recurse), NULL,
                               proplist_receiver_cb, &pl_baton, ctx, pool));

  return SVN_NO_ERROR;
}


svn_error_t *
svn_client_proplist(apr_array_header_t **props,
                    const char *target,
                    const svn_opt_revision_t *revision,
                    svn_boolean_t recurse,
                    svn_client_ctx_t *ctx,
                    apr_pool_t *pool)
{
  return svn_client_proplist2(props, target, revision, revision,
                              recurse, ctx, pool);
}


>>>>>>> 0213fdc3
svn_error_t *
svn_client_revprop_list(apr_hash_t **props,
                        const char *URL,
                        const svn_opt_revision_t *revision,
                        svn_revnum_t *set_rev,
                        svn_client_ctx_t *ctx,
                        apr_pool_t *pool)
{
  svn_ra_session_t *ra_session;
  apr_hash_t *proplist;

  /* Open an RA session for the URL. Note that we don't have a local
     directory, nor a place to put temp files. */
  SVN_ERR(svn_client__open_ra_session_internal(&ra_session, URL, NULL,
                                               NULL, FALSE, TRUE, ctx, pool));

  /* Resolve the revision into something real, and return that to the
     caller as well. */
  SVN_ERR(svn_client__get_revision_number(set_rev, NULL, ctx->wc_ctx, NULL,
                                          ra_session, revision, pool));

  /* The actual RA call. */
  SVN_ERR(svn_ra_rev_proplist(ra_session, *set_rev, &proplist, pool));

  *props = proplist;
  return SVN_NO_ERROR;
}<|MERGE_RESOLUTION|>--- conflicted
+++ resolved
@@ -99,7 +99,7 @@
   void *notify_baton;
 };
 
-/* An node-walk callback for svn_client_propset3.
+/* An node-walk callback for svn_client_propset4.
  *
  * For LOCAL_ABSPATH, set the property named wb->PROPNAME to the value
  * wb->PROPVAL, where "wb" is the WALK_BATON of type "struct
@@ -191,8 +191,7 @@
 }
 
 static svn_error_t *
-propset_on_url(svn_commit_info_t **commit_info_p,
-               const char *propname,
+propset_on_url(const char *propname,
                const svn_string_t *propval,
                const char *target,
                svn_boolean_t skip_checks,
@@ -206,7 +205,7 @@
   svn_node_kind_t node_kind;
   const char *message;
   const svn_delta_editor_t *editor;
-  void *commit_baton, *edit_baton;
+  void *edit_baton;
   apr_hash_t *commit_revprops;
   svn_error_t *err;
 
@@ -270,11 +269,10 @@
                                            message, ctx, pool));
 
   /* Fetch RA commit editor. */
-  SVN_ERR(svn_client__commit_get_baton(&commit_baton, commit_info_p, pool));
   SVN_ERR(svn_ra_get_commit_editor3(ra_session, &editor, &edit_baton,
                                     commit_revprops,
-                                    svn_client__commit_callback,
-                                    commit_baton,
+                                    ctx->commit_callback2,
+                                    ctx->commit_baton,
                                     NULL, TRUE, /* No lock tokens */
                                     pool));
 
@@ -292,10 +290,56 @@
   return editor->close_edit(edit_baton, pool);
 }
 
+/* Baton for set_props_cb */
+struct set_props_baton
+{
+  svn_client_ctx_t *ctx;
+  const char *local_abspath;
+  svn_depth_t depth;
+  svn_node_kind_t kind;
+  const char *propname;
+  const svn_string_t *propval;
+  svn_boolean_t skip_checks;
+  apr_hash_t *changelist_hash;
+};
+
+/* Working copy lock callback for svn_client_propset4 */
+static svn_error_t *
+set_props_cb(void *baton,
+             apr_pool_t *result_pool,
+             apr_pool_t *scratch_pool)
+{
+  struct set_props_baton *bt = baton;
+
+  if (bt->depth >= svn_depth_files && bt->kind == svn_node_dir)
+    {
+      struct propset_walk_baton wb;
+
+      wb.wc_ctx = bt->ctx->wc_ctx;
+      wb.propname = bt->propname;
+      wb.propval = bt->propval;
+      wb.force = bt->skip_checks;
+      wb.changelist_hash = bt->changelist_hash;
+      wb.notify_func = bt->ctx->notify_func2;
+      wb.notify_baton = bt->ctx->notify_baton2;
+      SVN_ERR(svn_wc__node_walk_children(bt->ctx->wc_ctx, bt->local_abspath,
+                                         FALSE, propset_walk_cb, &wb,
+                                         bt->depth, bt->ctx->cancel_func,
+                                         bt->ctx->cancel_baton, scratch_pool));
+    }
+  else if (svn_wc__changelist_match(bt->ctx->wc_ctx, bt->local_abspath,
+                                    bt->changelist_hash, scratch_pool))
+    {
+      SVN_ERR(svn_wc_prop_set4(bt->ctx->wc_ctx, bt->local_abspath,
+                               bt->propname, bt->propval, bt->skip_checks,
+                               bt->ctx->notify_func2, bt->ctx->notify_baton2,
+                               scratch_pool));
+    }
+  return SVN_NO_ERROR;
+}
 
 svn_error_t *
-svn_client_propset3(svn_commit_info_t **commit_info_p,
-                    const char *propname,
+svn_client_propset4(const char *propname,
                     const svn_string_t *propval,
                     const char *target,
                     svn_depth_t depth,
@@ -353,15 +397,8 @@
                                  _("Setting property '%s' on non-local target "
                                    "'%s' is not supported"), propname, target);
 
-<<<<<<< HEAD
-      return propset_on_url(commit_info_p, propname, propval, target,
-                            skip_checks, base_revision_for_url, revprop_table,
-                            ctx, pool);
-=======
-      SVN_ERR(propset_on_url(commit_info_p, propname, propval, target,
-                             skip_checks, base_revision_for_url, revprop_table,
-                             ctx, pool));
->>>>>>> 0213fdc3
+      return propset_on_url(propname, propval, target, skip_checks,
+                            base_revision_for_url, revprop_table, ctx, pool);
     }
   else
     {
@@ -369,6 +406,7 @@
       apr_hash_t *changelist_hash = NULL;
       const char *target_abspath;
       svn_error_t *err;
+      struct set_props_baton baton;
 
       SVN_ERR(svn_dirent_get_absolute(&target_abspath, target, pool));
 
@@ -376,7 +414,6 @@
         SVN_ERR(svn_hash_from_cstring_keys(&changelist_hash,
                                            changelists, pool));
 
-<<<<<<< HEAD
       err = svn_wc_read_kind(&kind, ctx->wc_ctx, target_abspath, FALSE, pool);
 
       if ((err && err->apr_err == SVN_ERR_WC_PATH_NOT_FOUND)
@@ -392,78 +429,18 @@
       else
         SVN_ERR(err);
 
-      if (depth >= svn_depth_files && kind == svn_node_dir)
-=======
-      SVN_ERR(svn_wc_adm_probe_open3(&adm_access, NULL, target, TRUE,
-                                     adm_lock_level, ctx->cancel_func,
-                                     ctx->cancel_baton, pool));
-      SVN_ERR(svn_wc__entry_versioned(&entry, target, adm_access,
-                                      FALSE, pool));
-
-      if (depth >= svn_depth_files && entry->kind == svn_node_dir)
->>>>>>> 0213fdc3
-        {
-          struct propset_walk_baton wb;
-
-          wb.wc_ctx = ctx->wc_ctx;
-          wb.propname = propname;
-          wb.propval = propval;
-          wb.force = skip_checks;
-          wb.changelist_hash = changelist_hash;
-          wb.notify_func = ctx->notify_func2;
-          wb.notify_baton = ctx->notify_baton2;
-<<<<<<< HEAD
-          SVN_ERR(svn_wc__node_walk_children(ctx->wc_ctx, target_abspath,
-                                             FALSE, propset_walk_cb, &wb,
-                                             depth, ctx->cancel_func,
-                                             ctx->cancel_baton, pool));
-=======
-          SVN_ERR(svn_wc_walk_entries3(target, adm_access, &walk_callbacks,
-                                       &wb, depth, FALSE, ctx->cancel_func,
-                                       ctx->cancel_baton, pool));
->>>>>>> 0213fdc3
-        }
-      else if (svn_wc__changelist_match(ctx->wc_ctx, target_abspath,
-                                        changelist_hash, pool))
-        {
-          SVN_ERR(svn_wc_prop_set4(ctx->wc_ctx, target_abspath, propname,
-                                   propval, skip_checks, ctx->notify_func2,
-                                   ctx->notify_baton2, pool));
-        }
-<<<<<<< HEAD
-=======
-      SVN_ERR(svn_wc_adm_close(adm_access));
-    }
-
-  return SVN_NO_ERROR;
-}
-
-
-svn_error_t *
-svn_client_propset2(const char *propname,
-                    const svn_string_t *propval,
-                    const char *target,
-                    svn_boolean_t recurse,
-                    svn_boolean_t skip_checks,
-                    svn_client_ctx_t *ctx,
-                    apr_pool_t *pool)
-{
-  return svn_client_propset3(NULL, propname, propval, target,
-                             SVN_DEPTH_INFINITY_OR_EMPTY(recurse),
-                             skip_checks, SVN_INVALID_REVNUM,
-                             NULL, NULL, ctx, pool);
-}
-
-
-svn_error_t *
-svn_client_propset(const char *propname,
-                   const svn_string_t *propval,
-                   const char *target,
-                   svn_boolean_t recurse,
-                   apr_pool_t *pool)
-{
-  svn_client_ctx_t *ctx;
->>>>>>> 0213fdc3
+      baton.ctx = ctx;
+      baton.local_abspath = target_abspath;
+      baton.depth = depth;
+      baton.kind = kind;
+      baton.propname = propname;
+      baton.propval = propval;
+      baton.skip_checks = skip_checks;
+      baton.changelist_hash = changelist_hash;
+
+      SVN_ERR(svn_wc__call_with_write_lock(set_props_cb, &baton,
+                                           ctx->wc_ctx, target_abspath, FALSE,
+                                           pool, pool));
 
       return SVN_NO_ERROR;
     }
@@ -537,39 +514,6 @@
         }
     }
 
-  if (original_propval)
-    {
-      /* Ensure old value hasn't changed behind our back. */
-      svn_string_t *current;
-      SVN_ERR(svn_ra_rev_prop(ra_session, *set_rev, propname, &current, pool));
-
-      if (original_propval->data && (! current))
-        {
-          return svn_error_createf(
-                  SVN_ERR_RA_OUT_OF_DATE, NULL,
-                  _("revprop '%s' in r%ld is unexpectedly absent "
-                    "in repository (maybe someone else deleted it?)"),
-                  propname, *set_rev);
-        }
-      else if (original_propval->data
-               && (! svn_string_compare(original_propval, current)))
-        {
-          return svn_error_createf(
-                  SVN_ERR_RA_OUT_OF_DATE, NULL,
-                  _("revprop '%s' in r%ld has unexpected value "
-                    "in repository (maybe someone else changed it?)"),
-                  propname, *set_rev);
-        }
-      else if ((! original_propval->data) && current)
-        {
-          return svn_error_createf(
-                  SVN_ERR_RA_OUT_OF_DATE, NULL,
-                  _("revprop '%s' in r%ld is unexpectedly present "
-                    "in repository (maybe someone else set it?)"),
-                  propname, *set_rev);
-        }
-    }
-
   /* The actual RA call. */
   SVN_ERR(svn_ra_change_rev_prop(ra_session, *set_rev, propname, propval,
                                  pool));
@@ -591,27 +535,7 @@
 }
 
 
-<<<<<<< HEAD
 /* Set *PROPS to the pristine (base) properties at LOCAL_ABSPATH, if PRISTINE
-=======
-svn_error_t *
-svn_client_revprop_set(const char *propname,
-                       const svn_string_t *propval,
-                       const char *URL,
-                       const svn_opt_revision_t *revision,
-                       svn_revnum_t *set_rev,
-                       svn_boolean_t force,
-                       svn_client_ctx_t *ctx,
-                       apr_pool_t *pool)
-{
-  return svn_client_revprop_set2(propname, propval, NULL, URL,
-                                 revision, set_rev, force, ctx, pool);
-
-}
-
-
-/* Set *PROPS to the pristine (base) properties at PATH, if PRISTINE
->>>>>>> 0213fdc3
  * is true, or else the working value if PRISTINE is false.
  *
  * The keys of *PROPS will be 'const char *' property names, and the
@@ -797,22 +721,14 @@
       return svn_error_createf
         (SVN_ERR_ENTRY_NOT_FOUND, NULL,
          _("'%s' does not exist in revision %ld"),
-<<<<<<< HEAD
          svn_uri_join(target_prefix, target_relative, work_pool), revnum);
-=======
-         svn_path_join(target_prefix, target_relative, work_pool), revnum);
->>>>>>> 0213fdc3
     }
   else
     {
       return svn_error_createf
         (SVN_ERR_NODE_UNKNOWN_KIND, NULL,
          _("Unknown node kind for '%s'"),
-<<<<<<< HEAD
          svn_uri_join(target_prefix, target_relative, work_pool));
-=======
-         svn_path_join(target_prefix, target_relative, work_pool));
->>>>>>> 0213fdc3
     }
 
   {
@@ -821,11 +737,7 @@
     if (val)
       {
         apr_hash_set(props,
-<<<<<<< HEAD
                      svn_uri_join(target_prefix, target_relative, perm_pool),
-=======
-                     svn_path_join(target_prefix, target_relative, perm_pool),
->>>>>>> 0213fdc3
                      APR_HASH_KEY_STRING, svn_string_dup(val, perm_pool));
       }
   }
@@ -847,13 +759,6 @@
           svn_depth_t depth_below_here = depth;
 
           svn_pool_clear(iterpool);
-<<<<<<< HEAD
-=======
-
-          apr_hash_this(hi, &key, NULL, &val);
-          this_name = key;
-          this_ent = val;
->>>>>>> 0213fdc3
 
           if (depth == svn_depth_files && this_ent->kind == svn_node_dir)
             continue;
@@ -861,13 +766,8 @@
           if (depth == svn_depth_files || depth == svn_depth_immediates)
             depth_below_here = svn_depth_empty;
 
-<<<<<<< HEAD
           new_target_relative = svn_relpath_join(target_relative, this_name,
                                                  iterpool);
-=======
-          new_target_relative = svn_path_join(target_relative,
-                                              this_name, iterpool);
->>>>>>> 0213fdc3
 
           SVN_ERR(remote_propget(props,
                                  propname,
@@ -896,7 +796,6 @@
    those changelists.  If CHANGELISTS is empty (or altogether NULL),
    no changelist filtering occurs.
 
-<<<<<<< HEAD
    Treat DEPTH as in svn_client_propget3().
 */
 static svn_error_t *
@@ -909,19 +808,6 @@
                  const apr_array_header_t *changelists,
                  svn_client_ctx_t *ctx,
                  apr_pool_t *pool)
-=======
-svn_error_t *
-svn_client__get_prop_from_wc(apr_hash_t *props,
-                             const char *propname,
-                             const char *target,
-                             svn_boolean_t pristine,
-                             const svn_wc_entry_t *entry,
-                             svn_wc_adm_access_t *adm_access,
-                             svn_depth_t depth,
-                             const apr_array_header_t *changelists,
-                             svn_client_ctx_t *ctx,
-                             apr_pool_t *pool)
->>>>>>> 0213fdc3
 {
   apr_hash_t *changelist_hash = NULL;
   struct propget_walk_baton wb;
@@ -1007,16 +893,7 @@
       svn_error_t *err;
       svn_boolean_t added;
 
-<<<<<<< HEAD
       SVN_ERR(svn_dirent_get_absolute(&local_abspath, path_or_url, pool));
-=======
-      SVN_ERR(svn_wc_adm_probe_open3(&adm_access, NULL, path_or_url,
-                                     FALSE, adm_lock_level,
-                                     ctx->cancel_func, ctx->cancel_baton,
-                                     pool));
-      SVN_ERR(svn_wc__entry_versioned(&node, path_or_url, adm_access,
-                                      FALSE, pool));
->>>>>>> 0213fdc3
 
       err = svn_wc_read_kind(&kind, ctx->wc_ctx, local_abspath, FALSE, pool);
 
@@ -1048,16 +925,8 @@
       pristine = (revision->kind == svn_opt_revision_committed
                   || revision->kind == svn_opt_revision_base);
 
-<<<<<<< HEAD
       SVN_ERR(get_prop_from_wc(*props, propname, path_or_url, pristine, kind,
                                depth, changelists, ctx, pool));
-=======
-      SVN_ERR(svn_client__get_prop_from_wc(*props, propname, path_or_url,
-                                           pristine, node, adm_access,
-                                           depth, changelists, ctx, pool));
-
-      SVN_ERR(svn_wc_adm_close(adm_access));
->>>>>>> 0213fdc3
     }
   else
     {
@@ -1341,16 +1210,7 @@
       const char *local_abspath;
       svn_error_t *err;
 
-<<<<<<< HEAD
       SVN_ERR(svn_dirent_get_absolute(&local_abspath, path_or_url, pool));
-=======
-      SVN_ERR(svn_wc_adm_probe_open3(&adm_access, NULL, path_or_url,
-                                     FALSE, levels_to_lock,
-                                     ctx->cancel_func, ctx->cancel_baton,
-                                     pool));
-      SVN_ERR(svn_wc__entry_versioned(&entry, path_or_url, adm_access,
-                                      FALSE, pool));
->>>>>>> 0213fdc3
 
       err = svn_wc_read_kind(&kind, ctx->wc_ctx, local_abspath, FALSE, pool);
 
@@ -1406,13 +1266,8 @@
         {
           apr_hash_t *hash;
 
-<<<<<<< HEAD
           SVN_ERR(pristine_or_working_props(&hash, ctx->wc_ctx, local_abspath,
                                             pristine, pool, pool));
-=======
-          SVN_ERR(pristine_or_working_props(&hash, path_or_url, adm_access,
-                                            pristine, pool));
->>>>>>> 0213fdc3
           SVN_ERR(call_receiver(path_or_url, hash,
                                 receiver, receiver_baton, pool));
 
@@ -1441,76 +1296,6 @@
   return SVN_NO_ERROR;
 }
 
-<<<<<<< HEAD
-=======
-/* Receiver baton used by proplist2() */
-struct proplist_receiver_baton {
-  apr_array_header_t *props;
-  apr_pool_t *pool;
-};
-
-/* Receiver function used by proplist2(). */
-static svn_error_t *
-proplist_receiver_cb(void *baton,
-                     const char *path,
-                     apr_hash_t *prop_hash,
-                     apr_pool_t *pool)
-{
-  struct proplist_receiver_baton *pl_baton =
-    (struct proplist_receiver_baton *) baton;
-  svn_client_proplist_item_t *tmp_item = apr_palloc(pool, sizeof(*tmp_item));
-  svn_client_proplist_item_t *item;
-
-  /* Because the pool passed to the receiver function is likely to be a
-     temporary pool of some kind, we need to make copies of *path and
-     *prop_hash in the pool provided by the baton. */
-  tmp_item->node_name = svn_stringbuf_create(path, pl_baton->pool);
-  tmp_item->prop_hash = prop_hash;
-
-  item = svn_client_proplist_item_dup(tmp_item, pl_baton->pool);
-
-  APR_ARRAY_PUSH(pl_baton->props, const svn_client_proplist_item_t *) = item;
-
-  return SVN_NO_ERROR;
-}
-
-svn_error_t *
-svn_client_proplist2(apr_array_header_t **props,
-                     const char *target,
-                     const svn_opt_revision_t *peg_revision,
-                     const svn_opt_revision_t *revision,
-                     svn_boolean_t recurse,
-                     svn_client_ctx_t *ctx,
-                     apr_pool_t *pool)
-{
-  struct proplist_receiver_baton pl_baton;
-
-  *props = apr_array_make(pool, 5, sizeof(svn_client_proplist_item_t *));
-  pl_baton.props = *props;
-  pl_baton.pool = pool;
-
-  SVN_ERR(svn_client_proplist3(target, peg_revision, revision,
-                               SVN_DEPTH_INFINITY_OR_EMPTY(recurse), NULL,
-                               proplist_receiver_cb, &pl_baton, ctx, pool));
-
-  return SVN_NO_ERROR;
-}
-
-
-svn_error_t *
-svn_client_proplist(apr_array_header_t **props,
-                    const char *target,
-                    const svn_opt_revision_t *revision,
-                    svn_boolean_t recurse,
-                    svn_client_ctx_t *ctx,
-                    apr_pool_t *pool)
-{
-  return svn_client_proplist2(props, target, revision, revision,
-                              recurse, ctx, pool);
-}
-
-
->>>>>>> 0213fdc3
 svn_error_t *
 svn_client_revprop_list(apr_hash_t **props,
                         const char *URL,
