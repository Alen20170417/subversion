--- conflicted
+++ resolved
@@ -1,4 +1,3 @@
-<<<<<<< HEAD
 /*
  * cat.c:  implementation of the 'cat' command
  *
@@ -131,139 +130,4 @@
   SVN_ERR (ra_lib->close (session));
 
   return SVN_NO_ERROR;
-}
-=======
-/*
- * cat.c:  implementation of the 'cat' command
- *
- * ====================================================================
- * Copyright (c) 2000-2003 CollabNet.  All rights reserved.
- *
- * This software is licensed as described in the file COPYING, which
- * you should have received as part of this distribution.  The terms
- * are also available at http://subversion.tigris.org/license-1.html.
- * If newer versions of this license are posted there, you may use a
- * newer version instead, at your option.
- *
- * This software consists of voluntary contributions made by many
- * individuals.  For exact contribution history, see the revision
- * history and logs, available at http://subversion.tigris.org/.
- * ====================================================================
- */
-
-/* ==================================================================== */
-
-
--
-/*** Includes. ***/
-
-#include "svn_client.h"
-#include "svn_string.h"
-#include "svn_error.h"
-#include "svn_subst.h"
-#include "svn_io.h"
-#include "client.h"
-
--
-/*** Code. ***/
-
-svn_error_t *
-svn_client_cat (svn_stream_t* out,
-                const char *url,
-                const svn_opt_revision_t *revision,
-                svn_client_auth_baton_t *auth_baton,
-                apr_pool_t *pool)
-{
-  svn_ra_plugin_t *ra_lib;
-  void *ra_baton, *session;
-  svn_revnum_t rev;
-  svn_node_kind_t url_kind;
-  svn_string_t *mime_type;
-  svn_string_t *eol_style;
-  apr_hash_t *props;
-  const char *auth_dir;
-
-  /* Get the RA library that handles URL. */
-  SVN_ERR (svn_ra_init_ra_libs (&ra_baton, pool));
-  SVN_ERR (svn_ra_get_ra_library (&ra_lib, ra_baton, url, pool));
-
-  SVN_ERR (svn_client__dir_if_wc (&auth_dir, "", pool));
-
-  /* Open a repository session to the URL. */
-  SVN_ERR (svn_client__open_ra_session (&session, ra_lib, url, auth_dir, NULL,
-                                        NULL, FALSE, FALSE, FALSE,
-                                        auth_baton, pool));
-
-  /* Resolve REVISION into a real revnum. */
-  SVN_ERR (svn_client__get_revision_number (&rev, ra_lib, session,
-                                            revision, NULL, pool));
-  if (! SVN_IS_VALID_REVNUM (rev))
-    SVN_ERR (ra_lib->get_latest_revnum (session, &rev));
-
-  /* Decide if the URL is a file or directory. */
-  SVN_ERR (ra_lib->check_path (&url_kind, session, "", rev));
-
-  if (url_kind == svn_node_dir)
-    return svn_error_createf(SVN_ERR_CLIENT_IS_DIRECTORY, NULL,
-                             "URL \"%s\" refers to directory", url);
-
-  /* Grab some properties we need to know in order to figure out if anything 
-     special needs to be done with this file. */
-  SVN_ERR (ra_lib->get_file (session, "", rev, NULL, NULL, &props));
-
-  mime_type = apr_hash_get (props, SVN_PROP_MIME_TYPE, APR_HASH_KEY_STRING);
-  eol_style = apr_hash_get (props, SVN_PROP_EOL_STYLE, APR_HASH_KEY_STRING);
-
-  /* FIXME: Someday we should also check the keywords property and if it's 
-   * set do keyword expansion, but that's a fair amount of work. */
-
-  if ((mime_type && svn_mime_type_is_binary (mime_type->data))
-      || (! eol_style))
-    {
-      /* Either it's a binary file, or it's a text file with no special eol 
-         style. */
-      SVN_ERR (ra_lib->get_file(session, "", rev, out, NULL, NULL));
-    }
-  else
-    {
-      svn_subst_keywords_t *kw = NULL;
-      svn_subst_eol_style_t style;
-      const char *tmp_filename;
-      svn_stream_t *tmp_stream;
-      apr_file_t *tmp_file;
-      apr_status_t apr_err;
-      apr_off_t off = 0;
-      const char *eol;
-
-      /* grab a temporary file to write the target to. */
-      SVN_ERR (svn_io_open_unique_file (&tmp_file, &tmp_filename, "", ".tmp", 
-                                        TRUE, pool));
-
-      tmp_stream = svn_stream_from_aprfile (tmp_file, pool);
-
-      SVN_ERR (ra_lib->get_file(session, "", rev, tmp_stream, NULL, NULL));
-
-      /* rewind our stream. */
-      apr_err = apr_file_seek (tmp_file, APR_SET, &off);
-      if (apr_err)
-        return svn_error_createf (apr_err, NULL, "seek failed on '%s'.",
-                                  tmp_filename);
-
-      /* FIXME: set the kw to the appropriate value as found in the keywords 
-         property before translating it. */
-
-      svn_subst_eol_style_from_value (&style, &eol, eol_style->data);
-
-      SVN_ERR (svn_subst_translate_stream (tmp_stream, out, eol, FALSE, kw,
-                                           TRUE));
-
-      SVN_ERR (svn_stream_close (tmp_stream));
-    }
-
-  SVN_ERR (ra_lib->close (session));
-
-  return SVN_NO_ERROR;
-}
->>>>>>> 2b3bfb48
+}