/*
 * commit.c:  wrappers around wc commit functionality.
 *
 * ====================================================================
 * Copyright (c) 2000-2004 CollabNet.  All rights reserved.
 *
 * This software is licensed as described in the file COPYING, which
 * you should have received as part of this distribution.  The terms
 * are also available at http://subversion.tigris.org/license-1.html.
 * If newer versions of this license are posted there, you may use a
 * newer version instead, at your option.
 *
 * This software consists of voluntary contributions made by many
 * individuals.  For exact contribution history, see the revision
 * history and logs, available at http://subversion.tigris.org/.
 * ====================================================================
 */

/* ==================================================================== */



/*** Includes. ***/

#include <string.h>
#include <assert.h>
#include <apr_strings.h>
#include <apr_hash.h>
#include <apr_md5.h>
#include "svn_wc.h"
#include "svn_ra.h"
#include "svn_delta.h"
#include "svn_subst.h"
#include "svn_client.h"
#include "svn_string.h"
#include "svn_pools.h"
#include "svn_error.h"
#include "svn_path.h"
#include "svn_io.h"
#include "svn_md5.h"
#include "svn_time.h"
#include "svn_sorts.h"
#include "svn_props.h"

#include "client.h"

#include "svn_private_config.h"

/* Import context baton.

   ### TODO:  Add the following items to this baton:
      /` import editor/baton. `/
      const svn_delta_editor_t *editor;
      void *edit_baton;

      /` Client context baton `/
      svn_client_ctx_t `ctx;

      /` Paths (keys) excluded from the import (values ignored) `/
      apr_hash_t *excludes;
*/
typedef struct import_ctx_t
{
  /* Whether any changes were made to the repository */
  svn_boolean_t repos_changed; 

} import_ctx_t;


/* Apply PATH's contents (as a delta against the empty string) to
   FILE_BATON in EDITOR.  Use POOL for any temporary allocation.
   PROPERTIES is the set of node properties set on this file.

   Fill DIGEST with the md5 checksum of the sent file; DIGEST must be
   at least APR_MD5_DIGESTSIZE bytes long. */
static svn_error_t *
send_file_contents(const char *path,
                   void *file_baton,
                   const svn_delta_editor_t *editor,
                   apr_hash_t *properties,
                   unsigned char *digest,
                   apr_pool_t *pool)
{
  const char *tmpfile_path = NULL;
  svn_stream_t *contents;
  svn_txdelta_window_handler_t handler;
  void *handler_baton;
  apr_file_t *f;
  const svn_string_t *eol_style_val = NULL, *keywords_val = NULL;
  svn_boolean_t special = FALSE;
  svn_subst_eol_style_t eol_style;
  const char *eol;
  apr_hash_t *keywords;

  /* If there are properties, look for EOL-style and keywords ones. */
  if (properties)
    {
      eol_style_val = apr_hash_get(properties, SVN_PROP_EOL_STYLE,
                                   sizeof(SVN_PROP_EOL_STYLE) - 1);
      keywords_val = apr_hash_get(properties, SVN_PROP_KEYWORDS,
                                  sizeof(SVN_PROP_KEYWORDS) - 1);
      if (apr_hash_get(properties, SVN_PROP_SPECIAL, APR_HASH_KEY_STRING))
        special = TRUE;
    }

  /* Get an editor func that wants to consume the delta stream. */
  SVN_ERR(editor->apply_textdelta(file_baton, NULL, pool,
                                  &handler, &handler_baton));

  if (eol_style_val)
    svn_subst_eol_style_from_value(&eol_style, &eol, eol_style_val->data);
  else
    {
      eol = NULL;
      eol_style = svn_subst_eol_style_none;
    }

  if (keywords_val)
    SVN_ERR(svn_subst_build_keywords2(&keywords, keywords_val->data,
                                      APR_STRINGIFY(SVN_INVALID_REVNUM),
                                      "", 0, "", pool));
  else
    keywords = NULL;

  /* If we have EOL styles or keywords to de-translate, do it.  */
  if (svn_subst_translation_required(eol_style, eol, keywords, special, TRUE))
    {
      const char *temp_dir;

      /* Now create a new tempfile, and open a stream to it. */
      SVN_ERR(svn_io_temp_dir(&temp_dir, pool));
      SVN_ERR(svn_io_open_unique_file2
              (NULL, &tmpfile_path,
               svn_path_join(temp_dir, "svn-import", pool),
               ".tmp", svn_io_file_del_on_pool_cleanup, pool));

      SVN_ERR(svn_subst_translate_to_normal_form
              (path, tmpfile_path, eol_style, eol, FALSE,
               keywords, special, pool));
    }

  /* Open our contents file, either the original path or the temporary
     copy we might have made above. */
  SVN_ERR(svn_io_file_open(&f, tmpfile_path ? tmpfile_path : path,
                           APR_READ, APR_OS_DEFAULT, pool));
  contents = svn_stream_from_aprfile(f, pool);

  /* Send the file's contents to the delta-window handler. */
  SVN_ERR(svn_txdelta_send_stream(contents, handler, handler_baton,
                                  digest, pool));

  /* Close our contents file. */
  SVN_ERR(svn_io_file_close(f, pool));

  /* The temp file is removed by the pool cleanup run by the caller */

  return SVN_NO_ERROR;
}


/* Import file PATH as EDIT_PATH in the repository directory indicated
 * by DIR_BATON in EDITOR.  
 *
 * Accumulate file paths and their batons in FILES, which must be
 * non-null.  (These are used to send postfix textdeltas later).
 *
 * If CTX->NOTIFY_FUNC is non-null, invoke it with CTX->NOTIFY_BATON
 * for each file.
 *
 * Use POOL for any temporary allocation.
 */
static svn_error_t *
import_file(const svn_delta_editor_t *editor,
            void *dir_baton,
            const char *path,
            const char *edit_path,
            import_ctx_t *import_ctx,
            svn_client_ctx_t *ctx,
            apr_pool_t *pool)
{
  void *file_baton;
  const char *mimetype = NULL;
  unsigned char digest[APR_MD5_DIGESTSIZE];
  const char *text_checksum;
  apr_hash_t* properties;
  apr_hash_index_t *hi;
  svn_node_kind_t kind;
  svn_boolean_t is_special;

  SVN_ERR(svn_path_check_valid(path, pool));

  SVN_ERR(svn_io_check_special_path(path, &kind, &is_special, pool));

  if (kind == svn_node_unknown)
    {
      return svn_error_createf
        (SVN_ERR_NODE_UNKNOWN_KIND, NULL,
         _("Unknown or unversionable type for '%s'"),
         svn_path_local_style(path, pool));
    }

  /* Add the file, using the pool from the FILES hash. */
  SVN_ERR(editor->add_file(edit_path, dir_baton, NULL, SVN_INVALID_REVNUM, 
                           pool, &file_baton));

  /* Remember that the repository was modified */
  import_ctx->repos_changed = TRUE;

  if (! is_special)
    {
      /* add automatic properties */
      SVN_ERR(svn_client__get_auto_props(&properties, &mimetype, path, ctx,
                                         pool));
    }
  else
    properties = apr_hash_make(pool);
      
  if (properties)
    {
      for (hi = apr_hash_first(pool, properties); hi; hi = apr_hash_next(hi))
        {
          const void *pname;
          void *pval;

          apr_hash_this(hi, &pname, NULL, &pval);
          SVN_ERR(editor->change_file_prop(file_baton, pname, pval, pool));
        }
    }

  if (ctx->notify_func2)
    {
      svn_wc_notify_t *notify
        = svn_wc_create_notify(path, svn_wc_notify_commit_added, pool);
      notify->kind = svn_node_file;
      notify->mime_type = mimetype;
      notify->content_state = notify->prop_state
        = svn_wc_notify_state_inapplicable;
      notify->lock_state = svn_wc_notify_lock_state_inapplicable;
      (*ctx->notify_func2)(ctx->notify_baton2, notify, pool);
    }

  /* If this is a special file, we need to set the svn:special
     property and create a temporary detranslated version in order to
     send to the server. */
  if (is_special)
    {
      apr_hash_set(properties, SVN_PROP_SPECIAL, APR_HASH_KEY_STRING,
                   svn_string_create(SVN_PROP_SPECIAL_VALUE, pool));
      SVN_ERR(editor->change_file_prop(file_baton, SVN_PROP_SPECIAL,
                                       apr_hash_get(properties,
                                                    SVN_PROP_SPECIAL,
                                                    APR_HASH_KEY_STRING),
                                       pool));
    }

  /* Now, transmit the file contents. */
  SVN_ERR(send_file_contents(path, file_baton, editor, 
                             properties, digest, pool));

  /* Finally, close the file. */
  text_checksum = svn_md5_digest_to_cstring(digest, pool);
  SVN_ERR(editor->close_file(file_baton, text_checksum, pool));

  return SVN_NO_ERROR;
}
             

/* Import directory PATH into the repository directory indicated by
 * DIR_BATON in EDITOR.  EDIT_PATH is the path imported as the root
 * directory, so all edits are relative to that.
 *
 * Accumulate file paths and their batons in FILES, which must be
 * non-null.  (These are used to send postfix textdeltas later).
 *
 * EXCLUDES is a hash whose keys are absolute paths to exclude from
 * the import (values are unused).
 * 
 * If NO_IGNORE is FALSE, don't import files or directories that match
 * ignore patterns.
 *
 * If CTX->NOTIFY_FUNC is non-null, invoke it with CTX->NOTIFY_BATON for each
 * directory.
 *
 * Use POOL for any temporary allocation.  */
static svn_error_t *
import_dir(const svn_delta_editor_t *editor, 
           void *dir_baton,
           const char *path,
           const char *edit_path,
           svn_boolean_t nonrecursive,
           apr_hash_t *excludes,
           svn_boolean_t no_ignore,
           import_ctx_t *import_ctx,
           svn_client_ctx_t *ctx,
           apr_pool_t *pool)
{
  apr_pool_t *subpool = svn_pool_create(pool);  /* iteration pool */
  apr_hash_t *dirents;
  apr_hash_index_t *hi;
  apr_array_header_t *ignores;

  SVN_ERR(svn_path_check_valid(path, pool));

  if (!no_ignore)
    SVN_ERR(svn_wc_get_default_ignores(&ignores, ctx->config, pool));

  SVN_ERR(svn_io_get_dirents2(&dirents, path, pool));

  for (hi = apr_hash_first(pool, dirents); hi; hi = apr_hash_next(hi))
    {
      const char *this_path, *this_edit_path, *abs_path;
      const svn_io_dirent_t *dirent;
      const char *filename;
      const void *key;
      void *val;
      
      svn_pool_clear(subpool);

      apr_hash_this(hi, &key, NULL, &val);

      filename = key;
      dirent = val;

      if (ctx->cancel_func)
        SVN_ERR(ctx->cancel_func(ctx->cancel_baton));

      if (svn_wc_is_adm_dir(filename, subpool))
        {
          /* If someone's trying to import a directory named the same
             as our administrative directories, that's probably not
             what they wanted to do.  If they are importing a file
             with that name, something is bound to blow up when they
             checkout what they've imported.  So, just skip items with
             that name.  */
          if (ctx->notify_func2)
            {
              svn_wc_notify_t *notify
                = svn_wc_create_notify(svn_path_join(path, filename,
                                                     subpool),
                                       svn_wc_notify_skip, subpool);
              notify->kind = svn_node_dir;
              notify->content_state = notify->prop_state
                = svn_wc_notify_state_inapplicable;
              notify->lock_state = svn_wc_notify_lock_state_inapplicable;
              (*ctx->notify_func2)(ctx->notify_baton2, notify, subpool);
            }
          continue;
        }

      /* Typically, we started importing from ".", in which case
         edit_path is "".  So below, this_path might become "./blah",
         and this_edit_path might become "blah", for example. */
      this_path = svn_path_join(path, filename, subpool);
      this_edit_path = svn_path_join(edit_path, filename, subpool);

      /* If this is an excluded path, exclude it. */
      SVN_ERR(svn_path_get_absolute(&abs_path, this_path, subpool));
      if (apr_hash_get(excludes, abs_path, APR_HASH_KEY_STRING))
        continue;

      if ((!no_ignore) && svn_cstring_match_glob_list(filename, ignores))
        continue;

      /* We only import subdirectories when we're doing a regular
         recursive import. */
      if ((dirent->kind == svn_node_dir) && (! nonrecursive))
        {
          void *this_dir_baton;

          /* Add the new subdirectory, getting a descent baton from
             the editor. */
          SVN_ERR(editor->add_directory(this_edit_path, dir_baton, 
                                        NULL, SVN_INVALID_REVNUM, subpool,
                                        &this_dir_baton));

          /* Remember that the repository was modified */
          import_ctx->repos_changed = TRUE;

          /* By notifying before the recursive call below, we display
             a directory add before displaying adds underneath the
             directory.  To do it the other way around, just move this
             after the recursive call. */
          if (ctx->notify_func2)
            {
              svn_wc_notify_t *notify
                = svn_wc_create_notify(this_path, svn_wc_notify_commit_added,
                                       subpool);
              notify->kind = svn_node_dir;
              notify->content_state = notify->prop_state
                = svn_wc_notify_state_inapplicable;
              notify->lock_state = svn_wc_notify_lock_state_inapplicable;
              (*ctx->notify_func2)(ctx->notify_baton2, notify, subpool);
            }

          /* Recurse. */
          SVN_ERR(import_dir(editor, this_dir_baton, this_path, 
                             this_edit_path, FALSE, excludes, 
                             no_ignore, import_ctx, ctx, 
                             subpool));

          /* Finally, close the sub-directory. */
          SVN_ERR(editor->close_directory(this_dir_baton, subpool));
        }
      else if (dirent->kind == svn_node_file)
        {
          /* Import a file. */
          SVN_ERR(import_file(editor, dir_baton, this_path, 
                              this_edit_path, import_ctx, ctx, subpool));
        }
      /* We're silently ignoring things that aren't files or
         directories.  If we stop doing that, here is the place to
         change your world.  */
    }

  svn_pool_destroy(subpool);
  return SVN_NO_ERROR;
}


/* Recursively import PATH to a repository using EDITOR and
 * EDIT_BATON.  PATH can be a file or directory.
 * 
 * NEW_ENTRIES is an ordered array of path components that must be
 * created in the repository (where the ordering direction is
 * parent-to-child).  If PATH is a directory, NEW_ENTRIES may be empty
 * -- the result is an import which creates as many new entries in the
 * top repository target directory as there are importable entries in
 * the top of PATH; but if NEW_ENTRIES is not empty, its last item is
 * the name of a new subdirectory in the repository to hold the
 * import.  If PATH is a file, NEW_ENTRIES may not be empty, and its
 * last item is the name used for the file in the repository.  If
 * NEW_ENTRIES contains more than one item, all but the last item are
 * the names of intermediate directories that are created before the
 * real import begins.  NEW_ENTRIES may NOT be NULL.
 * 
 * EXCLUDES is a hash whose keys are absolute paths to exclude from
 * the import (values are unused).
 *
 * If NO_IGNORE is FALSE, don't import files or directories that match
 * ignore patterns.
 *
 * If CTX->NOTIFY_FUNC is non-null, invoke it with CTX->NOTIFY_BATON for 
 * each imported path, passing actions svn_wc_notify_commit_added.
 *
 * Use POOL for any temporary allocation.
 *
 * Note: the repository directory receiving the import was specified
 * when the editor was fetched.  (I.e, when EDITOR->open_root() is
 * called, it returns a directory baton for that directory, which is
 * not necessarily the root.)
 */
static svn_error_t *
import(const char *path,
       apr_array_header_t *new_entries,
       const svn_delta_editor_t *editor,
       void *edit_baton,
       svn_boolean_t nonrecursive,
       apr_hash_t *excludes,
       svn_boolean_t no_ignore,
       svn_client_ctx_t *ctx,
       apr_pool_t *pool)
{
  void *root_baton;
  svn_node_kind_t kind;
  apr_array_header_t *ignores;
  apr_array_header_t *batons = NULL;
  const char *edit_path = "";
  import_ctx_t *import_ctx = apr_pcalloc(pool, sizeof(*import_ctx));

  /* Get a root dir baton.  We pass an invalid revnum to open_root
     to mean "base this on the youngest revision".  Should we have an
     SVN_YOUNGEST_REVNUM defined for these purposes? */
  SVN_ERR(editor->open_root(edit_baton, SVN_INVALID_REVNUM, 
                            pool, &root_baton));

  /* Import a file or a directory tree. */
  SVN_ERR(svn_io_check_path(path, &kind, pool));

  /* Make the intermediate directory components necessary for properly
     rooting our import source tree.  */
  if (new_entries->nelts)
    {
      int i;

      batons = apr_array_make(pool, new_entries->nelts, sizeof(void *));
      for (i = 0; i < new_entries->nelts; i++)
        {
          const char *component = APR_ARRAY_IDX(new_entries, i, const char *);
          edit_path = svn_path_join(edit_path, component, pool);

          /* If this is the last path component, and we're importing a
             file, then this component is the name of the file, not an
             intermediate directory. */
          if ((i == new_entries->nelts - 1) && (kind == svn_node_file))
            break;

          *((void **) apr_array_push(batons)) = root_baton;
          SVN_ERR(editor->add_directory(edit_path,
                                        root_baton,
                                        NULL, SVN_INVALID_REVNUM,
                                        pool, &root_baton));

          /* Remember that the repository was modified */
          import_ctx->repos_changed = TRUE;
        }
    }
  else if (kind == svn_node_file)
    {
      return svn_error_create
        (SVN_ERR_NODE_UNKNOWN_KIND, NULL,
         _("New entry name required when importing a file"));
    }

  /* Note that there is no need to check whether PATH's basename is
     the same name that we reserve for our administrative
     subdirectories.  It would be strange -- though not illegal -- to
     import the contents of a directory of that name, because the
     directory's own name is not part of those contents.  Of course,
     if something underneath it also has our reserved name, then we'll
     error. */

  if (kind == svn_node_file)
    {
      svn_boolean_t ignores_match = FALSE;

      if (!no_ignore)
        {
          SVN_ERR(svn_wc_get_default_ignores(&ignores, ctx->config, pool));
          ignores_match = svn_cstring_match_glob_list(path, ignores);
        }
      if (!ignores_match) 
        SVN_ERR(import_file(editor, root_baton, path, edit_path,
                            import_ctx, ctx, pool));
    }
  else if (kind == svn_node_dir)
    {
      SVN_ERR(import_dir(editor, root_baton, path, edit_path,
                         nonrecursive, excludes, no_ignore, import_ctx, 
                         ctx, pool));

    }
  else if (kind == svn_node_none)
    {
      return svn_error_createf(SVN_ERR_NODE_UNKNOWN_KIND, NULL, 
                               _("'%s' does not exist"),
                               svn_path_local_style(path, pool));  
    }

  /* Close up shop; it's time to go home. */
  SVN_ERR(editor->close_directory(root_baton, pool));
  if (batons && batons->nelts)
    {
      void **baton;
      while ((baton = (void **) apr_array_pop(batons)))
        {
          SVN_ERR(editor->close_directory(*baton, pool));
        }
    }

  if (import_ctx->repos_changed)
    SVN_ERR(editor->close_edit(edit_baton, pool));
  else
    SVN_ERR(editor->abort_edit(edit_baton, pool));

  return SVN_NO_ERROR;
}


static svn_error_t *
get_ra_editor(svn_ra_session_t **ra_session,
              svn_revnum_t *latest_rev,
              const svn_delta_editor_t **editor,
              void **edit_baton,
              svn_client_ctx_t *ctx,
              const char *base_url,
              const char *base_dir,
              svn_wc_adm_access_t *base_access,
              const char *log_msg,
              apr_array_header_t *commit_items,
              svn_commit_info_t **commit_info_p,
              svn_boolean_t is_commit,
              apr_hash_t *lock_tokens,
              svn_boolean_t keep_locks,
              apr_pool_t *pool)
{
  void *commit_baton;

  /* Open an RA session to URL. */
  SVN_ERR(svn_client__open_ra_session_internal(ra_session,
                                               base_url, base_dir,
                                               base_access, commit_items,
                                               is_commit, !is_commit,
                                               ctx, pool));

  /* If this is an import (aka, not a commit), we need to verify that
     our repository URL exists. */
  if (! is_commit)
    {
      svn_node_kind_t kind;

      SVN_ERR(svn_ra_check_path(*ra_session, "", SVN_INVALID_REVNUM,
                                &kind, pool));
      if (kind == svn_node_none)
        return svn_error_createf(SVN_ERR_FS_NO_SUCH_ENTRY, NULL,
                                 _("Path '%s' does not exist"),
                                 base_url);
    }

  /* Fetch the latest revision if requested. */
  if (latest_rev)
    SVN_ERR(svn_ra_get_latest_revnum(*ra_session, latest_rev, pool));
  
  /* Fetch RA commit editor. */
  SVN_ERR(svn_client__commit_get_baton(&commit_baton, commit_info_p, pool));
  return svn_ra_get_commit_editor2(*ra_session, editor, edit_baton, log_msg,
                                   svn_client__commit_callback,
                                   commit_baton, lock_tokens, keep_locks,
                                   pool);
}


/*** Public Interfaces. ***/

svn_error_t *
svn_client_import2(svn_commit_info_t **commit_info_p,
                   const char *path,
                   const char *url,
                   svn_boolean_t nonrecursive,
                   svn_boolean_t no_ignore,
                   svn_client_ctx_t *ctx,
                   apr_pool_t *pool)
{
  svn_error_t *err = SVN_NO_ERROR;
  const char *log_msg = "";
  const svn_delta_editor_t *editor;
  void *edit_baton;
  svn_ra_session_t *ra_session;
  apr_hash_t *excludes = apr_hash_make(pool);
  svn_node_kind_t kind;
  const char *base_dir = path;
  apr_array_header_t *new_entries = apr_array_make(pool, 4, 
                                                   sizeof(const char *));
  const char *temp;
  const char *dir;
  apr_pool_t *subpool;

  /* Create a new commit item and add it to the array. */
  if (ctx->log_msg_func || ctx->log_msg_func2)
    {
      /* If there's a log message gatherer, create a temporary commit
         item array solely to help generate the log message.  The
         array is not used for the import itself. */
      svn_client_commit_item2_t *item;
      const char *tmp_file;
      apr_array_header_t *commit_items 
        = apr_array_make(pool, 1, sizeof(item));
      
      item = apr_pcalloc(pool, sizeof(*item));
      item->path = apr_pstrdup(pool, path);
      item->state_flags = SVN_CLIENT_COMMIT_ITEM_ADD;
      APR_ARRAY_PUSH(commit_items, svn_client_commit_item2_t *) = item;
      
      SVN_ERR(svn_client__get_log_msg(&log_msg, &tmp_file, commit_items,
                                      ctx, pool));
      if (! log_msg)
        return SVN_NO_ERROR;
      if (tmp_file)
        {
          const char *abs_path;
          SVN_ERR(svn_path_get_absolute(&abs_path, tmp_file, pool));
          apr_hash_set(excludes, abs_path, APR_HASH_KEY_STRING, (void *)1);
        }
    }

  SVN_ERR(svn_io_check_path(path, &kind, pool));
  if (kind == svn_node_file)
    svn_path_split(path, &base_dir, NULL, pool);

  /* Figure out all the path components we need to create just to have
     a place to stick our imported tree. */
  subpool = svn_pool_create(pool);
  do
    {
      svn_pool_clear(subpool);

      /* See if the user is interested in cancelling this operation. */
      if (ctx->cancel_func)
        SVN_ERR(ctx->cancel_func(ctx->cancel_baton));

      if (err)
        {
          /* If get_ra_editor below failed we either tried to open
             an invalid url, or else some other kind of error.  In case
             the url was bad we back up a directory and try again. */
          
          if (err->apr_err != SVN_ERR_FS_NO_SUCH_ENTRY)
            return err;
          else
            svn_error_clear(err);
          
          svn_path_split(url, &temp, &dir, pool);
          *((const char **) apr_array_push(new_entries)) = 
            svn_path_uri_decode(dir, pool);
          url = temp;
        }
    }
  while ((err = get_ra_editor(&ra_session, NULL,
                              &editor, &edit_baton, ctx, url, base_dir,
                              NULL, log_msg, NULL, commit_info_p,
                              FALSE, NULL, TRUE, subpool)));

  /* Reverse the order of the components we added to our NEW_ENTRIES array. */
  if (new_entries->nelts)
    {
      int i, j;
      const char *component;
      for (i = 0; i < (new_entries->nelts / 2); i++)
        {
          j = new_entries->nelts - i - 1;
          component = 
            APR_ARRAY_IDX(new_entries, i, const char *);
          APR_ARRAY_IDX(new_entries, i, const char *) =
            APR_ARRAY_IDX(new_entries, j, const char *);
          APR_ARRAY_IDX(new_entries, j, const char *) = 
            component;
        }
    }
  
  /* An empty NEW_ENTRIES list the first call to get_ra_editor() above
     succeeded.  That means that URL corresponds to an already
     existing filesystem entity. */
  if (kind == svn_node_file && (! new_entries->nelts))
    return svn_error_createf
      (SVN_ERR_ENTRY_EXISTS, NULL,
       _("Path '%s' already exists"), url);

  /* The repository doesn't know about the reserved administrative
     directory. */
  if (new_entries->nelts
      /* What's this, what's this?  This assignment is here because we
         use the value to construct the error message just below.  It
         may not be asethetically pleasing, but it's less ugly than
         calling APR_ARRAY_IDX twice. */
      && svn_wc_is_adm_dir(temp = APR_ARRAY_IDX(new_entries,
                                                new_entries->nelts - 1,
                                                const char *),
                           pool))
    return svn_error_createf
      (SVN_ERR_CL_ADM_DIR_RESERVED, NULL,
       _("'%s' is a reserved name and cannot be imported"),
       /* ### Is svn_path_local_style() really necessary for this? */
       svn_path_local_style(temp, pool));


  /* If an error occurred during the commit, abort the edit and return
     the error.  We don't even care if the abort itself fails.  */
  if ((err = import(path, new_entries, editor, edit_baton, 
                    nonrecursive, excludes, no_ignore, ctx, subpool)))
    {
      svn_error_clear(editor->abort_edit(edit_baton, subpool));
      return err;
    }

  /* Transfer *COMMIT_INFO from the subpool to the callers pool */
  if (*commit_info_p)
    {
      svn_commit_info_t *tmp_commit_info;

      tmp_commit_info = svn_create_commit_info(pool);
      *tmp_commit_info = **commit_info_p;
      if (tmp_commit_info->date)
        tmp_commit_info->date = apr_pstrdup(pool, tmp_commit_info->date);
      if (tmp_commit_info->author)
        tmp_commit_info->author = apr_pstrdup(pool, tmp_commit_info->author);
      *commit_info_p = tmp_commit_info;
    }

  svn_pool_destroy(subpool);

  return SVN_NO_ERROR;
}

svn_error_t *
<<<<<<< HEAD
svn_client_import (svn_client_commit_info_t **commit_info_p,
                    const char *path,
                    const char *url,
                    svn_boolean_t nonrecursive,
                    svn_client_ctx_t *ctx,
                    apr_pool_t *pool)
=======
svn_client_import(svn_client_commit_info_t **commit_info_p,
                  const char *path,
                  const char *url,
                  svn_boolean_t nonrecursive,
                  svn_client_ctx_t *ctx,
                  apr_pool_t *pool)
>>>>>>> 84fd0697
{
  svn_commit_info_t *commit_info = NULL;
  svn_error_t *err;

<<<<<<< HEAD
  err = svn_client_import2 (&commit_info,
                            path, url, nonrecursive,
                            FALSE, ctx, pool);
=======
  err = svn_client_import2(&commit_info,
                           path, url, nonrecursive,
                           FALSE, ctx, pool);
>>>>>>> 84fd0697
  /* These structs have the same layout for the common fields. */
  *commit_info_p = (svn_client_commit_info_t *) commit_info;
  return err;
}

static svn_error_t *
remove_tmpfiles(apr_hash_t *tempfiles,
                apr_pool_t *pool)
{
  apr_hash_index_t *hi;
  apr_pool_t *subpool;

  /* Split if there's nothing to be done. */
  if (! tempfiles)
    return SVN_NO_ERROR;

  /* Make a subpool. */
  subpool = svn_pool_create(pool);

  /* Clean up any tempfiles. */
  for (hi = apr_hash_first(pool, tempfiles); hi; hi = apr_hash_next(hi))
    {
      const void *key;
      void *val;
      svn_error_t *err;

      svn_pool_clear(subpool);
      apr_hash_this(hi, &key, NULL, &val);

      err = svn_io_remove_file((const char *)key, subpool);

      if (err)
        {
          if (! APR_STATUS_IS_ENOENT(err->apr_err))
            return err;
          else
            svn_error_clear(err);
        }
    }

  /* Remove the subpool. */
  svn_pool_destroy(subpool);

  return SVN_NO_ERROR;
}



static svn_error_t *
reconcile_errors(svn_error_t *commit_err,
                 svn_error_t *unlock_err,
                 svn_error_t *bump_err,
                 svn_error_t *cleanup_err,
                 apr_pool_t *pool)
{
  svn_error_t *err;

  /* Early release (for good behavior). */
  if (! (commit_err || unlock_err || bump_err || cleanup_err))
    return SVN_NO_ERROR;

  /* If there was a commit error, start off our error chain with
     that. */
  if (commit_err)
    {
      commit_err = svn_error_quick_wrap 
        (commit_err, _("Commit failed (details follow):"));
      err = commit_err;
    }

  /* Else, create a new "general" error that will lead off the errors
     that follow. */
  else
    err = svn_error_create(SVN_ERR_BASE, NULL,
                           _("Commit succeeded, but other errors follow:"));

  /* If there was an unlock error... */
  if (unlock_err)
    {
      /* Wrap the error with some headers. */
      unlock_err = svn_error_quick_wrap 
        (unlock_err, _("Error unlocking locked dirs (details follow):"));

      /* Append this error to the chain. */
      svn_error_compose(err, unlock_err);
    }

  /* If there was a bumping error... */
  if (bump_err)
    {
      /* Wrap the error with some headers. */
      bump_err = svn_error_quick_wrap 
        (bump_err, _("Error bumping revisions post-commit (details follow):"));

      /* Append this error to the chain. */
      svn_error_compose(err, bump_err);
    }

  /* If there was a cleanup error... */
  if (cleanup_err)
    {
      /* Wrap the error with some headers. */
      cleanup_err = svn_error_quick_wrap 
        (cleanup_err, _("Error in post-commit clean-up (details follow):"));

      /* Append this error to the chain. */
      svn_error_compose(err, cleanup_err);
    }

  return err;
}

/* Return TRUE if one of the first PROCESSED items in COMMIT_ITEMS is a
   parent of PATH, return FALSE otherwise. */
static svn_boolean_t
have_processed_parent(apr_array_header_t *commit_items,
                      int processed,
                      const char *path,
                      apr_pool_t *pool)
{
  int i;
  for (i = 0; i < processed && i < commit_items->nelts; ++i)
    {
      svn_client_commit_item2_t *item
        = APR_ARRAY_IDX(commit_items, i, svn_client_commit_item2_t *);

      if (svn_path_is_child(item->path, path, pool))
        return TRUE;
    }
  return FALSE;
}


/* Remove redundancies by removing duplicates from NONRECURSIVE_TARGETS,
 * and removing any target that either is, a decendant of, a path in
 * RECURSIVE_TARGETS.  Return the result in *PUNIQUE_TARGETS.
 */
static svn_error_t *
remove_redundancies(apr_array_header_t **punique_targets,
                    const apr_array_header_t *nonrecursive_targets,
                    const apr_array_header_t *recursive_targets,
                    apr_pool_t *pool)
{
  apr_pool_t *temp_pool;
  apr_array_header_t *abs_recursive_targets = NULL;
  apr_array_header_t *abs_targets;
  apr_array_header_t *rel_targets;
  int i;
 
  if ((nonrecursive_targets->nelts <= 0) || (! punique_targets))
    {
      /* No targets or no place to store our work means this function
         really has nothing to do. */
      if (punique_targets)
        *punique_targets = NULL;
      return SVN_NO_ERROR;
    }

  /* Initialize our temporary pool. */
  temp_pool = svn_pool_create(pool);
 
  /* Create our list of absolute paths for our "keepers" */
  abs_targets = apr_array_make(temp_pool, nonrecursive_targets->nelts,
                               sizeof(const char *));

  /* Create our list of absolute paths for our recursive targets */
  if (recursive_targets)
    {
      abs_recursive_targets = apr_array_make(temp_pool, 
                                             recursive_targets->nelts,
                                             sizeof(const char *));

      for (i = 0; i < recursive_targets->nelts; i++)
        {
          const char *rel_path = 
            APR_ARRAY_IDX(recursive_targets, i, const char *);
          const char *abs_path;

          /* Get the absolute path for this target. */
          SVN_ERR(svn_path_get_absolute(&abs_path, rel_path, temp_pool));

          APR_ARRAY_PUSH(abs_recursive_targets, const char *) = abs_path;
        }
    }
 
  /* Create our list of untainted paths for our "keepers" */
  rel_targets = apr_array_make(pool, nonrecursive_targets->nelts,
                               sizeof(const char *));
 
  /* For each target in our list we do the following:
 
     1. Calculate its absolute path (ABS_PATH).
     2. See if any of the keepers in RECURSIVE_TARGETS is a parent of, or
        is the same path as, ABS_PATH.  If so, we ignore this
        target.  If not, however, add this target's original path to
        REL_TARGETS. */
  for (i = 0; i < nonrecursive_targets->nelts; i++)
    {
      const char *rel_path = APR_ARRAY_IDX(nonrecursive_targets, i,
                                           const char *);
      const char *abs_path;
      int j;
      svn_boolean_t keep_me;
 
      /* Get the absolute path for this target. */
      SVN_ERR(svn_path_get_absolute(&abs_path, rel_path, temp_pool));
 
      /* For each keeper in ABS_TARGETS, see if this target is the
         same as or a child of that keeper. */
      keep_me = TRUE;

      if (abs_recursive_targets)
        {
          for (j = 0; j < abs_recursive_targets->nelts; j++)
            {
              const char *keeper = APR_ARRAY_IDX(abs_recursive_targets, j,
                                                 const char *);
 
              /* Quit here if we find this path already in the keepers. */
              if (strcmp(keeper, abs_path) == 0)
                {
                  keep_me = FALSE;
                  break;
                }

              /* Quit here if this path is a child of one of the keepers. */
              if (svn_path_is_child(keeper, abs_path, temp_pool))
                {
                  keep_me = FALSE;
                  break;
                }
            }
        }

      if (keep_me)
        {
          for (j = 0; j < abs_targets->nelts; j++)
            {
              const char *keeper = 
                APR_ARRAY_IDX(abs_targets, j, const char *);
 
              /* Quit here if we find this path already in the keepers. */
              if (strcmp(keeper, abs_path) == 0)
                {
                  keep_me = FALSE;
                  break;
                }
            }
        }
 
      /* If this is a new keeper, add its absolute path to ABS_TARGETS
         and its original path to REL_TARGETS. */
      if (keep_me)
        {
          APR_ARRAY_PUSH(rel_targets, const char *) = rel_path;
          APR_ARRAY_PUSH(abs_targets, const char *) = abs_path;
        }
    }
 
  /* Destroy our temporary pool. */
  svn_pool_destroy(temp_pool);
 
  /* Make sure we return the list of untainted keeper paths. */
  *punique_targets = rel_targets;
 
  return SVN_NO_ERROR;
}

/* Adjust relative targets.  If there is an empty string in REL_TARGETS
 * get the actual target anchor point.  It is likely that this is one dir up
 * from BASE_DIR, therefor we need to prepend the name part of the actual
 * target to all paths in REL_TARGETS.  Return the new anchor in *PBASE_DIR,
 * and the adjusted relative paths in *PREL_TARGETS.
 */
static svn_error_t *
adjust_rel_targets(const char **pbase_dir,
                   apr_array_header_t **prel_targets,
                   const char *base_dir,
                   apr_array_header_t *rel_targets,
                   apr_pool_t *pool)
{
  const char *target;
  int i;
  svn_boolean_t anchor_one_up = FALSE;
  apr_array_header_t *new_rel_targets;

  for (i = 0; i < rel_targets->nelts; i++)
    {
      target = APR_ARRAY_IDX(rel_targets, i, const char *);

      if (target[0] == '\0')
        {
          anchor_one_up = TRUE;
          break;
        }
    }

  /* Default to not doing anything */
  new_rel_targets = rel_targets;

  if (anchor_one_up)
    {
      const char *parent_dir, *name;
              
      SVN_ERR(svn_wc_get_actual_target(base_dir, &parent_dir, &name, pool));

      if (*name)
        {
          /* Our new "grandfather directory" is the parent directory
             of the former one. */
          base_dir = apr_pstrdup(pool, parent_dir);

          new_rel_targets = apr_array_make(pool, rel_targets->nelts, 
                                           sizeof(name));
          for (i = 0; i < rel_targets->nelts; i++)
            {
              target = APR_ARRAY_IDX(rel_targets, i, const char *);
              target = svn_path_join(name, target, pool);
              APR_ARRAY_PUSH(new_rel_targets, const char *) = target;
            }
         }
    }

  *pbase_dir = base_dir;
  *prel_targets = new_rel_targets;

  return SVN_NO_ERROR;
}


/* For all lock tokens in ALL_TOKENS for URLs under BASE_URL, add them
   to a new hashtable allocated in POOL.  *RESULT is set to point to this
   new hash table.  *RESULT will be keyed on const char * URI-decoded paths
   relative to BASE_URL.  The lock tokens will not be duplicated. */
static svn_error_t *
collect_lock_tokens(apr_hash_t **result,
                    apr_hash_t *all_tokens,
                    const char *base_url,
                    apr_pool_t *pool)
{
  apr_hash_index_t *hi;
  size_t base_len = strlen(base_url);

  *result = apr_hash_make(pool);

  for (hi = apr_hash_first(pool, all_tokens); hi; hi = apr_hash_next(hi))
    {
      const void *key;
      void *val;
      const char *url;
      const char *token;

      apr_hash_this(hi, &key, NULL, &val);
      url = key;
      token = val;

      if (strncmp(base_url, url, base_len) == 0
          && (url[base_len] == '\0' || url[base_len] == '/'))
        {
          if (url[base_len] == '\0')
            url = "";
          else
            url = svn_path_uri_decode(url + base_len + 1, pool);
          apr_hash_set(*result, url, APR_HASH_KEY_STRING, token);
        }
    }

  return SVN_NO_ERROR;
}


svn_error_t *
svn_client_commit3(svn_commit_info_t **commit_info_p,
                   const apr_array_header_t *targets,
                   svn_boolean_t recurse,
                   svn_boolean_t keep_locks,
                   svn_client_ctx_t *ctx,
                   apr_pool_t *pool)
{
  const svn_delta_editor_t *editor;
  void *edit_baton;
  svn_ra_session_t *ra_session;
  const char *log_msg;
  const char *base_dir;
  const char *base_url;
  const char *target;
  apr_array_header_t *rel_targets;
  apr_array_header_t *dirs_to_lock;
  apr_array_header_t *dirs_to_lock_recursive;
  svn_boolean_t lock_base_dir_recursive = FALSE;
  apr_hash_t *committables, *lock_tokens, *tempfiles = NULL;
  svn_wc_adm_access_t *base_dir_access;
  apr_array_header_t *commit_items;
  svn_error_t *cmt_err = SVN_NO_ERROR, *unlock_err = SVN_NO_ERROR;
  svn_error_t *bump_err = SVN_NO_ERROR, *cleanup_err = SVN_NO_ERROR;
  svn_boolean_t commit_in_progress = FALSE;
  const char *display_dir = "";
  int i;

  /* Committing URLs doesn't make sense, so error if it's tried. */
  for (i = 0; i < targets->nelts; i++)
    {
      target = APR_ARRAY_IDX(targets, i, const char *);
      if (svn_path_is_url(target))
        return svn_error_createf
          (SVN_ERR_ILLEGAL_TARGET, NULL,
           _("'%s' is a URL, but URLs cannot be commit targets"), target);
    }

  /* Condense the target list. */
  SVN_ERR(svn_path_condense_targets(&base_dir, &rel_targets, targets,
                                    recurse, pool));

  /* No targets means nothing to commit, so just return. */
  if (! base_dir)
    return SVN_NO_ERROR;

  /* Prepare an array to accumulate dirs to lock */
  dirs_to_lock = apr_array_make(pool, 1, sizeof(target));
  dirs_to_lock_recursive = apr_array_make(pool, 1, sizeof(target));

  /* If we calculated only a base_dir and no relative targets, this
     must mean that we are being asked to commit (effectively) a
     single path. */
  if ((! rel_targets) || (! rel_targets->nelts))
    {
      const char *parent_dir, *name;

      SVN_ERR(svn_wc_get_actual_target(base_dir, &parent_dir, &name, pool));
      if (*name)
        {
          svn_node_kind_t kind;

          /* Our new "grandfather directory" is the parent directory
             of the former one. */
          base_dir = apr_pstrdup(pool, parent_dir);

          /* Make the array if it wasn't already created. */
          if (! rel_targets)
            rel_targets = apr_array_make(pool, targets->nelts, sizeof(name));

          /* Now, push this name as a relative path to our new
             base directory. */
          APR_ARRAY_PUSH(rel_targets, const char *) = name;

          target = svn_path_join(base_dir, name, pool);
          SVN_ERR(svn_io_check_path(target, &kind, pool));

          /* If the final target is a dir, we want to recursively lock it */
          if (kind == svn_node_dir)
            {
              if (recurse)
                APR_ARRAY_PUSH(dirs_to_lock_recursive, const char *) = target;
              else
                APR_ARRAY_PUSH(dirs_to_lock, const char *) = target;
            }
        }
      else
        {
          /* This will recursively lock the base_dir further down */
          lock_base_dir_recursive = TRUE;
        }
    }
  else
    {
      apr_pool_t *subpool = svn_pool_create(pool);

      SVN_ERR(adjust_rel_targets(&base_dir, &rel_targets,
                                 base_dir, rel_targets,
                                 pool));

      for (i = 0; i < rel_targets->nelts; i++)
        {
          const char *parent_dir, *name;
          svn_node_kind_t kind;

          svn_pool_clear(subpool);

          target = svn_path_join(base_dir,
                                 APR_ARRAY_IDX(rel_targets, i, const char *),
                                 subpool);

          SVN_ERR(svn_io_check_path(target, &kind, subpool));

          /* If the final target is a dir, we want to lock it */
          if (kind == svn_node_dir)
            {
              if (recurse)
                APR_ARRAY_PUSH(dirs_to_lock_recursive, 
                               const char *) = apr_pstrdup(pool, target);
              else
                APR_ARRAY_PUSH(dirs_to_lock, 
                               const char *) = apr_pstrdup(pool, target);
            }

          /* Now we need to iterate over the parent paths of this path
             adding them to the set of directories we want to lock. */
          svn_path_split(target, &parent_dir, &name, subpool);

          target = parent_dir;

          while (strcmp(target, base_dir))
            {
              if (target[0] == '/' && target[1] == '\0')
                abort();

              APR_ARRAY_PUSH(dirs_to_lock,
                             const char *) = apr_pstrdup(pool, target);
              target = svn_path_dirname(target, subpool);
            }
        }
      svn_pool_destroy(subpool);
    }

  SVN_ERR(svn_wc_adm_open3(&base_dir_access, NULL, base_dir,
                           TRUE,  /* Write lock */
                           lock_base_dir_recursive ? -1 : 0, /* Depth */
                           ctx->cancel_func, ctx->cancel_baton,
                           pool));

  if (!lock_base_dir_recursive)
    {
      svn_wc_adm_access_t *adm_access;
      apr_array_header_t *unique_dirs_to_lock;

      /* Sort the paths in a depth-last directory-ish order. */
      qsort(dirs_to_lock->elts, dirs_to_lock->nelts,
            dirs_to_lock->elt_size, svn_sort_compare_paths);
      qsort(dirs_to_lock_recursive->elts, dirs_to_lock_recursive->nelts,
            dirs_to_lock_recursive->elt_size, svn_sort_compare_paths);

      /* Remove any duplicates */
      SVN_ERR(svn_path_remove_redundancies(&unique_dirs_to_lock,
                                           dirs_to_lock_recursive,
                                           pool));
      dirs_to_lock_recursive = unique_dirs_to_lock;

      /* Remove dirs and descendants from dirs_to_lock if there is
         any ancestor in dirs_to_lock_recursive */
      SVN_ERR(remove_redundancies(&unique_dirs_to_lock,
                                  dirs_to_lock,
                                  dirs_to_lock_recursive,
                                  pool));
      dirs_to_lock = unique_dirs_to_lock;

      /* First lock all the dirs to be locked non-recursively */
      if (dirs_to_lock)
        {
          for (i = 0; i < dirs_to_lock->nelts ; ++i)
            {
              target = APR_ARRAY_IDX(dirs_to_lock, i, const char *);

              SVN_ERR(svn_wc_adm_open3(&adm_access, base_dir_access,
                                       target,
                                       TRUE,  /* Write lock */
                                       0,     /* Depth */
                                       ctx->cancel_func,
                                       ctx->cancel_baton,
                                       pool));
            }
        }

      /* Lock the rest of the targets (recursively) */
      if (dirs_to_lock_recursive)
        {
          for (i = 0; i < dirs_to_lock_recursive->nelts ; ++i)
            {
              target = APR_ARRAY_IDX(dirs_to_lock_recursive, i, const char *);

              SVN_ERR(svn_wc_adm_open3(&adm_access, base_dir_access,
                                       target,
                                       TRUE, /* Write lock */
                                       -1,   /* Depth */
                                       ctx->cancel_func,
                                       ctx->cancel_baton,
                                       pool));
            }
        }
    }

  /* One day we might support committing from multiple working copies, but
     we don't yet.  This check ensures that we don't silently commit a
     subset of the targets.

     At the same time, if a non-recursive commit is desired, do not
     allow a deleted directory as one of the targets. */
  for (i = 0; i < targets->nelts; ++i)
    {
      svn_wc_adm_access_t *adm_access;

      SVN_ERR(svn_path_get_absolute(&target,
                                    APR_ARRAY_IDX(targets, i, const char *),
                                    pool));
      SVN_ERR_W(svn_wc_adm_probe_retrieve(&adm_access, base_dir_access,
                                          target, pool),
                _("Are all the targets part of the same working copy?"));

      if (!recurse)
        {
          svn_wc_status2_t *status;
          svn_node_kind_t kind;
          
          SVN_ERR(svn_io_check_path(target, &kind, pool));

          if (kind == svn_node_dir)
            {
              SVN_ERR(svn_wc_status2(&status, target, adm_access, pool));
              if (status->text_status == svn_wc_status_deleted ||
                  status->text_status == svn_wc_status_replaced)
                return svn_error_create(SVN_ERR_UNSUPPORTED_FEATURE, NULL,
                                        _("Cannot non-recursively commit a "
                                          "directory deletion"));
            }
        }
    }

  /* Crawl the working copy for commit items. */
  if ((cmt_err = svn_client__harvest_committables(&committables,
                                                  &lock_tokens,
                                                  base_dir_access,
                                                  rel_targets, 
                                                  recurse ? FALSE : TRUE,
                                                  ! keep_locks,
                                                  ctx,
                                                  pool)))
    goto cleanup;

  /* ### todo: Currently there should be only one hash entry, which
     has a hacked name until we have the entries files storing
     canonical repository URLs.  Then, the hacked name can go away
     and be replaced with a canonical repos URL, and from there we
     are poised to started handling nested working copies.  See
     http://subversion.tigris.org/issues/show_bug.cgi?id=960. */
  if (! ((commit_items = apr_hash_get(committables,
                                      SVN_CLIENT__SINGLE_REPOS_NAME, 
                                      APR_HASH_KEY_STRING))))
    goto cleanup;

  /* If our array of targets contains only locks (and no actual file
     or prop modifications), then we return here to avoid committing a
     revision with no changes. */
  {
    svn_boolean_t found_changed_path = FALSE;

    for (i = 0; i < commit_items->nelts; ++i)
      {
        svn_client_commit_item2_t *item;
        item = APR_ARRAY_IDX(commit_items, i, svn_client_commit_item2_t *);
        
        if (item->state_flags != SVN_CLIENT_COMMIT_ITEM_LOCK_TOKEN) 
          {
            found_changed_path = TRUE;
            break;
          }
      }

    if (!found_changed_path)
      goto cleanup;
  }

  /* Go get a log message.  If an error occurs, or no log message is
     specified, abort the operation. */
  if (ctx->log_msg_func ||  ctx->log_msg_func2)
    {
      const char *tmp_file;
      cmt_err = svn_client__get_log_msg(&log_msg, &tmp_file, commit_items,
                                        ctx, pool);

      if (cmt_err || (! log_msg))
        goto cleanup;
    }
  else
    log_msg = "";

  /* Sort and condense our COMMIT_ITEMS. */
  if ((cmt_err = svn_client__condense_commit_items(&base_url,
                                                   commit_items,
                                                   pool)))
    goto cleanup;

  /* Collect our lock tokens with paths relative to base_url. */
  if ((cmt_err = collect_lock_tokens(&lock_tokens, lock_tokens, base_url,
                                     pool)))
    goto cleanup;

  if ((cmt_err = get_ra_editor(&ra_session, NULL,
                               &editor, &edit_baton, ctx,
                               base_url, base_dir, base_dir_access,
                               log_msg, commit_items, commit_info_p,
                               TRUE, lock_tokens, keep_locks, pool)))
    goto cleanup;

  /* Make a note that we have a commit-in-progress. */
  commit_in_progress = TRUE;

  /* Determine prefix to strip from the commit notify messages */
  if ((cmt_err = svn_path_get_absolute(&display_dir,
                                       display_dir, pool)))
    goto cleanup;
  display_dir = svn_path_get_longest_ancestor(display_dir, base_dir, pool);

  /* Perform the commit. */
  cmt_err = svn_client__do_commit(base_url, commit_items, base_dir_access,
                                  editor, edit_baton, 
                                  display_dir,
                                  &tempfiles, ctx, pool);

  /* Handle a successful commit. */
  if ((! cmt_err)
      || (cmt_err->apr_err == SVN_ERR_REPOS_POST_COMMIT_HOOK_FAILED))
    {
      apr_pool_t *subpool = svn_pool_create(pool);

      /* Make a note that our commit is finished. */
      commit_in_progress = FALSE;

      for (i = 0; i < commit_items->nelts; i++)
        {
          svn_client_commit_item2_t *item
            = APR_ARRAY_IDX(commit_items, i, svn_client_commit_item2_t *);
          svn_boolean_t loop_recurse = FALSE;
          const char *adm_access_path;
          svn_wc_adm_access_t *adm_access;
          const svn_wc_entry_t *entry;
          svn_boolean_t remove_lock;

          /* Clear the subpool here because there are some 'continue'
             statements in this loop. */
          svn_pool_clear(subpool);

          if (item->kind == svn_node_dir)
            adm_access_path = item->path;
          else
            svn_path_split(item->path, &adm_access_path, NULL, subpool);

          bump_err = svn_wc_adm_retrieve(&adm_access, base_dir_access,
                                         adm_access_path, subpool);
          if (bump_err)
            {
              if (bump_err->apr_err == SVN_ERR_WC_NOT_LOCKED)
                {
                  if (have_processed_parent(commit_items, i,
                                            item->path, subpool))
                    {
                      /* This happens when the item is a directory that is
                         deleted, and it has been processed as a child of an
                         earlier item. */
                      svn_error_clear(bump_err);
                      bump_err = SVN_NO_ERROR;
                      continue;
                    }

                  /* Is it a directory that was deleted in the commit? */
                  if (item->kind == svn_node_dir
                      && item->state_flags & SVN_CLIENT_COMMIT_ITEM_DELETE)
                    {
                      /* It better be missing then.  Assuming it is,
                         mark as deleted in parent.  If not, then
                         something is way bogus. */
                      svn_error_clear(bump_err);
                      bump_err = svn_wc_mark_missing_deleted(item->path,
                                                             base_dir_access,
                                                             subpool);
                      if (bump_err)
                        goto cleanup;
                      continue;                      
                    }                  
                }
              goto cleanup;              
            }
          if ((bump_err = svn_wc_entry(&entry, item->path, adm_access, TRUE,
                                       subpool)))
            goto cleanup;

          if (! entry
              && have_processed_parent(commit_items, i, item->path, subpool))
            /* This happens when the item is a file that is deleted, and it
               has been processed as a child of an earlier item. */
            continue;

          if ((item->state_flags & SVN_CLIENT_COMMIT_ITEM_ADD) 
              && (item->kind == svn_node_dir)
              && (item->copyfrom_url))
            loop_recurse = TRUE;

          remove_lock = (! keep_locks && (item->state_flags
                                          & SVN_CLIENT_COMMIT_ITEM_LOCK_TOKEN));
          assert(*commit_info_p);
          if ((bump_err = svn_wc_process_committed2
               (item->path, adm_access,
                loop_recurse,
                (*commit_info_p)->revision,
                (*commit_info_p)->date,
                (*commit_info_p)->author,
                item->wcprop_changes,
                remove_lock,
                subpool)))
            break;

        }

      /* Destroy the subpool. */
      svn_pool_destroy(subpool);
    }

  /* Sleep to ensure timestamp integrity. */
  svn_sleep_for_timestamps();

 cleanup:
  /* Abort the commit if it is still in progress. */
  if (commit_in_progress)
    svn_error_clear(editor->abort_edit(edit_baton, pool));

  /* A bump error is likely to occur while running a working copy log file,
     explicitly unlocking and removing temporary files would be wrong in
     that case.  A commit error (cmt_err) should only occur before any
     attempt to modify the working copy, so it doesn't prevent explicit
     clean-up. */
  if (! bump_err)
    {
      unlock_err = svn_wc_adm_close(base_dir_access);

      if (! unlock_err)
        cleanup_err = remove_tmpfiles(tempfiles, pool);
    }

  return reconcile_errors(cmt_err, unlock_err, bump_err, cleanup_err, pool);
}

svn_error_t *
<<<<<<< HEAD
svn_client_commit2 (svn_client_commit_info_t **commit_info_p,
                    const apr_array_header_t *targets,
                    svn_boolean_t recurse,
                    svn_boolean_t keep_locks,
                    svn_client_ctx_t *ctx,
                    apr_pool_t *pool)
=======
svn_client_commit2(svn_client_commit_info_t **commit_info_p,
                   const apr_array_header_t *targets,
                   svn_boolean_t recurse,
                   svn_boolean_t keep_locks,
                   svn_client_ctx_t *ctx,
                   apr_pool_t *pool)
>>>>>>> 84fd0697
{
  svn_commit_info_t *commit_info = NULL;
  svn_error_t *err;

<<<<<<< HEAD
  err = svn_client_commit3 (&commit_info, targets, recurse, keep_locks,
                            ctx, pool);
=======
  err = svn_client_commit3(&commit_info, targets, recurse, keep_locks,
                           ctx, pool);
>>>>>>> 84fd0697
  /* These structs have the same layout for the common fields. */
  *commit_info_p = (svn_client_commit_info_t *) commit_info;
  return err;
}

svn_error_t *
svn_client_commit(svn_client_commit_info_t **commit_info_p,
                  const apr_array_header_t *targets,
                  svn_boolean_t nonrecursive,
                  svn_client_ctx_t *ctx,
                  apr_pool_t *pool)
{
  return svn_client_commit2(commit_info_p, targets,
                            nonrecursive ? FALSE : TRUE, 
                            TRUE,
                            ctx, pool);
}<|MERGE_RESOLUTION|>--- conflicted
+++ resolved
@@ -783,34 +783,19 @@
 }
 
 svn_error_t *
-<<<<<<< HEAD
-svn_client_import (svn_client_commit_info_t **commit_info_p,
-                    const char *path,
-                    const char *url,
-                    svn_boolean_t nonrecursive,
-                    svn_client_ctx_t *ctx,
-                    apr_pool_t *pool)
-=======
 svn_client_import(svn_client_commit_info_t **commit_info_p,
                   const char *path,
                   const char *url,
                   svn_boolean_t nonrecursive,
                   svn_client_ctx_t *ctx,
                   apr_pool_t *pool)
->>>>>>> 84fd0697
 {
   svn_commit_info_t *commit_info = NULL;
   svn_error_t *err;
 
-<<<<<<< HEAD
-  err = svn_client_import2 (&commit_info,
-                            path, url, nonrecursive,
-                            FALSE, ctx, pool);
-=======
   err = svn_client_import2(&commit_info,
                            path, url, nonrecursive,
                            FALSE, ctx, pool);
->>>>>>> 84fd0697
   /* These structs have the same layout for the common fields. */
   *commit_info_p = (svn_client_commit_info_t *) commit_info;
   return err;
@@ -1641,32 +1626,18 @@
 }
 
 svn_error_t *
-<<<<<<< HEAD
-svn_client_commit2 (svn_client_commit_info_t **commit_info_p,
-                    const apr_array_header_t *targets,
-                    svn_boolean_t recurse,
-                    svn_boolean_t keep_locks,
-                    svn_client_ctx_t *ctx,
-                    apr_pool_t *pool)
-=======
 svn_client_commit2(svn_client_commit_info_t **commit_info_p,
                    const apr_array_header_t *targets,
                    svn_boolean_t recurse,
                    svn_boolean_t keep_locks,
                    svn_client_ctx_t *ctx,
                    apr_pool_t *pool)
->>>>>>> 84fd0697
 {
   svn_commit_info_t *commit_info = NULL;
   svn_error_t *err;
 
-<<<<<<< HEAD
-  err = svn_client_commit3 (&commit_info, targets, recurse, keep_locks,
-                            ctx, pool);
-=======
   err = svn_client_commit3(&commit_info, targets, recurse, keep_locks,
                            ctx, pool);
->>>>>>> 84fd0697
   /* These structs have the same layout for the common fields. */
   *commit_info_p = (svn_client_commit_info_t *) commit_info;
   return err;
