--- conflicted
+++ resolved
@@ -359,8 +359,7 @@
       if (apr_hash_get(excludes, abs_path, APR_HASH_KEY_STRING))
         continue;
 
-      if ((!no_ignore) && svn_wc_match_ignore_list(filename, ignores,
-                                                   subpool))
+      if ((!no_ignore) && svn_cstring_match_glob_list(filename, ignores))
         continue;
 
       /* We only import subdirectories when we're doing a regular
@@ -528,7 +527,7 @@
       if (!no_ignore)
         {
           SVN_ERR(svn_wc_get_default_ignores(&ignores, ctx->config, pool));
-          ignores_match = svn_wc_match_ignore_list(path, ignores, pool);
+          ignores_match = svn_cstring_match_glob_list(path, ignores);
         }
       if (!ignores_match) 
         SVN_ERR(import_file(editor, root_baton, path, edit_path,
@@ -742,7 +741,7 @@
   if (new_entries->nelts
       /* What's this, what's this?  This assignment is here because we
          use the value to construct the error message just below.  It
-         may not be aesthetically pleasing, but it's less ugly than
+         may not be asethetically pleasing, but it's less ugly than
          calling APR_ARRAY_IDX twice. */
       && svn_wc_is_adm_dir(temp = APR_ARRAY_IDX(new_entries,
                                                 new_entries->nelts - 1,
@@ -912,8 +911,29 @@
   return err;
 }
 
+/* Return TRUE if one of the first PROCESSED items in COMMIT_ITEMS is a
+   parent of PATH, return FALSE otherwise. */
+static svn_boolean_t
+have_processed_parent(apr_array_header_t *commit_items,
+                      int processed,
+                      const char *path,
+                      apr_pool_t *pool)
+{
+  int i;
+  for (i = 0; i < processed && i < commit_items->nelts; ++i)
+    {
+      svn_client_commit_item2_t *item
+        = APR_ARRAY_IDX(commit_items, i, svn_client_commit_item2_t *);
+
+      if (svn_path_is_child(item->path, path, pool))
+        return TRUE;
+    }
+  return FALSE;
+}
+
+
 /* Remove redundancies by removing duplicates from NONRECURSIVE_TARGETS,
- * and removing any target that either is, or is a descendant of, a path in
+ * and removing any target that either is, a decendant of, a path in
  * RECURSIVE_TARGETS.  Return the result in *PUNIQUE_TARGETS.
  */
 static svn_error_t *
@@ -1151,12 +1171,10 @@
 
 
 svn_error_t *
-svn_client_commit4(svn_commit_info_t **commit_info_p,
+svn_client_commit3(svn_commit_info_t **commit_info_p,
                    const apr_array_header_t *targets,
                    svn_boolean_t recurse,
                    svn_boolean_t keep_locks,
-                   svn_boolean_t keep_changelist,
-                   const char *changelist_name,
                    svn_client_ctx_t *ctx,
                    apr_pool_t *pool)
 {
@@ -1287,16 +1305,6 @@
               svn_path_split(target, &parent_dir, &name, subpool);
 
               target = parent_dir;
-<<<<<<< HEAD
-
-              while (strcmp(target, base_dir) != 0)
-                {
-                  if ((target[0] == '\0') || 
-                      svn_path_is_root(target, strlen(target), subpool)
-                     )
-                    abort();
-
-=======
 
               while (strcmp(target, base_dir) != 0)
                 {
@@ -1304,7 +1312,6 @@
                      (target[0] == '\0'))
                     abort();
 
->>>>>>> db70df81
                   APR_ARRAY_PUSH(dirs_to_lock,
                                  const char *) = apr_pstrdup(pool, target);
                   target = svn_path_dirname(target, subpool);
@@ -1424,7 +1431,6 @@
                                                   rel_targets, 
                                                   recurse ? FALSE : TRUE,
                                                   ! keep_locks,
-                                                  changelist_name,
                                                   ctx,
                                                   pool)))
     goto cleanup;
@@ -1513,8 +1519,7 @@
   if ((! cmt_err)
       || (cmt_err->apr_err == SVN_ERR_REPOS_POST_COMMIT_HOOK_FAILED))
     {
-      apr_pool_t *iterpool = svn_pool_create(pool);
-      svn_wc_committed_queue_t *queue = svn_wc_committed_queue_create(pool);
+      apr_pool_t *subpool = svn_pool_create(pool);
 
       /* Make a note that our commit is finished. */
       commit_in_progress = FALSE;
@@ -1526,39 +1531,62 @@
           svn_boolean_t loop_recurse = FALSE;
           const char *adm_access_path;
           svn_wc_adm_access_t *adm_access;
+          const svn_wc_entry_t *entry;
           svn_boolean_t remove_lock;
 
           /* Clear the subpool here because there are some 'continue'
              statements in this loop. */
-          svn_pool_clear(iterpool);
+          svn_pool_clear(subpool);
 
           if (item->kind == svn_node_dir)
             adm_access_path = item->path;
           else
-            svn_path_split(item->path, &adm_access_path, NULL, iterpool);
+            svn_path_split(item->path, &adm_access_path, NULL, subpool);
 
           bump_err = svn_wc_adm_retrieve(&adm_access, base_dir_access,
-                                         adm_access_path, iterpool);
-          if (bump_err
-              && bump_err->apr_err == SVN_ERR_WC_NOT_LOCKED)
+                                         adm_access_path, subpool);
+          if (bump_err)
             {
-              /* Is it a directory that was deleted in the commit?
-                 Then we probably committed a missing directory. */
-              if (item->kind == svn_node_dir
-                  && item->state_flags & SVN_CLIENT_COMMIT_ITEM_DELETE)
+              if (bump_err->apr_err == SVN_ERR_WC_NOT_LOCKED)
                 {
-                  /* Mark it as deleted in the parent. */
-                  svn_error_clear(bump_err);
-                  bump_err = svn_wc_mark_missing_deleted(item->path,
-                                                         base_dir_access,
-                                                         iterpool);
-                  if (bump_err)
-                    goto cleanup;
-                  continue;
+                  if (have_processed_parent(commit_items, i,
+                                            item->path, subpool))
+                    {
+                      /* This happens when the item is a directory that is
+                         deleted, and it has been processed as a child of an
+                         earlier item. */
+                      svn_error_clear(bump_err);
+                      bump_err = SVN_NO_ERROR;
+                      continue;
+                    }
+
+                  /* Is it a directory that was deleted in the commit? */
+                  if (item->kind == svn_node_dir
+                      && item->state_flags & SVN_CLIENT_COMMIT_ITEM_DELETE)
+                    {
+                      /* It better be missing then.  Assuming it is,
+                         mark as deleted in parent.  If not, then
+                         something is way bogus. */
+                      svn_error_clear(bump_err);
+                      bump_err = svn_wc_mark_missing_deleted(item->path,
+                                                             base_dir_access,
+                                                             subpool);
+                      if (bump_err)
+                        goto cleanup;
+                      continue;                      
+                    }                  
                 }
-
-              goto cleanup;
+              goto cleanup;              
             }
+          if ((bump_err = svn_wc_entry(&entry, item->path, adm_access, TRUE,
+                                       subpool)))
+            goto cleanup;
+
+          if (! entry
+              && have_processed_parent(commit_items, i, item->path, subpool))
+            /* This happens when the item is a file that is deleted, and it
+               has been processed as a child of an earlier item. */
+            continue;
 
           if ((item->state_flags & SVN_CLIENT_COMMIT_ITEM_ADD) 
               && (item->kind == svn_node_dir)
@@ -1567,30 +1595,23 @@
 
           remove_lock = (! keep_locks && (item->state_flags
                                           & SVN_CLIENT_COMMIT_ITEM_LOCK_TOKEN));
-
           assert(*commit_info_p);
-          /* Allocate the queue in pool instead of iterpool:
-             we want it to survive the next iteration. */
-          if ((bump_err = svn_wc_queue_committed
-               (&queue,
-                item->path, adm_access, loop_recurse,
+          if ((bump_err = svn_wc_process_committed3
+               (item->path, adm_access,
+                loop_recurse,
+                (*commit_info_p)->revision,
+                (*commit_info_p)->date,
+                (*commit_info_p)->author,
                 item->wcprop_changes,
-                remove_lock, (! keep_changelist),
+                remove_lock,
                 apr_hash_get(digests, item->path, APR_HASH_KEY_STRING),
-                pool)))
+                subpool)))
             break;
 
         }
 
-      bump_err
-        = svn_wc_process_committed_queue(queue, base_dir_access,
-                                         (*commit_info_p)->revision,
-                                         (*commit_info_p)->date,
-                                         (*commit_info_p)->author,
-                                         iterpool);
-
       /* Destroy the subpool. */
-      svn_pool_destroy(iterpool);
+      svn_pool_destroy(subpool);
     }
 
   /* Sleep to ensure timestamp integrity. */
@@ -1615,18 +1636,6 @@
     }
 
   return reconcile_errors(cmt_err, unlock_err, bump_err, cleanup_err, pool);
-}
-
-svn_error_t *
-svn_client_commit3(svn_commit_info_t **commit_info_p,
-                   const apr_array_header_t *targets,
-                   svn_boolean_t recurse,
-                   svn_boolean_t keep_locks,
-                   svn_client_ctx_t *ctx,
-                   apr_pool_t *pool)
-{
-  return svn_client_commit4(commit_info_p, targets, recurse, keep_locks,
-                            FALSE, NULL, ctx, pool);
 }
 
 svn_error_t *
