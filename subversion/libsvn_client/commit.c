/*
 * commit.c:  wrappers around wc commit functionality.
 *
 * ====================================================================
 *    Licensed to the Apache Software Foundation (ASF) under one
 *    or more contributor license agreements.  See the NOTICE file
 *    distributed with this work for additional information
 *    regarding copyright ownership.  The ASF licenses this file
 *    to you under the Apache License, Version 2.0 (the
 *    "License"); you may not use this file except in compliance
 *    with the License.  You may obtain a copy of the License at
 *
 *      http://www.apache.org/licenses/LICENSE-2.0
 *
 *    Unless required by applicable law or agreed to in writing,
 *    software distributed under the License is distributed on an
 *    "AS IS" BASIS, WITHOUT WARRANTIES OR CONDITIONS OF ANY
 *    KIND, either express or implied.  See the License for the
 *    specific language governing permissions and limitations
 *    under the License.
 * ====================================================================
 */

/* ==================================================================== */



/*** Includes. ***/

#include <string.h>
#include <apr_strings.h>
#include <apr_hash.h>
#include <apr_md5.h>
#include "svn_wc.h"
#include "svn_ra.h"
#include "svn_delta.h"
#include "svn_subst.h"
#include "svn_client.h"
#include "svn_string.h"
#include "svn_pools.h"
#include "svn_error.h"
#include "svn_error_codes.h"
#include "svn_dirent_uri.h"
#include "svn_path.h"
#include "svn_io.h"
#include "svn_time.h"
#include "svn_sorts.h"
#include "svn_props.h"

#include "client.h"
#include "private/svn_wc_private.h"

#include "svn_private_config.h"

/* Import context baton.

   ### TODO:  Add the following items to this baton:
      /` import editor/baton. `/
      const svn_delta_editor_t *editor;
      void *edit_baton;

      /` Client context baton `/
      svn_client_ctx_t `ctx;

      /` Paths (keys) excluded from the import (values ignored) `/
      apr_hash_t *excludes;
*/
typedef struct import_ctx_t
{
  /* Whether any changes were made to the repository */
  svn_boolean_t repos_changed;

} import_ctx_t;


/* Apply PATH's contents (as a delta against the empty string) to
   FILE_BATON in EDITOR.  Use POOL for any temporary allocation.
   PROPERTIES is the set of node properties set on this file.

   Fill DIGEST with the md5 checksum of the sent file; DIGEST must be
   at least APR_MD5_DIGESTSIZE bytes long. */

/* ### how does this compare against svn_wc_transmit_text_deltas2() ??? */

static svn_error_t *
send_file_contents(const char *path,
                   void *file_baton,
                   const svn_delta_editor_t *editor,
                   apr_hash_t *properties,
                   unsigned char *digest,
                   apr_pool_t *pool)
{
  svn_stream_t *contents;
  svn_txdelta_window_handler_t handler;
  void *handler_baton;
  const svn_string_t *eol_style_val = NULL, *keywords_val = NULL;
  svn_boolean_t special = FALSE;
  svn_subst_eol_style_t eol_style;
  const char *eol;
  apr_hash_t *keywords;

  /* If there are properties, look for EOL-style and keywords ones. */
  if (properties)
    {
      eol_style_val = apr_hash_get(properties, SVN_PROP_EOL_STYLE,
                                   sizeof(SVN_PROP_EOL_STYLE) - 1);
      keywords_val = apr_hash_get(properties, SVN_PROP_KEYWORDS,
                                  sizeof(SVN_PROP_KEYWORDS) - 1);
      if (apr_hash_get(properties, SVN_PROP_SPECIAL, APR_HASH_KEY_STRING))
        special = TRUE;
    }

  /* Get an editor func that wants to consume the delta stream. */
  SVN_ERR(editor->apply_textdelta(file_baton, NULL, pool,
                                  &handler, &handler_baton));

  if (eol_style_val)
    svn_subst_eol_style_from_value(&eol_style, &eol, eol_style_val->data);
  else
    {
      eol = NULL;
      eol_style = svn_subst_eol_style_none;
    }

  if (keywords_val)
    SVN_ERR(svn_subst_build_keywords2(&keywords, keywords_val->data,
                                      APR_STRINGIFY(SVN_INVALID_REVNUM),
                                      "", 0, "", pool));
  else
    keywords = NULL;

  if (special)
    {
      SVN_ERR(svn_subst_read_specialfile(&contents, path, pool, pool));
    }
  else
    {
      /* Open the working copy file. */
      SVN_ERR(svn_stream_open_readonly(&contents, path, pool, pool));

      /* If we have EOL styles or keywords, then detranslate the file. */
      if (svn_subst_translation_required(eol_style, eol, keywords,
                                         FALSE, TRUE))
        {
          svn_boolean_t repair = FALSE;

          if (eol_style == svn_subst_eol_style_native)
            eol = SVN_SUBST_NATIVE_EOL_STR;
          else if (eol_style == svn_subst_eol_style_fixed)
            repair = TRUE;
          else if (eol_style != svn_subst_eol_style_none)
            return svn_error_create(SVN_ERR_IO_UNKNOWN_EOL, NULL, NULL);

          /* Wrap the working copy stream with a filter to detranslate it. */
          contents = svn_subst_stream_translated(contents,
                                                 eol,
                                                 repair,
                                                 keywords,
                                                 FALSE /* expand */,
                                                 pool);
        }
    }

  /* Send the file's contents to the delta-window handler. */
  return svn_txdelta_send_stream(contents, handler, handler_baton,
                                 digest, pool);
}


/* Import file PATH as EDIT_PATH in the repository directory indicated
 * by DIR_BATON in EDITOR.
 *
 * Accumulate file paths and their batons in FILES, which must be
 * non-null.  (These are used to send postfix textdeltas later).
 *
 * If CTX->NOTIFY_FUNC is non-null, invoke it with CTX->NOTIFY_BATON
 * for each file.
 *
 * Use POOL for any temporary allocation.
 */
static svn_error_t *
import_file(const svn_delta_editor_t *editor,
            void *dir_baton,
            const char *path,
            const char *edit_path,
            import_ctx_t *import_ctx,
            svn_client_ctx_t *ctx,
            apr_pool_t *pool)
{
  void *file_baton;
  const char *mimetype = NULL;
  unsigned char digest[APR_MD5_DIGESTSIZE];
  const char *text_checksum;
  apr_hash_t* properties;
  apr_hash_index_t *hi;
  svn_node_kind_t kind;
  svn_boolean_t is_special;

  SVN_ERR(svn_path_check_valid(path, pool));

  SVN_ERR(svn_io_check_special_path(path, &kind, &is_special, pool));

  /* Add the file, using the pool from the FILES hash. */
  SVN_ERR(editor->add_file(edit_path, dir_baton, NULL, SVN_INVALID_REVNUM,
                           pool, &file_baton));

  /* Remember that the repository was modified */
  import_ctx->repos_changed = TRUE;

  if (! is_special)
    {
      /* add automatic properties */
      SVN_ERR(svn_client__get_auto_props(&properties, &mimetype, path, ctx,
                                         pool));
    }
  else
    properties = apr_hash_make(pool);

  if (properties)
    {
      for (hi = apr_hash_first(pool, properties); hi; hi = apr_hash_next(hi))
        {
          const char *pname = svn__apr_hash_index_key(hi);
          const svn_string_t *pval = svn__apr_hash_index_val(hi);

          SVN_ERR(editor->change_file_prop(file_baton, pname, pval, pool));
        }
    }

  if (ctx->notify_func2)
    {
      svn_wc_notify_t *notify
        = svn_wc_create_notify(path, svn_wc_notify_commit_added, pool);
      notify->kind = svn_node_file;
      notify->mime_type = mimetype;
      notify->content_state = notify->prop_state
        = svn_wc_notify_state_inapplicable;
      notify->lock_state = svn_wc_notify_lock_state_inapplicable;
      (*ctx->notify_func2)(ctx->notify_baton2, notify, pool);
    }

  /* If this is a special file, we need to set the svn:special
     property and create a temporary detranslated version in order to
     send to the server. */
  if (is_special)
    {
      apr_hash_set(properties, SVN_PROP_SPECIAL, APR_HASH_KEY_STRING,
                   svn_string_create(SVN_PROP_BOOLEAN_TRUE, pool));
      SVN_ERR(editor->change_file_prop(file_baton, SVN_PROP_SPECIAL,
                                       apr_hash_get(properties,
                                                    SVN_PROP_SPECIAL,
                                                    APR_HASH_KEY_STRING),
                                       pool));
    }

  /* Now, transmit the file contents. */
  SVN_ERR(send_file_contents(path, file_baton, editor,
                             properties, digest, pool));

  /* Finally, close the file. */
  text_checksum =
    svn_checksum_to_cstring(svn_checksum__from_digest(digest, svn_checksum_md5,
                                                      pool), pool);

  return editor->close_file(file_baton, text_checksum, pool);
}


/* Import directory PATH into the repository directory indicated by
 * DIR_BATON in EDITOR.  EDIT_PATH is the path imported as the root
 * directory, so all edits are relative to that.
 *
 * DEPTH is the depth at this point in the descent (it may be changed
 * for recursive calls).
 *
 * Accumulate file paths and their batons in FILES, which must be
 * non-null.  (These are used to send postfix textdeltas later).
 *
 * EXCLUDES is a hash whose keys are absolute paths to exclude from
 * the import (values are unused).
 *
 * If NO_IGNORE is FALSE, don't import files or directories that match
 * ignore patterns.
 *
 * If CTX->NOTIFY_FUNC is non-null, invoke it with CTX->NOTIFY_BATON for each
 * directory.
 *
 * Use POOL for any temporary allocation.  */
static svn_error_t *
import_dir(const svn_delta_editor_t *editor,
           void *dir_baton,
           const char *path,
           const char *edit_path,
           svn_depth_t depth,
           apr_hash_t *excludes,
           svn_boolean_t no_ignore,
           svn_boolean_t ignore_unknown_node_types,
           import_ctx_t *import_ctx,
           svn_client_ctx_t *ctx,
           apr_pool_t *pool)
{
  apr_pool_t *subpool = svn_pool_create(pool);  /* iteration pool */
  apr_hash_t *dirents;
  apr_hash_index_t *hi;
  apr_array_header_t *ignores;

  SVN_ERR(svn_path_check_valid(path, pool));

  if (!no_ignore)
    SVN_ERR(svn_wc_get_default_ignores(&ignores, ctx->config, pool));

  SVN_ERR(svn_io_get_dirents3(&dirents, path, TRUE, pool, pool));

  for (hi = apr_hash_first(pool, dirents); hi; hi = apr_hash_next(hi))
    {
      const char *this_path, *this_edit_path, *abs_path;
      const char *filename = svn__apr_hash_index_key(hi);
      const svn_io_dirent_t *dirent = svn__apr_hash_index_val(hi);

      svn_pool_clear(subpool);

      if (ctx->cancel_func)
        SVN_ERR(ctx->cancel_func(ctx->cancel_baton));

      if (svn_wc_is_adm_dir(filename, subpool))
        {
          /* If someone's trying to import a directory named the same
             as our administrative directories, that's probably not
             what they wanted to do.  If they are importing a file
             with that name, something is bound to blow up when they
             checkout what they've imported.  So, just skip items with
             that name.  */
          if (ctx->notify_func2)
            {
              svn_wc_notify_t *notify
                = svn_wc_create_notify(svn_dirent_join(path, filename,
                                                       subpool),
                                       svn_wc_notify_skip, subpool);
              notify->kind = svn_node_dir;
              notify->content_state = notify->prop_state
                = svn_wc_notify_state_inapplicable;
              notify->lock_state = svn_wc_notify_lock_state_inapplicable;
              (*ctx->notify_func2)(ctx->notify_baton2, notify, subpool);
            }
          continue;
        }

      /* Typically, we started importing from ".", in which case
         edit_path is "".  So below, this_path might become "./blah",
         and this_edit_path might become "blah", for example. */
      this_path = svn_dirent_join(path, filename, subpool);
      this_edit_path = svn_dirent_join(edit_path, filename, subpool);

      /* If this is an excluded path, exclude it. */
      SVN_ERR(svn_dirent_get_absolute(&abs_path, this_path, subpool));
      if (apr_hash_get(excludes, abs_path, APR_HASH_KEY_STRING))
        continue;

      if ((!no_ignore) && svn_wc_match_ignore_list(filename, ignores,
                                                   subpool))
        continue;

      if (dirent->kind == svn_node_dir && depth >= svn_depth_immediates)
        {
          void *this_dir_baton;

          /* Add the new subdirectory, getting a descent baton from
             the editor. */
          SVN_ERR(editor->add_directory(this_edit_path, dir_baton,
                                        NULL, SVN_INVALID_REVNUM, subpool,
                                        &this_dir_baton));

          /* Remember that the repository was modified */
          import_ctx->repos_changed = TRUE;

          /* By notifying before the recursive call below, we display
             a directory add before displaying adds underneath the
             directory.  To do it the other way around, just move this
             after the recursive call. */
          if (ctx->notify_func2)
            {
              svn_wc_notify_t *notify
                = svn_wc_create_notify(this_path, svn_wc_notify_commit_added,
                                       subpool);
              notify->kind = svn_node_dir;
              notify->content_state = notify->prop_state
                = svn_wc_notify_state_inapplicable;
              notify->lock_state = svn_wc_notify_lock_state_inapplicable;
              (*ctx->notify_func2)(ctx->notify_baton2, notify, subpool);
            }

          /* Recurse. */
          {
            svn_depth_t depth_below_here = depth;
            if (depth == svn_depth_immediates)
              depth_below_here = svn_depth_empty;

            SVN_ERR(import_dir(editor, this_dir_baton, this_path,
                               this_edit_path, depth_below_here, excludes,
                               no_ignore, ignore_unknown_node_types,
                               import_ctx, ctx,
                               subpool));
          }

          /* Finally, close the sub-directory. */
          SVN_ERR(editor->close_directory(this_dir_baton, subpool));
        }
      else if (dirent->kind == svn_node_file && depth >= svn_depth_files)
        {
          SVN_ERR(import_file(editor, dir_baton, this_path,
                              this_edit_path, import_ctx, ctx, subpool));
        }
      else if (dirent->kind != svn_node_dir && dirent->kind != svn_node_file)
        {
          if (ignore_unknown_node_types)
            {
              /*## warn about it*/
              if (ctx->notify_func2)
                {
                  svn_wc_notify_t *notify
                    = svn_wc_create_notify(this_path,
                                           svn_wc_notify_skip, subpool);
                  notify->kind = svn_node_dir;
                  notify->content_state = notify->prop_state
                    = svn_wc_notify_state_inapplicable;
                  notify->lock_state = svn_wc_notify_lock_state_inapplicable;
                  (*ctx->notify_func2)(ctx->notify_baton2, notify, subpool);
                }
            }
          else
            return svn_error_createf
              (SVN_ERR_NODE_UNKNOWN_KIND, NULL,
               _("Unknown or unversionable type for '%s'"),
               svn_dirent_local_style(this_path, subpool));
        }
    }

  svn_pool_destroy(subpool);
  return SVN_NO_ERROR;
}


/* Recursively import PATH to a repository using EDITOR and
 * EDIT_BATON.  PATH can be a file or directory.
 *
 * DEPTH is the depth at which to import PATH; it behaves as for
 * svn_client_import4().
 *
 * NEW_ENTRIES is an ordered array of path components that must be
 * created in the repository (where the ordering direction is
 * parent-to-child).  If PATH is a directory, NEW_ENTRIES may be empty
 * -- the result is an import which creates as many new entries in the
 * top repository target directory as there are importable entries in
 * the top of PATH; but if NEW_ENTRIES is not empty, its last item is
 * the name of a new subdirectory in the repository to hold the
 * import.  If PATH is a file, NEW_ENTRIES may not be empty, and its
 * last item is the name used for the file in the repository.  If
 * NEW_ENTRIES contains more than one item, all but the last item are
 * the names of intermediate directories that are created before the
 * real import begins.  NEW_ENTRIES may NOT be NULL.
 *
 * EXCLUDES is a hash whose keys are absolute paths to exclude from
 * the import (values are unused).
 *
 * If NO_IGNORE is FALSE, don't import files or directories that match
 * ignore patterns.
 *
 * If CTX->NOTIFY_FUNC is non-null, invoke it with CTX->NOTIFY_BATON for
 * each imported path, passing actions svn_wc_notify_commit_added.
 *
 * Use POOL for any temporary allocation.
 *
 * Note: the repository directory receiving the import was specified
 * when the editor was fetched.  (I.e, when EDITOR->open_root() is
 * called, it returns a directory baton for that directory, which is
 * not necessarily the root.)
 */
static svn_error_t *
import(const char *path,
       const apr_array_header_t *new_entries,
       const svn_delta_editor_t *editor,
       void *edit_baton,
       svn_depth_t depth,
       apr_hash_t *excludes,
       svn_boolean_t no_ignore,
       svn_boolean_t ignore_unknown_node_types,
       svn_client_ctx_t *ctx,
       apr_pool_t *pool)
{
  void *root_baton;
  svn_node_kind_t kind;
  apr_array_header_t *ignores;
  apr_array_header_t *batons = NULL;
  const char *edit_path = "";
  import_ctx_t *import_ctx = apr_pcalloc(pool, sizeof(*import_ctx));

  /* Get a root dir baton.  We pass an invalid revnum to open_root
     to mean "base this on the youngest revision".  Should we have an
     SVN_YOUNGEST_REVNUM defined for these purposes? */
  SVN_ERR(editor->open_root(edit_baton, SVN_INVALID_REVNUM,
                            pool, &root_baton));

  /* Import a file or a directory tree. */
  SVN_ERR(svn_io_check_path(path, &kind, pool));

  /* Make the intermediate directory components necessary for properly
     rooting our import source tree.  */
  if (new_entries->nelts)
    {
      int i;

      batons = apr_array_make(pool, new_entries->nelts, sizeof(void *));
      for (i = 0; i < new_entries->nelts; i++)
        {
          const char *component = APR_ARRAY_IDX(new_entries, i, const char *);
          edit_path = svn_dirent_join(edit_path, component, pool);

          /* If this is the last path component, and we're importing a
             file, then this component is the name of the file, not an
             intermediate directory. */
          if ((i == new_entries->nelts - 1) && (kind == svn_node_file))
            break;

          APR_ARRAY_PUSH(batons, void *) = root_baton;
          SVN_ERR(editor->add_directory(edit_path,
                                        root_baton,
                                        NULL, SVN_INVALID_REVNUM,
                                        pool, &root_baton));

          /* Remember that the repository was modified */
          import_ctx->repos_changed = TRUE;
        }
    }
  else if (kind == svn_node_file)
    {
      return svn_error_create
        (SVN_ERR_NODE_UNKNOWN_KIND, NULL,
         _("New entry name required when importing a file"));
    }

  /* Note that there is no need to check whether PATH's basename is
     the same name that we reserve for our administrative
     subdirectories.  It would be strange -- though not illegal -- to
     import the contents of a directory of that name, because the
     directory's own name is not part of those contents.  Of course,
     if something underneath it also has our reserved name, then we'll
     error. */

  if (kind == svn_node_file)
    {
      svn_boolean_t ignores_match = FALSE;

      if (!no_ignore)
        {
          SVN_ERR(svn_wc_get_default_ignores(&ignores, ctx->config, pool));
          ignores_match = svn_wc_match_ignore_list(path, ignores, pool);
        }
      if (!ignores_match)
        SVN_ERR(import_file(editor, root_baton, path, edit_path,
                            import_ctx, ctx, pool));
    }
  else if (kind == svn_node_dir)
    {
      SVN_ERR(import_dir(editor, root_baton, path, edit_path,
                         depth, excludes, no_ignore,
                         ignore_unknown_node_types, import_ctx, ctx, pool));

    }
  else if (kind == svn_node_none
           || kind == svn_node_unknown)
    {
      return svn_error_createf(SVN_ERR_NODE_UNKNOWN_KIND, NULL,
                               _("'%s' does not exist"),
                               svn_dirent_local_style(path, pool));
    }

  /* Close up shop; it's time to go home. */
  SVN_ERR(editor->close_directory(root_baton, pool));
  if (batons && batons->nelts)
    {
      void **baton;
      while ((baton = (void **) apr_array_pop(batons)))
        {
          SVN_ERR(editor->close_directory(*baton, pool));
        }
    }

  if (import_ctx->repos_changed)
    return editor->close_edit(edit_baton, pool);
  else
    return editor->abort_edit(edit_baton, pool);
}


struct capture_baton_t {
  svn_commit_callback2_t original_callback;
  void *original_baton;

  svn_commit_info_t **info;
  apr_pool_t *pool;
};


static svn_error_t *
capture_commit_info(const svn_commit_info_t *commit_info,
                    void *baton,
                    apr_pool_t *pool)
{
  struct capture_baton_t *cb = baton;

  *(cb->info) = svn_commit_info_dup(commit_info, cb->pool);

  if (cb->original_callback)
    SVN_ERR((cb->original_callback)(commit_info, cb->original_baton, pool));

  return SVN_NO_ERROR;
}


static svn_error_t *
get_ra_editor(svn_ra_session_t **ra_session,
              const svn_delta_editor_t **editor,
              void **edit_baton,
              svn_client_ctx_t *ctx,
              const char *base_url,
              const char *base_dir_abspath,
              const char *log_msg,
              const apr_array_header_t *commit_items,
              const apr_hash_t *revprop_table,
              svn_boolean_t is_commit,
              apr_hash_t *lock_tokens,
              svn_boolean_t keep_locks,
              svn_commit_callback2_t commit_callback,
              void *commit_baton,
              apr_pool_t *pool)
{
  apr_hash_t *commit_revprops;

  /* Open an RA session to URL. */
  SVN_ERR(svn_client__open_ra_session_internal(ra_session, NULL, base_url,
                                               base_dir_abspath, commit_items,
                                               is_commit, !is_commit,
                                               ctx, pool));

  /* If this is an import (aka, not a commit), we need to verify that
     our repository URL exists. */
  if (! is_commit)
    {
      svn_node_kind_t kind;

      SVN_ERR(svn_ra_check_path(*ra_session, "", SVN_INVALID_REVNUM,
                                &kind, pool));
      if (kind == svn_node_none)
        return svn_error_createf(SVN_ERR_FS_NO_SUCH_ENTRY, NULL,
                                 _("Path '%s' does not exist"),
                                 base_url);
    }

  SVN_ERR(svn_client__ensure_revprop_table(&commit_revprops, revprop_table,
                                           log_msg, ctx, pool));

  /* Fetch RA commit editor. */
  return svn_ra_get_commit_editor3(*ra_session, editor, edit_baton,
                                   commit_revprops, commit_callback,
                                   commit_baton, lock_tokens, keep_locks,
                                   pool);
}


/*** Public Interfaces. ***/

svn_error_t *
svn_client_import4(const char *path,
                   const char *url,
                   svn_depth_t depth,
                   svn_boolean_t no_ignore,
                   svn_boolean_t ignore_unknown_node_types,
                   const apr_hash_t *revprop_table,
                   svn_commit_callback2_t commit_callback,
                   void *commit_baton,
                   svn_client_ctx_t *ctx,
                   apr_pool_t *pool)
{
  svn_error_t *err = SVN_NO_ERROR;
  const char *log_msg = "";
  const svn_delta_editor_t *editor;
  void *edit_baton;
  svn_ra_session_t *ra_session;
  apr_hash_t *excludes = apr_hash_make(pool);
  svn_node_kind_t kind;
  const char *local_abspath;
  const char *base_dir_abspath;
  apr_array_header_t *new_entries = apr_array_make(pool, 4,
                                                   sizeof(const char *));
  const char *temp;
  const char *dir;
  apr_pool_t *subpool;

  if (svn_path_is_url(path))
    return svn_error_return(svn_error_createf(SVN_ERR_ILLEGAL_TARGET, NULL,
                                              _("'%s' is not a local path"),
                                              path));

  SVN_ERR(svn_dirent_get_absolute(&local_abspath, path, pool));
  base_dir_abspath = local_abspath;

  /* Create a new commit item and add it to the array. */
  if (SVN_CLIENT__HAS_LOG_MSG_FUNC(ctx))
    {
      /* If there's a log message gatherer, create a temporary commit
         item array solely to help generate the log message.  The
         array is not used for the import itself. */
      svn_client_commit_item3_t *item;
      const char *tmp_file;
      apr_array_header_t *commit_items
        = apr_array_make(pool, 1, sizeof(item));

      item = svn_client_commit_item3_create(pool);
      item->path = apr_pstrdup(pool, path);
      item->state_flags = SVN_CLIENT_COMMIT_ITEM_ADD;
      APR_ARRAY_PUSH(commit_items, svn_client_commit_item3_t *) = item;

      SVN_ERR(svn_client__get_log_msg(&log_msg, &tmp_file, commit_items,
                                      ctx, pool));
      if (! log_msg)
        return SVN_NO_ERROR;
      if (tmp_file)
        {
          const char *abs_path;
          SVN_ERR(svn_dirent_get_absolute(&abs_path, tmp_file, pool));
          apr_hash_set(excludes, abs_path, APR_HASH_KEY_STRING, (void *)1);
        }
    }

  SVN_ERR(svn_io_check_path(local_abspath, &kind, pool));
  if (kind == svn_node_file)
    base_dir_abspath = svn_dirent_dirname(local_abspath, pool);

  /* Figure out all the path components we need to create just to have
     a place to stick our imported tree. */
  subpool = svn_pool_create(pool);
  do
    {
      svn_pool_clear(subpool);

      /* See if the user is interested in cancelling this operation. */
      if (ctx->cancel_func)
        SVN_ERR(ctx->cancel_func(ctx->cancel_baton));

      if (err)
        {
          /* If get_ra_editor below failed we either tried to open
             an invalid url, or else some other kind of error.  In case
             the url was bad we back up a directory and try again. */

          if (err->apr_err != SVN_ERR_FS_NO_SUCH_ENTRY)
            return err;
          else
            svn_error_clear(err);

          svn_uri_split(&temp, &dir, url, pool);
          APR_ARRAY_PUSH(new_entries, const char *) =
            svn_path_uri_decode(dir, pool);
          url = temp;
        }
    }
  while ((err = get_ra_editor(&ra_session,
                              &editor, &edit_baton, ctx, url, base_dir_abspath,
                              log_msg, NULL, revprop_table, FALSE, NULL, TRUE,
<<<<<<< HEAD
                              ctx->commit_callback2, ctx->commit_baton,
                              subpool)));
=======
                              commit_callback, commit_baton, subpool)));
>>>>>>> f9486e4e

  /* Reverse the order of the components we added to our NEW_ENTRIES array. */
  if (new_entries->nelts)
    {
      int i, j;
      const char *component;
      for (i = 0; i < (new_entries->nelts / 2); i++)
        {
          j = new_entries->nelts - i - 1;
          component =
            APR_ARRAY_IDX(new_entries, i, const char *);
          APR_ARRAY_IDX(new_entries, i, const char *) =
            APR_ARRAY_IDX(new_entries, j, const char *);
          APR_ARRAY_IDX(new_entries, j, const char *) =
            component;
        }
    }

  /* An empty NEW_ENTRIES list the first call to get_ra_editor() above
     succeeded.  That means that URL corresponds to an already
     existing filesystem entity. */
  if (kind == svn_node_file && (! new_entries->nelts))
    return svn_error_createf
      (SVN_ERR_ENTRY_EXISTS, NULL,
       _("Path '%s' already exists"), url);

  /* The repository doesn't know about the reserved administrative
     directory. */
  if (new_entries->nelts
      /* What's this, what's this?  This assignment is here because we
         use the value to construct the error message just below.  It
         may not be aesthetically pleasing, but it's less ugly than
         calling APR_ARRAY_IDX twice. */
      && svn_wc_is_adm_dir(temp = APR_ARRAY_IDX(new_entries,
                                                new_entries->nelts - 1,
                                                const char *),
                           pool))
    return svn_error_createf
      (SVN_ERR_CL_ADM_DIR_RESERVED, NULL,
       _("'%s' is a reserved name and cannot be imported"),
       /* ### Is svn_path_local_style() really necessary for this? */
       svn_dirent_local_style(temp, pool));


  /* If an error occurred during the commit, abort the edit and return
     the error.  We don't even care if the abort itself fails.  */
  if ((err = import(path, new_entries, editor, edit_baton,
                    depth, excludes, no_ignore,
                    ignore_unknown_node_types, ctx, subpool)))
    {
      svn_error_clear(editor->abort_edit(edit_baton, subpool));
      return err;
    }

  svn_pool_destroy(subpool);

  return SVN_NO_ERROR;
}


static svn_error_t *
reconcile_errors(svn_error_t *commit_err,
                 svn_error_t *unlock_err,
                 svn_error_t *bump_err,
                 apr_pool_t *pool)
{
  svn_error_t *err;

  /* Early release (for good behavior). */
  if (! (commit_err || unlock_err || bump_err))
    return SVN_NO_ERROR;

  /* If there was a commit error, start off our error chain with
     that. */
  if (commit_err)
    {
      commit_err = svn_error_quick_wrap
        (commit_err, _("Commit failed (details follow):"));
      err = commit_err;
    }

  /* Else, create a new "general" error that will lead off the errors
     that follow. */
  else
    err = svn_error_create(SVN_ERR_BASE, NULL,
                           _("Commit succeeded, but other errors follow:"));

  /* If there was an unlock error... */
  if (unlock_err)
    {
      /* Wrap the error with some headers. */
      unlock_err = svn_error_quick_wrap
        (unlock_err, _("Error unlocking locked dirs (details follow):"));

      /* Append this error to the chain. */
      svn_error_compose(err, unlock_err);
    }

  /* If there was a bumping error... */
  if (bump_err)
    {
      /* Wrap the error with some headers. */
      bump_err = svn_error_quick_wrap
        (bump_err, _("Error bumping revisions post-commit (details follow):"));

      /* Append this error to the chain. */
      svn_error_compose(err, bump_err);
    }

  return err;
}

/* For all lock tokens in ALL_TOKENS for URLs under BASE_URL, add them
   to a new hashtable allocated in POOL.  *RESULT is set to point to this
   new hash table.  *RESULT will be keyed on const char * URI-decoded paths
   relative to BASE_URL.  The lock tokens will not be duplicated. */
static svn_error_t *
collect_lock_tokens(apr_hash_t **result,
                    apr_hash_t *all_tokens,
                    const char *base_url,
                    apr_pool_t *pool)
{
  apr_hash_index_t *hi;
  size_t base_len = strlen(base_url);

  *result = apr_hash_make(pool);

  for (hi = apr_hash_first(pool, all_tokens); hi; hi = apr_hash_next(hi))
    {
      const char *url = svn__apr_hash_index_key(hi);
      const char *token = svn__apr_hash_index_val(hi);

      if (strncmp(base_url, url, base_len) == 0
          && (url[base_len] == '\0' || url[base_len] == '/'))
        {
          if (url[base_len] == '\0')
            url = "";
          else
            url = svn_path_uri_decode(url + base_len + 1, pool);
          apr_hash_set(*result, url, APR_HASH_KEY_STRING, token);
        }
    }

  return SVN_NO_ERROR;
}

/* Put ITEM onto QUEUE, allocating it in QUEUE's pool...
 * If a checksum is provided, it can be the MD5 and/or the SHA1. */
static svn_error_t *
post_process_commit_item(svn_wc_committed_queue_t *queue,
                         const svn_client_commit_item3_t *item,
                         svn_wc_context_t *wc_ctx,
                         svn_boolean_t keep_changelists,
                         svn_boolean_t keep_locks,
                         const svn_checksum_t *md5_checksum,
                         const svn_checksum_t *sha1_checksum,
                         apr_pool_t *scratch_pool)
{
  svn_boolean_t loop_recurse = FALSE;
  svn_boolean_t remove_lock;

#ifndef SVN_WC__SINGLE_DB
  /* Is it a missing, deleted directory?

     ### Temporary: once we centralise this sort of node is just a
     normal delete and will get handled by the post-commit queue. */
  if (item->kind == svn_node_dir
      && item->state_flags & SVN_CLIENT_COMMIT_ITEM_DELETE)
    {
      svn_boolean_t obstructed;

      SVN_ERR(svn_wc__node_is_status_obstructed(&obstructed,
                                                wc_ctx, item->path,
                                                scratch_pool));
      if (obstructed)
        return svn_wc__temp_mark_missing_not_present(item->path,
                                                     wc_ctx, scratch_pool);
    }
#endif

  if ((item->state_flags & SVN_CLIENT_COMMIT_ITEM_ADD)
      && (item->kind == svn_node_dir)
      && (item->copyfrom_url))
    loop_recurse = TRUE;

  remove_lock = (! keep_locks && (item->state_flags
                                       & SVN_CLIENT_COMMIT_ITEM_LOCK_TOKEN));

  return svn_wc_queue_committed3(queue, item->path,
                                 loop_recurse, item->incoming_prop_changes,
                                 remove_lock, !keep_changelists,
                                 md5_checksum, sha1_checksum, scratch_pool);
}


static svn_error_t *
check_nonrecursive_dir_delete(const char *target_path,
                              svn_wc_context_t *wc_ctx,
                              svn_depth_t depth,
                              apr_pool_t *pool)
{
  const char *target_abspath, *lock_abspath;
  svn_boolean_t locked_here;
  svn_node_kind_t kind;

  SVN_ERR(svn_dirent_get_absolute(&target_abspath, target_path, pool));

  SVN_ERR(svn_wc_read_kind(&kind, wc_ctx, target_abspath, FALSE, pool));
  if (kind == svn_node_dir)
    lock_abspath = target_abspath;
  else
    lock_abspath = svn_dirent_dirname(target_abspath, pool);

  SVN_ERR(svn_wc_locked2(&locked_here, NULL, wc_ctx, lock_abspath, pool));
  if (!locked_here)
    return svn_error_create(SVN_ERR_WC_LOCKED, NULL,
                           _("Are all targets part of the same working copy?"));

  /* ### TODO(sd): This check is slightly too strict.  It should be
     ### possible to:
     ###
     ###   * delete a directory containing only files when
     ###     depth==svn_depth_files;
     ###
     ###   * delete a directory containing only files and empty
     ###     subdirs when depth==svn_depth_immediates.
     ###
     ### But for now, we insist on svn_depth_infinity if you're
     ### going to delete a directory, because we're lazy and
     ### trying to get depthy commits working in the first place.
     ###
     ### This would be fairly easy to fix, though: just, well,
     ### check the above conditions!
  */
  if (depth != svn_depth_infinity)
    {
      if (kind == svn_node_dir)
        {
          svn_wc_status3_t *status;

          /* ### Looking at schedule is probably enough, no need for
                 pristine compare etc. */
          SVN_ERR(svn_wc_status3(&status, wc_ctx, target_abspath, pool,
                                 pool));
          if (status->node_status == svn_wc_status_deleted ||
              status->node_status == svn_wc_status_replaced)
            {
              const apr_array_header_t *children;

              SVN_ERR(svn_wc__node_get_children(&children, wc_ctx,
                                                target_abspath, TRUE, pool,
                                                pool));

              if (children->nelts > 0)
                return svn_error_create(SVN_ERR_UNSUPPORTED_FEATURE, NULL,
                                    _("Cannot non-recursively commit a "
                                      "directory deletion of a directory "
                                      "with child nodes"));
            }
        }
    }
  return SVN_NO_ERROR;
}

svn_error_t *
svn_client_commit5(const apr_array_header_t *targets,
                   svn_depth_t depth,
                   svn_boolean_t keep_locks,
                   svn_boolean_t keep_changelists,
                   const apr_array_header_t *changelists,
                   const apr_hash_t *revprop_table,
                   svn_commit_callback2_t commit_callback,
                   void *commit_baton,
                   svn_client_ctx_t *ctx,
                   apr_pool_t *pool)
{
  const svn_delta_editor_t *editor;
  void *edit_baton;
  struct capture_baton_t cb;
  svn_ra_session_t *ra_session;
  const char *log_msg;
  const char *base_abspath;
  const char *base_url;
  const char *target;
  apr_array_header_t *rel_targets;
  apr_hash_t *committables;
  apr_hash_t *lock_tokens;
  apr_hash_t *md5_checksums;
  apr_hash_t *sha1_checksums;
  apr_array_header_t *commit_items;
  svn_error_t *cmt_err = SVN_NO_ERROR, *unlock_err = SVN_NO_ERROR;
  svn_error_t *bump_err = SVN_NO_ERROR;
  svn_boolean_t commit_in_progress = FALSE;
  svn_commit_info_t *commit_info = NULL;
  const char *current_abspath;
  const char *notify_prefix;
  int i;

  /* Committing URLs doesn't make sense, so error if it's tried. */
  for (i = 0; i < targets->nelts; i++)
    {
      target = APR_ARRAY_IDX(targets, i, const char *);
      if (svn_path_is_url(target))
        return svn_error_createf
          (SVN_ERR_ILLEGAL_TARGET, NULL,
           _("'%s' is a URL, but URLs cannot be commit targets"), target);
    }

  /* Condense the target list. */
  SVN_ERR(svn_dirent_condense_targets(&base_abspath, &rel_targets, targets,
                                      depth == svn_depth_infinity,
                                      pool, pool));

  /* No targets means nothing to commit, so just return. */
  if (base_abspath == NULL)
    return SVN_NO_ERROR;

  SVN_ERR_ASSERT(rel_targets != NULL);

  /* If we calculated only a base and no relative targets, this
     must mean that we are being asked to commit (effectively) a
     single path. */
  if (rel_targets->nelts == 0)
    {
      const char *name;

      /* Recompute our base directory, and push the resulting name (which
         may be "") into the list of relative targets.  */
      SVN_ERR(svn_wc_get_actual_target2(&base_abspath, &name, ctx->wc_ctx,
                                        base_abspath, pool, pool));

      APR_ARRAY_PUSH(rel_targets, const char *) = name;
    }

  /* Determine prefix to strip from the commit notify messages */
  SVN_ERR(svn_dirent_get_absolute(&current_abspath, "", pool));
  notify_prefix = svn_dirent_get_longest_ancestor(current_abspath,
                                                  base_abspath,
                                                  pool);

  SVN_ERR(svn_wc__acquire_write_lock(NULL, ctx->wc_ctx, base_abspath,
                                     FALSE, pool, pool));

  /* One day we might support committing from multiple working copies, but
     we don't yet.  This check ensures that we don't silently commit a
     subset of the targets.

     At the same time, if a non-recursive commit is desired, do not
     allow a deleted directory as one of the targets. */
  {
    apr_pool_t *iterpool = svn_pool_create(pool);

    for (i = 0; i < targets->nelts; i++)
      {
        const char *target_path = APR_ARRAY_IDX(targets, i, const char *);

        svn_pool_clear(iterpool);
        SVN_ERR(check_nonrecursive_dir_delete(target_path, ctx->wc_ctx, depth,
                                              iterpool));
      }
    svn_pool_destroy(iterpool);
  }

  /* Crawl the working copy for commit items. */
  if ((cmt_err = svn_client__harvest_committables(&committables,
                                                  &lock_tokens,
                                                  base_abspath,
                                                  rel_targets,
                                                  depth,
                                                  ! keep_locks,
                                                  changelists,
                                                  ctx,
                                                  pool,
                                                  pool)))
    goto cleanup;

  /* ### todo: Currently there should be only one hash entry, which
     has a hacked name until we have the entries files storing
     canonical repository URLs.  Then, the hacked name can go away
     and be replaced with a canonical repos URL, and from there we
     are poised to started handling nested working copies.  See
     http://subversion.tigris.org/issues/show_bug.cgi?id=960. */
  if (! ((commit_items = apr_hash_get(committables,
                                      SVN_CLIENT__SINGLE_REPOS_NAME,
                                      APR_HASH_KEY_STRING))))
    goto cleanup;

  /* If our array of targets contains only locks (and no actual file
     or prop modifications), then we return here to avoid committing a
     revision with no changes. */
  {
    svn_boolean_t found_changed_path = FALSE;

    for (i = 0; i < commit_items->nelts; ++i)
      {
        svn_client_commit_item3_t *item =
          APR_ARRAY_IDX(commit_items, i, svn_client_commit_item3_t *);

        if (item->state_flags != SVN_CLIENT_COMMIT_ITEM_LOCK_TOKEN)
          {
            found_changed_path = TRUE;
            break;
          }
      }

    if (!found_changed_path)
      goto cleanup;
  }

  /* Go get a log message.  If an error occurs, or no log message is
     specified, abort the operation. */
  if (SVN_CLIENT__HAS_LOG_MSG_FUNC(ctx))
    {
      const char *tmp_file;
      cmt_err = svn_client__get_log_msg(&log_msg, &tmp_file, commit_items,
                                        ctx, pool);

      if (cmt_err || (! log_msg))
        goto cleanup;
    }
  else
    log_msg = "";

  /* Sort and condense our COMMIT_ITEMS. */
  if ((cmt_err = svn_client__condense_commit_items(&base_url,
                                                   commit_items,
                                                   pool)))
    goto cleanup;

  /* Collect our lock tokens with paths relative to base_url. */
  if ((cmt_err = collect_lock_tokens(&lock_tokens, lock_tokens, base_url,
                                     pool)))
    goto cleanup;

<<<<<<< HEAD
  cb.original_callback = ctx->commit_callback2;
  cb.original_baton = ctx->commit_baton;
=======
  cb.original_callback = commit_callback;
  cb.original_baton = commit_baton;
>>>>>>> f9486e4e
  cb.info = &commit_info;
  cb.pool = pool;

  if ((cmt_err = get_ra_editor(&ra_session, &editor, &edit_baton, ctx,
                               base_url, base_abspath, log_msg,
                               commit_items, revprop_table, TRUE, lock_tokens,
                               keep_locks, capture_commit_info,
                               &cb, pool)))
    goto cleanup;

  /* Make a note that we have a commit-in-progress. */
  commit_in_progress = TRUE;

  /* Perform the commit. */
  cmt_err = svn_client__do_commit(base_url, commit_items, editor, edit_baton,
                                  notify_prefix, &md5_checksums,
                                  &sha1_checksums, ctx, pool);

  /* Handle a successful commit. */
  if ((! cmt_err)
      || (cmt_err->apr_err == SVN_ERR_REPOS_POST_COMMIT_HOOK_FAILED))
    {
      svn_wc_committed_queue_t *queue = svn_wc_committed_queue_create(pool);
      apr_pool_t *iterpool = svn_pool_create(pool);

      /* Make a note that our commit is finished. */
      commit_in_progress = FALSE;

      for (i = 0; i < commit_items->nelts; i++)
        {
          svn_client_commit_item3_t *item
            = APR_ARRAY_IDX(commit_items, i, svn_client_commit_item3_t *);

          svn_pool_clear(iterpool);
          bump_err = post_process_commit_item(queue, item, ctx->wc_ctx,
                                              keep_changelists, keep_locks,
                                              apr_hash_get(md5_checksums,
                                                           item->path,
                                                           APR_HASH_KEY_STRING),
                                              apr_hash_get(sha1_checksums,
                                                           item->path,
                                                           APR_HASH_KEY_STRING),
                                              iterpool);
          if (bump_err)
            goto cleanup;
        }
      svn_pool_destroy(iterpool);

      SVN_ERR_ASSERT(commit_info);
      bump_err
        = svn_wc_process_committed_queue2(queue, ctx->wc_ctx,
                                         commit_info->revision,
                                         commit_info->date,
                                         commit_info->author,
                                         pool);
    }

  /* Sleep to ensure timestamp integrity. */
  svn_io_sleep_for_timestamps(base_abspath, pool);

 cleanup:
  /* Abort the commit if it is still in progress. */
  if (commit_in_progress)
    svn_error_clear(editor->abort_edit(edit_baton, pool));

  /* A bump error is likely to occur while running a working copy log file,
     explicitly unlocking and removing temporary files would be wrong in
     that case.  A commit error (cmt_err) should only occur before any
     attempt to modify the working copy, so it doesn't prevent explicit
     clean-up. */
  if (! bump_err)
    unlock_err = svn_wc__release_write_lock(ctx->wc_ctx, base_abspath, pool);

  return reconcile_errors(cmt_err, unlock_err, bump_err, pool);
}<|MERGE_RESOLUTION|>--- conflicted
+++ resolved
@@ -769,12 +769,7 @@
   while ((err = get_ra_editor(&ra_session,
                               &editor, &edit_baton, ctx, url, base_dir_abspath,
                               log_msg, NULL, revprop_table, FALSE, NULL, TRUE,
-<<<<<<< HEAD
-                              ctx->commit_callback2, ctx->commit_baton,
-                              subpool)));
-=======
                               commit_callback, commit_baton, subpool)));
->>>>>>> f9486e4e
 
   /* Reverse the order of the components we added to our NEW_ENTRIES array. */
   if (new_entries->nelts)
@@ -1209,13 +1204,8 @@
                                      pool)))
     goto cleanup;
 
-<<<<<<< HEAD
-  cb.original_callback = ctx->commit_callback2;
-  cb.original_baton = ctx->commit_baton;
-=======
   cb.original_callback = commit_callback;
   cb.original_baton = commit_baton;
->>>>>>> f9486e4e
   cb.info = &commit_info;
   cb.pool = pool;
 
