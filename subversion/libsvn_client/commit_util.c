--- conflicted
+++ resolved
@@ -1322,20 +1322,12 @@
 /* Commit callback baton */
 
 struct commit_baton {
-<<<<<<< HEAD
-  svn_client_commit_info2_t **info;
-=======
   svn_commit_info_t **info;
->>>>>>> 35db7218
   apr_pool_t *pool;
 };
 
 svn_error_t *svn_client__commit_get_baton (void **baton,
-<<<<<<< HEAD
-                                           svn_client_commit_info2_t **info,
-=======
                                            svn_commit_info_t **info,
->>>>>>> 35db7218
                                            apr_pool_t *pool)
 {
   struct commit_baton *cb = apr_pcalloc (pool, sizeof (*cb));
@@ -1351,17 +1343,8 @@
                                           apr_pool_t *pool)
 {
   struct commit_baton *cb = baton;
-<<<<<<< HEAD
-  svn_client_commit_info2_t **info = cb->info;
-
-  *info = svn_client_create_commit_info (cb->pool);
-  (*info)->date = date ? apr_pstrdup (cb->pool, date) : NULL;
-  (*info)->author = author ? apr_pstrdup (cb->pool, author) : NULL;
-  (*info)->revision = revision;
-=======
 
   *(cb->info) = svn_commit_info_dup (commit_info, cb->pool);
->>>>>>> 35db7218
 
   return SVN_NO_ERROR;
 }
