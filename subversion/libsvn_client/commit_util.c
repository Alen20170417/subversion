/*
 * commit_util.c:  Driver for the WC commit process.
 *
 * ====================================================================
 *    Licensed to the Apache Software Foundation (ASF) under one
 *    or more contributor license agreements.  See the NOTICE file
 *    distributed with this work for additional information
 *    regarding copyright ownership.  The ASF licenses this file
 *    to you under the Apache License, Version 2.0 (the
 *    "License"); you may not use this file except in compliance
 *    with the License.  You may obtain a copy of the License at
 *
 *      http://www.apache.org/licenses/LICENSE-2.0
 *
 *    Unless required by applicable law or agreed to in writing,
 *    software distributed under the License is distributed on an
 *    "AS IS" BASIS, WITHOUT WARRANTIES OR CONDITIONS OF ANY
 *    KIND, either express or implied.  See the License for the
 *    specific language governing permissions and limitations
 *    under the License.
 * ====================================================================
 */

/* ==================================================================== */


#include <string.h>

#include <apr_pools.h>
#include <apr_hash.h>
#include <apr_md5.h>

#include "client.h"
#include "svn_dirent_uri.h"
#include "svn_path.h"
#include "svn_types.h"
#include "svn_pools.h"
#include "svn_props.h"
#include "svn_iter.h"
#include "svn_hash.h"

#include <assert.h>
#include <stdlib.h>  /* for qsort() */

#include "svn_private_config.h"
#include "private/svn_wc_private.h"
#include "private/svn_client_private.h"

/*** Uncomment this to turn on commit driver debugging. ***/
/*
#define SVN_CLIENT_COMMIT_DEBUG
*/

/* Wrap an RA error in a nicer error if one is available. */
static svn_error_t *
fixup_commit_error(const char *local_abspath,
                   const char *base_url,
                   const char *path,
                   svn_node_kind_t kind,
                   svn_error_t *err,
                   svn_client_ctx_t *ctx,
                   apr_pool_t *scratch_pool)
{
  if (err->apr_err == SVN_ERR_FS_NOT_FOUND
      || err->apr_err == SVN_ERR_FS_ALREADY_EXISTS
      || err->apr_err == SVN_ERR_FS_TXN_OUT_OF_DATE
      || err->apr_err == SVN_ERR_RA_DAV_PATH_NOT_FOUND
      || err->apr_err == SVN_ERR_RA_DAV_ALREADY_EXISTS
      || svn_error_find_cause(err, SVN_ERR_RA_OUT_OF_DATE))
    {
      if (ctx->notify_func2)
        {
          svn_wc_notify_t *notify;

          if (local_abspath)
            notify = svn_wc_create_notify(local_abspath,
                                          svn_wc_notify_failed_out_of_date,
                                          scratch_pool);
          else
            notify = svn_wc_create_notify_url(
                                svn_path_url_add_component2(base_url, path,
                                                            scratch_pool),
                                svn_wc_notify_failed_out_of_date,
                                scratch_pool);

          notify->kind = kind;
          notify->err = err;

          ctx->notify_func2(ctx->notify_baton2, notify, scratch_pool);
        }

      return svn_error_createf(SVN_ERR_WC_NOT_UP_TO_DATE, err,
                               (kind == svn_node_dir
                                 ? _("Directory '%s' is out of date")
                                 : _("File '%s' is out of date")),
                               local_abspath
                                  ? svn_dirent_local_style(local_abspath,
                                                           scratch_pool)
                                  : svn_path_url_add_component2(base_url,
                                                                path,
                                                                scratch_pool));
    }
  else if (svn_error_find_cause(err, SVN_ERR_FS_NO_LOCK_TOKEN)
           || err->apr_err == SVN_ERR_FS_LOCK_OWNER_MISMATCH
           || err->apr_err == SVN_ERR_RA_NOT_LOCKED)
    {
      if (ctx->notify_func2)
        {
          svn_wc_notify_t *notify;

          if (local_abspath)
            notify = svn_wc_create_notify(local_abspath,
                                          svn_wc_notify_failed_locked,
                                          scratch_pool);
          else
            notify = svn_wc_create_notify_url(
                                svn_path_url_add_component2(base_url, path,
                                                            scratch_pool),
                                svn_wc_notify_failed_locked,
                                scratch_pool);

          notify->kind = kind;
          notify->err = err;

          ctx->notify_func2(ctx->notify_baton2, notify, scratch_pool);
        }

      return svn_error_createf(SVN_ERR_CLIENT_NO_LOCK_TOKEN, err,
                   (kind == svn_node_dir
                     ? _("Directory '%s' is locked in another working copy")
                     : _("File '%s' is locked in another working copy")),
                   local_abspath
                      ? svn_dirent_local_style(local_abspath,
                                               scratch_pool)
                      : svn_path_url_add_component2(base_url,
                                                    path,
                                                    scratch_pool));
    }
  else if (svn_error_find_cause(err, SVN_ERR_RA_DAV_FORBIDDEN)
           || err->apr_err == SVN_ERR_AUTHZ_UNWRITABLE)
    {
      if (ctx->notify_func2)
        {
          svn_wc_notify_t *notify;

          if (local_abspath)
            notify = svn_wc_create_notify(
                                    local_abspath,
                                    svn_wc_notify_failed_forbidden_by_server,
                                    scratch_pool);
          else
            notify = svn_wc_create_notify_url(
                                svn_path_url_add_component2(base_url, path,
                                                            scratch_pool),
                                svn_wc_notify_failed_forbidden_by_server,
                                scratch_pool);

          notify->kind = kind;
          notify->err = err;

          ctx->notify_func2(ctx->notify_baton2, notify, scratch_pool);
        }

      return svn_error_createf(SVN_ERR_CLIENT_FORBIDDEN_BY_SERVER, err,
                   (kind == svn_node_dir
                     ? _("Changing directory '%s' is forbidden by the server")
                     : _("Changing file '%s' is forbidden by the server")),
                   local_abspath
                      ? svn_dirent_local_style(local_abspath,
                                               scratch_pool)
                      : svn_path_url_add_component2(base_url,
                                                    path,
                                                    scratch_pool));
    }
  else
    return err;
}


/*** Harvesting Commit Candidates ***/


/* Add a new commit candidate (described by all parameters except
   `COMMITTABLES') to the COMMITTABLES hash.  All of the commit item's
   members are allocated out of RESULT_POOL.

   If the state flag specifies that a lock must be used, store the token in LOCK
   in lock_tokens.
 */
static svn_error_t *
add_committable(svn_client__committables_t *committables,
                const char *local_abspath,
                svn_node_kind_t kind,
                const char *repos_root_url,
                const char *repos_relpath,
                svn_revnum_t revision,
                const char *copyfrom_relpath,
                svn_revnum_t copyfrom_rev,
                apr_byte_t state_flags,
                apr_hash_t *lock_tokens,
                const svn_lock_t *lock,
                apr_pool_t *result_pool,
                apr_pool_t *scratch_pool)
{
  apr_array_header_t *array;
  svn_client_commit_item3_t *new_item;

  /* Sanity checks. */
  SVN_ERR_ASSERT(svn_dirent_is_absolute(local_abspath));
  SVN_ERR_ASSERT(repos_root_url && repos_relpath);

  /* ### todo: Get the canonical repository for this item, which will
     be the real key for the COMMITTABLES hash, instead of the above
     bogosity. */
  array = apr_hash_get(committables->by_repository,
                       repos_root_url,
                       APR_HASH_KEY_STRING);

  /* E-gads!  There is no array for this repository yet!  Oh, no
     problem, we'll just create (and add to the hash) one. */
  if (array == NULL)
    {
      array = apr_array_make(result_pool, 1, sizeof(new_item));
      apr_hash_set(committables->by_repository,
                   apr_pstrdup(result_pool, repos_root_url),
                   APR_HASH_KEY_STRING, array);
    }

  /* Now update pointer values, ensuring that their allocations live
     in POOL. */
  new_item = svn_client_commit_item3_create(result_pool);
  new_item->path           = apr_pstrdup(result_pool, local_abspath);
  new_item->kind           = kind;
  new_item->url            = svn_path_url_add_component2(repos_root_url,
                                                         repos_relpath,
                                                         result_pool);
  new_item->revision       = revision;
  new_item->copyfrom_url   = copyfrom_relpath
                                ? svn_path_url_add_component2(repos_root_url,
                                                              copyfrom_relpath,
                                                              result_pool)
                                : NULL;
  new_item->copyfrom_rev   = copyfrom_rev;
  new_item->state_flags    = state_flags;
  new_item->incoming_prop_changes = apr_array_make(result_pool, 1,
                                                   sizeof(svn_prop_t *));

  /* Now, add the commit item to the array. */
  APR_ARRAY_PUSH(array, svn_client_commit_item3_t *) = new_item;

  /* ... and to the hash. */
  apr_hash_set(committables->by_path,
               new_item->path,
               APR_HASH_KEY_STRING,
               new_item);

  if (lock
      && lock_tokens
      && (state_flags & SVN_CLIENT_COMMIT_ITEM_LOCK_TOKEN))
    {
      apr_hash_set(lock_tokens,
                   new_item->url,
                   APR_HASH_KEY_STRING,
                   apr_pstrdup(result_pool, lock->token));
    }

  return SVN_NO_ERROR;
}

/* If there is a commit item for PATH in COMMITTABLES, return it, else
   return NULL.  Use POOL for temporary allocation only. */
static svn_client_commit_item3_t *
look_up_committable(svn_client__committables_t *committables,
                    const char *path,
                    apr_pool_t *pool)
{
<<<<<<< HEAD
  apr_hash_index_t *hi;

  for (hi = apr_hash_first(pool, committables); hi; hi = apr_hash_next(hi))
    {
      apr_array_header_t *these_committables = svn_apr_hash_index_val(hi);
      int i;

      for (i = 0; i < these_committables->nelts; i++)
        {
          svn_client_commit_item3_t *this_committable
            = APR_ARRAY_IDX(these_committables, i,
                            svn_client_commit_item3_t *);

          if (strcmp(this_committable->path, path) == 0)
            return this_committable;
        }
    }

  return NULL;
}

/* Baton for add_lock_token() */
struct add_lock_token_baton
{
  apr_hash_t *lock_tokens;
  svn_wc_context_t *wc_ctx;
};

/* This implements the svn_wc__node_found_func_t interface. */
static svn_error_t *
add_lock_token(const char *local_abspath,
               void *walk_baton,
               apr_pool_t *scratch_pool)
{
  struct add_lock_token_baton *altb = walk_baton;
  apr_pool_t *token_pool = apr_hash_pool_get(altb->lock_tokens);
  const svn_wc_entry_t *entry;

  SVN_ERR(svn_wc__maybe_get_entry(&entry, altb->wc_ctx, local_abspath,
                                  svn_node_unknown, FALSE, FALSE,
                                  scratch_pool, scratch_pool));

  /* I want every lock-token I can get my dirty hands on!
     If this entry is switched, so what.  We will send an irrelevant lock
     token. */
  if (entry && entry->url && entry->lock_token)
    apr_hash_set(altb->lock_tokens, apr_pstrdup(token_pool, entry->url),
                 APR_HASH_KEY_STRING,
                 apr_pstrdup(token_pool, entry->lock_token));

  return SVN_NO_ERROR;
}

/* Helper for harvest_committables().
 * If ENTRY is a dir, return an SVN_ERR_WC_FOUND_CONFLICT error when
 * encountering a tree-conflicted immediate child node. However, do
 * not consider immediate children that are outside the bounds of DEPTH.
 *
 * TODO ### WC_CTX and LOCAL_ABSPATH ...
 * ENTRY, DEPTH, CHANGELISTS and POOL are the same ones
 * originally received by harvest_committables().
 *
 * Tree-conflicts information is stored in the victim's immediate parent.
 * In some cases of an absent tree-conflicted victim, the tree-conflict
 * information in its parent dir is the only indication that the node
 * is under version control. This function is necessary for this
 * particular case. In all other cases, this simply bails out a little
 * bit earlier.
 *
 * Note: Tree-conflicts info can only be found in "THIS_DIR" entries,
 * where each THIS_DIR will only hold tree-conflicts on its children. */
static svn_error_t *
bail_on_tree_conflicted_children(svn_wc_context_t *wc_ctx,
                                 const char *local_abspath,
                                 const svn_wc_entry_t *entry,
                                 svn_depth_t depth,
                                 apr_hash_t *changelists,
                                 apr_pool_t *pool)
{
  apr_hash_t *conflicts;
  apr_hash_index_t *hi;

  if ((depth == svn_depth_empty)
      || (entry->kind != svn_node_dir)
      || (strcmp(entry->name, SVN_WC_ENTRY_THIS_DIR) != 0))
    /* There can't possibly be tree-conflicts information here. */
    return SVN_NO_ERROR;

  SVN_ERR(svn_wc__read_tree_conflicts(&conflicts, entry->tree_conflict_data,
                                      local_abspath, pool));

  for (hi = apr_hash_first(pool, conflicts); hi; hi = apr_hash_next(hi))
    {
      const svn_wc_conflict_description_t *conflict =
          svn_apr_hash_index_val(hi);

      if ((conflict->node_kind == svn_node_dir) &&
          (depth == svn_depth_files))
        continue;

      /* So we've encountered a conflict that is included in DEPTH.
         Bail out. But if there are CHANGELISTS, avoid bailing out
         on an item that doesn't match the CHANGELISTS. */
      if (!svn_wc__changelist_match(wc_ctx, local_abspath, changelists, pool))
        continue;

      /* At this point, a conflict was found, and either there were no
         changelists, or the changelists matched. Bail out already! */
      return svn_error_createf(
               SVN_ERR_WC_FOUND_CONFLICT, NULL,
               _("Aborting commit: '%s' remains in conflict"),
               svn_dirent_local_style(conflict->path, pool));
    }

  return SVN_NO_ERROR;
=======
  return (svn_client_commit_item3_t *)
      apr_hash_get(committables->by_path, path, APR_HASH_KEY_STRING);
>>>>>>> 4cf18c3e
}

/* Helper function for svn_client__harvest_committables().
 * Determine whether we are within a tree-conflicted subtree of the
 * working copy and return an SVN_ERR_WC_FOUND_CONFLICT error if so. */
static svn_error_t *
bail_on_tree_conflicted_ancestor(svn_wc_context_t *wc_ctx,
                                 const char *local_abspath,
                                 svn_wc_notify_func2_t notify_func,
                                 void *notify_baton,
                                 apr_pool_t *scratch_pool)
{
  const char *wcroot_abspath;

  SVN_ERR(svn_wc__get_wc_root(&wcroot_abspath, wc_ctx, local_abspath,
                              scratch_pool, scratch_pool));

  local_abspath = svn_dirent_dirname(local_abspath, scratch_pool);

  while(svn_dirent_is_ancestor(wcroot_abspath, local_abspath))
    {
      svn_boolean_t tree_conflicted;

      /* Check if the parent has tree conflicts */
      SVN_ERR(svn_wc_conflicted_p3(NULL, NULL, &tree_conflicted,
                                   wc_ctx, local_abspath, scratch_pool));
      if (tree_conflicted)
        {
          if (notify_func != NULL)
            {
              notify_func(notify_baton,
                          svn_wc_create_notify(local_abspath,
                                               svn_wc_notify_failed_conflict,
                                               scratch_pool),
                          scratch_pool);
            }

          return svn_error_createf(
                   SVN_ERR_WC_FOUND_CONFLICT, NULL,
                   _("Aborting commit: '%s' remains in tree-conflict"),
                   svn_dirent_local_style(local_abspath, scratch_pool));
        }

      /* Step outwards */
      if (svn_dirent_is_root(local_abspath, strlen(local_abspath)))
        break;
      else
        local_abspath = svn_dirent_dirname(local_abspath, scratch_pool);
    }

  return SVN_NO_ERROR;
}


/* Recursively search for commit candidates in (and under) LOCAL_ABSPATH using
   WC_CTX and add those candidates to COMMITTABLES.  If in ADDS_ONLY modes,
   only new additions are recognized.

   DEPTH indicates how to treat files and subdirectories of LOCAL_ABSPATH
   when LOCAL_ABSPATH is itself a directory; see
   svn_client__harvest_committables() for its behavior.

   Lock tokens of candidates will be added to LOCK_TOKENS, if
   non-NULL.  JUST_LOCKED indicates whether to treat non-modified items with
   lock tokens as commit candidates.

   If COMMIT_RELPATH is not NULL, treat not-added nodes as if it is destined to
   be added as COMMIT_RELPATH, and add 'deleted' entries to COMMITTABLES as
   items to delete in the copy destination.  COPY_MODE_ROOT should be set TRUE
   for the first call for which COPY_MODE is TRUE, i.e. not for the
   recursive calls, and FALSE otherwise.

   If CHANGELISTS is non-NULL, it is a hash whose keys are const char *
   changelist names used as a restrictive filter
   when harvesting committables; that is, don't add a path to
   COMMITTABLES unless it's a member of one of those changelists.

   IS_EXPLICIT_TARGET should always be passed as TRUE, except when
   harvest_committables() calls itself in recursion. This provides a way to
   tell whether LOCAL_ABSPATH was an original target or whether it was reached
   by recursing deeper into a dir target. (This is used to skip all file
   externals that aren't explicit commit targets.)

   DANGLERS is a hash table mapping const char* absolute paths of a parent
   to a const char * absolute path of a child. See the comment about
   danglers at the top of svn_client__harvest_committables().

   If CANCEL_FUNC is non-null, call it with CANCEL_BATON to see
   if the user has cancelled the operation.

   Any items added to COMMITTABLES are allocated from the COMITTABLES
   hash pool, not POOL.  SCRATCH_POOL is used for temporary allocations. */

struct harvest_baton
{
  /* Static data */
  const char *root_abspath;
  svn_client__committables_t *committables;
  apr_hash_t *lock_tokens;
  const char *commit_relpath; /* Valid for the harvest root */
  svn_depth_t depth;
  svn_boolean_t just_locked;
  apr_hash_t *changelists;
  apr_hash_t *danglers;
  svn_client__check_url_kind_t check_url_func;
  void *check_url_baton;
  svn_wc_notify_func2_t notify_func;
  void *notify_baton;
  svn_wc_context_t *wc_ctx;
  apr_pool_t *result_pool;

  /* Harvester state */
  const char *skip_below_abspath; /* If non-NULL, skip everything below */
};

static svn_error_t *
harvest_status_callback(void *status_baton,
                        const char *local_abspath,
                        const svn_wc_status3_t *status,
                        apr_pool_t *scratch_pool);

static svn_error_t *
harvest_committables(const char *local_abspath,
                     svn_client__committables_t *committables,
                     apr_hash_t *lock_tokens,
<<<<<<< HEAD
                     const char *path,
                     const char *url,
                     const char *copyfrom_url,
                     const svn_wc_entry_t *entry,
                     const svn_wc_entry_t *parent_entry,
                     svn_boolean_t adds_only,
                     svn_boolean_t copy_mode,
=======
                     const char *copy_mode_relpath,
>>>>>>> 4cf18c3e
                     svn_depth_t depth,
                     svn_boolean_t just_locked,
                     apr_hash_t *changelists,
                     apr_hash_t *danglers,
                     svn_client__check_url_kind_t check_url_func,
                     void *check_url_baton,
                     svn_cancel_func_t cancel_func,
                     void *cancel_baton,
                     svn_wc_notify_func2_t notify_func,
                     void *notify_baton,
                     svn_wc_context_t *wc_ctx,
                     apr_pool_t *result_pool,
                     apr_pool_t *scratch_pool)
{
<<<<<<< HEAD
  svn_boolean_t text_mod = FALSE, prop_mod = FALSE;
  apr_byte_t state_flags = 0;
  svn_node_kind_t kind;
  const char *p_path;
  const char *cf_url = NULL;
  svn_revnum_t cf_rev = entry->copyfrom_rev;
  const svn_string_t *propval;
  svn_boolean_t is_special;
  apr_pool_t *token_pool = (lock_tokens ? apr_hash_pool_get(lock_tokens)
                            : NULL);
  const char *local_abspath;

  SVN_ERR(svn_dirent_get_absolute(&local_abspath, path, scratch_pool));
=======
  struct harvest_baton baton;

  SVN_ERR_ASSERT((just_locked && lock_tokens) || !just_locked);

  baton.root_abspath = local_abspath;
  baton.committables = committables;
  baton.lock_tokens = lock_tokens;
  baton.commit_relpath = copy_mode_relpath;
  baton.depth = depth;
  baton.just_locked = just_locked;
  baton.changelists = changelists;
  baton.danglers = danglers;
  baton.check_url_func = check_url_func;
  baton.check_url_baton = check_url_baton;
  baton.notify_func = notify_func;
  baton.notify_baton = notify_baton;
  baton.wc_ctx = wc_ctx;
  baton.result_pool = result_pool;

  baton.skip_below_abspath = NULL;

  SVN_ERR(svn_wc_walk_status(wc_ctx,
                             local_abspath,
                             depth,
                             (copy_mode_relpath != NULL) /* get_all */,
                             FALSE /* no_ignore */,
                             FALSE /* ignore_text_mods */,
                             NULL /* ignore_patterns */,
                             harvest_status_callback,
                             &baton,
                             cancel_func, cancel_baton,
                             scratch_pool));
>>>>>>> 4cf18c3e

  return SVN_NO_ERROR;
}

static svn_error_t *
harvest_not_present_for_copy(svn_wc_context_t *wc_ctx,
                             const char *local_abspath,
                             svn_client__committables_t *committables,
                             const char *repos_root_url,
                             const char *commit_relpath,
                             svn_client__check_url_kind_t check_url_func,
                             void *check_url_baton,
                             apr_pool_t *result_pool,
                             apr_pool_t *scratch_pool)
{
  const apr_array_header_t *children;
  apr_pool_t *iterpool = svn_pool_create(scratch_pool);
  int i;

  /* A function to retrieve not present children would be nice to have */
  SVN_ERR(svn_wc__node_get_children_of_working_node(
                                    &children, wc_ctx, local_abspath, TRUE,
                                    scratch_pool, iterpool));
      
  for (i = 0; i < children->nelts; i++)
    {
      const char *this_abspath = APR_ARRAY_IDX(children, i, const char *);
      const char *name = svn_dirent_basename(this_abspath, NULL);
      const char *this_commit_relpath;
      svn_boolean_t not_present;
      svn_node_kind_t kind;

      svn_pool_clear(iterpool);

      SVN_ERR(svn_wc__node_is_status_not_present(&not_present, wc_ctx,
                                                  this_abspath, scratch_pool));

      if (!not_present)
        continue;

      if (commit_relpath == NULL)
        this_commit_relpath = NULL;
      else
        this_commit_relpath = svn_relpath_join(commit_relpath, name,
                                              iterpool);

      /* We should check if we should really add a delete operation */
      if (check_url_func)
        {
          svn_revnum_t parent_rev;
          const char *parent_repos_relpath;
          const char *parent_repos_root_url;
          const char *node_url;

          /* Determine from what parent we would be the deleted child */
          SVN_ERR(svn_wc__node_get_origin(
                              NULL, &parent_rev, &parent_repos_relpath,
                              &parent_repos_root_url, NULL, NULL,
                              wc_ctx,
                              svn_dirent_dirname(this_abspath,
                                                  scratch_pool),
                              FALSE, scratch_pool, scratch_pool));

          node_url = svn_path_url_add_component2(
                        svn_path_url_add_component2(parent_repos_root_url,
                                                    parent_repos_relpath,
                                                    scratch_pool),
                        svn_dirent_basename(this_abspath, NULL),
                        iterpool);

          SVN_ERR(check_url_func(check_url_baton, &kind,
                                 node_url, parent_rev, iterpool));

          if (kind == svn_node_none)
            continue; /* This node can't be deleted */
        }
      else
        SVN_ERR(svn_wc_read_kind(&kind, wc_ctx, this_abspath, TRUE,
                                 scratch_pool));

      SVN_ERR(add_committable(committables, this_abspath, kind,
                              repos_root_url,
                              this_commit_relpath,
                              SVN_INVALID_REVNUM,
                              NULL /* copyfrom_relpath */,
                              SVN_INVALID_REVNUM /* copyfrom_rev */,
                              SVN_CLIENT_COMMIT_ITEM_DELETE,
                              NULL, NULL,
                              result_pool, scratch_pool));
    }

  svn_pool_destroy(iterpool);
  return SVN_NO_ERROR;
}

/* Implements svn_wc_status_func4_t */
static svn_error_t *
harvest_status_callback(void *status_baton,
                        const char *local_abspath,
                        const svn_wc_status3_t *status,
                        apr_pool_t *scratch_pool)
{
  apr_byte_t state_flags = 0;
  svn_revnum_t node_rev;
  const char *cf_relpath = NULL;
  svn_revnum_t cf_rev = SVN_INVALID_REVNUM;
  svn_boolean_t matches_changelists;
  svn_boolean_t is_added;
  svn_boolean_t is_deleted;
  svn_boolean_t is_replaced;
  svn_boolean_t is_op_root;
  svn_revnum_t original_rev;
  const char *original_relpath;
  svn_boolean_t copy_mode;

  struct harvest_baton *baton = status_baton;
  svn_boolean_t is_harvest_root = 
                (strcmp(baton->root_abspath, local_abspath) == 0);
  svn_client__committables_t *committables = baton->committables;
  const char *repos_root_url = status->repos_root_url;
  const char *commit_relpath = NULL;
  svn_boolean_t copy_mode_root = (baton->commit_relpath && is_harvest_root);
  svn_boolean_t just_locked = baton->just_locked;
  apr_hash_t *changelists = baton->changelists;
  svn_wc_notify_func2_t notify_func = baton->notify_func;
  void *notify_baton = baton->notify_baton;
  svn_wc_context_t *wc_ctx = baton->wc_ctx;
  apr_pool_t *result_pool = baton->result_pool;

  if (baton->commit_relpath)
    commit_relpath = svn_relpath_join(
                        baton->commit_relpath,
                        svn_dirent_skip_ancestor(baton->root_abspath,
                                                 local_abspath),
                        scratch_pool);

  copy_mode = (commit_relpath != NULL);

  if (baton->skip_below_abspath
      && svn_dirent_is_ancestor(baton->skip_below_abspath, local_abspath))
    {
      return SVN_NO_ERROR;
    }
  else
    baton->skip_below_abspath = NULL; /* We have left the skip tree */

  /* Return early for nodes that don't have a committable status */
  switch (status->node_status)
    {
<<<<<<< HEAD
      /* Read the dir's own entries for use when recursing. */
      svn_error_t *err;
      const svn_wc_entry_t *e = NULL;

      err = svn_wc__maybe_get_entry(&e, ctx->wc_ctx,
                                    local_abspath, svn_node_dir,
                                    FALSE, FALSE,
                                    scratch_pool, scratch_pool);

      /* If we failed to get an entries hash for the directory, no
         sweat.  Cleanup and move along.  */
      if (err)
        svn_error_clear(err);
      else if (e != NULL)
        entry = e;
    }
=======
      case svn_wc_status_unversioned:
      case svn_wc_status_ignored:
      case svn_wc_status_external:
      case svn_wc_status_none:
        /* Unversioned nodes aren't committable, but are reported by the status
           walker.
           But if the unversioned node is the root of the walk, we have a user
           error */
        if (is_harvest_root)
          return svn_error_createf(
                       SVN_ERR_ILLEGAL_TARGET, NULL,
                       _("'%s' is not under version control"),
                       svn_dirent_local_style(local_abspath, scratch_pool));
        return SVN_NO_ERROR;
      case svn_wc_status_normal:
        /* Status normal nodes aren't modified, so we don't have to commit them
           when we perform a normal commit. But if a node is conflicted we want
           to stop the commit and if we are collecting lock tokens we want to
           look further anyway.

           When in copy mode we need to compare the revision of the node against
           the parent node to copy mixed-revision base nodes properly */
        if (!copy_mode && !status->conflicted
            && !(just_locked && status->lock))
          return SVN_NO_ERROR;
        break;
      default:
        /* Fall through */
        break;
    }

  /* Early out if the item is already marked as committable. */
  if (look_up_committable(committables, local_abspath, scratch_pool))
    return SVN_NO_ERROR;

  SVN_ERR_ASSERT((copy_mode && commit_relpath)
                 || (! copy_mode && ! commit_relpath));
  SVN_ERR_ASSERT((copy_mode_root && copy_mode) || ! copy_mode_root);

  /* Save the result for reuse. */
  matches_changelists = ((changelists == NULL)
                         || (status->changelist != NULL
                             && apr_hash_get(changelists, status->changelist,
                                             APR_HASH_KEY_STRING) != NULL));
>>>>>>> 4cf18c3e

  /* Early exit. */
  if (status->kind != svn_node_dir && ! matches_changelists)
    {
      return SVN_NO_ERROR;
    }

  /* If NODE is in our changelist, then examine it for conflicts. We
     need to bail out if any conflicts exist.
     The status walker checked for conflict marker removal. */
  if (status->conflicted && matches_changelists)
    {
      if (notify_func != NULL)
        {
          notify_func(notify_baton,
                      svn_wc_create_notify(local_abspath,
                                           svn_wc_notify_failed_conflict,
                                           scratch_pool),
                      scratch_pool);
        }

      return svn_error_createf(
            SVN_ERR_WC_FOUND_CONFLICT, NULL,
            _("Aborting commit: '%s' remains in conflict"),
            svn_dirent_local_style(local_abspath, scratch_pool));
    }
  else if (status->node_status == svn_wc_status_obstructed)
    {
      /* A node's type has changed before attempting to commit.
         This also catches symlink vs non symlink changes */

      if (notify_func != NULL)
        {
          notify_func(notify_baton,
                      svn_wc_create_notify(local_abspath,
                                           svn_wc_notify_failed_obstruction,
                                           scratch_pool),
                      scratch_pool);
        }

      return svn_error_createf(
                    SVN_ERR_NODE_UNEXPECTED_KIND, NULL,
                    _("Node '%s' has unexpectedly changed kind"),
                    svn_dirent_local_style(local_abspath, scratch_pool));
    }

  if (status->conflicted && status->kind == svn_node_unknown)
    return SVN_NO_ERROR; /* Ignore delete-delete conflict */

  /* Return error on unknown path kinds.  We check both the entry and
     the node itself, since a path might have changed kind since its
     entry was written. */
  SVN_ERR(svn_wc__node_get_commit_status(&is_added, &is_deleted,
                                         &is_replaced,
                                         &is_op_root,
                                         &node_rev,
                                         &original_rev, &original_relpath,
                                         wc_ctx, local_abspath,
                                         scratch_pool, scratch_pool));

  /* Hande file externals only when passed as explicit target. Note that
   * svn_client_commit6() passes all committable externals in as explicit
   * targets iff they count. */
  if (status->file_external && !is_harvest_root)
    {
      return SVN_NO_ERROR;
    }

  if (status->node_status == svn_wc_status_missing && matches_changelists)
    {
      /* Added files and directories must exist. See issue #3198. */
      if (is_added && is_op_root)
        {
          if (notify_func != NULL)
            {
              notify_func(notify_baton,
                          svn_wc_create_notify(local_abspath,
                                               svn_wc_notify_failed_missing,
                                               scratch_pool),
                          scratch_pool);
            }
          return svn_error_createf(
             SVN_ERR_WC_PATH_NOT_FOUND, NULL,
             _("'%s' is scheduled for addition, but is missing"),
             svn_dirent_local_style(local_abspath, scratch_pool));
        }

      return SVN_NO_ERROR;
    }

  if (is_deleted && !is_op_root /* && !is_added */)
    return SVN_NO_ERROR; /* Not an operational delete and not an add. */

  /* Check for the deletion case.
     * We delete explicitly deleted nodes (duh!)
     * We delete not-present children of copies
     * We delete nodes that directly replace a node in its ancestor
   */

  if (is_deleted || is_replaced)
    state_flags |= SVN_CLIENT_COMMIT_ITEM_DELETE;

  /* Check for adds and copies */
  if (is_added && is_op_root)
    {
      /* Root of local add or copy */
      state_flags |= SVN_CLIENT_COMMIT_ITEM_ADD;

      if (original_relpath)
        {
          /* Root of copy */
          state_flags |= SVN_CLIENT_COMMIT_ITEM_IS_COPY;
          cf_relpath = original_relpath;
          cf_rev = original_rev;
        }
    }

  /* Further copies may occur in copy mode. */
  else if (copy_mode
           && !(state_flags & SVN_CLIENT_COMMIT_ITEM_DELETE))
    {
      svn_revnum_t dir_rev;

      if (!copy_mode_root && !status->switched)
        SVN_ERR(svn_wc__node_get_base(&dir_rev, NULL, NULL, NULL, wc_ctx,
                                      svn_dirent_dirname(local_abspath,
                                                         scratch_pool),
                                      scratch_pool, scratch_pool));

      if (copy_mode_root || status->switched || node_rev != dir_rev)
        {
          state_flags |= (SVN_CLIENT_COMMIT_ITEM_ADD
                          | SVN_CLIENT_COMMIT_ITEM_IS_COPY);

          if (status->copied)
            {
              /* Copy from original location */
              cf_rev = original_rev;
              cf_relpath = original_relpath;
            }
          else
            {
              /* Copy BASE location, to represent a mixed-rev or switch copy */
              cf_rev = status->revision;
              cf_relpath = status->repos_relpath;
            }
        }
    }

  if (!(state_flags & SVN_CLIENT_COMMIT_ITEM_DELETE)
      || (state_flags & SVN_CLIENT_COMMIT_ITEM_ADD))
    {
      svn_boolean_t text_mod = FALSE;
      svn_boolean_t prop_mod = FALSE;

      if (status->kind == svn_node_file)
        {
          /* Check for text modifications on files */
          if ((state_flags & SVN_CLIENT_COMMIT_ITEM_ADD)
              && ! (state_flags & SVN_CLIENT_COMMIT_ITEM_IS_COPY))
            {
              text_mod = TRUE; /* Local added files are always modified */
            }
          else
            text_mod = (status->text_status != svn_wc_status_normal);
        }

      prop_mod = (status->prop_status != svn_wc_status_normal
                  && status->prop_status != svn_wc_status_none);

      /* Set text/prop modification flags accordingly. */
      if (text_mod)
        state_flags |= SVN_CLIENT_COMMIT_ITEM_TEXT_MODS;
      if (prop_mod)
        state_flags |= SVN_CLIENT_COMMIT_ITEM_PROP_MODS;
    }

  /* If the entry has a lock token and it is already a commit candidate,
     or the caller wants unmodified locked items to be treated as
     such, note this fact. */
  if (status->lock && baton->lock_tokens && (state_flags || just_locked))
    {
      state_flags |= SVN_CLIENT_COMMIT_ITEM_LOCK_TOKEN;
    }

  /* Now, if this is something to commit, add it to our list. */
  if (matches_changelists
      && state_flags)
    {
      /* Finally, add the committable item. */
      SVN_ERR(add_committable(committables, local_abspath,
                              status->kind,
                              repos_root_url,
                              copy_mode
                                      ? commit_relpath
                                      : status->repos_relpath,
                              copy_mode
                                      ? SVN_INVALID_REVNUM
                                      : node_rev,
                              cf_relpath,
                              cf_rev,
                              state_flags,
                              baton->lock_tokens, status->lock,
                              result_pool, scratch_pool));
    }

<<<<<<< HEAD
  /* For directories, recursively handle each entry according to depth
     (except when the directory is being deleted, unless the deletion
     is part of a replacement ... how confusing).  */
  if ((entry->kind == svn_node_dir) && (depth > svn_depth_empty)
      && ((! (state_flags & SVN_CLIENT_COMMIT_ITEM_DELETE))
          || (state_flags & SVN_CLIENT_COMMIT_ITEM_ADD)))
    {
      const apr_array_header_t *children;
      apr_pool_t *iterpool = svn_pool_create(scratch_pool);
      int i;

      SVN_ERR(svn_wc__node_get_children(&children, ctx->wc_ctx, local_abspath,
                                        copy_mode, scratch_pool, iterpool));

      /* Loop over all other entries in this directory, skipping the
         "this dir" entry. */
      for (i = 0; i < children->nelts; i++)
        {
          const char *this_abspath = APR_ARRAY_IDX(children, i, const char *);
          const char *name = svn_dirent_basename(this_abspath, NULL);
          const svn_wc_entry_t *this_entry;
          const char *full_path;
          const char *used_url = NULL;
          const char *this_cf_url = cf_url ? cf_url : copyfrom_url;
          svn_error_t *err;

          svn_pool_clear(iterpool);

          err = svn_wc__get_entry_versioned(&this_entry, ctx->wc_ctx,
                                            this_abspath, svn_node_unknown,
                                            copy_mode, FALSE,
                                            iterpool, iterpool);

          if (err && err->apr_err == SVN_ERR_ENTRY_NOT_FOUND)
            {
              svn_error_clear(err);
              SVN_ERR(svn_wc__get_entry_versioned(&this_entry, ctx->wc_ctx,
                                                  this_abspath, svn_node_dir,
                                                  copy_mode, TRUE,
                                                  iterpool, iterpool));
            }
          else
            SVN_ERR(err);

          /* Skip the excluded item. */
          if (this_entry->depth == svn_depth_exclude)
            continue;

          /* Issue #3281.
           *
           * Skip schedule-delete children inside of schedule-replace
           * directories. They cause an out-of-date error upon commit,
           * and prevent replaced directories from being committed.
           *
           * The out-of-date error happens because we recursively delete the
           * replaced directory in the transaction, then copy the replacing
           * directory in its place, and then try to delete nodes inside
           * the directory which existed only in its pre-replaced state.
           * The attempt to delete non-existent nodes from the transaction
           * (with node kind "none") is prevented by libsvn_repos/commit.c:
           * delete_entry() which sends the out-of-date error.
           *
           * ### We should not skip deletions which happened post-replace.
           * ###
           * ### This is not possible in wc-1 right now, because post-replace
           * ### deletions are not represented in working copy meta data.
           * ### Such nodes simply have NO entry at all in wc-1. The entry
           * ### gets blown away as part of deleting the apparently "locally
           * ### added" node, instead of changing the entry's schedule to
           * ### "delete". Note that replaced directories can only happen as
           * ### part of a set of local changes, either made manually or by a
           * ### merge. That's why nodes inside of replaced dirs are always
           * ### considered "locally added". The subtleties of the
           * ### locally-added-inside-of-a-replaced-parent-directory case are
           * ### wrongfully ignored during entry deletion.
           * ###
           * ### On top of that, libsvn_repos/commit.c:add_directory() will
           * ### always do server-side copies for directories added with
           * ### history, instead of copying the directory state verbatim
           * ### from the WC. This causes nodes which the user meant to delete
           * ### post-replace to show up in the commit transaction regardless.
           * ### This is not a problem in itself, but because there is no
           * ### entry for a post-replace deleted node, we cannot send a
           * ### separate deletion to remove the post-replace deleted node
           * ### from the transaction after the directory was copied on the
           * ### server.
           * ### Worse, the entry comes back only after an update which
           * ### explicitly targets the node which is now locally missing
           * ### but present on the server, in a revision the WC thinks it
           * ### has the entire state of! By not handling the
           * ### locally-added-inside-of-a-replaced-parent-directory entry
           * ### removal case properly, the client corrupts the WC meta data
           * ### without realising the mess it just made.
           * ###
           * ### So our ignorance about post-replace deleted nodes here is
           * ### just a side-effect of a much bigger problem, which has existed
           * ### for some time (at least since 1.5.x, probably much longer).
           * ###
           * ### WC-NG should fix all of this before 1.7 release.
           * ### Note that, in trunk, the entry of post-replace deleted nodes
           * ### does not get blown away, so trunk is one step ahead of 1.6.x
           * ### already. */
          if (entry->schedule == svn_wc_schedule_replace &&
              this_entry->schedule == svn_wc_schedule_delete)
            continue;

          full_path = svn_dirent_join(path, name, iterpool);
          if (this_cf_url)
            this_cf_url = svn_path_url_add_component2(this_cf_url, name, iterpool);
=======
    /* Fetch lock tokens for descendants of deleted BASE nodes. */
  if (matches_changelists
      && (state_flags & SVN_CLIENT_COMMIT_ITEM_DELETE)
      && !copy_mode
      && SVN_IS_VALID_REVNUM(node_rev) /* && BASE-kind = dir */
      && baton->lock_tokens)
    {
      apr_hash_t *local_relpath_tokens;
      apr_hash_index_t *hi;

      SVN_ERR(svn_wc__node_get_lock_tokens_recursive(
                  &local_relpath_tokens, wc_ctx, local_abspath,
                  result_pool, scratch_pool));

      /* Add tokens to existing hash. */
      for (hi = apr_hash_first(scratch_pool, local_relpath_tokens);
           hi;
           hi = apr_hash_next(hi))
        {
          const void *key;
          apr_ssize_t klen;
          void * val;
>>>>>>> 4cf18c3e

          apr_hash_this(hi, &key, &klen, &val);

          apr_hash_set(baton->lock_tokens, key, klen, val);
        }
    }

<<<<<<< HEAD
          /* Recurse. */
          if (this_entry->kind == svn_node_dir)
            {
              if (depth <= svn_depth_files)
                {
                  /* Don't bother with any of this if it's a directory
                     and depth says not to go there. */
                  continue;
                }
              else
                {
                  svn_boolean_t obstructed;

                  SVN_ERR(svn_wc__node_is_status_obstructed(&obstructed,
                                                            ctx->wc_ctx,
                                                            this_abspath,
                                                            iterpool));

                  if (obstructed)
                    {
                      /* A missing, schedule-delete child dir is
                         allowable.  Just don't try to recurse. */
                      svn_node_kind_t childkind;
                      err = svn_io_check_path(full_path,
                                              &childkind,
                                              iterpool);
                      if (! err
                          && (childkind == svn_node_none)
                          && (this_entry->schedule
                              == svn_wc_schedule_delete))
                        {
                          if (svn_wc__changelist_match(ctx->wc_ctx,
                                                       this_abspath,
                                                       changelists,
                                                       iterpool))
                            {
                              add_committable(
                                committables, full_path,
                                this_entry->kind, used_url,
                                SVN_INVALID_REVNUM,
                                NULL,
                                SVN_INVALID_REVNUM,
                                SVN_CLIENT_COMMIT_ITEM_DELETE);
                              continue; /* don't recurse! */
                            }
                        }
                      else
                        SVN_ERR(err);
                    }
                }
            }

          {
            svn_depth_t depth_below_here = depth;

            /* If depth is svn_depth_files, then we must be recursing
               into a file, or else we wouldn't be here -- either way,
               svn_depth_empty is the right depth to use.  On the
               other hand, if depth is svn_depth_immediates, then we
               could be recursing into a directory or a file -- in
               which case svn_depth_empty is *still* the right depth
               to use.  I know that sounds bizarre (one normally
               expects to just do depth - 1) but it's correct. */
            if (depth == svn_depth_immediates
                || depth == svn_depth_files)
              depth_below_here = svn_depth_empty;

            SVN_ERR(harvest_committables
                    (committables, lock_tokens, full_path,
                     used_url ? used_url : this_entry->url,
                     this_cf_url,
                     this_entry,
                     entry,
                     adds_only,
                     copy_mode,
                     depth_below_here,
                     just_locked,
                     changelists,
                     ctx,
                     iterpool));
          }
=======
  /* Make sure we check for dangling children on additions 

     We perform this operation on the harvest root, and on roots caused by
     changelist filtering.
  */
  if (matches_changelists
      && (is_harvest_root || baton->changelists)
      && state_flags
      && is_added
      && baton->danglers)
    {
      /* If a node is added, its parent must exist in the repository at the
         time of committing */
      apr_hash_t *danglers = baton->danglers;
      svn_boolean_t parent_added;
      const char *parent_abspath = svn_dirent_dirname(local_abspath,
                                                      scratch_pool);

      /* First check if parent is already in the list of commits
         (Common case for GUI clients that provide a list of commit targets) */
      if (look_up_committable(committables, parent_abspath, scratch_pool))
        parent_added = FALSE; /* Skip all expensive checks */
      else
        SVN_ERR(svn_wc__node_is_added(&parent_added, wc_ctx, parent_abspath,
                                      scratch_pool));

      if (parent_added)
        {
          const char *copy_root_abspath;
          svn_boolean_t parent_is_copy;

          /* The parent is added, so either it is a copy, or a locally added
           * directory. In either case, we require the op-root of the parent
           * to be part of the commit. See issue #4059. */
          SVN_ERR(svn_wc__node_get_origin(&parent_is_copy, NULL, NULL, NULL,
                                          NULL, &copy_root_abspath,
                                          wc_ctx, parent_abspath,
                                          FALSE, scratch_pool, scratch_pool));

          if (parent_is_copy)
            parent_abspath = copy_root_abspath;

          if (!apr_hash_get(danglers, parent_abspath, APR_HASH_KEY_STRING))
            {
              apr_hash_set(danglers,
                           apr_pstrdup(result_pool, parent_abspath),
                           APR_HASH_KEY_STRING,
                           apr_pstrdup(result_pool, local_abspath));
            }
>>>>>>> 4cf18c3e
        }
    }

  if (is_deleted && !is_added)
    {
      /* Skip all descendants */
      if (status->kind == svn_node_dir)
        baton->skip_below_abspath = apr_pstrdup(baton->result_pool,
                                                local_abspath);
      return SVN_NO_ERROR;
    }

  /* Recursively handle each node according to depth, except when the
     node is only being deleted, or is in an added tree (as added trees
     use the normal commit handling). */
  if (copy_mode && !is_added && !is_deleted && status->kind == svn_node_dir)
    {
<<<<<<< HEAD
      struct add_lock_token_baton altb;
      altb.wc_ctx = ctx->wc_ctx;
      altb.lock_tokens = lock_tokens;

      SVN_ERR(svn_wc__node_walk_children(ctx->wc_ctx,
                                         local_abspath,
                                         FALSE,
                                         add_lock_token,
                                         &altb,
                                         svn_depth_infinity,
                                         ctx->cancel_func,
                                         ctx->cancel_baton,
                                         scratch_pool));
=======
      SVN_ERR(harvest_not_present_for_copy(wc_ctx, local_abspath, committables,
                                           repos_root_url, commit_relpath,
                                           baton->check_url_func,
                                           baton->check_url_baton,
                                           result_pool, scratch_pool));
>>>>>>> 4cf18c3e
    }

  return SVN_NO_ERROR;
}

/* Baton for handle_descendants */
struct handle_descendants_baton
{
  svn_wc_context_t *wc_ctx;
  svn_cancel_func_t cancel_func;
  void *cancel_baton;
  svn_client__check_url_kind_t check_url_func;
  void *check_url_baton;
};

/* Helper for the commit harvesters */
static svn_error_t *
handle_descendants(void *baton,
                       const void *key, apr_ssize_t klen, void *val,
                       apr_pool_t *pool)
{
  struct handle_descendants_baton *hdb = baton;
  apr_array_header_t *commit_items = val;
  apr_pool_t *iterpool = svn_pool_create(pool);
  int i;

  for (i = 0; i < commit_items->nelts; i++)
    {
      svn_client_commit_item3_t *item =
        APR_ARRAY_IDX(commit_items, i, svn_client_commit_item3_t *);
      const apr_array_header_t *absent_descendants;
      int j;

      /* Is this a copy operation? */
      if (!(item->state_flags & SVN_CLIENT_COMMIT_ITEM_ADD)
          || ! item->copyfrom_url)
        continue;

      if (hdb->cancel_func)
        SVN_ERR(hdb->cancel_func(hdb->cancel_baton));

      svn_pool_clear(iterpool);

      SVN_ERR(svn_wc__get_not_present_descendants(&absent_descendants,
                                                  hdb->wc_ctx, item->path,
                                                  iterpool, iterpool));

      for (j = 0; j < absent_descendants->nelts; j++)
        {
          int k;
          svn_boolean_t found_item = FALSE;
          svn_node_kind_t kind;
          const char *relpath = APR_ARRAY_IDX(absent_descendants, j,
                                              const char *);
          const char *local_abspath = svn_dirent_join(item->path, relpath,
                                                      iterpool);

          /* If the path has a commit operation, we do nothing.
             (It will be deleted by the operation) */
          for (k = 0; k < commit_items->nelts; k++)
            {
              svn_client_commit_item3_t *cmt_item =
                 APR_ARRAY_IDX(commit_items, k, svn_client_commit_item3_t *);

              if (! strcmp(cmt_item->path, local_abspath))
                {
                  found_item = TRUE;
                  break;
                }
            }

          if (found_item)
            continue; /* We have an explicit delete or replace for this path */

          /* ### Need a sub-iterpool? */

          if (hdb->check_url_func)
            {
              const char *from_url = svn_path_url_add_component2(
                                                item->copyfrom_url, relpath,
                                                iterpool);

              SVN_ERR(hdb->check_url_func(hdb->check_url_baton,
                                          &kind, from_url, item->copyfrom_rev,
                                          iterpool));

              if (kind == svn_node_none)
                continue; /* This node is already deleted */
            }
          else
            kind = svn_node_unknown; /* 'Ok' for a delete of something */

          {
            /* Add a new commit item that describes the delete */
            apr_pool_t *result_pool = commit_items->pool;
            svn_client_commit_item3_t *new_item
                  = svn_client_commit_item3_create(result_pool);

            new_item->path = svn_dirent_join(item->path, relpath,
                                             result_pool);
            new_item->kind = kind;
            new_item->url = svn_path_url_add_component2(item->url, relpath,
                                                        result_pool);
            new_item->revision = SVN_INVALID_REVNUM;
            new_item->state_flags = SVN_CLIENT_COMMIT_ITEM_DELETE;
            new_item->incoming_prop_changes = apr_array_make(result_pool, 1,
                                                 sizeof(svn_prop_t *));

            APR_ARRAY_PUSH(commit_items, svn_client_commit_item3_t *)
                  = new_item;
          }
        }
      }

  svn_pool_destroy(iterpool);
  return SVN_NO_ERROR;
}

/* Allocate and initialize the COMMITTABLES structure from POOL.
 */
static void
create_committables(svn_client__committables_t **committables,
                    apr_pool_t *pool)
{
  *committables = apr_palloc(pool, sizeof(**committables));

  (*committables)->by_repository = apr_hash_make(pool);
  (*committables)->by_path = apr_hash_make(pool);
}

svn_error_t *
svn_client__harvest_committables(svn_client__committables_t **committables,
                                 apr_hash_t **lock_tokens,
                                 const char *base_dir_abspath,
                                 const apr_array_header_t *targets,
                                 svn_depth_t depth,
                                 svn_boolean_t just_locked,
                                 const apr_array_header_t *changelists,
                                 svn_client__check_url_kind_t check_url_func,
                                 void *check_url_baton,
                                 svn_client_ctx_t *ctx,
                                 apr_pool_t *result_pool,
                                 apr_pool_t *scratch_pool)
{
<<<<<<< HEAD
  int i = 0;
  apr_pool_t *subpool = svn_pool_create(pool);
=======
  int i;
  apr_pool_t *iterpool = svn_pool_create(scratch_pool);
>>>>>>> 4cf18c3e
  apr_hash_t *changelist_hash = NULL;
  struct handle_descendants_baton hdb;
  apr_hash_index_t *hi;

  /* It's possible that one of the named targets has a parent that is
   * itself scheduled for addition or replacement -- that is, the
   * parent is not yet versioned in the repository.  This is okay, as
   * long as the parent itself is part of this same commit, either
   * directly, or by virtue of a grandparent, great-grandparent, etc,
   * being part of the commit.
   *
   * Since we don't know what's included in the commit until we've
   * harvested all the targets, we can't reliably check this as we
   * go.  So in `danglers', we record named targets whose parents
   * do not yet exist in the repository. Then after harvesting the total
   * commit group, we check to make sure those parents are included.
   *
   * Each key of danglers is a parent which does not exist in the
   * repository.  The (const char *) value is one of that parent's
   * children which is named as part of the commit; the child is
   * included only to make a better error message.
   *
   * (The reason we don't bother to check unnamed -- i.e, implicit --
   * targets is that they can only join the commit if their parents
   * did too, so this situation can't arise for them.)
   */
  apr_hash_t *danglers = apr_hash_make(scratch_pool);

  SVN_ERR_ASSERT(svn_dirent_is_absolute(base_dir_abspath));

  /* Create the COMMITTABLES structure. */
  create_committables(committables, result_pool);

  /* And the LOCK_TOKENS dito. */
  *lock_tokens = apr_hash_make(result_pool);

  /* If we have a list of changelists, convert that into a hash with
     changelist keys. */
  if (changelists && changelists->nelts)
    SVN_ERR(svn_hash_from_cstring_keys(&changelist_hash, changelists,
                                       scratch_pool));

  for (i = 0; i < targets->nelts; ++i)
    {
      const char *target_abspath;

      svn_pool_clear(iterpool);

<<<<<<< HEAD
      /* Add the relative portion of our full path (if there are no
         relative paths, TARGET will just be PARENT_ADM for a single
         iteration). */
      if (targets->nelts)
        target = svn_dirent_join(svn_wc_adm_access_path(parent_adm),
                                 APR_ARRAY_IDX(targets, i, const char *),
                                 subpool);
      else
        target = svn_wc_adm_access_path(parent_adm);

      SVN_ERR(svn_dirent_get_absolute(&target_abspath, target, subpool));

      /* No entry?  This TARGET isn't even under version control! */
      err = svn_wc__get_entry_versioned(&entry, ctx->wc_ctx, target_abspath,
                                        svn_node_unknown, FALSE, FALSE,
                                        subpool, subpool);
      /* If a target of the commit is a tree-conflicted node that
       * has no entry (e.g. locally deleted), issue a proper tree-
       * conflicts error instead of a "not under version control". */
      if (err && (err->apr_err == SVN_ERR_ENTRY_NOT_FOUND))
        {
          const svn_wc_conflict_description2_t *conflict;
          svn_wc__get_tree_conflict(&conflict, ctx->wc_ctx, target_abspath,
                                    pool, subpool);
          if (conflict != NULL)
            {
              svn_error_clear(err);
              return svn_error_createf(
                       SVN_ERR_WC_FOUND_CONFLICT, NULL,
                       _("Aborting commit: '%s' remains in conflict"),
                       svn_dirent_local_style(conflict->local_abspath, pool));
            }
        }
      SVN_ERR(err);
=======
      /* Add the relative portion to the base abspath.  */
      target_abspath = svn_dirent_join(base_dir_abspath,
                                       APR_ARRAY_IDX(targets, i, const char *),
                                       iterpool);
>>>>>>> 4cf18c3e

      /* Handle our TARGET. */
      /* Make sure this isn't inside a working copy subtree that is
       * marked as tree-conflicted. */
      SVN_ERR(bail_on_tree_conflicted_ancestor(ctx->wc_ctx, target_abspath,
                                               ctx->notify_func2,
                                               ctx->notify_baton2,
                                               iterpool));

      SVN_ERR(harvest_committables(target_abspath,
                                   *committables, *lock_tokens,
                                   NULL /* COPY_MODE_RELPATH */,
                                   depth, just_locked, changelist_hash,
                                   danglers,
                                   check_url_func, check_url_baton,
                                   ctx->cancel_func, ctx->cancel_baton,
                                   ctx->notify_func2, ctx->notify_baton2,
                                   ctx->wc_ctx, result_pool, iterpool));
    }

<<<<<<< HEAD
      /* We have to be especially careful around entries scheduled for
         addition or replacement. */
      if ((entry->schedule == svn_wc_schedule_add)
          || (entry->schedule == svn_wc_schedule_replace))
        {
          const char *parent_abspath = svn_dirent_dirname(target_abspath,
                                                          subpool);
          svn_boolean_t is_added;

          err = svn_wc__node_is_status_added(&is_added, ctx->wc_ctx,
                                             parent_abspath, subpool);
          if (err && err->apr_err == SVN_ERR_WC_PATH_NOT_FOUND)
            {
              svn_error_clear(err);
              return svn_error_createf(
                SVN_ERR_WC_CORRUPT, NULL,
                _("'%s' is scheduled for addition within unversioned parent"),
                svn_dirent_local_style(target, pool));
            }
          SVN_ERR(err);

          if (is_added)
            {
              /* Copy the parent and target into pool; subpool
                 lasts only for this loop iteration, and we check
                 danglers after the loop is over. */
              apr_hash_set(danglers, svn_dirent_dirname(target, pool),
                           APR_HASH_KEY_STRING,
                           apr_pstrdup(pool, target));
            }
        }
=======
  hdb.wc_ctx = ctx->wc_ctx;
  hdb.cancel_func = ctx->cancel_func;
  hdb.cancel_baton = ctx->cancel_baton;
  hdb.check_url_func = check_url_func;
  hdb.check_url_baton = check_url_baton;

  SVN_ERR(svn_iter_apr_hash(NULL, (*committables)->by_repository,
                            handle_descendants, &hdb, iterpool));

  /* Make sure that every path in danglers is part of the commit. */
  for (hi = apr_hash_first(scratch_pool, danglers); hi; hi = apr_hash_next(hi))
    {
      const char *dangling_parent = svn__apr_hash_index_key(hi);

      svn_pool_clear(iterpool);

      if (! look_up_committable(*committables, dangling_parent, iterpool))
        {
          const char *dangling_child = svn__apr_hash_index_val(hi);

          if (ctx->notify_func2 != NULL)
            {
              svn_wc_notify_t *notify;
>>>>>>> 4cf18c3e

              notify = svn_wc_create_notify(dangling_child,
                                            svn_wc_notify_failed_no_parent,
                                            scratch_pool);

<<<<<<< HEAD
      /* Handle our TARGET. */
      /* Make sure this isn't inside a working copy subtree that is
       * marked as tree-conflicted. */
      SVN_ERR(bail_on_tree_conflicted_ancestor(ctx->wc_ctx,
                                               (entry->kind == svn_node_dir
                                                ? target_abspath
                                                : svn_dirent_dirname(
                                                    target_abspath, subpool)),
                                               subpool));

      SVN_ERR(harvest_committables(*committables, *lock_tokens, target,
                                   entry->url, NULL,
                                   entry, NULL, FALSE, FALSE, depth,
                                   just_locked, changelist_hash,
                                   ctx, subpool));

      i++;
=======
              ctx->notify_func2(ctx->notify_baton2, notify, iterpool);
            }

          return svn_error_createf(
                           SVN_ERR_ILLEGAL_TARGET, NULL,
                           _("'%s' is not known to exist in the repository "
                             "and is not part of the commit, "
                             "yet its child '%s' is part of the commit"),
                           /* Probably one or both of these is an entry, but
                              safest to local_stylize just in case. */
                           svn_dirent_local_style(dangling_parent, iterpool),
                           svn_dirent_local_style(dangling_child, iterpool));
        }
>>>>>>> 4cf18c3e
    }

  svn_pool_destroy(iterpool);

  return SVN_NO_ERROR;
}

struct copy_committables_baton
{
  svn_client_ctx_t *ctx;
  svn_client__committables_t *committables;
  apr_pool_t *result_pool;
  svn_client__check_url_kind_t check_url_func;
  void *check_url_baton;
};

static svn_error_t *
harvest_copy_committables(void *baton, void *item, apr_pool_t *pool)
{
  struct copy_committables_baton *btn = baton;
<<<<<<< HEAD

  const svn_wc_entry_t *entry;
  svn_client__copy_pair_t *pair =
    *(svn_client__copy_pair_t **)item;
  const char *src_abspath;
=======
  svn_client__copy_pair_t *pair = *(svn_client__copy_pair_t **)item;
  const char *repos_root_url;
  const char *commit_relpath;
  struct handle_descendants_baton hdb;
>>>>>>> 4cf18c3e

  /* Read the entry for this SRC. */
  SVN_ERR_ASSERT(svn_dirent_is_absolute(pair->src_abspath_or_url));

  SVN_ERR(svn_wc__node_get_repos_info(&repos_root_url, NULL, btn->ctx->wc_ctx,
                                      pair->src_abspath_or_url,
                                      pool, pool));

<<<<<<< HEAD
  /* Handle this SRC.  Because add_committable() uses the hash pool to
     allocate the new commit_item, we can safely use the iterpool here. */
  return harvest_committables(btn->committables, NULL, pair->src,
                              pair->dst, entry->url, entry,
                              NULL, FALSE, TRUE, svn_depth_infinity,
                              FALSE, NULL, btn->ctx, pool);
=======
  commit_relpath = svn_uri_skip_ancestor(repos_root_url,
                                         pair->dst_abspath_or_url, pool);

  /* Handle this SRC. */
  SVN_ERR(harvest_committables(pair->src_abspath_or_url,
                               btn->committables, NULL,
                               commit_relpath,
                               svn_depth_infinity,
                               FALSE,  /* JUST_LOCKED */
                               NULL /* changelists */,
                               NULL,
                               btn->check_url_func,
                               btn->check_url_baton,
                               btn->ctx->cancel_func,
                               btn->ctx->cancel_baton,
                               btn->ctx->notify_func2,
                               btn->ctx->notify_baton2,
                               btn->ctx->wc_ctx, btn->result_pool, pool));

  hdb.wc_ctx = btn->ctx->wc_ctx;
  hdb.cancel_func = btn->ctx->cancel_func;
  hdb.cancel_baton = btn->ctx->cancel_baton;
  hdb.check_url_func = btn->check_url_func;
  hdb.check_url_baton = btn->check_url_baton;

  SVN_ERR(svn_iter_apr_hash(NULL, btn->committables->by_repository,
                            handle_descendants, &hdb, pool));

  return SVN_NO_ERROR;
>>>>>>> 4cf18c3e
}



svn_error_t *
svn_client__get_copy_committables(svn_client__committables_t **committables,
                                  const apr_array_header_t *copy_pairs,
<<<<<<< HEAD
=======
                                  svn_client__check_url_kind_t check_url_func,
                                  void *check_url_baton,
>>>>>>> 4cf18c3e
                                  svn_client_ctx_t *ctx,
                                  apr_pool_t *result_pool,
                                  apr_pool_t *scratch_pool)
{
  struct copy_committables_baton btn;

  /* Create the COMMITTABLES structure. */
  create_committables(committables, result_pool);

  btn.ctx = ctx;
  btn.committables = *committables;
  btn.result_pool = result_pool;

  btn.check_url_func = check_url_func;
  btn.check_url_baton = check_url_baton;

  /* For each copy pair, harvest the committables for that pair into the
     committables hash. */
  return svn_iter_apr_array(NULL, copy_pairs,
                            harvest_copy_committables, &btn, scratch_pool);
}


int svn_client__sort_commit_item_urls(const void *a, const void *b)
{
  const svn_client_commit_item3_t *item1
    = *((const svn_client_commit_item3_t * const *) a);
  const svn_client_commit_item3_t *item2
    = *((const svn_client_commit_item3_t * const *) b);
  return svn_path_compare_paths(item1->url, item2->url);
}



svn_error_t *
svn_client__condense_commit_items(const char **base_url,
                                  apr_array_header_t *commit_items,
                                  apr_pool_t *pool)
{
  apr_array_header_t *ci = commit_items; /* convenience */
  const char *url;
  svn_client_commit_item3_t *item, *last_item = NULL;
  int i;

  SVN_ERR_ASSERT(ci && ci->nelts);

  /* Sort our commit items by their URLs. */
  qsort(ci->elts, ci->nelts,
        ci->elt_size, svn_client__sort_commit_item_urls);

  /* Loop through the URLs, finding the longest usable ancestor common
     to all of them, and making sure there are no duplicate URLs.  */
  for (i = 0; i < ci->nelts; i++)
    {
      item = APR_ARRAY_IDX(ci, i, svn_client_commit_item3_t *);
      url = item->url;

      if ((last_item) && (strcmp(last_item->url, url) == 0))
        return svn_error_createf
          (SVN_ERR_CLIENT_DUPLICATE_COMMIT_URL, NULL,
           _("Cannot commit both '%s' and '%s' as they refer to the same URL"),
           svn_dirent_local_style(item->path, pool),
           svn_dirent_local_style(last_item->path, pool));

      /* In the first iteration, our BASE_URL is just our only
         encountered commit URL to date.  After that, we find the
         longest ancestor between the current BASE_URL and the current
         commit URL.  */
      if (i == 0)
        *base_url = apr_pstrdup(pool, url);
      else
        *base_url = svn_uri_get_longest_ancestor(*base_url, url, pool);

      /* If our BASE_URL is itself a to-be-committed item, and it is
         anything other than an already-versioned directory with
         property mods, we'll call its parent directory URL the
         BASE_URL.  Why?  Because we can't have a file URL as our base
         -- period -- and all other directory operations (removal,
         addition, etc.) require that we open that directory's parent
         dir first.  */
      /* ### I don't understand the strlen()s here, hmmm.  -kff */
      if ((strlen(*base_url) == strlen(url))
          && (! ((item->kind == svn_node_dir)
                 && item->state_flags == SVN_CLIENT_COMMIT_ITEM_PROP_MODS)))
        *base_url = svn_uri_dirname(*base_url, pool);

      /* Stash our item here for the next iteration. */
      last_item = item;
    }

  /* Now that we've settled on a *BASE_URL, go hack that base off
     of all of our URLs and store it as session_relpath. */
  for (i = 0; i < ci->nelts; i++)
    {
      svn_client_commit_item3_t *this_item
        = APR_ARRAY_IDX(ci, i, svn_client_commit_item3_t *);

      this_item->session_relpath = svn_uri_skip_ancestor(*base_url,
                                                         this_item->url, pool);
    }
#ifdef SVN_CLIENT_COMMIT_DEBUG
  /* ### TEMPORARY CODE ### */
  SVN_DBG(("COMMITTABLES: (base URL=%s)\n", *base_url));
  SVN_DBG(("   FLAGS     REV  REL-URL (COPY-URL)\n"));
  for (i = 0; i < ci->nelts; i++)
    {
      svn_client_commit_item3_t *this_item
        = APR_ARRAY_IDX(ci, i, svn_client_commit_item3_t *);
      char flags[6];
      flags[0] = (this_item->state_flags & SVN_CLIENT_COMMIT_ITEM_ADD)
                   ? 'a' : '-';
      flags[1] = (this_item->state_flags & SVN_CLIENT_COMMIT_ITEM_DELETE)
                   ? 'd' : '-';
      flags[2] = (this_item->state_flags & SVN_CLIENT_COMMIT_ITEM_TEXT_MODS)
                   ? 't' : '-';
      flags[3] = (this_item->state_flags & SVN_CLIENT_COMMIT_ITEM_PROP_MODS)
                   ? 'p' : '-';
      flags[4] = (this_item->state_flags & SVN_CLIENT_COMMIT_ITEM_IS_COPY)
                   ? 'c' : '-';
      flags[5] = '\0';
      SVN_DBG(("   %s  %6ld  '%s' (%s)\n",
               flags,
               this_item->revision,
               this_item->url ? this_item->url : "",
               this_item->copyfrom_url ? this_item->copyfrom_url : "none"));
    }
#endif /* SVN_CLIENT_COMMIT_DEBUG */

  return SVN_NO_ERROR;
}


struct file_mod_t
{
  const svn_client_commit_item3_t *item;
  void *file_baton;
};


/* A baton for use while driving a path-based editor driver for commit */
struct item_commit_baton
{
  const svn_delta_editor_t *editor;    /* commit editor */
  void *edit_baton;                    /* commit editor's baton */
  apr_hash_t *file_mods;               /* hash: path->file_mod_t */
  const char *notify_path_prefix;      /* notification path prefix
                                          (NULL is okay, else abs path) */
  svn_client_ctx_t *ctx;               /* client context baton */
  apr_hash_t *commit_items;            /* the committables */
  const char *base_url;                /* The session url for the commit */
};


/* Drive CALLBACK_BATON->editor with the change described by the item in
 * CALLBACK_BATON->commit_items that is keyed by PATH.  If the change
 * includes a text mod, however, call the editor's file_open() function
 * but do not send the text mod to the editor; instead, add a mapping of
 * "item-url => (commit-item, file-baton)" into CALLBACK_BATON->file_mods.
 *
 * Before driving the editor, call the cancellation and notification
 * callbacks in CALLBACK_BATON->ctx, if present.
 *
 * This implements svn_delta_path_driver_cb_func_t. */
static svn_error_t *
do_item_commit(void **dir_baton,
               void *parent_baton,
               void *callback_baton,
               const char *path,
               apr_pool_t *pool)
{
  struct item_commit_baton *icb = callback_baton;
  const svn_client_commit_item3_t *item = apr_hash_get(icb->commit_items,
                                                       path,
                                                       APR_HASH_KEY_STRING);
  svn_node_kind_t kind = item->kind;
  void *file_baton = NULL;
  apr_pool_t *file_pool = NULL;
  const svn_delta_editor_t *editor = icb->editor;
  apr_hash_t *file_mods = icb->file_mods;
  svn_client_ctx_t *ctx = icb->ctx;
  svn_error_t *err;
  const char *local_abspath = NULL;

  /* Do some initializations. */
  *dir_baton = NULL;
  if (item->kind != svn_node_none && item->path)
    {
      /* We always get an absolute path, see svn_client_commit_item3_t. */
      SVN_ERR_ASSERT(svn_dirent_is_absolute(item->path));
      local_abspath = item->path;
    }

  /* If this is a file with textual mods, we'll be keeping its baton
     around until the end of the commit.  So just lump its memory into
     a single, big, all-the-file-batons-in-here pool.  Otherwise, we
     can just use POOL, and trust our caller to clean that mess up. */
  if ((kind == svn_node_file)
      && (item->state_flags & SVN_CLIENT_COMMIT_ITEM_TEXT_MODS))
    file_pool = apr_hash_pool_get(file_mods);
  else
    file_pool = pool;

  /* Call the cancellation function. */
  if (ctx->cancel_func)
    SVN_ERR(ctx->cancel_func(ctx->cancel_baton));

  /* Validation. */
  if (item->state_flags & SVN_CLIENT_COMMIT_ITEM_IS_COPY)
    {
      if (! item->copyfrom_url)
        return svn_error_createf
          (SVN_ERR_BAD_URL, NULL,
           _("Commit item '%s' has copy flag but no copyfrom URL"),
           svn_dirent_local_style(path, pool));
      if (! SVN_IS_VALID_REVNUM(item->copyfrom_rev))
        return svn_error_createf
          (SVN_ERR_CLIENT_BAD_REVISION, NULL,
           _("Commit item '%s' has copy flag but an invalid revision"),
           svn_dirent_local_style(path, pool));
    }

  /* If a feedback table was supplied by the application layer,
     describe what we're about to do to this item. */
  if (ctx->notify_func2 && item->path)
    {
      const char *npath = item->path;
      svn_wc_notify_t *notify;

      if ((item->state_flags & SVN_CLIENT_COMMIT_ITEM_DELETE)
          && (item->state_flags & SVN_CLIENT_COMMIT_ITEM_ADD))
        {
          /* We don't print the "(bin)" notice for binary files when
             replacing, only when adding.  So we don't bother to get
             the mime-type here. */
          if (item->copyfrom_url)
            notify = svn_wc_create_notify(npath,
                                          svn_wc_notify_commit_copied_replaced,
                                          pool);
          else
            notify = svn_wc_create_notify(npath, svn_wc_notify_commit_replaced,
                                          pool);

        }
      else if (item->state_flags & SVN_CLIENT_COMMIT_ITEM_DELETE)
        {
          notify = svn_wc_create_notify(npath, svn_wc_notify_commit_deleted,
                                        pool);
        }
      else if (item->state_flags & SVN_CLIENT_COMMIT_ITEM_ADD)
        {
          if (item->copyfrom_url)
            notify = svn_wc_create_notify(npath, svn_wc_notify_commit_copied,
                                          pool);
          else
            notify = svn_wc_create_notify(npath, svn_wc_notify_commit_added,
                                          pool);

          if (item->kind == svn_node_file)
            {
              const svn_string_t *propval;

              SVN_ERR(svn_wc_prop_get2(&propval, ctx->wc_ctx, local_abspath,
                                       SVN_PROP_MIME_TYPE, pool, pool));

              if (propval)
                notify->mime_type = propval->data;
            }
        }
      else if ((item->state_flags & SVN_CLIENT_COMMIT_ITEM_TEXT_MODS)
               || (item->state_flags & SVN_CLIENT_COMMIT_ITEM_PROP_MODS))
        {
          notify = svn_wc_create_notify(npath, svn_wc_notify_commit_modified,
                                        pool);
          if (item->state_flags & SVN_CLIENT_COMMIT_ITEM_TEXT_MODS)
            notify->content_state = svn_wc_notify_state_changed;
          else
            notify->content_state = svn_wc_notify_state_unchanged;
          if (item->state_flags & SVN_CLIENT_COMMIT_ITEM_PROP_MODS)
            notify->prop_state = svn_wc_notify_state_changed;
          else
            notify->prop_state = svn_wc_notify_state_unchanged;
        }
      else
        notify = NULL;

      if (notify)
        {
          notify->kind = item->kind;
          notify->path_prefix = icb->notify_path_prefix;
          (*ctx->notify_func2)(ctx->notify_baton2, notify, pool);
        }
    }

  /* If this item is supposed to be deleted, do so. */
  if (item->state_flags & SVN_CLIENT_COMMIT_ITEM_DELETE)
    {
      SVN_ERR_ASSERT(parent_baton);
      err = editor->delete_entry(path, item->revision,
                                 parent_baton, pool);

      if (err)
        goto fixup_error;
    }

  /* If this item is supposed to be added, do so. */
  if (item->state_flags & SVN_CLIENT_COMMIT_ITEM_ADD)
    {
      if (kind == svn_node_file)
        {
          SVN_ERR_ASSERT(parent_baton);
          err = editor->add_file(
                   path, parent_baton, item->copyfrom_url,
                   item->copyfrom_url ? item->copyfrom_rev : SVN_INVALID_REVNUM,
                   file_pool, &file_baton);
        }
      else /* May be svn_node_none when adding parent dirs for a copy. */
        {
          SVN_ERR_ASSERT(parent_baton);
          err = editor->add_directory(
                   path, parent_baton, item->copyfrom_url,
                   item->copyfrom_url ? item->copyfrom_rev : SVN_INVALID_REVNUM,
                   pool, dir_baton);
        }

      if (err)
        goto fixup_error;

      /* Set other prop-changes, if available in the baton */
      if (item->outgoing_prop_changes)
        {
          svn_prop_t *prop;
          apr_array_header_t *prop_changes = item->outgoing_prop_changes;
          int ctr;
          for (ctr = 0; ctr < prop_changes->nelts; ctr++)
            {
              prop = APR_ARRAY_IDX(prop_changes, ctr, svn_prop_t *);
              if (kind == svn_node_file)
                {
                  err = editor->change_file_prop(file_baton, prop->name,
                                                 prop->value, pool);
                }
              else
                {
                  err = editor->change_dir_prop(*dir_baton, prop->name,
                                                prop->value, pool);
                }

              if (err)
                goto fixup_error;
            }
        }
    }

  /* Now handle property mods. */
  if (item->state_flags & SVN_CLIENT_COMMIT_ITEM_PROP_MODS)
    {
      if (kind == svn_node_file)
        {
          if (! file_baton)
            {
              SVN_ERR_ASSERT(parent_baton);
              err = editor->open_file(path, parent_baton,
                                      item->revision,
                                      file_pool, &file_baton);

              if (err)
                goto fixup_error;
            }
        }
      else
        {
          if (! *dir_baton)
            {
              if (! parent_baton)
                {
                  err = editor->open_root(icb->edit_baton, item->revision,
                                          pool, dir_baton);
                }
              else
                {
                  err = editor->open_directory(path, parent_baton,
                                               item->revision,
                                               pool, dir_baton);
                }

              if (err)
                goto fixup_error;
            }
        }

      /* When committing a directory that no longer exists in the
         repository, a "not found" error does not occur immediately
         upon opening the directory.  It appears here during the delta
         transmisssion. */
      err = svn_wc_transmit_prop_deltas2(
              ctx->wc_ctx, local_abspath, editor,
              (kind == svn_node_dir) ? *dir_baton : file_baton, pool);

      if (err)
        goto fixup_error;

      /* Make any additional client -> repository prop changes. */
      if (item->outgoing_prop_changes)
        {
          svn_prop_t *prop;
          int i;

          for (i = 0; i < item->outgoing_prop_changes->nelts; i++)
            {
              prop = APR_ARRAY_IDX(item->outgoing_prop_changes, i,
                                   svn_prop_t *);
              if (kind == svn_node_file)
                {
                  err = editor->change_file_prop(file_baton, prop->name,
                                           prop->value, pool);
                }
              else
                {
                  err = editor->change_dir_prop(*dir_baton, prop->name,
                                          prop->value, pool);
                }

              if (err)
                goto fixup_error;
            }
        }
    }

  /* Finally, handle text mods (in that we need to open a file if it
     hasn't already been opened, and we need to put the file baton in
     our FILES hash). */
  if ((kind == svn_node_file)
      && (item->state_flags & SVN_CLIENT_COMMIT_ITEM_TEXT_MODS))
    {
      struct file_mod_t *mod = apr_palloc(file_pool, sizeof(*mod));

      if (! file_baton)
        {
          SVN_ERR_ASSERT(parent_baton);
          err = editor->open_file(path, parent_baton,
                                    item->revision,
                                    file_pool, &file_baton);

          if (err)
            goto fixup_error;
        }

      /* Add this file mod to the FILE_MODS hash. */
      mod->item = item;
      mod->file_baton = file_baton;
      apr_hash_set(file_mods, item->session_relpath, APR_HASH_KEY_STRING, mod);
    }
  else if (file_baton)
    {
      /* Close any outstanding file batons that didn't get caught by
         the "has local mods" conditional above. */
      err = editor->close_file(file_baton, NULL, file_pool);

      if (err)
        goto fixup_error;
    }

  return SVN_NO_ERROR;

fixup_error:
  return svn_error_trace(fixup_commit_error(local_abspath,
                                            icb->base_url,
                                            path, kind,
                                            err, ctx, pool));
}

svn_error_t *
svn_client__do_commit(const char *base_url,
                      const apr_array_header_t *commit_items,
                      const svn_delta_editor_t *editor,
                      void *edit_baton,
                      const char *notify_path_prefix,
                      apr_hash_t **sha1_checksums,
                      svn_client_ctx_t *ctx,
                      apr_pool_t *result_pool,
                      apr_pool_t *scratch_pool)
{
  apr_hash_t *file_mods = apr_hash_make(scratch_pool);
  apr_hash_t *items_hash = apr_hash_make(scratch_pool);
  apr_pool_t *iterpool = svn_pool_create(scratch_pool);
  apr_hash_index_t *hi;
  int i;
  struct item_commit_baton cb_baton;
  apr_array_header_t *paths =
    apr_array_make(scratch_pool, commit_items->nelts, sizeof(const char *));

  /* Ditto for the checksums. */
  if (sha1_checksums)
    *sha1_checksums = apr_hash_make(result_pool);

  /* Build a hash from our COMMIT_ITEMS array, keyed on the
     relative paths (which come from the item URLs).  And
     keep an array of those decoded paths, too.  */
  for (i = 0; i < commit_items->nelts; i++)
    {
      svn_client_commit_item3_t *item =
        APR_ARRAY_IDX(commit_items, i, svn_client_commit_item3_t *);
      const char *path = item->session_relpath;
      apr_hash_set(items_hash, path, APR_HASH_KEY_STRING, item);
      APR_ARRAY_PUSH(paths, const char *) = path;
    }

  /* Setup the callback baton. */
  cb_baton.editor = editor;
  cb_baton.edit_baton = edit_baton;
  cb_baton.file_mods = file_mods;
  cb_baton.notify_path_prefix = notify_path_prefix;
  cb_baton.ctx = ctx;
  cb_baton.commit_items = items_hash;
  cb_baton.base_url = base_url;

  /* Drive the commit editor! */
  SVN_ERR(svn_delta_path_driver(editor, edit_baton, SVN_INVALID_REVNUM,
                                paths, do_item_commit, &cb_baton,
                                scratch_pool));

  /* Transmit outstanding text deltas. */
  for (hi = apr_hash_first(scratch_pool, file_mods);
       hi;
       hi = apr_hash_next(hi))
    {
      struct file_mod_t *mod = svn__apr_hash_index_val(hi);
      const svn_client_commit_item3_t *item = mod->item;
      const svn_checksum_t *new_text_base_md5_checksum;
      const svn_checksum_t *new_text_base_sha1_checksum;
      svn_boolean_t fulltext = FALSE;
      svn_error_t *err;

      svn_pool_clear(iterpool);

      /* Transmit the entry. */
      if (ctx->cancel_func)
        SVN_ERR(ctx->cancel_func(ctx->cancel_baton));

      if (ctx->notify_func2)
        {
          svn_wc_notify_t *notify;
          notify = svn_wc_create_notify(item->path,
                                        svn_wc_notify_commit_postfix_txdelta,
                                        iterpool);
          notify->kind = svn_node_file;
          notify->path_prefix = notify_path_prefix;
          ctx->notify_func2(ctx->notify_baton2, notify, iterpool);
        }

      /* If the node has no history, transmit full text */
      if ((item->state_flags & SVN_CLIENT_COMMIT_ITEM_ADD)
          && ! (item->state_flags & SVN_CLIENT_COMMIT_ITEM_IS_COPY))
        fulltext = TRUE;

      err = svn_wc_transmit_text_deltas3(&new_text_base_md5_checksum,
                                         &new_text_base_sha1_checksum,
                                         ctx->wc_ctx, item->path,
                                         fulltext, editor, mod->file_baton,
                                         result_pool, iterpool);

      if (err)
        {
          svn_pool_destroy(iterpool); /* Close tempfiles */
          return svn_error_trace(fixup_commit_error(item->path,
                                                    base_url,
                                                    item->session_relpath,
                                                    svn_node_file,
                                                    err, ctx, scratch_pool));
        }

      if (sha1_checksums)
        apr_hash_set(*sha1_checksums, item->path, APR_HASH_KEY_STRING,
                     new_text_base_sha1_checksum);
    }

  svn_pool_destroy(iterpool);

  /* Close the edit. */
  return svn_error_trace(editor->close_edit(edit_baton, scratch_pool));
}


svn_error_t *
svn_client__get_log_msg(const char **log_msg,
                        const char **tmp_file,
                        const apr_array_header_t *commit_items,
                        svn_client_ctx_t *ctx,
                        apr_pool_t *pool)
{
  if (ctx->log_msg_func3)
    {
      /* The client provided a callback function for the current API.
         Forward the call to it directly. */
      return (*ctx->log_msg_func3)(log_msg, tmp_file, commit_items,
                                   ctx->log_msg_baton3, pool);
    }
  else if (ctx->log_msg_func2 || ctx->log_msg_func)
    {
      /* The client provided a pre-1.5 (or pre-1.3) API callback
         function.  Convert the commit_items list to the appropriate
         type, and forward call to it. */
      svn_error_t *err;
      apr_pool_t *scratch_pool = svn_pool_create(pool);
      apr_array_header_t *old_commit_items =
        apr_array_make(scratch_pool, commit_items->nelts, sizeof(void*));

      int i;
      for (i = 0; i < commit_items->nelts; i++)
        {
          svn_client_commit_item3_t *item =
            APR_ARRAY_IDX(commit_items, i, svn_client_commit_item3_t *);

          if (ctx->log_msg_func2)
            {
              svn_client_commit_item2_t *old_item =
                apr_pcalloc(scratch_pool, sizeof(*old_item));

              old_item->path = item->path;
              old_item->kind = item->kind;
              old_item->url = item->url;
              old_item->revision = item->revision;
              old_item->copyfrom_url = item->copyfrom_url;
              old_item->copyfrom_rev = item->copyfrom_rev;
              old_item->state_flags = item->state_flags;
              old_item->wcprop_changes = item->incoming_prop_changes;

              APR_ARRAY_PUSH(old_commit_items, svn_client_commit_item2_t *) =
                old_item;
            }
          else /* ctx->log_msg_func */
            {
              svn_client_commit_item_t *old_item =
                apr_pcalloc(scratch_pool, sizeof(*old_item));

              old_item->path = item->path;
              old_item->kind = item->kind;
              old_item->url = item->url;
              /* The pre-1.3 API used the revision field for copyfrom_rev
                 and revision depeding of copyfrom_url. */
              old_item->revision = item->copyfrom_url ?
                item->copyfrom_rev : item->revision;
              old_item->copyfrom_url = item->copyfrom_url;
              old_item->state_flags = item->state_flags;
              old_item->wcprop_changes = item->incoming_prop_changes;

              APR_ARRAY_PUSH(old_commit_items, svn_client_commit_item_t *) =
                old_item;
            }
        }

      if (ctx->log_msg_func2)
        err = (*ctx->log_msg_func2)(log_msg, tmp_file, old_commit_items,
                                    ctx->log_msg_baton2, pool);
      else
        err = (*ctx->log_msg_func)(log_msg, tmp_file, old_commit_items,
                                   ctx->log_msg_baton, pool);
      svn_pool_destroy(scratch_pool);
      return err;
    }
  else
    {
      /* No log message callback was provided by the client. */
      *log_msg = "";
      *tmp_file = NULL;
      return SVN_NO_ERROR;
    }
}

svn_error_t *
svn_client__ensure_revprop_table(apr_hash_t **revprop_table_out,
                                 const apr_hash_t *revprop_table_in,
                                 const char *log_msg,
                                 svn_client_ctx_t *ctx,
                                 apr_pool_t *pool)
{
  apr_hash_t *new_revprop_table;
  if (revprop_table_in)
    {
      if (svn_prop_has_svn_prop(revprop_table_in, pool))
        return svn_error_create(SVN_ERR_CLIENT_PROPERTY_NAME, NULL,
                                _("Standard properties can't be set "
                                  "explicitly as revision properties"));
      new_revprop_table = apr_hash_copy(pool, revprop_table_in);
    }
  else
    {
      new_revprop_table = apr_hash_make(pool);
    }
  apr_hash_set(new_revprop_table, SVN_PROP_REVISION_LOG, APR_HASH_KEY_STRING,
               svn_string_create(log_msg, pool));
  *revprop_table_out = new_revprop_table;
  return SVN_NO_ERROR;
}<|MERGE_RESOLUTION|>--- conflicted
+++ resolved
@@ -275,126 +275,8 @@
                     const char *path,
                     apr_pool_t *pool)
 {
-<<<<<<< HEAD
-  apr_hash_index_t *hi;
-
-  for (hi = apr_hash_first(pool, committables); hi; hi = apr_hash_next(hi))
-    {
-      apr_array_header_t *these_committables = svn_apr_hash_index_val(hi);
-      int i;
-
-      for (i = 0; i < these_committables->nelts; i++)
-        {
-          svn_client_commit_item3_t *this_committable
-            = APR_ARRAY_IDX(these_committables, i,
-                            svn_client_commit_item3_t *);
-
-          if (strcmp(this_committable->path, path) == 0)
-            return this_committable;
-        }
-    }
-
-  return NULL;
-}
-
-/* Baton for add_lock_token() */
-struct add_lock_token_baton
-{
-  apr_hash_t *lock_tokens;
-  svn_wc_context_t *wc_ctx;
-};
-
-/* This implements the svn_wc__node_found_func_t interface. */
-static svn_error_t *
-add_lock_token(const char *local_abspath,
-               void *walk_baton,
-               apr_pool_t *scratch_pool)
-{
-  struct add_lock_token_baton *altb = walk_baton;
-  apr_pool_t *token_pool = apr_hash_pool_get(altb->lock_tokens);
-  const svn_wc_entry_t *entry;
-
-  SVN_ERR(svn_wc__maybe_get_entry(&entry, altb->wc_ctx, local_abspath,
-                                  svn_node_unknown, FALSE, FALSE,
-                                  scratch_pool, scratch_pool));
-
-  /* I want every lock-token I can get my dirty hands on!
-     If this entry is switched, so what.  We will send an irrelevant lock
-     token. */
-  if (entry && entry->url && entry->lock_token)
-    apr_hash_set(altb->lock_tokens, apr_pstrdup(token_pool, entry->url),
-                 APR_HASH_KEY_STRING,
-                 apr_pstrdup(token_pool, entry->lock_token));
-
-  return SVN_NO_ERROR;
-}
-
-/* Helper for harvest_committables().
- * If ENTRY is a dir, return an SVN_ERR_WC_FOUND_CONFLICT error when
- * encountering a tree-conflicted immediate child node. However, do
- * not consider immediate children that are outside the bounds of DEPTH.
- *
- * TODO ### WC_CTX and LOCAL_ABSPATH ...
- * ENTRY, DEPTH, CHANGELISTS and POOL are the same ones
- * originally received by harvest_committables().
- *
- * Tree-conflicts information is stored in the victim's immediate parent.
- * In some cases of an absent tree-conflicted victim, the tree-conflict
- * information in its parent dir is the only indication that the node
- * is under version control. This function is necessary for this
- * particular case. In all other cases, this simply bails out a little
- * bit earlier.
- *
- * Note: Tree-conflicts info can only be found in "THIS_DIR" entries,
- * where each THIS_DIR will only hold tree-conflicts on its children. */
-static svn_error_t *
-bail_on_tree_conflicted_children(svn_wc_context_t *wc_ctx,
-                                 const char *local_abspath,
-                                 const svn_wc_entry_t *entry,
-                                 svn_depth_t depth,
-                                 apr_hash_t *changelists,
-                                 apr_pool_t *pool)
-{
-  apr_hash_t *conflicts;
-  apr_hash_index_t *hi;
-
-  if ((depth == svn_depth_empty)
-      || (entry->kind != svn_node_dir)
-      || (strcmp(entry->name, SVN_WC_ENTRY_THIS_DIR) != 0))
-    /* There can't possibly be tree-conflicts information here. */
-    return SVN_NO_ERROR;
-
-  SVN_ERR(svn_wc__read_tree_conflicts(&conflicts, entry->tree_conflict_data,
-                                      local_abspath, pool));
-
-  for (hi = apr_hash_first(pool, conflicts); hi; hi = apr_hash_next(hi))
-    {
-      const svn_wc_conflict_description_t *conflict =
-          svn_apr_hash_index_val(hi);
-
-      if ((conflict->node_kind == svn_node_dir) &&
-          (depth == svn_depth_files))
-        continue;
-
-      /* So we've encountered a conflict that is included in DEPTH.
-         Bail out. But if there are CHANGELISTS, avoid bailing out
-         on an item that doesn't match the CHANGELISTS. */
-      if (!svn_wc__changelist_match(wc_ctx, local_abspath, changelists, pool))
-        continue;
-
-      /* At this point, a conflict was found, and either there were no
-         changelists, or the changelists matched. Bail out already! */
-      return svn_error_createf(
-               SVN_ERR_WC_FOUND_CONFLICT, NULL,
-               _("Aborting commit: '%s' remains in conflict"),
-               svn_dirent_local_style(conflict->path, pool));
-    }
-
-  return SVN_NO_ERROR;
-=======
   return (svn_client_commit_item3_t *)
       apr_hash_get(committables->by_path, path, APR_HASH_KEY_STRING);
->>>>>>> 4cf18c3e
 }
 
 /* Helper function for svn_client__harvest_committables().
@@ -520,17 +402,7 @@
 harvest_committables(const char *local_abspath,
                      svn_client__committables_t *committables,
                      apr_hash_t *lock_tokens,
-<<<<<<< HEAD
-                     const char *path,
-                     const char *url,
-                     const char *copyfrom_url,
-                     const svn_wc_entry_t *entry,
-                     const svn_wc_entry_t *parent_entry,
-                     svn_boolean_t adds_only,
-                     svn_boolean_t copy_mode,
-=======
                      const char *copy_mode_relpath,
->>>>>>> 4cf18c3e
                      svn_depth_t depth,
                      svn_boolean_t just_locked,
                      apr_hash_t *changelists,
@@ -545,21 +417,6 @@
                      apr_pool_t *result_pool,
                      apr_pool_t *scratch_pool)
 {
-<<<<<<< HEAD
-  svn_boolean_t text_mod = FALSE, prop_mod = FALSE;
-  apr_byte_t state_flags = 0;
-  svn_node_kind_t kind;
-  const char *p_path;
-  const char *cf_url = NULL;
-  svn_revnum_t cf_rev = entry->copyfrom_rev;
-  const svn_string_t *propval;
-  svn_boolean_t is_special;
-  apr_pool_t *token_pool = (lock_tokens ? apr_hash_pool_get(lock_tokens)
-                            : NULL);
-  const char *local_abspath;
-
-  SVN_ERR(svn_dirent_get_absolute(&local_abspath, path, scratch_pool));
-=======
   struct harvest_baton baton;
 
   SVN_ERR_ASSERT((just_locked && lock_tokens) || !just_locked);
@@ -592,7 +449,6 @@
                              &baton,
                              cancel_func, cancel_baton,
                              scratch_pool));
->>>>>>> 4cf18c3e
 
   return SVN_NO_ERROR;
 }
@@ -742,24 +598,6 @@
   /* Return early for nodes that don't have a committable status */
   switch (status->node_status)
     {
-<<<<<<< HEAD
-      /* Read the dir's own entries for use when recursing. */
-      svn_error_t *err;
-      const svn_wc_entry_t *e = NULL;
-
-      err = svn_wc__maybe_get_entry(&e, ctx->wc_ctx,
-                                    local_abspath, svn_node_dir,
-                                    FALSE, FALSE,
-                                    scratch_pool, scratch_pool);
-
-      /* If we failed to get an entries hash for the directory, no
-         sweat.  Cleanup and move along.  */
-      if (err)
-        svn_error_clear(err);
-      else if (e != NULL)
-        entry = e;
-    }
-=======
       case svn_wc_status_unversioned:
       case svn_wc_status_ignored:
       case svn_wc_status_external:
@@ -804,7 +642,6 @@
                          || (status->changelist != NULL
                              && apr_hash_get(changelists, status->changelist,
                                              APR_HASH_KEY_STRING) != NULL));
->>>>>>> 4cf18c3e
 
   /* Early exit. */
   if (status->kind != svn_node_dir && ! matches_changelists)
@@ -1011,117 +848,6 @@
                               result_pool, scratch_pool));
     }
 
-<<<<<<< HEAD
-  /* For directories, recursively handle each entry according to depth
-     (except when the directory is being deleted, unless the deletion
-     is part of a replacement ... how confusing).  */
-  if ((entry->kind == svn_node_dir) && (depth > svn_depth_empty)
-      && ((! (state_flags & SVN_CLIENT_COMMIT_ITEM_DELETE))
-          || (state_flags & SVN_CLIENT_COMMIT_ITEM_ADD)))
-    {
-      const apr_array_header_t *children;
-      apr_pool_t *iterpool = svn_pool_create(scratch_pool);
-      int i;
-
-      SVN_ERR(svn_wc__node_get_children(&children, ctx->wc_ctx, local_abspath,
-                                        copy_mode, scratch_pool, iterpool));
-
-      /* Loop over all other entries in this directory, skipping the
-         "this dir" entry. */
-      for (i = 0; i < children->nelts; i++)
-        {
-          const char *this_abspath = APR_ARRAY_IDX(children, i, const char *);
-          const char *name = svn_dirent_basename(this_abspath, NULL);
-          const svn_wc_entry_t *this_entry;
-          const char *full_path;
-          const char *used_url = NULL;
-          const char *this_cf_url = cf_url ? cf_url : copyfrom_url;
-          svn_error_t *err;
-
-          svn_pool_clear(iterpool);
-
-          err = svn_wc__get_entry_versioned(&this_entry, ctx->wc_ctx,
-                                            this_abspath, svn_node_unknown,
-                                            copy_mode, FALSE,
-                                            iterpool, iterpool);
-
-          if (err && err->apr_err == SVN_ERR_ENTRY_NOT_FOUND)
-            {
-              svn_error_clear(err);
-              SVN_ERR(svn_wc__get_entry_versioned(&this_entry, ctx->wc_ctx,
-                                                  this_abspath, svn_node_dir,
-                                                  copy_mode, TRUE,
-                                                  iterpool, iterpool));
-            }
-          else
-            SVN_ERR(err);
-
-          /* Skip the excluded item. */
-          if (this_entry->depth == svn_depth_exclude)
-            continue;
-
-          /* Issue #3281.
-           *
-           * Skip schedule-delete children inside of schedule-replace
-           * directories. They cause an out-of-date error upon commit,
-           * and prevent replaced directories from being committed.
-           *
-           * The out-of-date error happens because we recursively delete the
-           * replaced directory in the transaction, then copy the replacing
-           * directory in its place, and then try to delete nodes inside
-           * the directory which existed only in its pre-replaced state.
-           * The attempt to delete non-existent nodes from the transaction
-           * (with node kind "none") is prevented by libsvn_repos/commit.c:
-           * delete_entry() which sends the out-of-date error.
-           *
-           * ### We should not skip deletions which happened post-replace.
-           * ###
-           * ### This is not possible in wc-1 right now, because post-replace
-           * ### deletions are not represented in working copy meta data.
-           * ### Such nodes simply have NO entry at all in wc-1. The entry
-           * ### gets blown away as part of deleting the apparently "locally
-           * ### added" node, instead of changing the entry's schedule to
-           * ### "delete". Note that replaced directories can only happen as
-           * ### part of a set of local changes, either made manually or by a
-           * ### merge. That's why nodes inside of replaced dirs are always
-           * ### considered "locally added". The subtleties of the
-           * ### locally-added-inside-of-a-replaced-parent-directory case are
-           * ### wrongfully ignored during entry deletion.
-           * ###
-           * ### On top of that, libsvn_repos/commit.c:add_directory() will
-           * ### always do server-side copies for directories added with
-           * ### history, instead of copying the directory state verbatim
-           * ### from the WC. This causes nodes which the user meant to delete
-           * ### post-replace to show up in the commit transaction regardless.
-           * ### This is not a problem in itself, but because there is no
-           * ### entry for a post-replace deleted node, we cannot send a
-           * ### separate deletion to remove the post-replace deleted node
-           * ### from the transaction after the directory was copied on the
-           * ### server.
-           * ### Worse, the entry comes back only after an update which
-           * ### explicitly targets the node which is now locally missing
-           * ### but present on the server, in a revision the WC thinks it
-           * ### has the entire state of! By not handling the
-           * ### locally-added-inside-of-a-replaced-parent-directory entry
-           * ### removal case properly, the client corrupts the WC meta data
-           * ### without realising the mess it just made.
-           * ###
-           * ### So our ignorance about post-replace deleted nodes here is
-           * ### just a side-effect of a much bigger problem, which has existed
-           * ### for some time (at least since 1.5.x, probably much longer).
-           * ###
-           * ### WC-NG should fix all of this before 1.7 release.
-           * ### Note that, in trunk, the entry of post-replace deleted nodes
-           * ### does not get blown away, so trunk is one step ahead of 1.6.x
-           * ### already. */
-          if (entry->schedule == svn_wc_schedule_replace &&
-              this_entry->schedule == svn_wc_schedule_delete)
-            continue;
-
-          full_path = svn_dirent_join(path, name, iterpool);
-          if (this_cf_url)
-            this_cf_url = svn_path_url_add_component2(this_cf_url, name, iterpool);
-=======
     /* Fetch lock tokens for descendants of deleted BASE nodes. */
   if (matches_changelists
       && (state_flags & SVN_CLIENT_COMMIT_ITEM_DELETE)
@@ -1144,7 +870,6 @@
           const void *key;
           apr_ssize_t klen;
           void * val;
->>>>>>> 4cf18c3e
 
           apr_hash_this(hi, &key, &klen, &val);
 
@@ -1152,89 +877,6 @@
         }
     }
 
-<<<<<<< HEAD
-          /* Recurse. */
-          if (this_entry->kind == svn_node_dir)
-            {
-              if (depth <= svn_depth_files)
-                {
-                  /* Don't bother with any of this if it's a directory
-                     and depth says not to go there. */
-                  continue;
-                }
-              else
-                {
-                  svn_boolean_t obstructed;
-
-                  SVN_ERR(svn_wc__node_is_status_obstructed(&obstructed,
-                                                            ctx->wc_ctx,
-                                                            this_abspath,
-                                                            iterpool));
-
-                  if (obstructed)
-                    {
-                      /* A missing, schedule-delete child dir is
-                         allowable.  Just don't try to recurse. */
-                      svn_node_kind_t childkind;
-                      err = svn_io_check_path(full_path,
-                                              &childkind,
-                                              iterpool);
-                      if (! err
-                          && (childkind == svn_node_none)
-                          && (this_entry->schedule
-                              == svn_wc_schedule_delete))
-                        {
-                          if (svn_wc__changelist_match(ctx->wc_ctx,
-                                                       this_abspath,
-                                                       changelists,
-                                                       iterpool))
-                            {
-                              add_committable(
-                                committables, full_path,
-                                this_entry->kind, used_url,
-                                SVN_INVALID_REVNUM,
-                                NULL,
-                                SVN_INVALID_REVNUM,
-                                SVN_CLIENT_COMMIT_ITEM_DELETE);
-                              continue; /* don't recurse! */
-                            }
-                        }
-                      else
-                        SVN_ERR(err);
-                    }
-                }
-            }
-
-          {
-            svn_depth_t depth_below_here = depth;
-
-            /* If depth is svn_depth_files, then we must be recursing
-               into a file, or else we wouldn't be here -- either way,
-               svn_depth_empty is the right depth to use.  On the
-               other hand, if depth is svn_depth_immediates, then we
-               could be recursing into a directory or a file -- in
-               which case svn_depth_empty is *still* the right depth
-               to use.  I know that sounds bizarre (one normally
-               expects to just do depth - 1) but it's correct. */
-            if (depth == svn_depth_immediates
-                || depth == svn_depth_files)
-              depth_below_here = svn_depth_empty;
-
-            SVN_ERR(harvest_committables
-                    (committables, lock_tokens, full_path,
-                     used_url ? used_url : this_entry->url,
-                     this_cf_url,
-                     this_entry,
-                     entry,
-                     adds_only,
-                     copy_mode,
-                     depth_below_here,
-                     just_locked,
-                     changelists,
-                     ctx,
-                     iterpool));
-          }
-=======
   /* Make sure we check for dangling children on additions 
 
      We perform this operation on the harvest root, and on roots caused by
@@ -1284,7 +926,6 @@
                            APR_HASH_KEY_STRING,
                            apr_pstrdup(result_pool, local_abspath));
             }
->>>>>>> 4cf18c3e
         }
     }
 
@@ -1302,27 +943,11 @@
      use the normal commit handling). */
   if (copy_mode && !is_added && !is_deleted && status->kind == svn_node_dir)
     {
-<<<<<<< HEAD
-      struct add_lock_token_baton altb;
-      altb.wc_ctx = ctx->wc_ctx;
-      altb.lock_tokens = lock_tokens;
-
-      SVN_ERR(svn_wc__node_walk_children(ctx->wc_ctx,
-                                         local_abspath,
-                                         FALSE,
-                                         add_lock_token,
-                                         &altb,
-                                         svn_depth_infinity,
-                                         ctx->cancel_func,
-                                         ctx->cancel_baton,
-                                         scratch_pool));
-=======
       SVN_ERR(harvest_not_present_for_copy(wc_ctx, local_abspath, committables,
                                            repos_root_url, commit_relpath,
                                            baton->check_url_func,
                                            baton->check_url_baton,
                                            result_pool, scratch_pool));
->>>>>>> 4cf18c3e
     }
 
   return SVN_NO_ERROR;
@@ -1467,13 +1092,8 @@
                                  apr_pool_t *result_pool,
                                  apr_pool_t *scratch_pool)
 {
-<<<<<<< HEAD
-  int i = 0;
-  apr_pool_t *subpool = svn_pool_create(pool);
-=======
   int i;
   apr_pool_t *iterpool = svn_pool_create(scratch_pool);
->>>>>>> 4cf18c3e
   apr_hash_t *changelist_hash = NULL;
   struct handle_descendants_baton hdb;
   apr_hash_index_t *hi;
@@ -1522,47 +1142,10 @@
 
       svn_pool_clear(iterpool);
 
-<<<<<<< HEAD
-      /* Add the relative portion of our full path (if there are no
-         relative paths, TARGET will just be PARENT_ADM for a single
-         iteration). */
-      if (targets->nelts)
-        target = svn_dirent_join(svn_wc_adm_access_path(parent_adm),
-                                 APR_ARRAY_IDX(targets, i, const char *),
-                                 subpool);
-      else
-        target = svn_wc_adm_access_path(parent_adm);
-
-      SVN_ERR(svn_dirent_get_absolute(&target_abspath, target, subpool));
-
-      /* No entry?  This TARGET isn't even under version control! */
-      err = svn_wc__get_entry_versioned(&entry, ctx->wc_ctx, target_abspath,
-                                        svn_node_unknown, FALSE, FALSE,
-                                        subpool, subpool);
-      /* If a target of the commit is a tree-conflicted node that
-       * has no entry (e.g. locally deleted), issue a proper tree-
-       * conflicts error instead of a "not under version control". */
-      if (err && (err->apr_err == SVN_ERR_ENTRY_NOT_FOUND))
-        {
-          const svn_wc_conflict_description2_t *conflict;
-          svn_wc__get_tree_conflict(&conflict, ctx->wc_ctx, target_abspath,
-                                    pool, subpool);
-          if (conflict != NULL)
-            {
-              svn_error_clear(err);
-              return svn_error_createf(
-                       SVN_ERR_WC_FOUND_CONFLICT, NULL,
-                       _("Aborting commit: '%s' remains in conflict"),
-                       svn_dirent_local_style(conflict->local_abspath, pool));
-            }
-        }
-      SVN_ERR(err);
-=======
       /* Add the relative portion to the base abspath.  */
       target_abspath = svn_dirent_join(base_dir_abspath,
                                        APR_ARRAY_IDX(targets, i, const char *),
                                        iterpool);
->>>>>>> 4cf18c3e
 
       /* Handle our TARGET. */
       /* Make sure this isn't inside a working copy subtree that is
@@ -1583,39 +1166,6 @@
                                    ctx->wc_ctx, result_pool, iterpool));
     }
 
-<<<<<<< HEAD
-      /* We have to be especially careful around entries scheduled for
-         addition or replacement. */
-      if ((entry->schedule == svn_wc_schedule_add)
-          || (entry->schedule == svn_wc_schedule_replace))
-        {
-          const char *parent_abspath = svn_dirent_dirname(target_abspath,
-                                                          subpool);
-          svn_boolean_t is_added;
-
-          err = svn_wc__node_is_status_added(&is_added, ctx->wc_ctx,
-                                             parent_abspath, subpool);
-          if (err && err->apr_err == SVN_ERR_WC_PATH_NOT_FOUND)
-            {
-              svn_error_clear(err);
-              return svn_error_createf(
-                SVN_ERR_WC_CORRUPT, NULL,
-                _("'%s' is scheduled for addition within unversioned parent"),
-                svn_dirent_local_style(target, pool));
-            }
-          SVN_ERR(err);
-
-          if (is_added)
-            {
-              /* Copy the parent and target into pool; subpool
-                 lasts only for this loop iteration, and we check
-                 danglers after the loop is over. */
-              apr_hash_set(danglers, svn_dirent_dirname(target, pool),
-                           APR_HASH_KEY_STRING,
-                           apr_pstrdup(pool, target));
-            }
-        }
-=======
   hdb.wc_ctx = ctx->wc_ctx;
   hdb.cancel_func = ctx->cancel_func;
   hdb.cancel_baton = ctx->cancel_baton;
@@ -1639,31 +1189,11 @@
           if (ctx->notify_func2 != NULL)
             {
               svn_wc_notify_t *notify;
->>>>>>> 4cf18c3e
 
               notify = svn_wc_create_notify(dangling_child,
                                             svn_wc_notify_failed_no_parent,
                                             scratch_pool);
 
-<<<<<<< HEAD
-      /* Handle our TARGET. */
-      /* Make sure this isn't inside a working copy subtree that is
-       * marked as tree-conflicted. */
-      SVN_ERR(bail_on_tree_conflicted_ancestor(ctx->wc_ctx,
-                                               (entry->kind == svn_node_dir
-                                                ? target_abspath
-                                                : svn_dirent_dirname(
-                                                    target_abspath, subpool)),
-                                               subpool));
-
-      SVN_ERR(harvest_committables(*committables, *lock_tokens, target,
-                                   entry->url, NULL,
-                                   entry, NULL, FALSE, FALSE, depth,
-                                   just_locked, changelist_hash,
-                                   ctx, subpool));
-
-      i++;
-=======
               ctx->notify_func2(ctx->notify_baton2, notify, iterpool);
             }
 
@@ -1677,7 +1207,6 @@
                            svn_dirent_local_style(dangling_parent, iterpool),
                            svn_dirent_local_style(dangling_child, iterpool));
         }
->>>>>>> 4cf18c3e
     }
 
   svn_pool_destroy(iterpool);
@@ -1698,18 +1227,10 @@
 harvest_copy_committables(void *baton, void *item, apr_pool_t *pool)
 {
   struct copy_committables_baton *btn = baton;
-<<<<<<< HEAD
-
-  const svn_wc_entry_t *entry;
-  svn_client__copy_pair_t *pair =
-    *(svn_client__copy_pair_t **)item;
-  const char *src_abspath;
-=======
   svn_client__copy_pair_t *pair = *(svn_client__copy_pair_t **)item;
   const char *repos_root_url;
   const char *commit_relpath;
   struct handle_descendants_baton hdb;
->>>>>>> 4cf18c3e
 
   /* Read the entry for this SRC. */
   SVN_ERR_ASSERT(svn_dirent_is_absolute(pair->src_abspath_or_url));
@@ -1718,14 +1239,6 @@
                                       pair->src_abspath_or_url,
                                       pool, pool));
 
-<<<<<<< HEAD
-  /* Handle this SRC.  Because add_committable() uses the hash pool to
-     allocate the new commit_item, we can safely use the iterpool here. */
-  return harvest_committables(btn->committables, NULL, pair->src,
-                              pair->dst, entry->url, entry,
-                              NULL, FALSE, TRUE, svn_depth_infinity,
-                              FALSE, NULL, btn->ctx, pool);
-=======
   commit_relpath = svn_uri_skip_ancestor(repos_root_url,
                                          pair->dst_abspath_or_url, pool);
 
@@ -1755,7 +1268,6 @@
                             handle_descendants, &hdb, pool));
 
   return SVN_NO_ERROR;
->>>>>>> 4cf18c3e
 }
 
 
@@ -1763,11 +1275,8 @@
 svn_error_t *
 svn_client__get_copy_committables(svn_client__committables_t **committables,
                                   const apr_array_header_t *copy_pairs,
-<<<<<<< HEAD
-=======
                                   svn_client__check_url_kind_t check_url_func,
                                   void *check_url_baton,
->>>>>>> 4cf18c3e
                                   svn_client_ctx_t *ctx,
                                   apr_pool_t *result_pool,
                                   apr_pool_t *scratch_pool)
