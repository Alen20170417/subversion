--- conflicted
+++ resolved
@@ -243,9 +243,6 @@
   sum->path = path;
   sum->node_kind = kind;
 
-<<<<<<< HEAD
-  return eb->summarize_func(sum, eb->summarize_func_baton, pool);
-=======
   SVN_ERR(eb->summarize_func(sum, eb->summarize_func_baton, pool));
 
   if (kind == svn_node_dir)
@@ -258,7 +255,6 @@
                                  pool));
 
   return SVN_NO_ERROR;
->>>>>>> 8d8a5012
 }
 
 /* An editor function.  */
