/*
 * shelve.c:  implementation of the 'shelve' commands
 *
 * ====================================================================
 *    Licensed to the Apache Software Foundation (ASF) under one
 *    or more contributor license agreements.  See the NOTICE file
 *    distributed with this work for additional information
 *    regarding copyright ownership.  The ASF licenses this file
 *    to you under the Apache License, Version 2.0 (the
 *    "License"); you may not use this file except in compliance
 *    with the License.  You may obtain a copy of the License at
 *
 *      http://www.apache.org/licenses/LICENSE-2.0
 *
 *    Unless required by applicable law or agreed to in writing,
 *    software distributed under the License is distributed on an
 *    "AS IS" BASIS, WITHOUT WARRANTIES OR CONDITIONS OF ANY
 *    KIND, either express or implied.  See the License for the
 *    specific language governing permissions and limitations
 *    under the License.
 * ====================================================================
 */

/* ==================================================================== */

/* We define this here to remove any further warnings about the usage of
   experimental functions in this file. */
#define SVN_EXPERIMENTAL

#include "svn_client.h"
#include "svn_wc.h"
#include "svn_pools.h"
#include "svn_dirent_uri.h"
#include "svn_path.h"
#include "svn_hash.h"
#include "svn_utf.h"

#include "client.h"
#include "private/svn_wc_private.h"
#include "private/svn_sorts_private.h"
#include "svn_private_config.h"


/* Throw an error if NAME does not conform to our naming rules. */
static svn_error_t *
validate_name(const char *name,
              apr_pool_t *scratch_pool)
{
  if (name[0] == '\0' || strchr(name, '/'))
    return svn_error_createf(SVN_ERR_BAD_CHANGELIST_NAME, NULL,
                             _("Shelve: Bad name '%s'"), name);

  return SVN_NO_ERROR;
}

/* Set *PATCH_ABSPATH to the abspath of the patch file for SHELF
 * version VERSION, no matter whether it exists.
 */
static svn_error_t *
get_patch_abspath(const char **abspath,
                  svn_client_shelf_t *shelf,
                  int version,
                  apr_pool_t *result_pool,
                  apr_pool_t *scratch_pool)
{
  const char *filename;

  filename = apr_psprintf(scratch_pool, "%s-%03d.patch", shelf->name, version);
  *abspath = svn_dirent_join(shelf->shelves_dir, filename, result_pool);
  return SVN_NO_ERROR;
}

/* Set *PATCH_ABSPATH to the abspath of the patch file for SHELF
 * version VERSION. Error if VERSION is invalid or nonexistent.
 */
static svn_error_t *
get_existing_patch_abspath(const char **abspath,
                           svn_client_shelf_t *shelf,
                           int version,
                           apr_pool_t *result_pool,
                           apr_pool_t *scratch_pool)
{
  if (shelf->max_version <= 0)
    return svn_error_createf(SVN_ERR_CLIENT_BAD_REVISION, NULL,
                             _("shelf '%s': no versions available"),
                             shelf->name);
  if (version <= 0 || version > shelf->max_version)
    return svn_error_createf(SVN_ERR_CLIENT_BAD_REVISION, NULL,
                             _("shelf '%s' has no version %d: max version is %d"),
                             shelf->name, version, shelf->max_version);

  SVN_ERR(get_patch_abspath(abspath, shelf, version,
                            result_pool, scratch_pool));
  return SVN_NO_ERROR;
}

static svn_error_t *
shelf_delete_patch_file(svn_client_shelf_t *shelf,
                        int version,
                        apr_pool_t *scratch_pool)
{
  const char *patch_abspath;

  SVN_ERR(get_existing_patch_abspath(&patch_abspath, shelf, version,
                                     scratch_pool, scratch_pool));
  SVN_ERR(svn_io_remove_file2(patch_abspath, TRUE /*ignore_enoent*/,
                              scratch_pool));
  return SVN_NO_ERROR;
}

/*  */
static svn_error_t *
get_log_abspath(char **log_abspath,
                svn_client_shelf_t *shelf,
                apr_pool_t *result_pool,
                apr_pool_t *scratch_pool)
{
  const char *filename;

  filename = apr_pstrcat(scratch_pool, shelf->name, ".log", SVN_VA_NULL);
  *log_abspath = svn_dirent_join(shelf->shelves_dir, filename, result_pool);
  return SVN_NO_ERROR;
}

/* Set SHELF->log_message by reading from its file storage.
 *
 * ### Currently just reads the first line.
 */
static svn_error_t *
shelf_read_log_message(svn_client_shelf_t *shelf,
                       apr_pool_t *result_pool)
{
  char *log_abspath;
  apr_file_t *file;
  svn_error_t *err;
  svn_stream_t *stream;
  svn_boolean_t eof;
  svn_stringbuf_t *line;

  SVN_ERR(get_log_abspath(&log_abspath, shelf, result_pool, result_pool));

  err = svn_io_file_open(&file, log_abspath,
                         APR_FOPEN_READ,
                         APR_FPROT_OS_DEFAULT, result_pool);
  if (err && err->apr_err == APR_ENOENT)
    {
      svn_error_clear(err);
      shelf->log_message = "";
      return SVN_NO_ERROR;
    }
  else
    SVN_ERR(err);
  stream = svn_stream_from_aprfile2(file, FALSE /*disown*/, result_pool);

  SVN_ERR(svn_stream_readline(stream, &line, "\n", &eof, result_pool));
  SVN_ERR(svn_stream_close(stream));
  shelf->log_message = line->data;
  return SVN_NO_ERROR;
}

/* Write SHELF->log_message to its file storage.
 */
static svn_error_t *
shelf_write_log_message(svn_client_shelf_t *shelf,
                        apr_pool_t *scratch_pool)
{
  char *log_abspath;
  apr_file_t *file;
  svn_stream_t *stream;

  SVN_ERR(get_log_abspath(&log_abspath, shelf, scratch_pool, scratch_pool));

  SVN_ERR(svn_io_file_open(&file, log_abspath,
                           APR_FOPEN_WRITE | APR_FOPEN_CREATE,
                           APR_FPROT_OS_DEFAULT, scratch_pool));
  stream = svn_stream_from_aprfile2(file, FALSE /*disown*/, scratch_pool);

  SVN_ERR(svn_stream_puts(stream, shelf->log_message));
  SVN_ERR(svn_stream_close(stream));
  return SVN_NO_ERROR;
}

/*  */
static char *
get_current_abspath(svn_client_shelf_t *shelf,
                    apr_pool_t *result_pool)
{
  const char *current_filename
    = apr_psprintf(result_pool, "%s.current", shelf->name);
  return svn_dirent_join(shelf->shelves_dir, current_filename, result_pool);
}

/*  */
static svn_error_t *
shelf_read_current(svn_client_shelf_t *shelf,
                   apr_pool_t *scratch_pool)
{
  const char *current_abspath = get_current_abspath(shelf, scratch_pool);
  FILE *fp = fopen(current_abspath, "r");

  if (! fp)
    {
      shelf->max_version = 0;
      return SVN_NO_ERROR;
    }
  fscanf(fp, "%d", &shelf->max_version);
  fclose(fp);
  return SVN_NO_ERROR;
}

/*  */
static svn_error_t *
shelf_write_current(svn_client_shelf_t *shelf,
                    apr_pool_t *scratch_pool)
{
  const char *current_abspath = get_current_abspath(shelf, scratch_pool);
  FILE *fp = fopen(current_abspath, "w");

  fprintf(fp, "%d", shelf->max_version);
  fclose(fp);
  return SVN_NO_ERROR;
}

/** Write local changes to a patch file.
 *
 * @a paths, @a depth, @a changelists: The selection of local paths to diff.
 *
 * ### TODO: Ignore any external diff cmd as configured in config file.
 *     This might also solve the buffering problem.
 */
static svn_error_t *
write_patch(const char *patch_abspath,
            const apr_array_header_t *paths,
            svn_depth_t depth,
            const apr_array_header_t *changelists,
            svn_client_ctx_t *ctx,
            apr_pool_t *scratch_pool)
{
  apr_int32_t flag;
  apr_file_t *outfile;
  svn_stream_t *outstream;
  svn_stream_t *errstream;
  apr_pool_t *iterpool = svn_pool_create(scratch_pool);
  int i;
  svn_opt_revision_t peg_revision = {svn_opt_revision_unspecified, {0}};
  svn_opt_revision_t start_revision = {svn_opt_revision_base, {0}};
  svn_opt_revision_t end_revision = {svn_opt_revision_working, {0}};

  /* Get streams for the output and any error output of the diff. */
  /* ### svn_stream_open_writable() doesn't work here: the buffering
         goes wrong so that diff headers appear after their hunks.
         For now, fix by opening the file without APR_BUFFERED. */
  flag = APR_FOPEN_WRITE | APR_FOPEN_CREATE | APR_FOPEN_TRUNCATE;
<<<<<<< HEAD
=======
  if (! overwrite_existing)
    flag |= APR_FOPEN_EXCL;
>>>>>>> 71e1205c
  SVN_ERR(svn_io_file_open(&outfile, patch_abspath,
                           flag, APR_FPROT_OS_DEFAULT, scratch_pool));
  outstream = svn_stream_from_aprfile2(outfile, FALSE /*disown*/, scratch_pool);
  errstream = svn_stream_empty(scratch_pool);

  for (i = 0; i < paths->nelts; i++)
    {
      const char *path = APR_ARRAY_IDX(paths, i, const char *);

      if (svn_path_is_url(path))
        return svn_error_createf(SVN_ERR_ILLEGAL_TARGET, NULL,
                                 _("'%s' is not a local path"), path);

      SVN_ERR(svn_client_diff_peg6(
                     NULL /*options*/,
                     path,
                     &peg_revision,
                     &start_revision,
                     &end_revision,
                     NULL,
                     depth,
                     TRUE /*notice_ancestry*/,
                     FALSE /*no_diff_added*/,
                     FALSE /*no_diff_deleted*/,
                     TRUE /*show_copies_as_adds*/,
                     FALSE /*ignore_content_type: FALSE -> omit binary files*/,
                     FALSE /*ignore_properties*/,
                     FALSE /*properties_only*/,
                     FALSE /*use_git_diff_format*/,
                     SVN_APR_LOCALE_CHARSET,
                     outstream,
                     errstream,
                     changelists,
                     ctx, iterpool));
    }
  SVN_ERR(svn_stream_close(outstream));
  SVN_ERR(svn_stream_close(errstream));

  return SVN_NO_ERROR;
}

svn_error_t *
svn_client_shelf_open(svn_client_shelf_t **shelf_p,
                      const char *name,
                      const char *local_abspath,
                      svn_client_ctx_t *ctx,
                      apr_pool_t *result_pool)
{
  svn_client_shelf_t *shelf = apr_palloc(result_pool, sizeof(*shelf));
  char *shelves_dir;

  SVN_ERR(validate_name(name, result_pool));

  SVN_ERR(svn_client_get_wc_root(&shelf->wc_root_abspath,
                                 local_abspath, ctx,
                                 result_pool, result_pool));
  SVN_ERR(svn_wc__get_shelves_dir(&shelves_dir,
                                  ctx->wc_ctx, local_abspath,
                                  result_pool, result_pool));
  shelf->shelves_dir = shelves_dir;
  shelf->ctx = ctx;
  shelf->pool = result_pool;

  shelf->name = apr_pstrdup(result_pool, name);
  SVN_ERR(shelf_read_log_message(shelf, result_pool));
  SVN_ERR(shelf_read_current(shelf, result_pool));

  *shelf_p = shelf;
  return SVN_NO_ERROR;
}

svn_error_t *
svn_client_shelf_close(svn_client_shelf_t *shelf,
                       apr_pool_t *scratch_pool)
{
  return SVN_NO_ERROR;
}

svn_error_t *
svn_client_shelf_delete(const char *name,
                        const char *local_abspath,
                        svn_boolean_t dry_run,
                        svn_client_ctx_t *ctx,
                        apr_pool_t *scratch_pool)
{
  svn_client_shelf_t *shelf;
  int i;
  char *abspath;

  SVN_ERR(validate_name(name, scratch_pool));

  SVN_ERR(svn_client_shelf_open(&shelf,
                                name, local_abspath, ctx, scratch_pool));

  /* Remove the patches. */
  for (i = shelf->max_version; i > 0; i--)
    {
      SVN_ERR(shelf_delete_patch_file(shelf, i, scratch_pool));
    }

  /* Remove the other files */
  SVN_ERR(get_log_abspath(&abspath, shelf, scratch_pool, scratch_pool));
  SVN_ERR(svn_io_remove_file2(abspath, TRUE /*ignore_enoent*/, scratch_pool));
  abspath = get_current_abspath(shelf, scratch_pool);
  SVN_ERR(svn_io_remove_file2(abspath, TRUE /*ignore_enoent*/, scratch_pool));

  SVN_ERR(svn_client_shelf_close(shelf, scratch_pool));
  return SVN_NO_ERROR;
}

svn_error_t *
svn_client_shelf_get_paths(apr_hash_t **affected_paths,
                           svn_client_shelf_t *shelf,
                           int version,
                           apr_pool_t *result_pool,
                           apr_pool_t *scratch_pool)
{
  const char *patch_abspath;
  svn_patch_file_t *patch_file;
  apr_pool_t *iterpool = svn_pool_create(scratch_pool);
  apr_hash_t *paths = apr_hash_make(result_pool);

  SVN_ERR(get_existing_patch_abspath(&patch_abspath, shelf, version,
                                     result_pool, result_pool));
  SVN_ERR(svn_diff_open_patch_file(&patch_file, patch_abspath, result_pool));

  while (1)
    {
      svn_patch_t *patch;

      svn_pool_clear(iterpool);
      SVN_ERR(svn_diff_parse_next_patch(&patch, patch_file,
                                        FALSE /*reverse*/,
                                        FALSE /*ignore_whitespace*/,
                                        iterpool, iterpool));
      if (! patch)
        break;
      svn_hash_sets(paths,
                    apr_pstrdup(result_pool, patch->old_filename),
                    apr_pstrdup(result_pool, patch->new_filename));
    }
  SVN_ERR(svn_diff_close_patch_file(patch_file, iterpool));
  svn_pool_destroy(iterpool);

  *affected_paths = paths;
  return SVN_NO_ERROR;
}

svn_error_t *
svn_client_shelf_apply(svn_client_shelf_t *shelf,
                       int version,
                       svn_boolean_t dry_run,
                       apr_pool_t *scratch_pool)
{
  const char *patch_abspath;

  SVN_ERR(get_existing_patch_abspath(&patch_abspath, shelf, version,
                                     scratch_pool, scratch_pool));
  SVN_ERR(svn_client_patch(patch_abspath, shelf->wc_root_abspath,
                           dry_run, 0 /*strip*/,
                           FALSE /*reverse*/,
                           FALSE /*ignore_whitespace*/,
                           TRUE /*remove_tempfiles*/, NULL, NULL,
                           shelf->ctx, scratch_pool));

  return SVN_NO_ERROR;
}

svn_error_t *
svn_client_shelf_unapply(svn_client_shelf_t *shelf,
                         int version,
                         svn_boolean_t dry_run,
                         apr_pool_t *scratch_pool)
{
  const char *patch_abspath;

  SVN_ERR(get_existing_patch_abspath(&patch_abspath, shelf, version,
                                     scratch_pool, scratch_pool));
  SVN_ERR(svn_client_patch(patch_abspath, shelf->wc_root_abspath,
                           dry_run, 0 /*strip*/,
                           TRUE /*reverse*/,
                           FALSE /*ignore_whitespace*/,
                           TRUE /*remove_tempfiles*/, NULL, NULL,
                           shelf->ctx, scratch_pool));

  return SVN_NO_ERROR;
}

svn_error_t *
svn_client_shelf_set_current_version(svn_client_shelf_t *shelf,
                                     int version,
                                     apr_pool_t *scratch_pool)
{
  int i;

  /* Delete any newer checkpoints */
  for (i = shelf->max_version; i > version; i--)
    {
      SVN_ERR(shelf_delete_patch_file(shelf, i, scratch_pool));
    }

  shelf->max_version = version;
  SVN_ERR(shelf_write_current(shelf, scratch_pool));
  return SVN_NO_ERROR;
}

svn_error_t *
svn_client_shelf_get_files(apr_array_header_t **wc_abspaths_p,
                           svn_client_shelf_t *shelf,
                           int version,
                           apr_pool_t *scratch_pool)
{

  return SVN_NO_ERROR;
}

svn_error_t *
svn_client_shelf_export_patch(svn_client_shelf_t *shelf,
                              int version,
                              svn_stream_t *outstream,
                              apr_pool_t *scratch_pool)
{
  const char *patch_abspath;
  svn_stream_t *instream;

  SVN_ERR(get_existing_patch_abspath(&patch_abspath, shelf, version,
                                     scratch_pool, scratch_pool));
  SVN_ERR(svn_stream_open_readonly(&instream, patch_abspath,
                                   scratch_pool, scratch_pool));
  SVN_ERR(svn_stream_copy3(instream,
                           svn_stream_disown(outstream, scratch_pool),
                           NULL, NULL, scratch_pool));
  return SVN_NO_ERROR;
}

svn_error_t *
svn_client_shelf_save_new_version(svn_client_shelf_t *shelf,
                                  const apr_array_header_t *paths,
                                  svn_depth_t depth,
                                  const apr_array_header_t *changelists,
                                  apr_pool_t *scratch_pool)
{
  int next_version = shelf->max_version + 1;
  const char *patch_abspath;
  apr_finfo_t file_info;

  SVN_ERR(get_patch_abspath(&patch_abspath, shelf, next_version,
                            scratch_pool, scratch_pool));
  SVN_ERR(write_patch(patch_abspath,
                      paths, depth, changelists,
                      shelf->ctx, scratch_pool));

  SVN_ERR(svn_io_stat(&file_info, patch_abspath, APR_FINFO_MTIME, scratch_pool));
  if (file_info.size > 0)
    {
      SVN_ERR(svn_client_shelf_set_current_version(shelf, next_version,
                                                   scratch_pool));
    }
  return SVN_NO_ERROR;
}

svn_error_t *
<<<<<<< HEAD
svn_client_shelf_set_log_message(svn_client_shelf_t *shelf,
                                 svn_boolean_t dry_run,
                                 apr_pool_t *scratch_pool)
=======
svn_client_shelf_get_paths(apr_hash_t **affected_paths,
                           const char *name,
                           const char *local_abspath,
                           svn_client_ctx_t *ctx,
                           apr_pool_t *result_pool,
                           apr_pool_t *scratch_pool)
{
  const char *wc_root_abspath;
  char *patch_abspath;
  svn_patch_file_t *patch_file;
  apr_pool_t *iterpool = svn_pool_create(scratch_pool);
  apr_hash_t *paths = apr_hash_make(result_pool);

  SVN_ERR(validate_name(name, scratch_pool));

  SVN_ERR(svn_client_get_wc_root(&wc_root_abspath,
                                 local_abspath, ctx, scratch_pool, scratch_pool));
  SVN_ERR(get_patch_abspath(&patch_abspath, name, wc_root_abspath,
                            ctx, scratch_pool, scratch_pool));
  SVN_ERR(svn_diff_open_patch_file(&patch_file, patch_abspath, result_pool));

  while (1)
    {
      svn_patch_t *patch;

      svn_pool_clear(iterpool);
      SVN_ERR(svn_diff_parse_next_patch(&patch, patch_file,
                                        FALSE /*reverse*/,
                                        FALSE /*ignore_whitespace*/,
                                        iterpool, iterpool));
      if (! patch)
        break;
      svn_hash_sets(paths,
                    apr_pstrdup(result_pool, patch->old_filename),
                    apr_pstrdup(result_pool, patch->new_filename));
    }
  SVN_ERR(svn_diff_close_patch_file(patch_file, iterpool));
  svn_pool_destroy(iterpool);

  *affected_paths = paths;
  return SVN_NO_ERROR;
}

svn_error_t *
svn_client_shelf_has_changes(svn_boolean_t *has_changes,
                             const char *name,
                             const char *local_abspath,
                             svn_client_ctx_t *ctx,
                             apr_pool_t *scratch_pool)
{
  apr_hash_t *patch_paths;

  SVN_ERR(svn_client_shelf_get_paths(&patch_paths, name, local_abspath,
                                     ctx, scratch_pool, scratch_pool));
  *has_changes = (apr_hash_count(patch_paths) != 0);
  return SVN_NO_ERROR;
}

/* Set *LOGMSG to the log message stored in the file PATCH_ABSPATH.
 *
 * ### Currently just reads the first line.
 */
static svn_error_t *
read_logmsg_from_patch(const char **logmsg,
                       const char *patch_abspath,
                       apr_pool_t *result_pool,
                       apr_pool_t *scratch_pool)
>>>>>>> 71e1205c
{
  svn_client_ctx_t *ctx = shelf->ctx;
  const char *message = "";

  /* Fetch the log message and any other revprops */
  if (SVN_CLIENT__HAS_LOG_MSG_FUNC(ctx))
    {
      const char *tmp_file;
      apr_array_header_t *commit_items
        = apr_array_make(scratch_pool, 1, sizeof(void *));

      SVN_ERR(svn_client__get_log_msg(&message, &tmp_file, commit_items,
                                      ctx, scratch_pool));
      if (! message)
        return SVN_NO_ERROR;
    }
  if (message && !dry_run)
    {
      shelf->log_message = apr_pstrdup(shelf->pool, message);
      SVN_ERR(shelf_write_log_message(shelf, scratch_pool));
    }

  return SVN_NO_ERROR;
}

svn_error_t *
svn_client_shelves_list(apr_hash_t **shelved_patch_infos,
                        const char *local_abspath,
                        svn_client_ctx_t *ctx,
                        apr_pool_t *result_pool,
                        apr_pool_t *scratch_pool)
{
  const char *wc_root_abspath;
  char *shelves_dir;
  apr_hash_t *dirents;
  apr_hash_index_t *hi;

  SVN_ERR(svn_wc__get_wcroot(&wc_root_abspath, ctx->wc_ctx, local_abspath,
                             scratch_pool, scratch_pool));
  SVN_ERR(svn_wc__get_shelves_dir(&shelves_dir, ctx->wc_ctx, local_abspath,
                                  scratch_pool, scratch_pool));
  SVN_ERR(svn_io_get_dirents3(&dirents, shelves_dir, FALSE /*only_check_type*/,
                              result_pool, scratch_pool));

  *shelved_patch_infos = apr_hash_make(result_pool);

  /* Remove non-shelves */
  for (hi = apr_hash_first(scratch_pool, dirents); hi; hi = apr_hash_next(hi))
    {
      const char *filename = apr_hash_this_key(hi);
      svn_io_dirent2_t *dirent = apr_hash_this_val(hi);
      size_t len = strlen(filename);

      if (len > 6 && strcmp(filename + len - 8, ".current") == 0)
        {
          const char *name = apr_pstrndup(result_pool, filename, len - 8);
          svn_client_shelf_info_t *info
            = apr_palloc(result_pool, sizeof(*info));

          info->mtime = dirent->mtime;
          svn_hash_sets(*shelved_patch_infos, name, info);
        }
    }

  return SVN_NO_ERROR;
}

svn_error_t *
svn_client_shelves_any(svn_boolean_t *any_shelved,
                       const char *local_abspath,
                       svn_client_ctx_t *ctx,
                       apr_pool_t *scratch_pool)
{
  apr_hash_t *shelved_patch_infos;

  SVN_ERR(svn_client_shelves_list(&shelved_patch_infos, local_abspath,
                                  ctx, scratch_pool, scratch_pool));
  *any_shelved = apr_hash_count(shelved_patch_infos) != 0;
  return SVN_NO_ERROR;
}

svn_error_t *
svn_client_shelf_version_get_info(svn_client_shelf_version_info_t **info_p,
                                  svn_client_shelf_t *shelf,
                                  int version,
                                  apr_pool_t *result_pool,
                                  apr_pool_t *scratch_pool)
{
  svn_client_shelf_version_info_t *info
    = apr_palloc(result_pool, sizeof(*info));
  const svn_io_dirent2_t *dirent;

  SVN_ERR(get_existing_patch_abspath(&info->patch_abspath, shelf, version,
                                     result_pool, scratch_pool));
  SVN_ERR(svn_io_stat_dirent2(&dirent,
                              info->patch_abspath,
                              FALSE /*verify_truename*/,
                              TRUE /*ignore_enoent*/,
                              result_pool, scratch_pool));
  info->mtime = dirent->mtime;
  *info_p = info;
  return SVN_NO_ERROR;
}<|MERGE_RESOLUTION|>--- conflicted
+++ resolved
@@ -251,11 +251,6 @@
          goes wrong so that diff headers appear after their hunks.
          For now, fix by opening the file without APR_BUFFERED. */
   flag = APR_FOPEN_WRITE | APR_FOPEN_CREATE | APR_FOPEN_TRUNCATE;
-<<<<<<< HEAD
-=======
-  if (! overwrite_existing)
-    flag |= APR_FOPEN_EXCL;
->>>>>>> 71e1205c
   SVN_ERR(svn_io_file_open(&outfile, patch_abspath,
                            flag, APR_FPROT_OS_DEFAULT, scratch_pool));
   outstream = svn_stream_from_aprfile2(outfile, FALSE /*disown*/, scratch_pool);
@@ -405,6 +400,20 @@
 }
 
 svn_error_t *
+svn_client_shelf_has_changes(svn_boolean_t *has_changes,
+                             svn_client_shelf_t *shelf,
+                             int version,
+                             apr_pool_t *scratch_pool)
+{
+  apr_hash_t *patch_paths;
+
+  SVN_ERR(svn_client_shelf_get_paths(&patch_paths, shelf, version,
+                                     scratch_pool, scratch_pool));
+  *has_changes = (apr_hash_count(patch_paths) != 0);
+  return SVN_NO_ERROR;
+}
+
+svn_error_t *
 svn_client_shelf_apply(svn_client_shelf_t *shelf,
                        int version,
                        svn_boolean_t dry_run,
@@ -463,16 +472,6 @@
 }
 
 svn_error_t *
-svn_client_shelf_get_files(apr_array_header_t **wc_abspaths_p,
-                           svn_client_shelf_t *shelf,
-                           int version,
-                           apr_pool_t *scratch_pool)
-{
-
-  return SVN_NO_ERROR;
-}
-
-svn_error_t *
 svn_client_shelf_export_patch(svn_client_shelf_t *shelf,
                               int version,
                               svn_stream_t *outstream,
@@ -518,79 +517,9 @@
 }
 
 svn_error_t *
-<<<<<<< HEAD
 svn_client_shelf_set_log_message(svn_client_shelf_t *shelf,
                                  svn_boolean_t dry_run,
                                  apr_pool_t *scratch_pool)
-=======
-svn_client_shelf_get_paths(apr_hash_t **affected_paths,
-                           const char *name,
-                           const char *local_abspath,
-                           svn_client_ctx_t *ctx,
-                           apr_pool_t *result_pool,
-                           apr_pool_t *scratch_pool)
-{
-  const char *wc_root_abspath;
-  char *patch_abspath;
-  svn_patch_file_t *patch_file;
-  apr_pool_t *iterpool = svn_pool_create(scratch_pool);
-  apr_hash_t *paths = apr_hash_make(result_pool);
-
-  SVN_ERR(validate_name(name, scratch_pool));
-
-  SVN_ERR(svn_client_get_wc_root(&wc_root_abspath,
-                                 local_abspath, ctx, scratch_pool, scratch_pool));
-  SVN_ERR(get_patch_abspath(&patch_abspath, name, wc_root_abspath,
-                            ctx, scratch_pool, scratch_pool));
-  SVN_ERR(svn_diff_open_patch_file(&patch_file, patch_abspath, result_pool));
-
-  while (1)
-    {
-      svn_patch_t *patch;
-
-      svn_pool_clear(iterpool);
-      SVN_ERR(svn_diff_parse_next_patch(&patch, patch_file,
-                                        FALSE /*reverse*/,
-                                        FALSE /*ignore_whitespace*/,
-                                        iterpool, iterpool));
-      if (! patch)
-        break;
-      svn_hash_sets(paths,
-                    apr_pstrdup(result_pool, patch->old_filename),
-                    apr_pstrdup(result_pool, patch->new_filename));
-    }
-  SVN_ERR(svn_diff_close_patch_file(patch_file, iterpool));
-  svn_pool_destroy(iterpool);
-
-  *affected_paths = paths;
-  return SVN_NO_ERROR;
-}
-
-svn_error_t *
-svn_client_shelf_has_changes(svn_boolean_t *has_changes,
-                             const char *name,
-                             const char *local_abspath,
-                             svn_client_ctx_t *ctx,
-                             apr_pool_t *scratch_pool)
-{
-  apr_hash_t *patch_paths;
-
-  SVN_ERR(svn_client_shelf_get_paths(&patch_paths, name, local_abspath,
-                                     ctx, scratch_pool, scratch_pool));
-  *has_changes = (apr_hash_count(patch_paths) != 0);
-  return SVN_NO_ERROR;
-}
-
-/* Set *LOGMSG to the log message stored in the file PATCH_ABSPATH.
- *
- * ### Currently just reads the first line.
- */
-static svn_error_t *
-read_logmsg_from_patch(const char **logmsg,
-                       const char *patch_abspath,
-                       apr_pool_t *result_pool,
-                       apr_pool_t *scratch_pool)
->>>>>>> 71e1205c
 {
   svn_client_ctx_t *ctx = shelf->ctx;
   const char *message = "";
