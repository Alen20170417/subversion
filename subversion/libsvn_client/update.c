/*
 * update.c:  wrappers around wc update functionality
 *
 * ====================================================================
 *    Licensed to the Apache Software Foundation (ASF) under one
 *    or more contributor license agreements.  See the NOTICE file
 *    distributed with this work for additional information
 *    regarding copyright ownership.  The ASF licenses this file
 *    to you under the Apache License, Version 2.0 (the
 *    "License"); you may not use this file except in compliance
 *    with the License.  You may obtain a copy of the License at
 *
 *      http://www.apache.org/licenses/LICENSE-2.0
 *
 *    Unless required by applicable law or agreed to in writing,
 *    software distributed under the License is distributed on an
 *    "AS IS" BASIS, WITHOUT WARRANTIES OR CONDITIONS OF ANY
 *    KIND, either express or implied.  See the License for the
 *    specific language governing permissions and limitations
 *    under the License.
 * ====================================================================
 */

/* ==================================================================== */



/*** Includes. ***/

#include "svn_wc.h"
#include "svn_client.h"
#include "svn_error.h"
#include "svn_config.h"
#include "svn_time.h"
#include "svn_dirent_uri.h"
#include "svn_path.h"
#include "svn_pools.h"
#include "svn_io.h"
#include "client.h"

#include "svn_private_config.h"
#include "private/svn_wc_private.h"


/*** Code. ***/


/* Context baton for file_fetcher below. */
struct ff_baton
{
  svn_client_ctx_t *ctx;       /* client context used to open ra session */
  const char *repos_root;      /* repository root URL */
  svn_ra_session_t *session;   /* the secondary ra session itself */
  apr_pool_t *pool;            /* the pool where the ra session is allocated */
};


/* Implementation of svn_wc_get_file_t.  A feeble callback wrapper
   around svn_ra_get_file(), so that the update_editor can use it to
   fetch any file, any time. */
static svn_error_t *
file_fetcher(void *baton,
             const char *path,
             svn_revnum_t revision,
             svn_stream_t *stream,
             svn_revnum_t *fetched_rev,
             apr_hash_t **props,
             apr_pool_t *pool)
{
  struct ff_baton *ffb = (struct ff_baton *)baton;
  const char *dirpath, *base_name, *session_url, *old_session_url;

<<<<<<< HEAD
  svn_relpath_split(path, &dirpath, &base_name, pool);
=======
  svn_path_split(path, &dirpath, &base_name, pool);
>>>>>>> d3608daf
  session_url = svn_path_url_add_component2(ffb->repos_root, 
                                            dirpath, pool);

  if (ffb->session)
    SVN_ERR(svn_client__ensure_ra_session_url(&old_session_url, ffb->session,
                                              session_url, ffb->pool));
  else
    SVN_ERR(svn_client__open_ra_session_internal(&(ffb->session), session_url,
<<<<<<< HEAD
                                                 NULL, NULL, FALSE, TRUE,
=======
                                                 NULL, NULL, NULL,
                                                 FALSE, TRUE,
>>>>>>> d3608daf
                                                 ffb->ctx, ffb->pool));

  return svn_ra_get_file(ffb->session, base_name, revision, stream,
                         fetched_rev, props, pool);
}


static svn_error_t *
update_internal(svn_revnum_t *result_rev,
                const char *path,
                const char *local_abspath,
                const char *anchor_abspath,
                const svn_opt_revision_t *revision,
                svn_depth_t depth,
                svn_boolean_t depth_is_sticky,
                svn_boolean_t ignore_externals,
                svn_boolean_t allow_unver_obstructions,
                svn_boolean_t *timestamp_sleep,
                svn_boolean_t send_copyfrom_args,
                svn_boolean_t innerupdate,
                svn_client_ctx_t *ctx,
                apr_pool_t *pool)
{
  const svn_delta_editor_t *update_editor;
  void *update_edit_baton;
  const svn_ra_reporter3_t *reporter;
  void *report_baton;
  const char *anchor_url;
  const char *anchor, *target;
  const char *repos_root;
  svn_error_t *err;
  svn_revnum_t revnum;
  svn_boolean_t use_commit_times;
  svn_boolean_t sleep_here = FALSE;
  svn_boolean_t *use_sleep = timestamp_sleep ? timestamp_sleep : &sleep_here;
  const char *diff3_cmd;
  svn_ra_session_t *ra_session;
  const char *preserved_exts_str;
  apr_array_header_t *preserved_exts;
  struct ff_baton *ffb;
  svn_client__external_func_baton_t efb;
  svn_boolean_t server_supports_depth;
  svn_config_t *cfg = ctx->config ? apr_hash_get(ctx->config,
                                                 SVN_CONFIG_CATEGORY_CONFIG,
                                                 APR_HASH_KEY_STRING) : NULL;

  /* An unknown depth can't be sticky. */
  if (depth == svn_depth_unknown)
    depth_is_sticky = FALSE;

<<<<<<< HEAD
  if (strcmp(local_abspath, anchor_abspath))
    {
      target = svn_dirent_basename(local_abspath, pool);
      anchor = svn_dirent_basename(path, pool);
    }
  else
    {
      target = "";
      anchor = path;
    }
=======
  /* ### Ah, the irony.  We'd like to base our levels_to_lock on the
     ### depth we're going to use for the update.  But that may depend
     ### on the depth in the working copy, which we can't discover
     ### without calling adm_open.  We could expend an extra call,
     ### with levels_to_lock=0, to get the real depth (but only if we
     ### need to) and then make the real call... but it's not worth
     ### the complexity right now.  If the requested depth tells us to
     ### lock the entire tree when we don't actually need to, that's a
     ### performance hit, but (except for access contention) it is not
     ### a correctness problem. */

  /* We may have to crop the subtree if the depth is sticky, so lock the
     entire tree in such a situation*/
  levels_to_lock = depth_is_sticky
    ? -1 : SVN_WC__LEVELS_TO_LOCK_FROM_DEPTH(depth);

  /* Sanity check.  Without this, the update is meaningless. */
  SVN_ERR_ASSERT(path);

  if (svn_path_is_url(path))
    return svn_error_createf(SVN_ERR_WC_NOT_DIRECTORY, NULL,
                             _("Path '%s' is not a directory"),
                             path);

  /* Use PATH to get the update's anchor and targets and get a write lock */
  SVN_ERR(svn_wc_adm_open_anchor(&adm_access, &dir_access, &target, path,
                                 TRUE, levels_to_lock,
                                 ctx->cancel_func, ctx->cancel_baton,
                                 pool));
  anchor = svn_wc_adm_access_path(adm_access);
>>>>>>> d3608daf

  /* Get full URL from the ANCHOR. */
  SVN_ERR(svn_wc__node_get_url(&anchor_url, ctx->wc_ctx, anchor_abspath,
                               pool, pool));
  if (! anchor_url)
    return svn_error_createf(SVN_ERR_ENTRY_MISSING_URL, NULL,
                             _("'%s' has no URL"),
                             svn_dirent_local_style(anchor_abspath, pool));

  /* We may need to crop the tree if the depth is sticky */
  if (depth_is_sticky && depth < svn_depth_infinity)
    {
<<<<<<< HEAD
      svn_node_kind_t target_kind;
=======
      const svn_wc_entry_t *target_entry;
      SVN_ERR(svn_wc_entry(&target_entry,
          svn_dirent_join(svn_wc_adm_access_path(adm_access), target, pool),
          adm_access, TRUE, pool));
>>>>>>> d3608daf

      if (depth == svn_depth_exclude)
        {
<<<<<<< HEAD
          SVN_ERR(svn_wc_exclude(ctx->wc_ctx,
                                 local_abspath,
                                 ctx->cancel_func, ctx->cancel_baton,
                                 ctx->notify_func2, ctx->notify_baton2,
                                 pool));

          /* Target excluded, we are done now */
          SVN_ERR(svn_wc__release_write_lock(ctx->wc_ctx, anchor_abspath,
                                             pool));

          return SVN_NO_ERROR;
=======
          SVN_ERR(svn_wc_crop_tree(adm_access, target, depth,
                                   ctx->notify_func2, ctx->notify_baton2,
                                   ctx->cancel_func, ctx->cancel_baton,
                                   pool));
          /* If we are asked to exclude a target, we can just stop now. */
          if (depth == svn_depth_exclude)
            {
              SVN_ERR(svn_wc_adm_close2(adm_access, pool));
              return SVN_NO_ERROR;
            }
>>>>>>> d3608daf
        }

      SVN_ERR(svn_wc_read_kind(&target_kind, ctx->wc_ctx, local_abspath, TRUE,
                               pool));
      if (target_kind == svn_node_dir)
        {
          SVN_ERR(svn_wc_crop_tree2(ctx->wc_ctx, local_abspath, depth,
                                    ctx->cancel_func, ctx->cancel_baton,
                                    ctx->notify_func2, ctx->notify_baton2,
                                    pool));
        }
    }

  /* Get the external diff3, if any. */
  svn_config_get(cfg, &diff3_cmd, SVN_CONFIG_SECTION_HELPERS,
                 SVN_CONFIG_OPTION_DIFF3_CMD, NULL);

  /* See if the user wants last-commit timestamps instead of current ones. */
  SVN_ERR(svn_config_get_bool(cfg, &use_commit_times,
                              SVN_CONFIG_SECTION_MISCELLANY,
                              SVN_CONFIG_OPTION_USE_COMMIT_TIMES, FALSE));

  /* See which files the user wants to preserve the extension of when
     conflict files are made. */
  svn_config_get(cfg, &preserved_exts_str, SVN_CONFIG_SECTION_MISCELLANY,
                 SVN_CONFIG_OPTION_PRESERVED_CF_EXTS, "");
  preserved_exts = *preserved_exts_str
    ? svn_cstring_split(preserved_exts_str, "\n\r\t\v ", FALSE, pool)
    : NULL;

  /* Open an RA session for the URL */
  SVN_ERR(svn_client__open_ra_session_internal(&ra_session, anchor_url,
                                               anchor, NULL, TRUE, TRUE,
                                               ctx, pool));

  /* ### todo: shouldn't svn_client__get_revision_number be able
     to take a URL as easily as a local path?  */
  SVN_ERR(svn_client__get_revision_number(&revnum, NULL, ctx->wc_ctx,
                                          local_abspath, ra_session, revision,
                                          pool));

  /* Take the chance to set the repository root on the target.
     It's nice to get this information into old WCs so they are "ready"
     when we start depending on it.  (We can never *depend* upon it in
     a strict sense, however.) */
  SVN_ERR(svn_ra_get_repos_root2(ra_session, &repos_root, pool));

  /* Build a baton for the file-fetching callback. */
  ffb = apr_pcalloc(pool, sizeof(*ffb));
  ffb->ctx = ctx;
  ffb->repos_root = repos_root;
  ffb->pool = pool;

  /* Build a baton for the externals-info-gatherer callback. */
  efb.externals_new = apr_hash_make(pool);
  efb.externals_old = apr_hash_make(pool);
  efb.ambient_depths = apr_hash_make(pool);
  efb.result_pool = pool;

  /* Fetch the update editor.  If REVISION is invalid, that's okay;
     the RA driver will call editor->set_target_revision later on. */
  SVN_ERR(svn_wc_get_update_editor4(&update_editor, &update_edit_baton,
                                    &revnum, ctx->wc_ctx, anchor_abspath,
                                    target, use_commit_times, depth,
                                    depth_is_sticky, allow_unver_obstructions,
                                    diff3_cmd, preserved_exts,
                                    file_fetcher, ffb,
                                    ctx->conflict_func, ctx->conflict_baton,
                                    svn_client__external_info_gatherer, &efb,
                                    ctx->cancel_func, ctx->cancel_baton,
                                    ctx->notify_func2, ctx->notify_baton2,
                                    pool, pool));

  /* Tell RA to do an update of URL+TARGET to REVISION; if we pass an
     invalid revnum, that means RA will use the latest revision.  */
  SVN_ERR(svn_ra_do_update2(ra_session,
                            &reporter, &report_baton,
                            revnum,
                            target,
                            depth,
                            send_copyfrom_args,
                            update_editor, update_edit_baton, pool));

  SVN_ERR(svn_ra_has_capability(ra_session, &server_supports_depth,
                                SVN_RA_CAPABILITY_DEPTH, pool));

  /* Drive the reporter structure, describing the revisions within
     PATH.  When we call reporter->finish_report, the
     update_editor will be driven by svn_repos_dir_delta2. */
<<<<<<< HEAD
  err = svn_wc_crawl_revisions5(ctx->wc_ctx, local_abspath, reporter,
                                report_baton, TRUE, depth, (! depth_is_sticky),
=======
  err = svn_wc_crawl_revisions4(path, dir_access, reporter, report_baton,
                                TRUE, depth, (! depth_is_sticky),
>>>>>>> d3608daf
                                (! server_supports_depth),
                                use_commit_times,
                                svn_client__external_info_gatherer,
                                &efb, ctx->notify_func2, ctx->notify_baton2,
                                pool);

  if (err)
    {
      /* Don't rely on the error handling to handle the sleep later, do
         it now */
      svn_io_sleep_for_timestamps(path, pool);
      return svn_error_return(err);
    }
  *use_sleep = TRUE;

  /* We handle externals after the update is complete, so that
     handling external items (and any errors therefrom) doesn't delay
     the primary operation.  */
  if (SVN_DEPTH_IS_RECURSIVE(depth) && (! ignore_externals))
    {
      SVN_ERR(svn_client__handle_externals(efb.externals_old,
                                           efb.externals_new,
                                           efb.ambient_depths,
                                           anchor_url, anchor,
                                           repos_root,
                                           depth, use_sleep, ctx, pool));
    }

  if (sleep_here)
    svn_io_sleep_for_timestamps(path, pool);

  SVN_ERR(svn_wc__release_write_lock(ctx->wc_ctx, anchor_abspath, pool));

  /* Let everyone know we're finished here. */
  if (ctx->notify_func2)
    {
      svn_wc_notify_t *notify
        = svn_wc_create_notify(path, svn_wc_notify_update_completed, pool);
      notify->kind = svn_node_none;
      notify->content_state = notify->prop_state
        = svn_wc_notify_state_inapplicable;
      notify->lock_state = svn_wc_notify_lock_state_inapplicable;
      notify->revision = revnum;
      (*ctx->notify_func2)(ctx->notify_baton2, notify, pool);
    }

  /* If the caller wants the result revision, give it to them. */
  if (result_rev)
    *result_rev = revnum;

  return SVN_NO_ERROR;
}

svn_error_t *
svn_client__update_internal(svn_revnum_t *result_rev,
                            const char *path,
                            const svn_opt_revision_t *revision,
                            svn_depth_t depth,
                            svn_boolean_t depth_is_sticky,
                            svn_boolean_t ignore_externals,
                            svn_boolean_t allow_unver_obstructions,
                            svn_boolean_t *timestamp_sleep,
                            svn_boolean_t send_copyfrom_args,
                            svn_boolean_t innerupdate,
                            svn_client_ctx_t *ctx,
                            apr_pool_t *pool)
{
  const char *local_abspath, *anchor_abspath;
  svn_error_t *err1, *err2;

  SVN_ERR_ASSERT(path);

  if (svn_path_is_url(path))
    return svn_error_createf(SVN_ERR_WC_NOT_WORKING_COPY, NULL,
                             _("Path '%s' is not a directory"),
                             path);

  SVN_ERR(svn_dirent_get_absolute(&local_abspath, path, pool));

  if (!innerupdate)
    {
      SVN_ERR(svn_wc__acquire_write_lock(&anchor_abspath, ctx->wc_ctx,
                                         local_abspath, pool, pool));
    }
  else
    {
      SVN_ERR(svn_wc__acquire_write_lock(NULL, ctx->wc_ctx,
                                         local_abspath, pool, pool));
      anchor_abspath = local_abspath;
    }

  err1 = update_internal(result_rev, path, local_abspath, anchor_abspath,
                         revision, depth, depth_is_sticky,
                         ignore_externals, allow_unver_obstructions,
                         timestamp_sleep, send_copyfrom_args,
                         innerupdate, ctx, pool);

  err2 = svn_wc__release_write_lock(ctx->wc_ctx, anchor_abspath, pool);

  return svn_error_compose_create(err1, err2);
}


svn_error_t *
svn_client_update3(apr_array_header_t **result_revs,
                   const apr_array_header_t *paths,
                   const svn_opt_revision_t *revision,
                   svn_depth_t depth,
                   svn_boolean_t depth_is_sticky,
                   svn_boolean_t ignore_externals,
                   svn_boolean_t allow_unver_obstructions,
                   svn_client_ctx_t *ctx,
                   apr_pool_t *pool)
{
  int i;
  svn_error_t *err = SVN_NO_ERROR;
  apr_pool_t *subpool = svn_pool_create(pool);
  const char *path = NULL;

  if (result_revs)
    *result_revs = apr_array_make(pool, paths->nelts, sizeof(svn_revnum_t));

  for (i = 0; i < paths->nelts; ++i)
    {
      svn_boolean_t sleep;
      svn_revnum_t result_rev;
      path = APR_ARRAY_IDX(paths, i, const char *);

      svn_pool_clear(subpool);

      if (ctx->cancel_func && (err = ctx->cancel_func(ctx->cancel_baton)))
        break;

      err = svn_client__update_internal(&result_rev, path, revision, depth,
                                        depth_is_sticky, ignore_externals,
                                        allow_unver_obstructions,
                                        &sleep, TRUE, FALSE, ctx, subpool);
      if (err && err->apr_err != SVN_ERR_WC_NOT_WORKING_COPY)
        {
          return svn_error_return(err);
        }
      else if (err)
        {
          /* SVN_ERR_WC_NOT_WORKING_COPY: it's not versioned */
          svn_error_clear(err);
          err = SVN_NO_ERROR;
          result_rev = SVN_INVALID_REVNUM;
          if (ctx->notify_func2)
            {
              svn_wc_notify_t *notify;

              if (svn_path_is_url(path))
                {
                  /* For some historic reason this user error is supported,
                     and must provide correct notifications. */
                  notify = svn_wc_create_notify_url(path,
                                                    svn_wc_notify_skip,
                                                    subpool);
                }
              else
                {
                  notify = svn_wc_create_notify(path,
                                                svn_wc_notify_skip,
                                                subpool);
                }

              (*ctx->notify_func2)(ctx->notify_baton2, notify, subpool);
            }
        }
      if (result_revs)
        APR_ARRAY_PUSH(*result_revs, svn_revnum_t) = result_rev;
    }

  svn_pool_destroy(subpool);
  svn_io_sleep_for_timestamps((paths->nelts == 1) ? path : NULL, pool);

  return svn_error_return(err);
}<|MERGE_RESOLUTION|>--- conflicted
+++ resolved
@@ -2,22 +2,17 @@
  * update.c:  wrappers around wc update functionality
  *
  * ====================================================================
- *    Licensed to the Apache Software Foundation (ASF) under one
- *    or more contributor license agreements.  See the NOTICE file
- *    distributed with this work for additional information
- *    regarding copyright ownership.  The ASF licenses this file
- *    to you under the Apache License, Version 2.0 (the
- *    "License"); you may not use this file except in compliance
- *    with the License.  You may obtain a copy of the License at
+ * Copyright (c) 2000-2009 CollabNet.  All rights reserved.
  *
- *      http://www.apache.org/licenses/LICENSE-2.0
+ * This software is licensed as described in the file COPYING, which
+ * you should have received as part of this distribution.  The terms
+ * are also available at http://subversion.tigris.org/license-1.html.
+ * If newer versions of this license are posted there, you may use a
+ * newer version instead, at your option.
  *
- *    Unless required by applicable law or agreed to in writing,
- *    software distributed under the License is distributed on an
- *    "AS IS" BASIS, WITHOUT WARRANTIES OR CONDITIONS OF ANY
- *    KIND, either express or implied.  See the License for the
- *    specific language governing permissions and limitations
- *    under the License.
+ * This software consists of voluntary contributions made by many
+ * individuals.  For exact contribution history, see the revision
+ * history and logs, available at http://subversion.tigris.org/.
  * ====================================================================
  */
 
@@ -72,11 +67,7 @@
   struct ff_baton *ffb = (struct ff_baton *)baton;
   const char *dirpath, *base_name, *session_url, *old_session_url;
 
-<<<<<<< HEAD
-  svn_relpath_split(path, &dirpath, &base_name, pool);
-=======
   svn_path_split(path, &dirpath, &base_name, pool);
->>>>>>> d3608daf
   session_url = svn_path_url_add_component2(ffb->repos_root, 
                                             dirpath, pool);
 
@@ -85,12 +76,8 @@
                                               session_url, ffb->pool));
   else
     SVN_ERR(svn_client__open_ra_session_internal(&(ffb->session), session_url,
-<<<<<<< HEAD
-                                                 NULL, NULL, FALSE, TRUE,
-=======
                                                  NULL, NULL, NULL,
                                                  FALSE, TRUE,
->>>>>>> d3608daf
                                                  ffb->ctx, ffb->pool));
 
   return svn_ra_get_file(ffb->session, base_name, revision, stream,
@@ -98,40 +85,40 @@
 }
 
 
-static svn_error_t *
-update_internal(svn_revnum_t *result_rev,
-                const char *path,
-                const char *local_abspath,
-                const char *anchor_abspath,
-                const svn_opt_revision_t *revision,
-                svn_depth_t depth,
-                svn_boolean_t depth_is_sticky,
-                svn_boolean_t ignore_externals,
-                svn_boolean_t allow_unver_obstructions,
-                svn_boolean_t *timestamp_sleep,
-                svn_boolean_t send_copyfrom_args,
-                svn_boolean_t innerupdate,
-                svn_client_ctx_t *ctx,
-                apr_pool_t *pool)
+svn_error_t *
+svn_client__update_internal(svn_revnum_t *result_rev,
+                            const char *path,
+                            const svn_opt_revision_t *revision,
+                            svn_depth_t depth,
+                            svn_boolean_t depth_is_sticky,
+                            svn_boolean_t ignore_externals,
+                            svn_boolean_t allow_unver_obstructions,
+                            svn_boolean_t *timestamp_sleep,
+                            svn_boolean_t send_copyfrom_args,
+                            svn_client_ctx_t *ctx,
+                            apr_pool_t *pool)
 {
   const svn_delta_editor_t *update_editor;
   void *update_edit_baton;
   const svn_ra_reporter3_t *reporter;
   void *report_baton;
-  const char *anchor_url;
+  const svn_wc_entry_t *entry;
   const char *anchor, *target;
   const char *repos_root;
   svn_error_t *err;
   svn_revnum_t revnum;
+  int levels_to_lock;
+  svn_wc_traversal_info_t *traversal_info = svn_wc_init_traversal_info(pool);
+  svn_wc_adm_access_t *adm_access;
   svn_boolean_t use_commit_times;
   svn_boolean_t sleep_here = FALSE;
   svn_boolean_t *use_sleep = timestamp_sleep ? timestamp_sleep : &sleep_here;
   const char *diff3_cmd;
   svn_ra_session_t *ra_session;
+  svn_wc_adm_access_t *dir_access;
   const char *preserved_exts_str;
   apr_array_header_t *preserved_exts;
   struct ff_baton *ffb;
-  svn_client__external_func_baton_t efb;
   svn_boolean_t server_supports_depth;
   svn_config_t *cfg = ctx->config ? apr_hash_get(ctx->config,
                                                  SVN_CONFIG_CATEGORY_CONFIG,
@@ -141,18 +128,6 @@
   if (depth == svn_depth_unknown)
     depth_is_sticky = FALSE;
 
-<<<<<<< HEAD
-  if (strcmp(local_abspath, anchor_abspath))
-    {
-      target = svn_dirent_basename(local_abspath, pool);
-      anchor = svn_dirent_basename(path, pool);
-    }
-  else
-    {
-      target = "";
-      anchor = path;
-    }
-=======
   /* ### Ah, the irony.  We'd like to base our levels_to_lock on the
      ### depth we're going to use for the update.  But that may depend
      ### on the depth in the working copy, which we can't discover
@@ -183,43 +158,24 @@
                                  ctx->cancel_func, ctx->cancel_baton,
                                  pool));
   anchor = svn_wc_adm_access_path(adm_access);
->>>>>>> d3608daf
 
   /* Get full URL from the ANCHOR. */
-  SVN_ERR(svn_wc__node_get_url(&anchor_url, ctx->wc_ctx, anchor_abspath,
-                               pool, pool));
-  if (! anchor_url)
+  SVN_ERR(svn_wc__entry_versioned(&entry, anchor, adm_access, FALSE, pool));
+  if (! entry->url)
     return svn_error_createf(SVN_ERR_ENTRY_MISSING_URL, NULL,
-                             _("'%s' has no URL"),
-                             svn_dirent_local_style(anchor_abspath, pool));
+                             _("Entry '%s' has no URL"),
+                             svn_path_local_style(anchor, pool));
 
   /* We may need to crop the tree if the depth is sticky */
   if (depth_is_sticky && depth < svn_depth_infinity)
     {
-<<<<<<< HEAD
-      svn_node_kind_t target_kind;
-=======
       const svn_wc_entry_t *target_entry;
       SVN_ERR(svn_wc_entry(&target_entry,
           svn_dirent_join(svn_wc_adm_access_path(adm_access), target, pool),
           adm_access, TRUE, pool));
->>>>>>> d3608daf
-
-      if (depth == svn_depth_exclude)
+
+      if (target_entry && target_entry->kind == svn_node_dir)
         {
-<<<<<<< HEAD
-          SVN_ERR(svn_wc_exclude(ctx->wc_ctx,
-                                 local_abspath,
-                                 ctx->cancel_func, ctx->cancel_baton,
-                                 ctx->notify_func2, ctx->notify_baton2,
-                                 pool));
-
-          /* Target excluded, we are done now */
-          SVN_ERR(svn_wc__release_write_lock(ctx->wc_ctx, anchor_abspath,
-                                             pool));
-
-          return SVN_NO_ERROR;
-=======
           SVN_ERR(svn_wc_crop_tree(adm_access, target, depth,
                                    ctx->notify_func2, ctx->notify_baton2,
                                    ctx->cancel_func, ctx->cancel_baton,
@@ -230,19 +186,15 @@
               SVN_ERR(svn_wc_adm_close2(adm_access, pool));
               return SVN_NO_ERROR;
             }
->>>>>>> d3608daf
-        }
-
-      SVN_ERR(svn_wc_read_kind(&target_kind, ctx->wc_ctx, local_abspath, TRUE,
-                               pool));
-      if (target_kind == svn_node_dir)
-        {
-          SVN_ERR(svn_wc_crop_tree2(ctx->wc_ctx, local_abspath, depth,
-                                    ctx->cancel_func, ctx->cancel_baton,
-                                    ctx->notify_func2, ctx->notify_baton2,
-                                    pool));
         }
     }
+
+  /* Get revnum set to something meaningful, so we can fetch the
+     update editor. */
+  if (revision->kind == svn_opt_revision_number)
+    revnum = revision->value.number;
+  else
+    revnum = SVN_INVALID_REVNUM;
 
   /* Get the external diff3, if any. */
   svn_config_get(cfg, &diff3_cmd, SVN_CONFIG_SECTION_HELPERS,
@@ -262,21 +214,25 @@
     : NULL;
 
   /* Open an RA session for the URL */
-  SVN_ERR(svn_client__open_ra_session_internal(&ra_session, anchor_url,
-                                               anchor, NULL, TRUE, TRUE,
+  SVN_ERR(svn_client__open_ra_session_internal(&ra_session, entry->url,
+                                               anchor, adm_access,
+                                               NULL, TRUE, TRUE,
                                                ctx, pool));
 
   /* ### todo: shouldn't svn_client__get_revision_number be able
      to take a URL as easily as a local path?  */
-  SVN_ERR(svn_client__get_revision_number(&revnum, NULL, ctx->wc_ctx,
-                                          local_abspath, ra_session, revision,
-                                          pool));
+  SVN_ERR(svn_client__get_revision_number
+          (&revnum, NULL, ra_session, revision, path, pool));
 
   /* Take the chance to set the repository root on the target.
-     It's nice to get this information into old WCs so they are "ready"
-     when we start depending on it.  (We can never *depend* upon it in
-     a strict sense, however.) */
+     Why do we bother doing this for old working copies?
+     There are two reasons: first, it's nice to get this information into
+     old WCs so they are "ready" when we start depending on it.  (We can
+     never *depend* upon it in a strict sense, however.)
+     Second, if people mix old and new clients, this information will
+     be dropped by the old clients, which might be annoying. */
   SVN_ERR(svn_ra_get_repos_root2(ra_session, &repos_root, pool));
+  SVN_ERR(svn_wc_maybe_set_repos_root(dir_access, path, repos_root, pool));
 
   /* Build a baton for the file-fetching callback. */
   ffb = apr_pcalloc(pool, sizeof(*ffb));
@@ -284,25 +240,19 @@
   ffb->repos_root = repos_root;
   ffb->pool = pool;
 
-  /* Build a baton for the externals-info-gatherer callback. */
-  efb.externals_new = apr_hash_make(pool);
-  efb.externals_old = apr_hash_make(pool);
-  efb.ambient_depths = apr_hash_make(pool);
-  efb.result_pool = pool;
-
   /* Fetch the update editor.  If REVISION is invalid, that's okay;
      the RA driver will call editor->set_target_revision later on. */
-  SVN_ERR(svn_wc_get_update_editor4(&update_editor, &update_edit_baton,
-                                    &revnum, ctx->wc_ctx, anchor_abspath,
-                                    target, use_commit_times, depth,
-                                    depth_is_sticky, allow_unver_obstructions,
+  SVN_ERR(svn_wc_get_update_editor3(&revnum, adm_access, target,
+                                    use_commit_times, depth, depth_is_sticky,
+                                    allow_unver_obstructions,
+                                    ctx->notify_func2, ctx->notify_baton2,
+                                    ctx->cancel_func, ctx->cancel_baton,
+                                    ctx->conflict_func, ctx->conflict_baton,
+                                    file_fetcher, ffb,
                                     diff3_cmd, preserved_exts,
-                                    file_fetcher, ffb,
-                                    ctx->conflict_func, ctx->conflict_baton,
-                                    svn_client__external_info_gatherer, &efb,
-                                    ctx->cancel_func, ctx->cancel_baton,
-                                    ctx->notify_func2, ctx->notify_baton2,
-                                    pool, pool));
+                                    &update_editor, &update_edit_baton,
+                                    traversal_info,
+                                    pool));
 
   /* Tell RA to do an update of URL+TARGET to REVISION; if we pass an
      invalid revnum, that means RA will use the latest revision.  */
@@ -320,25 +270,19 @@
   /* Drive the reporter structure, describing the revisions within
      PATH.  When we call reporter->finish_report, the
      update_editor will be driven by svn_repos_dir_delta2. */
-<<<<<<< HEAD
-  err = svn_wc_crawl_revisions5(ctx->wc_ctx, local_abspath, reporter,
-                                report_baton, TRUE, depth, (! depth_is_sticky),
-=======
   err = svn_wc_crawl_revisions4(path, dir_access, reporter, report_baton,
                                 TRUE, depth, (! depth_is_sticky),
->>>>>>> d3608daf
                                 (! server_supports_depth),
                                 use_commit_times,
-                                svn_client__external_info_gatherer,
-                                &efb, ctx->notify_func2, ctx->notify_baton2,
-                                pool);
+                                ctx->notify_func2, ctx->notify_baton2,
+                                traversal_info, pool);
 
   if (err)
     {
       /* Don't rely on the error handling to handle the sleep later, do
          it now */
       svn_io_sleep_for_timestamps(path, pool);
-      return svn_error_return(err);
+      return err;
     }
   *use_sleep = TRUE;
 
@@ -346,19 +290,18 @@
      handling external items (and any errors therefrom) doesn't delay
      the primary operation.  */
   if (SVN_DEPTH_IS_RECURSIVE(depth) && (! ignore_externals))
-    {
-      SVN_ERR(svn_client__handle_externals(efb.externals_old,
-                                           efb.externals_new,
-                                           efb.ambient_depths,
-                                           anchor_url, anchor,
-                                           repos_root,
-                                           depth, use_sleep, ctx, pool));
-    }
+    SVN_ERR(svn_client__handle_externals(adm_access,
+                                         traversal_info,
+                                         entry->url,
+                                         anchor,
+                                         repos_root,
+                                         depth,
+                                         use_sleep, ctx, pool));
 
   if (sleep_here)
     svn_io_sleep_for_timestamps(path, pool);
 
-  SVN_ERR(svn_wc__release_write_lock(ctx->wc_ctx, anchor_abspath, pool));
+  SVN_ERR(svn_wc_adm_close2(adm_access, pool));
 
   /* Let everyone know we're finished here. */
   if (ctx->notify_func2)
@@ -379,56 +322,6 @@
 
   return SVN_NO_ERROR;
 }
-
-svn_error_t *
-svn_client__update_internal(svn_revnum_t *result_rev,
-                            const char *path,
-                            const svn_opt_revision_t *revision,
-                            svn_depth_t depth,
-                            svn_boolean_t depth_is_sticky,
-                            svn_boolean_t ignore_externals,
-                            svn_boolean_t allow_unver_obstructions,
-                            svn_boolean_t *timestamp_sleep,
-                            svn_boolean_t send_copyfrom_args,
-                            svn_boolean_t innerupdate,
-                            svn_client_ctx_t *ctx,
-                            apr_pool_t *pool)
-{
-  const char *local_abspath, *anchor_abspath;
-  svn_error_t *err1, *err2;
-
-  SVN_ERR_ASSERT(path);
-
-  if (svn_path_is_url(path))
-    return svn_error_createf(SVN_ERR_WC_NOT_WORKING_COPY, NULL,
-                             _("Path '%s' is not a directory"),
-                             path);
-
-  SVN_ERR(svn_dirent_get_absolute(&local_abspath, path, pool));
-
-  if (!innerupdate)
-    {
-      SVN_ERR(svn_wc__acquire_write_lock(&anchor_abspath, ctx->wc_ctx,
-                                         local_abspath, pool, pool));
-    }
-  else
-    {
-      SVN_ERR(svn_wc__acquire_write_lock(NULL, ctx->wc_ctx,
-                                         local_abspath, pool, pool));
-      anchor_abspath = local_abspath;
-    }
-
-  err1 = update_internal(result_rev, path, local_abspath, anchor_abspath,
-                         revision, depth, depth_is_sticky,
-                         ignore_externals, allow_unver_obstructions,
-                         timestamp_sleep, send_copyfrom_args,
-                         innerupdate, ctx, pool);
-
-  err2 = svn_wc__release_write_lock(ctx->wc_ctx, anchor_abspath, pool);
-
-  return svn_error_compose_create(err1, err2);
-}
-
 
 svn_error_t *
 svn_client_update3(apr_array_header_t **result_revs,
@@ -463,38 +356,22 @@
       err = svn_client__update_internal(&result_rev, path, revision, depth,
                                         depth_is_sticky, ignore_externals,
                                         allow_unver_obstructions,
-                                        &sleep, TRUE, FALSE, ctx, subpool);
-      if (err && err->apr_err != SVN_ERR_WC_NOT_WORKING_COPY)
+                                        &sleep, TRUE, ctx, subpool);
+      if (err && err->apr_err != SVN_ERR_WC_NOT_DIRECTORY)
         {
-          return svn_error_return(err);
+          return err;
         }
       else if (err)
         {
-          /* SVN_ERR_WC_NOT_WORKING_COPY: it's not versioned */
+          /* SVN_ERR_WC_NOT_DIRECTORY: it's not versioned */
           svn_error_clear(err);
           err = SVN_NO_ERROR;
           result_rev = SVN_INVALID_REVNUM;
           if (ctx->notify_func2)
-            {
-              svn_wc_notify_t *notify;
-
-              if (svn_path_is_url(path))
-                {
-                  /* For some historic reason this user error is supported,
-                     and must provide correct notifications. */
-                  notify = svn_wc_create_notify_url(path,
-                                                    svn_wc_notify_skip,
-                                                    subpool);
-                }
-              else
-                {
-                  notify = svn_wc_create_notify(path,
-                                                svn_wc_notify_skip,
-                                                subpool);
-                }
-
-              (*ctx->notify_func2)(ctx->notify_baton2, notify, subpool);
-            }
+            (*ctx->notify_func2)(ctx->notify_baton2,
+                                 svn_wc_create_notify(path,
+                                                      svn_wc_notify_skip,
+                                                      subpool), subpool);
         }
       if (result_revs)
         APR_ARRAY_PUSH(*result_revs, svn_revnum_t) = result_rev;
@@ -503,5 +380,5 @@
   svn_pool_destroy(subpool);
   svn_io_sleep_for_timestamps((paths->nelts == 1) ? path : NULL, pool);
 
-  return svn_error_return(err);
+  return err;
 }