/*
 * blame.c:  return blame messages
 *
 * ====================================================================
 * Copyright (c) 2000-2007 CollabNet.  All rights reserved.
 *
 * This software is licensed as described in the file COPYING, which
 * you should have received as part of this distribution.  The terms
 * are also available at http://subversion.tigris.org/license-1.html.
 * If newer versions of this license are posted there, you may use a
 * newer version instead, at your option.
 *
 * This software consists of voluntary contributions made by many
 * individuals.  For exact contribution history, see the revision
 * history and logs, available at http://subversion.tigris.org/.
 * ====================================================================
 */

#include <apr_pools.h>

#include "client.h"

#include "svn_client.h"
#include "svn_subst.h"
#include "svn_string.h"
#include "svn_error.h"
#include "svn_diff.h"
#include "svn_pools.h"
#include "svn_path.h"
#include "svn_props.h"
#include "svn_sorts.h"

#include "svn_private_config.h"

#include <assert.h>

/* The metadata associated with a particular revision. */
struct rev
{
  svn_revnum_t revision; /* the revision number */
  const char *author;    /* the author of the revision */
  const char *date;      /* the date of the revision */
<<<<<<< HEAD
  /* Used for merge reporting, and by the pre-1.1 code. */
=======
  /* Used for merge reporting. */
>>>>>>> 8595db6c
  const char *path;      /* the absolute repository path */
};

/* One chunk of blame */
struct blame
{
  struct rev *rev;    /* the responsible revision */
  apr_off_t start;    /* the starting diff-token (line) */
  struct blame *next; /* the next chunk */
};

/* A chain of blame chunks */
struct blame_chain
{
  struct blame *blame;      /* linked list of blame chunks */
  struct blame *avail;      /* linked list of free blame chunks */
  struct apr_pool_t *pool;  /* Allocate members from this pool. */
};

/* The baton use for the diff output routine. */
struct diff_baton {
  struct blame_chain *chain;
  struct rev *rev;
};

/* The baton used for a file revision. */
struct file_rev_baton {
  svn_revnum_t start_rev, end_rev;
  const char *target;
  svn_client_ctx_t *ctx;
  const svn_diff_file_options_t *diff_options;
  svn_boolean_t ignore_mime_type;
  /* name of file containing the previous revision of the file */
  const char *last_filename;
  struct rev *rev;     /* the rev for which blame is being assigned
                          during a diff */
  struct blame_chain *chain;      /* the original blame chain. */
  const char *tmp_path; /* temp file name to feed svn_io_open_unique_file */
  apr_pool_t *mainpool;  /* lives during the whole sequence of calls */
  apr_pool_t *lastpool;  /* pool used during previous call */
  apr_pool_t *currpool;  /* pool used during this call */

  /* These are used for tracking merged revisions. */
  svn_boolean_t include_merged_revisions;
  svn_boolean_t merged_revision;
<<<<<<< HEAD
  struct blame_chain *merged_chain;  /* the merged blame chain. */ 
=======
  struct blame_chain *merged_chain;  /* the merged blame chain. */
>>>>>>> 8595db6c
  /* name of file containing the previous merged revision of the file */
  const char *last_original_filename;
  /* pools for files which may need to persist for more than one rev. */
  apr_pool_t *filepool;
  apr_pool_t *prevfilepool;
};

/* The baton used by the txdelta window handler. */
struct delta_baton {
  /* Our underlying handler/baton that we wrap */
  svn_txdelta_window_handler_t wrapped_handler;
  void *wrapped_baton;
  struct file_rev_baton *file_rev_baton;
  apr_file_t *source_file;  /* the delta source */
  apr_file_t *file;  /* the result of the delta */
  const char *filename;
};




/* Return a blame chunk associated with REV for a change starting
   at token START, and allocated in CHAIN->mainpool. */
static struct blame *
blame_create(struct blame_chain *chain,
             struct rev *rev,
             apr_off_t start)
{
  struct blame *blame;
  if (chain->avail)
    {
      blame = chain->avail;
      chain->avail = blame->next;
    }
  else
    blame = apr_palloc(chain->pool, sizeof(*blame));
  blame->rev = rev;
  blame->start = start;
  blame->next = NULL;
  return blame;
}

/* Destroy a blame chunk. */
static void
blame_destroy(struct blame_chain *chain,
              struct blame *blame)
{
  blame->next = chain->avail;
  chain->avail = blame;
}

/* Return the blame chunk that contains token OFF, starting the search at
   BLAME. */
static struct blame *
blame_find(struct blame *blame, apr_off_t off)
{
  struct blame *prev = NULL;
  while (blame)
    {
      if (blame->start > off) break;
      prev = blame;
      blame = blame->next;
    }
  return prev;
}

/* Shift the start-point of BLAME and all subsequence blame-chunks
   by ADJUST tokens */
static void
blame_adjust(struct blame *blame, apr_off_t adjust)
{
  while (blame)
    {
      blame->start += adjust;
      blame = blame->next;
    }
}

/* Delete the blame associated with the region from token START to
   START + LENGTH */
static svn_error_t *
blame_delete_range(struct blame_chain *chain,
                   apr_off_t start,
                   apr_off_t length)
{
  struct blame *first = blame_find(chain->blame, start);
  struct blame *last = blame_find(chain->blame, start + length);
  struct blame *tail = last->next;

  if (first != last)
    {
      struct blame *walk = first->next;
      while (walk != last)
        {
          struct blame *next = walk->next;
          blame_destroy(chain, walk);
          walk = next;
        }
      first->next = last;
      last->start = start;
      if (first->start == start)
        {
          *first = *last;
          blame_destroy(chain, last);
          last = first;
        }
    }

  if (tail && tail->start == last->start + length)
    {
      *last = *tail;
      blame_destroy(chain, tail);
      tail = last->next;
    }

  blame_adjust(tail, -length);

  return SVN_NO_ERROR;
}

/* Insert a chunk of blame associated with REV starting
   at token START and continuing for LENGTH tokens */
static svn_error_t *
blame_insert_range(struct blame_chain *chain,
                   struct rev *rev,
                   apr_off_t start,
                   apr_off_t length)
{
  struct blame *head = chain->blame;
  struct blame *point = blame_find(head, start);
  struct blame *insert;

  if (point->start == start)
    {
      insert = blame_create(chain, point->rev, point->start + length);
      point->rev = rev;
      insert->next = point->next;
      point->next = insert;
    }
  else
    {
      struct blame *middle;
      middle = blame_create(chain, rev, start);
      insert = blame_create(chain, point->rev, start + length);
      middle->next = insert;
      insert->next = point->next;
      point->next = middle;
    }
  blame_adjust(insert->next, length);

  return SVN_NO_ERROR;
}

/* Callback for diff between subsequent revisions */
static svn_error_t *
output_diff_modified(void *baton,
                     apr_off_t original_start,
                     apr_off_t original_length,
                     apr_off_t modified_start,
                     apr_off_t modified_length,
                     apr_off_t latest_start,
                     apr_off_t latest_length)
{
  struct diff_baton *db = baton;

  if (original_length)
    SVN_ERR(blame_delete_range(db->chain, modified_start, original_length));

  if (modified_length)
    SVN_ERR(blame_insert_range(db->chain, db->rev, modified_start,
                               modified_length));

  return SVN_NO_ERROR;
}

static const svn_diff_output_fns_t output_fns = {
        NULL,
        output_diff_modified
};

/* Add the blame for the diffs between LAST_FILE and CUR_FILE with the rev
   specified in FRB.  LAST_FILE may be NULL in which
   case blame is added for every line of CUR_FILE. */
static svn_error_t *
add_file_blame(const char *last_file,
               const char *cur_file,
               struct blame_chain *chain,
               struct rev *rev,
               const svn_diff_file_options_t *diff_options,
               apr_pool_t *pool)
{
  if (!last_file)
    {
      assert(chain->blame == NULL);
      chain->blame = blame_create(chain, rev, 0);
    }
  else
    {
      svn_diff_t *diff;
      struct diff_baton diff_baton;

      diff_baton.chain = chain;
      diff_baton.rev = rev;

      /* We have a previous file.  Get the diff and adjust blame info. */
      SVN_ERR(svn_diff_file_diff_2(&diff, last_file, cur_file,
                                   diff_options, pool));
      SVN_ERR(svn_diff_output(diff, &diff_baton, &output_fns));
    }

  return SVN_NO_ERROR;
}

static svn_error_t *
window_handler(svn_txdelta_window_t *window, void *baton)
{
  struct delta_baton *dbaton = baton;
  struct file_rev_baton *frb = dbaton->file_rev_baton;
  struct blame_chain *chain;

  /* Call the wrapped handler first. */
  SVN_ERR(dbaton->wrapped_handler(window, dbaton->wrapped_baton));

  /* We patiently wait for the NULL window marking the end. */
  if (window)
    return SVN_NO_ERROR;

  /* Close the files used for the delta.
     It is important to do this early, since otherwise, they will be deleted
     before all handles are closed, which leads to failures on some platforms
     when new tempfiles are to be created. */
  if (dbaton->source_file)
    SVN_ERR(svn_io_file_close(dbaton->source_file, frb->currpool));
  SVN_ERR(svn_io_file_close(dbaton->file, frb->currpool));

  /* If we are including merged revisions, we need to add each rev to the
     merged chain. */
  if (frb->include_merged_revisions)
    chain = frb->merged_chain;
  else
    chain = frb->chain;

  /* Process this file. */
  SVN_ERR(add_file_blame(frb->last_filename,
                         dbaton->filename, chain, frb->rev,
                         frb->diff_options, frb->currpool));

  /* If we are including merged revisions, and the current revision is not a
     merged one, we need to add its blame info to the chain for the original
     line of history. */
  if (frb->include_merged_revisions && ! frb->merged_revision)
    {
      apr_pool_t *tmppool;

      SVN_ERR(add_file_blame(frb->last_original_filename,
                             dbaton->filename, frb->chain, frb->rev,
                             frb->diff_options, frb->currpool));

      /* This filename could be around for a while, potentially, so
         use the longer lifetime pool, and switch it with the previous one*/
      svn_pool_clear(frb->prevfilepool);
      tmppool = frb->filepool;
      frb->filepool = frb->prevfilepool;
      frb->prevfilepool = tmppool;

<<<<<<< HEAD
      frb->last_original_filename = apr_pstrdup(frb->filepool, 
=======
      frb->last_original_filename = apr_pstrdup(frb->filepool,
>>>>>>> 8595db6c
                                                dbaton->filename);
    }

  /* Prepare for next revision. */

  /* Remember the file name so we can diff it with the next revision. */
  frb->last_filename = dbaton->filename;

  /* Switch pools. */
  {
    apr_pool_t *tmp_pool = frb->lastpool;
    frb->lastpool = frb->currpool;
    frb->currpool = tmp_pool;
  }

  return SVN_NO_ERROR;
}

/* Throw an SVN_ERR_CLIENT_IS_BINARY_FILE error if PROP_DIFFS indicates a
   binary MIME type.  Else, return SVN_NO_ERROR. */
static svn_error_t *
check_mimetype(apr_array_header_t *prop_diffs, const char *target,
               apr_pool_t *pool)
{
  int i;

  for (i = 0; i < prop_diffs->nelts; ++i)
    {
      const svn_prop_t *prop = &APR_ARRAY_IDX(prop_diffs, i, svn_prop_t);
      if (strcmp(prop->name, SVN_PROP_MIME_TYPE) == 0
          && prop->value
          && svn_mime_type_is_binary(prop->value->data))
        return svn_error_createf
          (SVN_ERR_CLIENT_IS_BINARY_FILE, 0,
           _("Cannot calculate blame information for binary file '%s'"),
           svn_path_local_style(target, pool));
    }
  return SVN_NO_ERROR;
}


static svn_error_t *
file_rev_handler(void *baton, const char *path, svn_revnum_t revnum,
                 apr_hash_t *rev_props,
                 svn_boolean_t merged_revision,
                 svn_txdelta_window_handler_t *content_delta_handler,
                 void **content_delta_baton,
                 apr_array_header_t *prop_diffs,
                 apr_pool_t *pool)
{
  struct file_rev_baton *frb = baton;
  svn_stream_t *last_stream;
  svn_stream_t *cur_stream;
  struct delta_baton *delta_baton;
  apr_pool_t *filepool;

  /* Clear the current pool. */
  svn_pool_clear(frb->currpool);

  /* If this file has a non-textual mime-type, bail out. */
  if (! frb->ignore_mime_type)
    SVN_ERR(check_mimetype(prop_diffs, frb->target, frb->currpool));

  if (frb->ctx->notify_func2)
    {
      svn_wc_notify_t *notify
        = svn_wc_create_notify(path, svn_wc_notify_blame_revision, pool);
      notify->kind = svn_node_none;
      notify->content_state = notify->prop_state
        = svn_wc_notify_state_inapplicable;
      notify->lock_state = svn_wc_notify_lock_state_inapplicable;
      notify->revision = revnum;
      frb->ctx->notify_func2(frb->ctx->notify_baton2, notify, pool);
    }

  if (frb->ctx->cancel_func)
    SVN_ERR(frb->ctx->cancel_func(frb->ctx->cancel_baton));

  /* If there were no content changes, we couldn't care less about this
     revision now.  Note that we checked the mime type above, so things
     work if the user just changes the mime type in a commit.
     Also note that we don't switch the pools in this case.  This is important,
     since the tempfile will be removed by the pool and we need the tempfile
     from the last revision with content changes. */
  if (!content_delta_handler)
    return SVN_NO_ERROR;

  frb->merged_revision = merged_revision;

  /* Create delta baton. */
  delta_baton = apr_palloc(frb->currpool, sizeof(*delta_baton));

  /* Prepare the text delta window handler. */
  if (frb->last_filename)
    SVN_ERR(svn_io_file_open(&delta_baton->source_file, frb->last_filename,
                             APR_READ, APR_OS_DEFAULT, frb->currpool));
  else
    /* Means empty stream below. */
    delta_baton->source_file = NULL;
  last_stream = svn_stream_from_aprfile(delta_baton->source_file, pool);

  if (frb->include_merged_revisions && !frb->merged_revision)
    filepool = frb->filepool;
  else
    filepool = frb->currpool;

  SVN_ERR(svn_io_open_unique_file2(&delta_baton->file,
                                   &delta_baton->filename,
                                   frb->tmp_path,
                                   ".tmp", svn_io_file_del_on_pool_cleanup,
                                   filepool));
  cur_stream = svn_stream_from_aprfile(delta_baton->file, frb->currpool);

  /* Get window handler for applying delta. */
  svn_txdelta_apply(last_stream, cur_stream, NULL, NULL,
                    frb->currpool,
                    &delta_baton->wrapped_handler,
                    &delta_baton->wrapped_baton);

  /* Wrap the window handler with our own. */
  delta_baton->file_rev_baton = frb;
  *content_delta_handler = window_handler;
  *content_delta_baton = delta_baton;

  /* Create the rev structure. */
  frb->rev = apr_palloc(frb->mainpool, sizeof(struct rev));

  if (revnum < frb->start_rev)
    {
      /* We shouldn't get more than one revision before start. */
      assert(frb->last_filename == NULL);

      /* The file existed before start_rev; generate no blame info for
         lines from this revision (or before). */
      frb->rev->revision = SVN_INVALID_REVNUM;
      frb->rev->author = NULL;
      frb->rev->date = NULL;
    }
  else
    {
      svn_string_t *str;
      assert(revnum <= frb->end_rev);

      /* Set values from revision props. */
      frb->rev->revision = revnum;

      if ((str = apr_hash_get(rev_props, SVN_PROP_REVISION_AUTHOR,
                              sizeof(SVN_PROP_REVISION_AUTHOR) - 1)))
        frb->rev->author = apr_pstrdup(frb->mainpool, str->data);
      else
        frb->rev->author = NULL;

      if ((str = apr_hash_get(rev_props, SVN_PROP_REVISION_DATE,
                              sizeof(SVN_PROP_REVISION_DATE) - 1)))
        frb->rev->date = apr_pstrdup(frb->mainpool, str->data);
      else
        frb->rev->date = NULL;
    }

  if (frb->include_merged_revisions)
    frb->rev->path = apr_pstrdup(frb->mainpool, path);

  return SVN_NO_ERROR;
}

/* Ensure that CHAIN_ORIG and CHAIN_MERGED have the same number of chunks,
   and that for every chunk C, CHAIN_ORIG[C] and CHAIN_MERGED[C] have the
   same starting value.  Both CHAIN_ORIG and CHAIN_MERGED should not be
   NULL.  */
static void
normalize_blames(struct blame_chain *chain,
                 struct blame_chain *chain_merged,
                 apr_pool_t *pool)
{
  struct blame *walk, *walk_merged;

  /* Walk over the CHAIN's blame chunks and CHAIN_MERGED's blame chunks,
     creating new chunks as needed. */
  for (walk = chain->blame, walk_merged = chain_merged->blame;
       walk->next && walk_merged->next;
       walk = walk->next, walk_merged = walk_merged->next)
    {
      /* The current chunks should always be starting at the same offset. */
      assert(walk->start == walk_merged->start);

      if (walk->next->start < walk_merged->next->start)
        {
          struct blame *tmp = blame_create(chain_merged, walk_merged->next->rev,
                                           walk->next->start);
          tmp->next = walk_merged->next->next;
          walk_merged->next = tmp;
        }

      if (walk->next->start > walk_merged->next->start)
        {
          struct blame *tmp = blame_create(chain, walk->next->rev,
                                           walk_merged->next->start);
          tmp->next = walk->next->next;
          walk->next = tmp;
        }
    }

  /* If both next pointers are null, we have an equally long list. */
  if (walk->next == NULL && walk_merged->next == NULL)
    return;

  if (walk_merged->next == NULL)
    {
      /* Make new walk_merged chunks as needed at the end of the list so that
         the length matches that of walk. */
      while (walk->next != NULL)
        {
          struct blame *tmp = blame_create(chain_merged, walk_merged->rev,
                                           walk->next->start);
          walk_merged->next = tmp;
          walk_merged = walk_merged->next;
          walk = walk->next;
        }
    }

  if (walk->next == NULL)
    {
      /* Same as above, only create walk chunks as needed. */
      while (walk_merged->next != NULL)
        {
          struct blame *tmp = blame_create(chain, walk->rev,
                                           walk_merged->next->start);
          walk->next = tmp;
          walk = walk->next;
          walk_merged = walk_merged->next;
        }
    }
}
<<<<<<< HEAD

static svn_error_t *
old_blame(const char *target, const char *url,
          svn_ra_session_t *ra_session,
          struct file_rev_baton *frb);
=======
>>>>>>> 8595db6c

svn_error_t *
svn_client_blame4(const char *target,
                  const svn_opt_revision_t *peg_revision,
                  const svn_opt_revision_t *start,
                  const svn_opt_revision_t *end,
                  const svn_diff_file_options_t *diff_options,
                  svn_boolean_t ignore_mime_type,
                  svn_boolean_t include_merged_revisions,
                  svn_client_blame_receiver2_t receiver,
                  void *receiver_baton,
                  svn_client_ctx_t *ctx,
                  apr_pool_t *pool)
{
  struct file_rev_baton frb;
  svn_ra_session_t *ra_session;
  const char *url;
  svn_revnum_t start_revnum, end_revnum;
  struct blame *walk, *walk_merged = NULL;
<<<<<<< HEAD
  apr_file_t *file; 
=======
  apr_file_t *file;
>>>>>>> 8595db6c
  apr_pool_t *iterpool;
  svn_stream_t *stream;

  if (start->kind == svn_opt_revision_unspecified
      || end->kind == svn_opt_revision_unspecified)
    return svn_error_create
      (SVN_ERR_CLIENT_BAD_REVISION, NULL, NULL);
  else if (start->kind == svn_opt_revision_working
           || end->kind == svn_opt_revision_working)
    return svn_error_create
      (SVN_ERR_UNSUPPORTED_FEATURE, NULL,
       _("blame of the WORKING revision is not supported"));

  /* Get an RA plugin for this filesystem object. */
  SVN_ERR(svn_client__ra_session_from_path(&ra_session, &end_revnum,
                                           &url, target, NULL,
                                           peg_revision, end,
                                           ctx, pool));

  SVN_ERR(svn_client__get_revision_number(&start_revnum, NULL, ra_session,
                                          start, target, pool));

  if (end_revnum < start_revnum)
    return svn_error_create
      (SVN_ERR_CLIENT_BAD_REVISION, NULL,
       _("Start revision must precede end revision"));

  frb.start_rev = start_revnum;
  frb.end_rev = end_revnum;
  frb.target = target;
  frb.ctx = ctx;
  frb.diff_options = diff_options;
  frb.ignore_mime_type = ignore_mime_type;
  frb.include_merged_revisions = include_merged_revisions;
  frb.last_filename = NULL;
  frb.last_original_filename = NULL;
  frb.chain = apr_palloc(pool, sizeof(*frb.chain));
  frb.chain->blame = NULL;
  frb.chain->avail = NULL;
  frb.chain->pool = pool;
  if (include_merged_revisions)
    {
      frb.merged_chain = apr_palloc(pool, sizeof(*frb.merged_chain));
      frb.merged_chain->blame = NULL;
      frb.merged_chain->avail = NULL;
      frb.merged_chain->pool = pool;
    }

  SVN_ERR(svn_io_temp_dir(&frb.tmp_path, pool));
  frb.tmp_path = svn_path_join(frb.tmp_path, "tmp", pool),

  frb.mainpool = pool;
  /* The callback will flip the following two pools, because it needs
     information from the previous call.  Obviously, it can't rely on
     the lifetime of the pool provided by get_file_revs. */
  frb.lastpool = svn_pool_create(pool);
  frb.currpool = svn_pool_create(pool);
  if (include_merged_revisions)
    {
      frb.filepool = svn_pool_create(pool);
      frb.prevfilepool = svn_pool_create(pool);
    }

  /* Collect all blame information.
     We need to ensure that we get one revision before the start_rev,
     if available so that we can know what was actually changed in the start
     revision. */
<<<<<<< HEAD
  err = svn_ra_get_file_revs2(ra_session, "",
                              start_revnum - (start_revnum > 0 ? 1 : 0),
                              end_revnum, include_merged_revisions,
                              file_rev_handler, &frb, pool);
  
  /* Fall back if it wasn't supported by the server.  Servers earlier
     than 1.1 need this. */
  if (err && err->apr_err == SVN_ERR_RA_NOT_IMPLEMENTED)
    {
      svn_error_clear(err);
      err = old_blame(target, url, ra_session, &frb);
    }

  SVN_ERR(err);
=======
  SVN_ERR(svn_ra_get_file_revs2(ra_session, "",
                                start_revnum - (start_revnum > 0 ? 1 : 0),
                                end_revnum, include_merged_revisions,
                                file_rev_handler, &frb, pool));
>>>>>>> 8595db6c

  /* Report the blame to the caller. */

  /* The callback has to have been called at least once. */
  assert(frb.last_filename != NULL);

  /* Create a pool for the iteration below. */
  iterpool = svn_pool_create(pool);

  /* Open the last file and get a stream. */
  SVN_ERR(svn_io_file_open(&file, frb.last_filename, APR_READ | APR_BUFFERED,
                           APR_OS_DEFAULT, pool));
  stream = svn_subst_stream_translated(svn_stream_from_aprfile(file, pool),
                                       "\n", TRUE, NULL, FALSE, pool);

  /* Perform optional merged chain normalization. */
  if (include_merged_revisions)
    {
      /* If we never created any blame for the original chain, create it now,
         with the most recent changed revision.  This could occur if a file
         was created on a branch and them merged to another branch.  This is
         semanticly a copy, and we want to use the revision on the branch as
         the most recently changed revision.  ### Is this really what we want
         to do here?  Do the sematics of copy change? */
<<<<<<< HEAD
      if (!frb.chain)
=======
      if (!frb.chain->blame)
>>>>>>> 8595db6c
        frb.chain->blame = blame_create(frb.chain, frb.rev, 0);

      normalize_blames(frb.chain, frb.merged_chain, pool);
      walk_merged = frb.merged_chain->blame;
    }

  /* Process each blame item. */
  for (walk = frb.chain->blame; walk; walk = walk->next)
    {
      apr_off_t line_no;
      svn_revnum_t merged_rev;
      const char *merged_author, *merged_date, *merged_path;

      if (walk_merged)
        {
          merged_rev = walk_merged->rev->revision;
          merged_author = walk_merged->rev->author;
          merged_date = walk_merged->rev->date;
          merged_path = walk_merged->rev->path;
        }
      else
        {
          merged_rev = SVN_INVALID_REVNUM;
          merged_author = NULL;
          merged_date = NULL;
          merged_path = NULL;
        }

      for (line_no = walk->start;
           !walk->next || line_no < walk->next->start;
           ++line_no)
        {
          svn_boolean_t eof;
          svn_stringbuf_t *sb;

<<<<<<< HEAD
          apr_pool_clear(iterpool);
=======
          svn_pool_clear(iterpool);
>>>>>>> 8595db6c
          SVN_ERR(svn_stream_readline(stream, &sb, "\n", &eof, iterpool));
          if (ctx->cancel_func)
            SVN_ERR(ctx->cancel_func(ctx->cancel_baton));
          if (!eof || sb->len)
            SVN_ERR(receiver(receiver_baton, line_no, walk->rev->revision,
                             walk->rev->author, walk->rev->date,
                             merged_rev, merged_author, merged_date,
                             merged_path, sb->data, iterpool));
          if (eof) break;
        }

      if (walk_merged)
        walk_merged = walk_merged->next;
    }

  SVN_ERR(svn_stream_close(stream));

  /* We don't need the temp file any more. */
  SVN_ERR(svn_io_file_close(file, pool));

  svn_pool_destroy(frb.lastpool);
  svn_pool_destroy(frb.currpool);
  if (include_merged_revisions)
    {
      svn_pool_destroy(frb.filepool);
      svn_pool_destroy(frb.prevfilepool);
    }
  svn_pool_destroy(iterpool);

  return SVN_NO_ERROR;
}

/* Baton for use with wrap_blame_receiver */
struct blame_receiver_wrapper_baton {
  void *baton;
  svn_client_blame_receiver_t receiver;
};

/* This implements svn_client_blame_receiver2_t */
static svn_error_t *
blame_wrapper_receiver(void *baton,
                       apr_int64_t line_no,
                       svn_revnum_t revision,
                       const char *author,
                       const char *date,
                       svn_revnum_t merged_revision,
                       const char *merged_author,
                       const char *merged_date,
                       const char *merged_path,
                       const char *line,
                       apr_pool_t *pool)
{
  struct blame_receiver_wrapper_baton *brwb = baton;

  if (brwb->receiver)
    return brwb->receiver(brwb->baton,
                          line_no, revision, author, date, line, pool);

  return SVN_NO_ERROR;
}

static void
wrap_blame_receiver(svn_client_blame_receiver2_t *receiver2,
                    void **receiver2_baton,
                    svn_client_blame_receiver_t receiver,
                    void *receiver_baton,
                    apr_pool_t *pool)
{
  struct blame_receiver_wrapper_baton *brwb = apr_palloc(pool, sizeof(*brwb));

  /* Set the user provided old format callback in the baton. */
  brwb->baton = receiver_baton;
  brwb->receiver = receiver;

  *receiver2_baton = brwb;
  *receiver2 = blame_wrapper_receiver;
}

svn_error_t *
svn_client_blame3(const char *target,
                  const svn_opt_revision_t *peg_revision,
                  const svn_opt_revision_t *start,
                  const svn_opt_revision_t *end,
                  const svn_diff_file_options_t *diff_options,
                  svn_boolean_t ignore_mime_type,
                  svn_client_blame_receiver_t receiver,
                  void *receiver_baton,
                  svn_client_ctx_t *ctx,
                  apr_pool_t *pool)
{
  svn_client_blame_receiver2_t receiver2;
  void *receiver2_baton;

  wrap_blame_receiver(&receiver2, &receiver2_baton, receiver, receiver_baton,
                      pool);

  return svn_client_blame4(target, peg_revision, start, end, diff_options,
                           ignore_mime_type, FALSE, receiver2, receiver2_baton,
                           ctx, pool);
}

/* svn_client_blame3 guarantees 'no EOL chars' as part of the receiver
   LINE argument.  Older versions depend on the fact that if a CR is
   required, that CR is already part of the LINE data.

   Because of this difference, we need to trap old receivers and append
   a CR to LINE before passing it on to the actual receiver on platforms
   which want CRLF line termination.

*/

struct wrapped_receiver_baton_s
{
  svn_client_blame_receiver_t orig_receiver;
  void *orig_baton;
};

static svn_error_t *
wrapped_receiver(void *baton,
                 apr_int64_t line_no,
                 svn_revnum_t revision,
                 const char *author,
                 const char *date,
                 const char *line,
                 apr_pool_t *pool)
{
  struct wrapped_receiver_baton_s *b = baton;
  svn_stringbuf_t *expanded_line = svn_stringbuf_create(line, pool);

  svn_stringbuf_appendbytes(expanded_line, "\r", 1);

  return b->orig_receiver(b->orig_baton, line_no, revision, author,
                          date, expanded_line->data, pool);
}

static void
wrap_pre_blame3_receiver(svn_client_blame_receiver_t *receiver,
                   void **receiver_baton,
                   apr_pool_t *pool)
{
  if (strlen(APR_EOL_STR) > 1)
    {
      struct wrapped_receiver_baton_s *b = apr_palloc(pool,sizeof(*b));

      b->orig_receiver = *receiver;
      b->orig_baton = *receiver_baton;

      *receiver_baton = b;
      *receiver = wrapped_receiver;
    }
}

svn_error_t *
svn_client_blame2(const char *target,
                  const svn_opt_revision_t *peg_revision,
                  const svn_opt_revision_t *start,
                  const svn_opt_revision_t *end,
                  svn_client_blame_receiver_t receiver,
                  void *receiver_baton,
                  svn_client_ctx_t *ctx,
                  apr_pool_t *pool)
{
  wrap_pre_blame3_receiver(&receiver, &receiver_baton, pool);
  return svn_client_blame3(target, peg_revision, start, end,
                           svn_diff_file_options_create(pool), FALSE,
                           receiver, receiver_baton, ctx, pool);
}
svn_error_t *
svn_client_blame(const char *target,
                 const svn_opt_revision_t *start,
                 const svn_opt_revision_t *end,
                 svn_client_blame_receiver_t receiver,
                 void *receiver_baton,
                 svn_client_ctx_t *ctx,
                 apr_pool_t *pool)
{
  wrap_pre_blame3_receiver(&receiver, &receiver_baton, pool);
  return svn_client_blame2(target, end, start, end,
                           receiver, receiver_baton, ctx, pool);
<<<<<<< HEAD
}


/* This is used when there is no get_file_revs available. */
static svn_error_t *
old_blame(const char *target, const char *url,
          svn_ra_session_t *ra_session,
          struct file_rev_baton *frb)
{
  const char *reposURL;
  struct log_message_baton lmb;
  apr_array_header_t *condensed_targets;
  apr_file_t *file;
  svn_stream_t *stream;
  struct rev *rev;
  svn_node_kind_t kind;
  apr_pool_t *pool = frb->mainpool;

  SVN_ERR(svn_ra_check_path(ra_session, "", frb->end_rev, &kind, pool));

  if (kind == svn_node_dir)
    return svn_error_createf(SVN_ERR_CLIENT_IS_DIRECTORY, NULL,
                             _("URL '%s' refers to a directory"), url);

  condensed_targets = apr_array_make(pool, 1, sizeof(const char *));
  APR_ARRAY_PUSH(condensed_targets, const char *) = "";

  SVN_ERR(svn_ra_get_repos_root(ra_session, &reposURL, pool));

  /* URI decode the path before placing it in the baton, since changed_paths
     passed into log_message_receiver will not be URI encoded. */
  lmb.path = svn_path_uri_decode(url + strlen(reposURL), pool);

  lmb.cancel_func = frb->ctx->cancel_func;
  lmb.cancel_baton = frb->ctx->cancel_baton;
  lmb.eldest = NULL;
  lmb.pool = pool;

  /* Accumulate revision metadata by walking the revisions
     backwards; this allows us to follow moves/copies
     correctly. */
  SVN_ERR(svn_ra_get_log(ra_session,
                         condensed_targets,
                         frb->end_rev,
                         frb->start_rev,
                         0, /* no limit */
                         TRUE,
                         FALSE,
                         log_message_receiver,
                         &lmb,
                         pool));

  SVN_ERR(svn_client__open_ra_session_internal(&ra_session, reposURL, NULL,
                                               NULL, NULL, FALSE, FALSE,
                                               frb->ctx, pool));

  /* Inspect the first revision's change metadata; if there are any
     prior revisions, compute a new starting revision/path.  If no
     revisions were selected, no blame is assigned.  A modified
     item certainly has a prior revision.  It is reasonable for an
     added item to have none, but anything else is unexpected.  */
  if (!lmb.eldest)
    {
      lmb.eldest = apr_palloc(pool, sizeof(*rev));
      lmb.eldest->revision = frb->end_rev;
      lmb.eldest->path = lmb.path;
      lmb.eldest->next = NULL;
      rev = apr_palloc(pool, sizeof(*rev));
      rev->revision = SVN_INVALID_REVNUM;
      rev->author = NULL;
      rev->date = NULL;
      frb->chain->blame = blame_create(frb->chain, rev, 0);
    }
  else if (lmb.action == 'M' || SVN_IS_VALID_REVNUM(lmb.copyrev))
    {
      rev = apr_palloc(pool, sizeof(*rev));
      if (SVN_IS_VALID_REVNUM(lmb.copyrev))
        rev->revision = lmb.copyrev;
      else
        rev->revision = lmb.eldest->revision - 1;
      rev->path = lmb.path;
      rev->next = lmb.eldest;
      lmb.eldest = rev;
      rev = apr_palloc(pool, sizeof(*rev));
      rev->revision = SVN_INVALID_REVNUM;
      rev->author = NULL;
      rev->date = NULL;
      frb->chain->blame = blame_create(frb->chain, rev, 0);
    }
  else if (lmb.action == 'A')
    {
      frb->chain->blame = blame_create(frb->chain, lmb.eldest, 0);
    }
  else
    return svn_error_createf(APR_EGENERAL, NULL,
                             _("Revision action '%c' for "
                               "revision %ld of '%s' "
                               "lacks a prior revision"),
                             lmb.action, lmb.eldest->revision,
                             svn_path_local_style(lmb.eldest->path, pool));

  /* Walk the revision list in chronological order, downloading
     each fulltext, diffing it with its predecessor, and accumulating
     the blame information into db.blame.  Use two iteration pools
     rather than one, because the diff routines need to look at a
     sliding window of revisions.  Two pools gives us a ring buffer
     of sorts. */
  for (rev = lmb.eldest; rev; rev = rev->next)
    {
      const char *tmp;
      const char *temp_dir;
      apr_hash_t *props;
      svn_string_t *mimetype;
      
      apr_pool_clear(frb->currpool);
      SVN_ERR(svn_io_temp_dir(&temp_dir, frb->currpool));
      SVN_ERR(svn_io_open_unique_file2
              (&file, &tmp,
               svn_path_join(temp_dir, "tmp", frb->currpool), ".tmp",
               svn_io_file_del_on_pool_cleanup, frb->currpool));

      stream = svn_stream_from_aprfile(file, frb->currpool);
      SVN_ERR(svn_ra_get_file(ra_session, rev->path + 1, rev->revision,
                              stream, NULL, &props, frb->currpool));
      SVN_ERR(svn_stream_close(stream));
      SVN_ERR(svn_io_file_close(file, frb->currpool));

      /* If this file has a non-textual mime-type, bail out. */
      if (! frb->ignore_mime_type && props && 
          ((mimetype = apr_hash_get(props, SVN_PROP_MIME_TYPE, 
                                    sizeof(SVN_PROP_MIME_TYPE) - 1))))
        {
          if (svn_mime_type_is_binary(mimetype->data))
            return svn_error_createf 
              (SVN_ERR_CLIENT_IS_BINARY_FILE, 0,
               _("Cannot calculate blame information for binary file '%s'"),
               svn_path_local_style(target, frb->currpool));
        }

      if (frb->ctx->notify_func2)
        {
          svn_wc_notify_t *notify
            = svn_wc_create_notify(rev->path, svn_wc_notify_blame_revision,
                                   pool);
          notify->kind = svn_node_none;
          notify->content_state = notify->prop_state
            = svn_wc_notify_state_inapplicable;
          notify->lock_state = svn_wc_notify_lock_state_inapplicable;
          notify->revision = rev->revision;
          frb->ctx->notify_func2(frb->ctx->notify_baton2, notify, pool);
        }                               

      if (frb->ctx->cancel_func)
        SVN_ERR(frb->ctx->cancel_func(frb->ctx->cancel_baton));

      if (frb->last_filename)
        {
          frb->rev = rev;
          SVN_ERR(add_file_blame(frb->last_filename, tmp, frb->chain,
                                 frb->rev, frb->diff_options, frb->currpool));
        }

      frb->last_filename = tmp;
      {
        apr_pool_t *tmppool = frb->currpool;
        frb->currpool = frb->lastpool;
        frb->lastpool = tmppool;
      }
    }

  return SVN_NO_ERROR;
=======
>>>>>>> 8595db6c
}<|MERGE_RESOLUTION|>--- conflicted
+++ resolved
@@ -2,17 +2,22 @@
  * blame.c:  return blame messages
  *
  * ====================================================================
- * Copyright (c) 2000-2007 CollabNet.  All rights reserved.
+ *    Licensed to the Apache Software Foundation (ASF) under one
+ *    or more contributor license agreements.  See the NOTICE file
+ *    distributed with this work for additional information
+ *    regarding copyright ownership.  The ASF licenses this file
+ *    to you under the Apache License, Version 2.0 (the
+ *    "License"); you may not use this file except in compliance
+ *    with the License.  You may obtain a copy of the License at
  *
- * This software is licensed as described in the file COPYING, which
- * you should have received as part of this distribution.  The terms
- * are also available at http://subversion.tigris.org/license-1.html.
- * If newer versions of this license are posted there, you may use a
- * newer version instead, at your option.
+ *      http://www.apache.org/licenses/LICENSE-2.0
  *
- * This software consists of voluntary contributions made by many
- * individuals.  For exact contribution history, see the revision
- * history and logs, available at http://subversion.tigris.org/.
+ *    Unless required by applicable law or agreed to in writing,
+ *    software distributed under the License is distributed on an
+ *    "AS IS" BASIS, WITHOUT WARRANTIES OR CONDITIONS OF ANY
+ *    KIND, either express or implied.  See the License for the
+ *    specific language governing permissions and limitations
+ *    under the License.
  * ====================================================================
  */
 
@@ -26,9 +31,13 @@
 #include "svn_error.h"
 #include "svn_diff.h"
 #include "svn_pools.h"
+#include "svn_dirent_uri.h"
 #include "svn_path.h"
 #include "svn_props.h"
+#include "svn_hash.h"
 #include "svn_sorts.h"
+
+#include "private/svn_wc_private.h"
 
 #include "svn_private_config.h"
 
@@ -38,22 +47,17 @@
 struct rev
 {
   svn_revnum_t revision; /* the revision number */
-  const char *author;    /* the author of the revision */
-  const char *date;      /* the date of the revision */
-<<<<<<< HEAD
-  /* Used for merge reporting, and by the pre-1.1 code. */
-=======
+  apr_hash_t *rev_props; /* the revision properties */
   /* Used for merge reporting. */
->>>>>>> 8595db6c
   const char *path;      /* the absolute repository path */
 };
 
 /* One chunk of blame */
 struct blame
 {
-  struct rev *rev;    /* the responsible revision */
-  apr_off_t start;    /* the starting diff-token (line) */
-  struct blame *next; /* the next chunk */
+  const struct rev *rev;    /* the responsible revision */
+  apr_off_t start;          /* the starting diff-token (line) */
+  struct blame *next;       /* the next chunk */
 };
 
 /* A chain of blame chunks */
@@ -67,50 +71,53 @@
 /* The baton use for the diff output routine. */
 struct diff_baton {
   struct blame_chain *chain;
-  struct rev *rev;
+  const struct rev *rev;
 };
 
-/* The baton used for a file revision. */
+/* The baton used for a file revision. Lives the entire operation */
 struct file_rev_baton {
   svn_revnum_t start_rev, end_rev;
+  svn_boolean_t backwards;
   const char *target;
   svn_client_ctx_t *ctx;
   const svn_diff_file_options_t *diff_options;
-  svn_boolean_t ignore_mime_type;
   /* name of file containing the previous revision of the file */
   const char *last_filename;
-  struct rev *rev;     /* the rev for which blame is being assigned
-                          during a diff */
+  struct rev *last_rev;   /* the rev of the last modification */
   struct blame_chain *chain;      /* the original blame chain. */
-  const char *tmp_path; /* temp file name to feed svn_io_open_unique_file */
+  const char *repos_root_url;    /* To construct a url */
   apr_pool_t *mainpool;  /* lives during the whole sequence of calls */
   apr_pool_t *lastpool;  /* pool used during previous call */
   apr_pool_t *currpool;  /* pool used during this call */
 
   /* These are used for tracking merged revisions. */
   svn_boolean_t include_merged_revisions;
-  svn_boolean_t merged_revision;
-<<<<<<< HEAD
-  struct blame_chain *merged_chain;  /* the merged blame chain. */ 
-=======
   struct blame_chain *merged_chain;  /* the merged blame chain. */
->>>>>>> 8595db6c
   /* name of file containing the previous merged revision of the file */
   const char *last_original_filename;
   /* pools for files which may need to persist for more than one rev. */
   apr_pool_t *filepool;
   apr_pool_t *prevfilepool;
+
+  svn_boolean_t check_mime_type;
+
+  /* When blaming backwards we have to use the changes
+     on the *next* revision, as the interesting change
+     happens when we move to the previous revision */
+  svn_revnum_t last_revnum;
+  apr_hash_t *last_props;
 };
 
-/* The baton used by the txdelta window handler. */
+/* The baton used by the txdelta window handler. Allocated per revision */
 struct delta_baton {
   /* Our underlying handler/baton that we wrap */
   svn_txdelta_window_handler_t wrapped_handler;
   void *wrapped_baton;
   struct file_rev_baton *file_rev_baton;
-  apr_file_t *source_file;  /* the delta source */
-  apr_file_t *file;  /* the result of the delta */
+  svn_stream_t *source_stream;  /* the delta source */
   const char *filename;
+  svn_boolean_t is_merged_revision;
+  struct rev *rev;     /* the rev struct for the current revision */
 };
 
 
@@ -120,7 +127,7 @@
    at token START, and allocated in CHAIN->mainpool. */
 static struct blame *
 blame_create(struct blame_chain *chain,
-             struct rev *rev,
+             const struct rev *rev,
              apr_off_t start)
 {
   struct blame *blame;
@@ -219,7 +226,7 @@
    at token START and continuing for LENGTH tokens */
 static svn_error_t *
 blame_insert_range(struct blame_chain *chain,
-                   struct rev *rev,
+                   const struct rev *rev,
                    apr_off_t start,
                    apr_off_t length)
 {
@@ -275,8 +282,8 @@
         output_diff_modified
 };
 
-/* Add the blame for the diffs between LAST_FILE and CUR_FILE with the rev
-   specified in FRB.  LAST_FILE may be NULL in which
+/* Add the blame for the diffs between LAST_FILE and CUR_FILE to CHAIN,
+   for revision REV.  LAST_FILE may be NULL in which
    case blame is added for every line of CUR_FILE. */
 static svn_error_t *
 add_file_blame(const char *last_file,
@@ -284,11 +291,13 @@
                struct blame_chain *chain,
                struct rev *rev,
                const svn_diff_file_options_t *diff_options,
+               svn_cancel_func_t cancel_func,
+               void *cancel_baton,
                apr_pool_t *pool)
 {
   if (!last_file)
     {
-      assert(chain->blame == NULL);
+      SVN_ERR_ASSERT(chain->blame == NULL);
       chain->blame = blame_create(chain, rev, 0);
     }
   else
@@ -302,33 +311,28 @@
       /* We have a previous file.  Get the diff and adjust blame info. */
       SVN_ERR(svn_diff_file_diff_2(&diff, last_file, cur_file,
                                    diff_options, pool));
-      SVN_ERR(svn_diff_output(diff, &diff_baton, &output_fns));
+      SVN_ERR(svn_diff_output2(diff, &diff_baton, &output_fns,
+                               cancel_func, cancel_baton));
     }
 
   return SVN_NO_ERROR;
 }
 
+/* Record the blame information for the revision in BATON->file_rev_baton.
+ */
 static svn_error_t *
-window_handler(svn_txdelta_window_t *window, void *baton)
+update_blame(void *baton)
 {
   struct delta_baton *dbaton = baton;
   struct file_rev_baton *frb = dbaton->file_rev_baton;
   struct blame_chain *chain;
 
-  /* Call the wrapped handler first. */
-  SVN_ERR(dbaton->wrapped_handler(window, dbaton->wrapped_baton));
-
-  /* We patiently wait for the NULL window marking the end. */
-  if (window)
-    return SVN_NO_ERROR;
-
-  /* Close the files used for the delta.
+  /* Close the source file used for the delta.
      It is important to do this early, since otherwise, they will be deleted
      before all handles are closed, which leads to failures on some platforms
      when new tempfiles are to be created. */
-  if (dbaton->source_file)
-    SVN_ERR(svn_io_file_close(dbaton->source_file, frb->currpool));
-  SVN_ERR(svn_io_file_close(dbaton->file, frb->currpool));
+  if (dbaton->source_stream)
+    SVN_ERR(svn_stream_close(dbaton->source_stream));
 
   /* If we are including merged revisions, we need to add each rev to the
      merged chain. */
@@ -339,19 +343,23 @@
 
   /* Process this file. */
   SVN_ERR(add_file_blame(frb->last_filename,
-                         dbaton->filename, chain, frb->rev,
-                         frb->diff_options, frb->currpool));
+                         dbaton->filename, chain, dbaton->rev,
+                         frb->diff_options,
+                         frb->ctx->cancel_func, frb->ctx->cancel_baton,
+                         frb->currpool));
 
   /* If we are including merged revisions, and the current revision is not a
      merged one, we need to add its blame info to the chain for the original
      line of history. */
-  if (frb->include_merged_revisions && ! frb->merged_revision)
+  if (frb->include_merged_revisions && ! dbaton->is_merged_revision)
     {
       apr_pool_t *tmppool;
 
       SVN_ERR(add_file_blame(frb->last_original_filename,
-                             dbaton->filename, frb->chain, frb->rev,
-                             frb->diff_options, frb->currpool));
+                             dbaton->filename, frb->chain, dbaton->rev,
+                             frb->diff_options,
+                             frb->ctx->cancel_func, frb->ctx->cancel_baton,
+                             frb->currpool));
 
       /* This filename could be around for a while, potentially, so
          use the longer lifetime pool, and switch it with the previous one*/
@@ -360,11 +368,7 @@
       frb->filepool = frb->prevfilepool;
       frb->prevfilepool = tmppool;
 
-<<<<<<< HEAD
-      frb->last_original_filename = apr_pstrdup(frb->filepool, 
-=======
       frb->last_original_filename = apr_pstrdup(frb->filepool,
->>>>>>> 8595db6c
                                                 dbaton->filename);
     }
 
@@ -383,29 +387,42 @@
   return SVN_NO_ERROR;
 }
 
-/* Throw an SVN_ERR_CLIENT_IS_BINARY_FILE error if PROP_DIFFS indicates a
-   binary MIME type.  Else, return SVN_NO_ERROR. */
+/* The delta window handler for the text delta between the previously seen
+ * revision and the revision currently being handled.
+ *
+ * Record the blame information for this revision in BATON->file_rev_baton.
+ *
+ * Implements svn_txdelta_window_handler_t.
+ */
 static svn_error_t *
-check_mimetype(apr_array_header_t *prop_diffs, const char *target,
-               apr_pool_t *pool)
-{
-  int i;
-
-  for (i = 0; i < prop_diffs->nelts; ++i)
-    {
-      const svn_prop_t *prop = &APR_ARRAY_IDX(prop_diffs, i, svn_prop_t);
-      if (strcmp(prop->name, SVN_PROP_MIME_TYPE) == 0
-          && prop->value
-          && svn_mime_type_is_binary(prop->value->data))
-        return svn_error_createf
-          (SVN_ERR_CLIENT_IS_BINARY_FILE, 0,
-           _("Cannot calculate blame information for binary file '%s'"),
-           svn_path_local_style(target, pool));
-    }
+window_handler(svn_txdelta_window_t *window, void *baton)
+{
+  struct delta_baton *dbaton = baton;
+
+  /* Call the wrapped handler first. */
+  if (dbaton->wrapped_handler)
+    SVN_ERR(dbaton->wrapped_handler(window, dbaton->wrapped_baton));
+
+  /* We patiently wait for the NULL window marking the end. */
+  if (window)
+    return SVN_NO_ERROR;
+
+  /* Diff and update blame info. */
+  SVN_ERR(update_blame(baton));
+
   return SVN_NO_ERROR;
 }
 
 
+/* Calculate and record blame information for one revision of the file,
+ * by comparing the file content against the previously seen revision.
+ *
+ * This handler is called once for each interesting revision of the file.
+ *
+ * Record the blame information for this revision in (file_rev_baton) BATON.
+ *
+ * Implements svn_file_rev_handler_t.
+ */
 static svn_error_t *
 file_rev_handler(void *baton, const char *path, svn_revnum_t revnum,
                  apr_hash_t *rev_props,
@@ -424,108 +441,152 @@
   /* Clear the current pool. */
   svn_pool_clear(frb->currpool);
 
-  /* If this file has a non-textual mime-type, bail out. */
-  if (! frb->ignore_mime_type)
-    SVN_ERR(check_mimetype(prop_diffs, frb->target, frb->currpool));
+  if (frb->check_mime_type)
+    {
+      apr_hash_t *props = svn_prop_array_to_hash(prop_diffs, frb->currpool);
+      const char *value;
+
+      frb->check_mime_type = FALSE; /* Only check first */
+
+      value = svn_prop_get_value(props, SVN_PROP_MIME_TYPE);
+
+      if (value && svn_mime_type_is_binary(value))
+        {
+          return svn_error_createf(
+              SVN_ERR_CLIENT_IS_BINARY_FILE, NULL,
+              _("Cannot calculate blame information for binary file '%s'"),
+               (svn_path_is_url(frb->target)
+                      ? frb->target 
+                      : svn_dirent_local_style(frb->target, pool)));
+        }
+    }
 
   if (frb->ctx->notify_func2)
     {
       svn_wc_notify_t *notify
-        = svn_wc_create_notify(path, svn_wc_notify_blame_revision, pool);
+            = svn_wc_create_notify_url(
+                            svn_path_url_add_component2(frb->repos_root_url,
+                                                        path+1, pool),
+                            svn_wc_notify_blame_revision, pool);
+      notify->path = path;
       notify->kind = svn_node_none;
       notify->content_state = notify->prop_state
         = svn_wc_notify_state_inapplicable;
       notify->lock_state = svn_wc_notify_lock_state_inapplicable;
       notify->revision = revnum;
+      notify->rev_props = rev_props;
       frb->ctx->notify_func2(frb->ctx->notify_baton2, notify, pool);
     }
 
   if (frb->ctx->cancel_func)
     SVN_ERR(frb->ctx->cancel_func(frb->ctx->cancel_baton));
 
-  /* If there were no content changes, we couldn't care less about this
-     revision now.  Note that we checked the mime type above, so things
-     work if the user just changes the mime type in a commit.
+  /* If there were no content changes and no (potential) merges, we couldn't
+     care less about this revision now.  Note that we checked the mime type
+     above, so things work if the user just changes the mime type in a commit.
      Also note that we don't switch the pools in this case.  This is important,
      since the tempfile will be removed by the pool and we need the tempfile
      from the last revision with content changes. */
-  if (!content_delta_handler)
+  if (!content_delta_handler
+      && (!frb->include_merged_revisions || merged_revision))
     return SVN_NO_ERROR;
 
-  frb->merged_revision = merged_revision;
-
   /* Create delta baton. */
-  delta_baton = apr_palloc(frb->currpool, sizeof(*delta_baton));
+  delta_baton = apr_pcalloc(frb->currpool, sizeof(*delta_baton));
 
   /* Prepare the text delta window handler. */
   if (frb->last_filename)
-    SVN_ERR(svn_io_file_open(&delta_baton->source_file, frb->last_filename,
-                             APR_READ, APR_OS_DEFAULT, frb->currpool));
+    SVN_ERR(svn_stream_open_readonly(&delta_baton->source_stream, frb->last_filename,
+                                     frb->currpool, pool));
   else
     /* Means empty stream below. */
-    delta_baton->source_file = NULL;
-  last_stream = svn_stream_from_aprfile(delta_baton->source_file, pool);
-
-  if (frb->include_merged_revisions && !frb->merged_revision)
+    delta_baton->source_stream = NULL;
+  last_stream = svn_stream_disown(delta_baton->source_stream, pool);
+
+  if (frb->include_merged_revisions && !merged_revision)
     filepool = frb->filepool;
   else
     filepool = frb->currpool;
 
-  SVN_ERR(svn_io_open_unique_file2(&delta_baton->file,
-                                   &delta_baton->filename,
-                                   frb->tmp_path,
-                                   ".tmp", svn_io_file_del_on_pool_cleanup,
-                                   filepool));
-  cur_stream = svn_stream_from_aprfile(delta_baton->file, frb->currpool);
-
-  /* Get window handler for applying delta. */
-  svn_txdelta_apply(last_stream, cur_stream, NULL, NULL,
-                    frb->currpool,
-                    &delta_baton->wrapped_handler,
-                    &delta_baton->wrapped_baton);
+  SVN_ERR(svn_stream_open_unique(&cur_stream, &delta_baton->filename, NULL,
+                                 svn_io_file_del_on_pool_cleanup,
+                                 filepool, filepool));
 
   /* Wrap the window handler with our own. */
   delta_baton->file_rev_baton = frb;
-  *content_delta_handler = window_handler;
-  *content_delta_baton = delta_baton;
+  delta_baton->is_merged_revision = merged_revision;
 
   /* Create the rev structure. */
-  frb->rev = apr_palloc(frb->mainpool, sizeof(struct rev));
-
-  if (revnum < frb->start_rev)
-    {
-      /* We shouldn't get more than one revision before start. */
-      assert(frb->last_filename == NULL);
+  delta_baton->rev = apr_pcalloc(frb->mainpool, sizeof(struct rev));
+
+  if (frb->backwards)
+    {
+      /* Use from last round...
+         SVN_INVALID_REVNUM on first, which is exactly
+         what we want */
+      delta_baton->rev->revision = frb->last_revnum;
+      delta_baton->rev->rev_props = frb->last_props;
+
+      /* Store for next delta */
+      if (revnum >= MIN(frb->start_rev, frb->end_rev))
+        {
+          frb->last_revnum = revnum;
+          frb->last_props = svn_prop_hash_dup(rev_props, frb->mainpool);
+        }
+      /* Else: Not needed on last rev */
+    }
+  else if (merged_revision
+           || (revnum >= MIN(frb->start_rev, frb->end_rev)))
+    {
+      /* 1+ for the "youngest to oldest" blame */
+      SVN_ERR_ASSERT(revnum <= 1 + MAX(frb->end_rev, frb->start_rev));
+
+      /* Set values from revision props. */
+      delta_baton->rev->revision = revnum;
+      delta_baton->rev->rev_props = svn_prop_hash_dup(rev_props, frb->mainpool);
+    }
+  else
+    {
+      /* We shouldn't get more than one revision outside the
+         specified range (unless we alsoe receive merged revisions) */
+      SVN_ERR_ASSERT((frb->last_filename == NULL)
+                     || frb->include_merged_revisions);
 
       /* The file existed before start_rev; generate no blame info for
-         lines from this revision (or before). */
-      frb->rev->revision = SVN_INVALID_REVNUM;
-      frb->rev->author = NULL;
-      frb->rev->date = NULL;
+         lines from this revision (or before). 
+
+         This revision specifies the state as it was at the start revision */
+
+      delta_baton->rev->revision = SVN_INVALID_REVNUM;
+    }
+
+  if (frb->include_merged_revisions)
+    delta_baton->rev->path = apr_pstrdup(frb->mainpool, path);
+
+  /* Keep last revision for postprocessing after all changes */
+  frb->last_rev = delta_baton->rev;
+
+  /* Handle all delta - even if it is empty.
+     We must do the latter to "merge" blame info from other branches. */
+  if (content_delta_handler)
+    {
+      /* Proper delta - get window handler for applying delta.
+         svn_ra_get_file_revs2 will drive the delta editor. */
+      svn_txdelta_apply(last_stream, cur_stream, NULL, NULL,
+                        frb->currpool,
+                        &delta_baton->wrapped_handler,
+                        &delta_baton->wrapped_baton);
+      *content_delta_handler = window_handler;
+      *content_delta_baton = delta_baton;
     }
   else
     {
-      svn_string_t *str;
-      assert(revnum <= frb->end_rev);
-
-      /* Set values from revision props. */
-      frb->rev->revision = revnum;
-
-      if ((str = apr_hash_get(rev_props, SVN_PROP_REVISION_AUTHOR,
-                              sizeof(SVN_PROP_REVISION_AUTHOR) - 1)))
-        frb->rev->author = apr_pstrdup(frb->mainpool, str->data);
-      else
-        frb->rev->author = NULL;
-
-      if ((str = apr_hash_get(rev_props, SVN_PROP_REVISION_DATE,
-                              sizeof(SVN_PROP_REVISION_DATE) - 1)))
-        frb->rev->date = apr_pstrdup(frb->mainpool, str->data);
-      else
-        frb->rev->date = NULL;
-    }
-
-  if (frb->include_merged_revisions)
-    frb->rev->path = apr_pstrdup(frb->mainpool, path);
+      /* Apply an empty delta, i.e. simply copy the old contents.
+         We can't simply use the existing file due to the pool rotation logic.
+         Trigger the blame update magic. */
+      SVN_ERR(svn_stream_copy3(last_stream, cur_stream, NULL, NULL, pool));
+      SVN_ERR(update_blame(delta_baton));
+    }
 
   return SVN_NO_ERROR;
 }
@@ -552,119 +613,168 @@
 
       if (walk->next->start < walk_merged->next->start)
         {
-          struct blame *tmp = blame_create(chain_merged, walk_merged->next->rev,
-                                           walk->next->start);
-          tmp->next = walk_merged->next->next;
-          walk_merged->next = tmp;
-        }
-
-      if (walk->next->start > walk_merged->next->start)
-        {
-          struct blame *tmp = blame_create(chain, walk->next->rev,
-                                           walk_merged->next->start);
-          tmp->next = walk->next->next;
-          walk->next = tmp;
-        }
-    }
-
-  /* If both next pointers are null, we have an equally long list. */
-  if (walk->next == NULL && walk_merged->next == NULL)
-    return;
-
-  if (walk_merged->next == NULL)
-    {
-      /* Make new walk_merged chunks as needed at the end of the list so that
-         the length matches that of walk. */
-      while (walk->next != NULL)
-        {
+          /* insert a new chunk in CHAIN_MERGED. */
           struct blame *tmp = blame_create(chain_merged, walk_merged->rev,
                                            walk->next->start);
+          tmp->next = walk_merged->next;
           walk_merged->next = tmp;
-          walk_merged = walk_merged->next;
-          walk = walk->next;
-        }
-    }
-
-  if (walk->next == NULL)
-    {
-      /* Same as above, only create walk chunks as needed. */
-      while (walk_merged->next != NULL)
-        {
+        }
+
+      if (walk->next->start > walk_merged->next->start)
+        {
+          /* insert a new chunk in CHAIN. */
           struct blame *tmp = blame_create(chain, walk->rev,
                                            walk_merged->next->start);
+          tmp->next = walk->next;
           walk->next = tmp;
-          walk = walk->next;
-          walk_merged = walk_merged->next;
-        }
-    }
-}
-<<<<<<< HEAD
-
-static svn_error_t *
-old_blame(const char *target, const char *url,
-          svn_ra_session_t *ra_session,
-          struct file_rev_baton *frb);
-=======
->>>>>>> 8595db6c
+        }
+    }
+
+  /* If both NEXT pointers are null, the lists are equally long, otherwise
+     we need to extend one of them.  If CHAIN is longer, append new chunks
+     to CHAIN_MERGED until its length matches that of CHAIN. */
+  while (walk->next != NULL)
+    {
+      struct blame *tmp = blame_create(chain_merged, walk_merged->rev,
+                                       walk->next->start);
+      walk_merged->next = tmp;
+
+      walk_merged = walk_merged->next;
+      walk = walk->next;
+    }
+
+  /* Same as above, only extend CHAIN to match CHAIN_MERGED. */
+  while (walk_merged->next != NULL)
+    {
+      struct blame *tmp = blame_create(chain, walk->rev,
+                                       walk_merged->next->start);
+      walk->next = tmp;
+
+      walk = walk->next;
+      walk_merged = walk_merged->next;
+    }
+}
 
 svn_error_t *
-svn_client_blame4(const char *target,
+svn_client_blame5(const char *target,
                   const svn_opt_revision_t *peg_revision,
                   const svn_opt_revision_t *start,
                   const svn_opt_revision_t *end,
                   const svn_diff_file_options_t *diff_options,
                   svn_boolean_t ignore_mime_type,
                   svn_boolean_t include_merged_revisions,
-                  svn_client_blame_receiver2_t receiver,
+                  svn_client_blame_receiver3_t receiver,
                   void *receiver_baton,
                   svn_client_ctx_t *ctx,
                   apr_pool_t *pool)
 {
   struct file_rev_baton frb;
   svn_ra_session_t *ra_session;
-  const char *url;
   svn_revnum_t start_revnum, end_revnum;
   struct blame *walk, *walk_merged = NULL;
-<<<<<<< HEAD
-  apr_file_t *file; 
-=======
-  apr_file_t *file;
->>>>>>> 8595db6c
   apr_pool_t *iterpool;
+  svn_stream_t *last_stream;
   svn_stream_t *stream;
+  const char *target_abspath_or_url;
 
   if (start->kind == svn_opt_revision_unspecified
       || end->kind == svn_opt_revision_unspecified)
     return svn_error_create
       (SVN_ERR_CLIENT_BAD_REVISION, NULL, NULL);
-  else if (start->kind == svn_opt_revision_working
-           || end->kind == svn_opt_revision_working)
-    return svn_error_create
-      (SVN_ERR_UNSUPPORTED_FEATURE, NULL,
-       _("blame of the WORKING revision is not supported"));
+
+  if (svn_path_is_url(target))
+    target_abspath_or_url = target;
+  else
+    SVN_ERR(svn_dirent_get_absolute(&target_abspath_or_url, target, pool));
 
   /* Get an RA plugin for this filesystem object. */
-  SVN_ERR(svn_client__ra_session_from_path(&ra_session, &end_revnum,
-                                           &url, target, NULL,
-                                           peg_revision, end,
-                                           ctx, pool));
-
-  SVN_ERR(svn_client__get_revision_number(&start_revnum, NULL, ra_session,
-                                          start, target, pool));
-
-  if (end_revnum < start_revnum)
-    return svn_error_create
-      (SVN_ERR_CLIENT_BAD_REVISION, NULL,
-       _("Start revision must precede end revision"));
+  SVN_ERR(svn_client__ra_session_from_path2(&ra_session, NULL,
+                                            target, NULL, peg_revision,
+                                            peg_revision,
+                                            ctx, pool));
+
+  SVN_ERR(svn_client__get_revision_number(&start_revnum, NULL, ctx->wc_ctx,
+                                          target_abspath_or_url, ra_session,
+                                          start, pool));
+
+  SVN_ERR(svn_client__get_revision_number(&end_revnum, NULL, ctx->wc_ctx,
+                                          target_abspath_or_url, ra_session,
+                                          end, pool));
+
+  {
+    svn_client__pathrev_t *loc;
+    svn_opt_revision_t younger_end;
+    younger_end.kind = svn_opt_revision_number;
+    younger_end.value.number = MAX(start_revnum, end_revnum);
+
+    SVN_ERR(svn_client__resolve_rev_and_url(&loc, ra_session,
+                                            target, peg_revision,
+                                            &younger_end,
+                                            ctx, pool));
+
+    /* Make the session point to the real URL. */
+    SVN_ERR(svn_ra_reparent(ra_session, loc->url, pool));
+  }
+
+  /* We check the mime-type of the yougest revision before getting all
+     the older revisions. */
+  if (!ignore_mime_type
+      && start_revnum < end_revnum)
+    {
+      apr_hash_t *props;
+      const char *mime_type = NULL;
+
+      if (svn_path_is_url(target)
+          || start_revnum > end_revnum
+          || (end->kind != svn_opt_revision_working
+              && end->kind != svn_opt_revision_base))
+        {
+          SVN_ERR(svn_ra_get_file(ra_session, "", end_revnum, NULL, NULL,
+                                  &props, pool));
+
+          mime_type = svn_prop_get_value(props, SVN_PROP_MIME_TYPE);
+        }
+      else 
+        {
+          const svn_string_t *value;
+
+          if (end->kind == svn_opt_revision_working)
+            SVN_ERR(svn_wc_prop_get2(&value, ctx->wc_ctx,
+                                     target_abspath_or_url,
+                                     SVN_PROP_MIME_TYPE,
+                                     pool, pool));
+          else
+            {
+              SVN_ERR(svn_wc_get_pristine_props(&props, ctx->wc_ctx,
+                                                target_abspath_or_url,
+                                                pool, pool));
+
+              value = props ? svn_hash_gets(props, SVN_PROP_MIME_TYPE)
+                            : NULL;
+            }
+
+          mime_type = value ? value->data : NULL;
+        }
+
+      if (mime_type)
+        {
+          if (svn_mime_type_is_binary(mime_type))
+            return svn_error_createf
+              (SVN_ERR_CLIENT_IS_BINARY_FILE, 0,
+               _("Cannot calculate blame information for binary file '%s'"),
+               (svn_path_is_url(target)
+                ? target : svn_dirent_local_style(target, pool)));
+        }
+    }
 
   frb.start_rev = start_revnum;
   frb.end_rev = end_revnum;
   frb.target = target;
   frb.ctx = ctx;
   frb.diff_options = diff_options;
-  frb.ignore_mime_type = ignore_mime_type;
   frb.include_merged_revisions = include_merged_revisions;
   frb.last_filename = NULL;
+  frb.last_rev = NULL;
   frb.last_original_filename = NULL;
   frb.chain = apr_palloc(pool, sizeof(*frb.chain));
   frb.chain->blame = NULL;
@@ -677,9 +787,12 @@
       frb.merged_chain->avail = NULL;
       frb.merged_chain->pool = pool;
     }
-
-  SVN_ERR(svn_io_temp_dir(&frb.tmp_path, pool));
-  frb.tmp_path = svn_path_join(frb.tmp_path, "tmp", pool),
+  frb.backwards = (frb.start_rev > frb.end_rev);
+  frb.last_revnum = SVN_INVALID_REVNUM;
+  frb.last_props = NULL;
+  frb.check_mime_type = (frb.backwards && !ignore_mime_type);
+
+  SVN_ERR(svn_ra_get_repos_root2(ra_session, &frb.repos_root_url, pool));
 
   frb.mainpool = pool;
   /* The callback will flip the following two pools, because it needs
@@ -697,40 +810,85 @@
      We need to ensure that we get one revision before the start_rev,
      if available so that we can know what was actually changed in the start
      revision. */
-<<<<<<< HEAD
-  err = svn_ra_get_file_revs2(ra_session, "",
-                              start_revnum - (start_revnum > 0 ? 1 : 0),
-                              end_revnum, include_merged_revisions,
-                              file_rev_handler, &frb, pool);
-  
-  /* Fall back if it wasn't supported by the server.  Servers earlier
-     than 1.1 need this. */
-  if (err && err->apr_err == SVN_ERR_RA_NOT_IMPLEMENTED)
-    {
-      svn_error_clear(err);
-      err = old_blame(target, url, ra_session, &frb);
-    }
-
-  SVN_ERR(err);
-=======
   SVN_ERR(svn_ra_get_file_revs2(ra_session, "",
-                                start_revnum - (start_revnum > 0 ? 1 : 0),
-                                end_revnum, include_merged_revisions,
+                                frb.backwards ? start_revnum
+                                              : MAX(0, start_revnum-1),
+                                end_revnum,
+                                include_merged_revisions,
                                 file_rev_handler, &frb, pool));
->>>>>>> 8595db6c
+
+  if (end->kind == svn_opt_revision_working)
+    {
+      /* If the local file is modified we have to call the handler on the
+         working copy file with keywords unexpanded */
+      svn_wc_status3_t *status;
+
+      SVN_ERR(svn_wc_status3(&status, ctx->wc_ctx, target_abspath_or_url, pool,
+                             pool));
+
+      if (status->text_status != svn_wc_status_normal
+          || (status->prop_status != svn_wc_status_normal
+              && status->prop_status != svn_wc_status_none))
+        {
+          svn_stream_t *wcfile;
+          svn_stream_t *tempfile;
+          svn_opt_revision_t rev;
+          svn_boolean_t normalize_eols = FALSE;
+          const char *temppath;
+
+          if (status->prop_status != svn_wc_status_none)
+            {
+              const svn_string_t *eol_style;
+              SVN_ERR(svn_wc_prop_get2(&eol_style, ctx->wc_ctx,
+                                       target_abspath_or_url,
+                                       SVN_PROP_EOL_STYLE,
+                                       pool, pool));
+
+              if (eol_style)
+                {
+                  svn_subst_eol_style_t style;
+                  const char *eol;
+                  svn_subst_eol_style_from_value(&style, &eol, eol_style->data);
+
+                  normalize_eols = (style == svn_subst_eol_style_native);
+                }
+            }
+
+          rev.kind = svn_opt_revision_working;
+          SVN_ERR(svn_client__get_normalized_stream(&wcfile, ctx->wc_ctx,
+                                                    target_abspath_or_url, &rev,
+                                                    FALSE, normalize_eols,
+                                                    ctx->cancel_func,
+                                                    ctx->cancel_baton,
+                                                    pool, pool));
+
+          SVN_ERR(svn_stream_open_unique(&tempfile, &temppath, NULL,
+                                         svn_io_file_del_on_pool_cleanup,
+                                         pool, pool));
+
+          SVN_ERR(svn_stream_copy3(wcfile, tempfile, ctx->cancel_func,
+                                   ctx->cancel_baton, pool));
+
+          SVN_ERR(add_file_blame(frb.last_filename, temppath, frb.chain, NULL,
+                                 frb.diff_options,
+                                 ctx->cancel_func, ctx->cancel_baton, pool));
+
+          frb.last_filename = temppath;
+        }
+    }
 
   /* Report the blame to the caller. */
 
   /* The callback has to have been called at least once. */
-  assert(frb.last_filename != NULL);
+  SVN_ERR_ASSERT(frb.last_filename != NULL);
 
   /* Create a pool for the iteration below. */
   iterpool = svn_pool_create(pool);
 
   /* Open the last file and get a stream. */
-  SVN_ERR(svn_io_file_open(&file, frb.last_filename, APR_READ | APR_BUFFERED,
-                           APR_OS_DEFAULT, pool));
-  stream = svn_subst_stream_translated(svn_stream_from_aprfile(file, pool),
+  SVN_ERR(svn_stream_open_readonly(&last_stream, frb.last_filename,
+                                   pool, pool));
+  stream = svn_subst_stream_translated(last_stream,
                                        "\n", TRUE, NULL, FALSE, pool);
 
   /* Perform optional merged chain normalization. */
@@ -742,12 +900,8 @@
          semanticly a copy, and we want to use the revision on the branch as
          the most recently changed revision.  ### Is this really what we want
          to do here?  Do the sematics of copy change? */
-<<<<<<< HEAD
-      if (!frb.chain)
-=======
       if (!frb.chain->blame)
->>>>>>> 8595db6c
-        frb.chain->blame = blame_create(frb.chain, frb.rev, 0);
+        frb.chain->blame = blame_create(frb.chain, frb.last_rev, 0);
 
       normalize_blames(frb.chain, frb.merged_chain, pool);
       walk_merged = frb.merged_chain->blame;
@@ -758,20 +912,19 @@
     {
       apr_off_t line_no;
       svn_revnum_t merged_rev;
-      const char *merged_author, *merged_date, *merged_path;
+      const char *merged_path;
+      apr_hash_t *merged_rev_props;
 
       if (walk_merged)
         {
           merged_rev = walk_merged->rev->revision;
-          merged_author = walk_merged->rev->author;
-          merged_date = walk_merged->rev->date;
+          merged_rev_props = walk_merged->rev->rev_props;
           merged_path = walk_merged->rev->path;
         }
       else
         {
           merged_rev = SVN_INVALID_REVNUM;
-          merged_author = NULL;
-          merged_date = NULL;
+          merged_rev_props = NULL;
           merged_path = NULL;
         }
 
@@ -782,19 +935,25 @@
           svn_boolean_t eof;
           svn_stringbuf_t *sb;
 
-<<<<<<< HEAD
-          apr_pool_clear(iterpool);
-=======
           svn_pool_clear(iterpool);
->>>>>>> 8595db6c
           SVN_ERR(svn_stream_readline(stream, &sb, "\n", &eof, iterpool));
           if (ctx->cancel_func)
             SVN_ERR(ctx->cancel_func(ctx->cancel_baton));
           if (!eof || sb->len)
-            SVN_ERR(receiver(receiver_baton, line_no, walk->rev->revision,
-                             walk->rev->author, walk->rev->date,
-                             merged_rev, merged_author, merged_date,
-                             merged_path, sb->data, iterpool));
+            {
+              if (walk->rev)
+                SVN_ERR(receiver(receiver_baton, start_revnum, end_revnum,
+                                 line_no, walk->rev->revision,
+                                 walk->rev->rev_props, merged_rev,
+                                 merged_rev_props, merged_path,
+                                 sb->data, FALSE, iterpool));
+              else
+                SVN_ERR(receiver(receiver_baton, start_revnum, end_revnum,
+                                 line_no, SVN_INVALID_REVNUM,
+                                 NULL, SVN_INVALID_REVNUM,
+                                 NULL, NULL,
+                                 sb->data, TRUE, iterpool));
+            }
           if (eof) break;
         }
 
@@ -803,9 +962,6 @@
     }
 
   SVN_ERR(svn_stream_close(stream));
-
-  /* We don't need the temp file any more. */
-  SVN_ERR(svn_io_file_close(file, pool));
 
   svn_pool_destroy(frb.lastpool);
   svn_pool_destroy(frb.currpool);
@@ -817,327 +973,4 @@
   svn_pool_destroy(iterpool);
 
   return SVN_NO_ERROR;
-}
-
-/* Baton for use with wrap_blame_receiver */
-struct blame_receiver_wrapper_baton {
-  void *baton;
-  svn_client_blame_receiver_t receiver;
-};
-
-/* This implements svn_client_blame_receiver2_t */
-static svn_error_t *
-blame_wrapper_receiver(void *baton,
-                       apr_int64_t line_no,
-                       svn_revnum_t revision,
-                       const char *author,
-                       const char *date,
-                       svn_revnum_t merged_revision,
-                       const char *merged_author,
-                       const char *merged_date,
-                       const char *merged_path,
-                       const char *line,
-                       apr_pool_t *pool)
-{
-  struct blame_receiver_wrapper_baton *brwb = baton;
-
-  if (brwb->receiver)
-    return brwb->receiver(brwb->baton,
-                          line_no, revision, author, date, line, pool);
-
-  return SVN_NO_ERROR;
-}
-
-static void
-wrap_blame_receiver(svn_client_blame_receiver2_t *receiver2,
-                    void **receiver2_baton,
-                    svn_client_blame_receiver_t receiver,
-                    void *receiver_baton,
-                    apr_pool_t *pool)
-{
-  struct blame_receiver_wrapper_baton *brwb = apr_palloc(pool, sizeof(*brwb));
-
-  /* Set the user provided old format callback in the baton. */
-  brwb->baton = receiver_baton;
-  brwb->receiver = receiver;
-
-  *receiver2_baton = brwb;
-  *receiver2 = blame_wrapper_receiver;
-}
-
-svn_error_t *
-svn_client_blame3(const char *target,
-                  const svn_opt_revision_t *peg_revision,
-                  const svn_opt_revision_t *start,
-                  const svn_opt_revision_t *end,
-                  const svn_diff_file_options_t *diff_options,
-                  svn_boolean_t ignore_mime_type,
-                  svn_client_blame_receiver_t receiver,
-                  void *receiver_baton,
-                  svn_client_ctx_t *ctx,
-                  apr_pool_t *pool)
-{
-  svn_client_blame_receiver2_t receiver2;
-  void *receiver2_baton;
-
-  wrap_blame_receiver(&receiver2, &receiver2_baton, receiver, receiver_baton,
-                      pool);
-
-  return svn_client_blame4(target, peg_revision, start, end, diff_options,
-                           ignore_mime_type, FALSE, receiver2, receiver2_baton,
-                           ctx, pool);
-}
-
-/* svn_client_blame3 guarantees 'no EOL chars' as part of the receiver
-   LINE argument.  Older versions depend on the fact that if a CR is
-   required, that CR is already part of the LINE data.
-
-   Because of this difference, we need to trap old receivers and append
-   a CR to LINE before passing it on to the actual receiver on platforms
-   which want CRLF line termination.
-
-*/
-
-struct wrapped_receiver_baton_s
-{
-  svn_client_blame_receiver_t orig_receiver;
-  void *orig_baton;
-};
-
-static svn_error_t *
-wrapped_receiver(void *baton,
-                 apr_int64_t line_no,
-                 svn_revnum_t revision,
-                 const char *author,
-                 const char *date,
-                 const char *line,
-                 apr_pool_t *pool)
-{
-  struct wrapped_receiver_baton_s *b = baton;
-  svn_stringbuf_t *expanded_line = svn_stringbuf_create(line, pool);
-
-  svn_stringbuf_appendbytes(expanded_line, "\r", 1);
-
-  return b->orig_receiver(b->orig_baton, line_no, revision, author,
-                          date, expanded_line->data, pool);
-}
-
-static void
-wrap_pre_blame3_receiver(svn_client_blame_receiver_t *receiver,
-                   void **receiver_baton,
-                   apr_pool_t *pool)
-{
-  if (strlen(APR_EOL_STR) > 1)
-    {
-      struct wrapped_receiver_baton_s *b = apr_palloc(pool,sizeof(*b));
-
-      b->orig_receiver = *receiver;
-      b->orig_baton = *receiver_baton;
-
-      *receiver_baton = b;
-      *receiver = wrapped_receiver;
-    }
-}
-
-svn_error_t *
-svn_client_blame2(const char *target,
-                  const svn_opt_revision_t *peg_revision,
-                  const svn_opt_revision_t *start,
-                  const svn_opt_revision_t *end,
-                  svn_client_blame_receiver_t receiver,
-                  void *receiver_baton,
-                  svn_client_ctx_t *ctx,
-                  apr_pool_t *pool)
-{
-  wrap_pre_blame3_receiver(&receiver, &receiver_baton, pool);
-  return svn_client_blame3(target, peg_revision, start, end,
-                           svn_diff_file_options_create(pool), FALSE,
-                           receiver, receiver_baton, ctx, pool);
-}
-svn_error_t *
-svn_client_blame(const char *target,
-                 const svn_opt_revision_t *start,
-                 const svn_opt_revision_t *end,
-                 svn_client_blame_receiver_t receiver,
-                 void *receiver_baton,
-                 svn_client_ctx_t *ctx,
-                 apr_pool_t *pool)
-{
-  wrap_pre_blame3_receiver(&receiver, &receiver_baton, pool);
-  return svn_client_blame2(target, end, start, end,
-                           receiver, receiver_baton, ctx, pool);
-<<<<<<< HEAD
-}
-
-
-/* This is used when there is no get_file_revs available. */
-static svn_error_t *
-old_blame(const char *target, const char *url,
-          svn_ra_session_t *ra_session,
-          struct file_rev_baton *frb)
-{
-  const char *reposURL;
-  struct log_message_baton lmb;
-  apr_array_header_t *condensed_targets;
-  apr_file_t *file;
-  svn_stream_t *stream;
-  struct rev *rev;
-  svn_node_kind_t kind;
-  apr_pool_t *pool = frb->mainpool;
-
-  SVN_ERR(svn_ra_check_path(ra_session, "", frb->end_rev, &kind, pool));
-
-  if (kind == svn_node_dir)
-    return svn_error_createf(SVN_ERR_CLIENT_IS_DIRECTORY, NULL,
-                             _("URL '%s' refers to a directory"), url);
-
-  condensed_targets = apr_array_make(pool, 1, sizeof(const char *));
-  APR_ARRAY_PUSH(condensed_targets, const char *) = "";
-
-  SVN_ERR(svn_ra_get_repos_root(ra_session, &reposURL, pool));
-
-  /* URI decode the path before placing it in the baton, since changed_paths
-     passed into log_message_receiver will not be URI encoded. */
-  lmb.path = svn_path_uri_decode(url + strlen(reposURL), pool);
-
-  lmb.cancel_func = frb->ctx->cancel_func;
-  lmb.cancel_baton = frb->ctx->cancel_baton;
-  lmb.eldest = NULL;
-  lmb.pool = pool;
-
-  /* Accumulate revision metadata by walking the revisions
-     backwards; this allows us to follow moves/copies
-     correctly. */
-  SVN_ERR(svn_ra_get_log(ra_session,
-                         condensed_targets,
-                         frb->end_rev,
-                         frb->start_rev,
-                         0, /* no limit */
-                         TRUE,
-                         FALSE,
-                         log_message_receiver,
-                         &lmb,
-                         pool));
-
-  SVN_ERR(svn_client__open_ra_session_internal(&ra_session, reposURL, NULL,
-                                               NULL, NULL, FALSE, FALSE,
-                                               frb->ctx, pool));
-
-  /* Inspect the first revision's change metadata; if there are any
-     prior revisions, compute a new starting revision/path.  If no
-     revisions were selected, no blame is assigned.  A modified
-     item certainly has a prior revision.  It is reasonable for an
-     added item to have none, but anything else is unexpected.  */
-  if (!lmb.eldest)
-    {
-      lmb.eldest = apr_palloc(pool, sizeof(*rev));
-      lmb.eldest->revision = frb->end_rev;
-      lmb.eldest->path = lmb.path;
-      lmb.eldest->next = NULL;
-      rev = apr_palloc(pool, sizeof(*rev));
-      rev->revision = SVN_INVALID_REVNUM;
-      rev->author = NULL;
-      rev->date = NULL;
-      frb->chain->blame = blame_create(frb->chain, rev, 0);
-    }
-  else if (lmb.action == 'M' || SVN_IS_VALID_REVNUM(lmb.copyrev))
-    {
-      rev = apr_palloc(pool, sizeof(*rev));
-      if (SVN_IS_VALID_REVNUM(lmb.copyrev))
-        rev->revision = lmb.copyrev;
-      else
-        rev->revision = lmb.eldest->revision - 1;
-      rev->path = lmb.path;
-      rev->next = lmb.eldest;
-      lmb.eldest = rev;
-      rev = apr_palloc(pool, sizeof(*rev));
-      rev->revision = SVN_INVALID_REVNUM;
-      rev->author = NULL;
-      rev->date = NULL;
-      frb->chain->blame = blame_create(frb->chain, rev, 0);
-    }
-  else if (lmb.action == 'A')
-    {
-      frb->chain->blame = blame_create(frb->chain, lmb.eldest, 0);
-    }
-  else
-    return svn_error_createf(APR_EGENERAL, NULL,
-                             _("Revision action '%c' for "
-                               "revision %ld of '%s' "
-                               "lacks a prior revision"),
-                             lmb.action, lmb.eldest->revision,
-                             svn_path_local_style(lmb.eldest->path, pool));
-
-  /* Walk the revision list in chronological order, downloading
-     each fulltext, diffing it with its predecessor, and accumulating
-     the blame information into db.blame.  Use two iteration pools
-     rather than one, because the diff routines need to look at a
-     sliding window of revisions.  Two pools gives us a ring buffer
-     of sorts. */
-  for (rev = lmb.eldest; rev; rev = rev->next)
-    {
-      const char *tmp;
-      const char *temp_dir;
-      apr_hash_t *props;
-      svn_string_t *mimetype;
-      
-      apr_pool_clear(frb->currpool);
-      SVN_ERR(svn_io_temp_dir(&temp_dir, frb->currpool));
-      SVN_ERR(svn_io_open_unique_file2
-              (&file, &tmp,
-               svn_path_join(temp_dir, "tmp", frb->currpool), ".tmp",
-               svn_io_file_del_on_pool_cleanup, frb->currpool));
-
-      stream = svn_stream_from_aprfile(file, frb->currpool);
-      SVN_ERR(svn_ra_get_file(ra_session, rev->path + 1, rev->revision,
-                              stream, NULL, &props, frb->currpool));
-      SVN_ERR(svn_stream_close(stream));
-      SVN_ERR(svn_io_file_close(file, frb->currpool));
-
-      /* If this file has a non-textual mime-type, bail out. */
-      if (! frb->ignore_mime_type && props && 
-          ((mimetype = apr_hash_get(props, SVN_PROP_MIME_TYPE, 
-                                    sizeof(SVN_PROP_MIME_TYPE) - 1))))
-        {
-          if (svn_mime_type_is_binary(mimetype->data))
-            return svn_error_createf 
-              (SVN_ERR_CLIENT_IS_BINARY_FILE, 0,
-               _("Cannot calculate blame information for binary file '%s'"),
-               svn_path_local_style(target, frb->currpool));
-        }
-
-      if (frb->ctx->notify_func2)
-        {
-          svn_wc_notify_t *notify
-            = svn_wc_create_notify(rev->path, svn_wc_notify_blame_revision,
-                                   pool);
-          notify->kind = svn_node_none;
-          notify->content_state = notify->prop_state
-            = svn_wc_notify_state_inapplicable;
-          notify->lock_state = svn_wc_notify_lock_state_inapplicable;
-          notify->revision = rev->revision;
-          frb->ctx->notify_func2(frb->ctx->notify_baton2, notify, pool);
-        }                               
-
-      if (frb->ctx->cancel_func)
-        SVN_ERR(frb->ctx->cancel_func(frb->ctx->cancel_baton));
-
-      if (frb->last_filename)
-        {
-          frb->rev = rev;
-          SVN_ERR(add_file_blame(frb->last_filename, tmp, frb->chain,
-                                 frb->rev, frb->diff_options, frb->currpool));
-        }
-
-      frb->last_filename = tmp;
-      {
-        apr_pool_t *tmppool = frb->currpool;
-        frb->currpool = frb->lastpool;
-        frb->lastpool = tmppool;
-      }
-    }
-
-  return SVN_NO_ERROR;
-=======
->>>>>>> 8595db6c
 }