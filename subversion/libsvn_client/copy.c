--- conflicted
+++ resolved
@@ -2,7 +2,6 @@
  * copy.c:  copy/move wrappers around wc 'copy' functionality.
  *
  * ====================================================================
-<<<<<<< HEAD
  *    Licensed to the Apache Software Foundation (ASF) under one
  *    or more contributor license agreements.  See the NOTICE file
  *    distributed with this work for additional information
@@ -10,9 +9,6 @@
  *    to you under the Apache License, Version 2.0 (the
  *    "License"); you may not use this file except in compliance
  *    with the License.  You may obtain a copy of the License at
-=======
- * Copyright (c) 2000-2008 CollabNet.  All rights reserved.
->>>>>>> 0213fdc3
  *
  *      http://www.apache.org/licenses/LICENSE-2.0
  *
@@ -124,7 +120,6 @@
 
   if (! locally_added)
     {
-<<<<<<< HEAD
       /* Fetch any existing (explicit) mergeinfo.  We'll temporarily
          reparent to the target URL here, just to keep the code simple.
          We could, as an alternative, first see if the target URL was a
@@ -139,30 +134,6 @@
                                               TRUE, pool));
       if (old_session_url)
         SVN_ERR(svn_ra_reparent(ra_session, old_session_url, pool));
-=======
-      const char *mergeinfo_path;
-
-      if (! no_repos_access)
-        {
-          /* Fetch any existing (explicit) mergeinfo. */
-          SVN_ERR(svn_client__path_relative_to_root(&mergeinfo_path, src_url,
-                                                    entry ? entry->repos : NULL,
-                                                    FALSE, ra_session,
-                                                    adm_access, pool));
-          SVN_ERR(svn_client__get_repos_mergeinfo(ra_session, &src_mergeinfo,
-                                                  mergeinfo_path, src_revnum,
-                                                  svn_mergeinfo_inherited, TRUE,
-                                                  pool));
-        }
-      else
-        {
-          svn_boolean_t inherited;
-          SVN_ERR(svn_client__get_wc_mergeinfo(&src_mergeinfo, &inherited,
-                                               FALSE, svn_mergeinfo_inherited,
-                                               entry, src_path_or_url, NULL,
-                                               NULL, adm_access, ctx, pool));
-        }
->>>>>>> 0213fdc3
     }
 
   *target_mergeinfo = src_mergeinfo;
@@ -190,80 +161,9 @@
   else if (! wc_mergeinfo)
     wc_mergeinfo = mergeinfo;
 
-<<<<<<< HEAD
   return svn_error_return(
     svn_client__record_wc_mergeinfo(target_abspath, wc_mergeinfo,
                                     FALSE, ctx, pool));
-=======
-  return svn_client__record_wc_mergeinfo(target_wcpath, wc_mergeinfo,
-                                         adm_access, pool);
-}
-
-/* Propagate implied and explicit mergeinfo for WC-local copy/move
-   operations.  Otherwise, either propagate PAIR->dst's explicit (only)
-   mergeinfo, or set empty mergeinfo on PAIR->dst.  Use POOL for
-   temporary allocations. */
-static svn_error_t *
-propagate_mergeinfo_within_wc(svn_client__copy_pair_t *pair,
-                              svn_wc_adm_access_t *src_access,
-                              svn_wc_adm_access_t *dst_access,
-                              svn_client_ctx_t *ctx, apr_pool_t *pool)
-{
-  apr_hash_t *mergeinfo;
-  const svn_wc_entry_t *entry;
-
-  SVN_ERR(svn_wc__entry_versioned(&entry, pair->src, src_access, FALSE, pool));
-
-  /* Don't attempt to figure out implied mergeinfo for a locally
-     added/replaced PAIR->src without history (if its deleted we
-     should never even get this far). */
-  if (entry->schedule == svn_wc_schedule_normal
-      || (entry->schedule == svn_wc_schedule_add && entry->copied))
-    {
-      pair->src_revnum = entry->revision;
-
-      /* ASSUMPTION: Non-numeric operative and peg revisions --
-         other than working or unspecified -- won't be encountered
-         here.  For those cases, WC paths will have already been
-         transformed into repository URLs (as done towards the end
-         of the setup_copy() routine), and be handled by a
-         different code path. */
-      SVN_ERR(calculate_target_mergeinfo(NULL, &mergeinfo,
-                                         src_access, pair->src,
-                                         pair->src_revnum, TRUE,
-                                         ctx, pool));
-
-      /* NULL mergeinfo could be due to there being no mergeinfo.  But
-         it could also be due to us not being able to query the server
-         about mergeinfo on some parent directory of ours.  We need to
-         turn "no mergeinfo" into "empty mergeinfo", just in case. */
-      if (! mergeinfo)
-        mergeinfo = apr_hash_make(pool);
-
-      /* Because any local mergeinfo from the copy source will have
-         already been propagated to the destination, we can avoid
-         looking at WC-local mergeinfo for the source. */
-      SVN_ERR(svn_wc__entry_versioned(&entry, pair->dst, dst_access, FALSE,
-                                      pool));
-
-      return extend_wc_mergeinfo(pair->dst, entry, mergeinfo, dst_access,
-                                 ctx, pool);
-    }
-
-  /* If the source had no explicit mergeinfo, set empty explicit
-     mergeinfo for PAIR->dst, as it almost certainly won't be correct
-     for that path to inherit the mergeinfo of its parent. */
-  SVN_ERR(svn_client__parse_mergeinfo(&mergeinfo, entry, pair->src, FALSE,
-                                      src_access, ctx, pool));
-  if (mergeinfo == NULL)
-    {
-      mergeinfo = apr_hash_make(pool);
-      return svn_client__record_wc_mergeinfo(pair->dst, mergeinfo, dst_access,
-                                             pool);
-    }
-  else
-    return SVN_NO_ERROR;
->>>>>>> 0213fdc3
 }
 
 /* Find the longest common ancestor of paths in COPY_PAIRS.  If
@@ -300,7 +200,6 @@
   if (copy_pairs->nelts == 1)
     top_dst = apr_pstrdup(subpool, first_dst);
   else
-<<<<<<< HEAD
     top_dst = dst_is_url ? svn_uri_dirname(first_dst, subpool)
                          : svn_dirent_dirname(first_dst, subpool);
 
@@ -309,20 +208,6 @@
   first_src = first->src_abspath_or_url;
   src_is_url = svn_path_is_url(first_src);
   top_src = apr_pstrdup(subpool, first_src);
-=======
-    top_dst = svn_path_dirname(APR_ARRAY_IDX(copy_pairs, 0,
-                                             svn_client__copy_pair_t *)->dst,
-                               subpool);
-
-  /* We don't need to clear the subpool here for several reasons:
-     1)  If we do, we can't use it to allocate the initial versions of
-         top_src and top_dst (above).
-     2)  We don't return any errors in the following loop, so we are guanteed
-         to destroy the subpool at the end of this function.
-     3)  The number of iterations is likely to be few, and the loop will be
-         through quickly, so memory leakage will not be significant, in time or
-         space.  */
->>>>>>> 0213fdc3
   for (i = 1; i < copy_pairs->nelts; i++)
     {
       /* We don't need to clear the subpool here for several reasons:
@@ -427,12 +312,11 @@
   baton.dst_parent = dst_parent;
   SVN_ERR(svn_wc__call_with_write_lock(do_wc_to_wc_copies_with_write_lock,
                                        &baton, ctx->wc_ctx, dst_parent_abspath,
-                                       pool, pool));
+                                       FALSE, pool, pool));
 
   return SVN_NO_ERROR;
 }
 
-<<<<<<< HEAD
 struct do_wc_to_wc_moves_with_locks_baton {
   svn_client_ctx_t *ctx;
   svn_client__copy_pair_t *pair;
@@ -440,9 +324,6 @@
   svn_boolean_t lock_src;
   svn_boolean_t lock_dst;
 };
-=======
-      svn_path_split(pair->src, &src_parent, NULL, iterpool);
->>>>>>> 0213fdc3
 
 /* The locked bit of do_wc_to_wc_moves. */
 static svn_error_t *
@@ -468,23 +349,8 @@
                          b->ctx->notify_func2, b->ctx->notify_baton2,
                          scratch_pool));
 
-<<<<<<< HEAD
   return SVN_NO_ERROR;
 }
-=======
-      if (src_access)
-        {
-          err = propagate_mergeinfo_within_wc(pair, src_access, dst_access,
-                                              ctx, iterpool);
-          if (err)
-            break;
-
-          if (src_access != dst_access)
-            SVN_ERR(svn_wc_adm_close(src_access));
-        }
-    }
-  svn_pool_destroy(iterpool);
->>>>>>> 0213fdc3
 
 /* Wrapper to add an optional second lock */
 static svn_error_t *
@@ -494,16 +360,12 @@
 {
   struct do_wc_to_wc_moves_with_locks_baton *b = baton;
 
-<<<<<<< HEAD
   if (b->lock_dst)
     SVN_ERR(svn_wc__call_with_write_lock(do_wc_to_wc_moves_with_locks2, b,
                                          b->ctx->wc_ctx, b->dst_parent_abspath,
-                                         result_pool, scratch_pool));
+                                         FALSE, result_pool, scratch_pool));
   else
     SVN_ERR(do_wc_to_wc_moves_with_locks2(b, result_pool, scratch_pool));
-=======
-  SVN_ERR(svn_wc_adm_close(dst_access));
->>>>>>> 0213fdc3
 
   return SVN_NO_ERROR;
 }
@@ -562,7 +424,6 @@
           baton.lock_dst = TRUE;
         }
 
-<<<<<<< HEAD
       /* Perform the copy and then the delete. */
       baton.ctx = ctx;
       baton.pair = pair;
@@ -571,46 +432,16 @@
         SVN_ERR(svn_wc__call_with_write_lock(do_wc_to_wc_moves_with_locks1,
                                              &baton,
                                              ctx->wc_ctx, src_parent_abspath,
-                                             iterpool, iterpool));
+                                             FALSE, iterpool, iterpool));
       else
         SVN_ERR(do_wc_to_wc_moves_with_locks1(&baton, iterpool, iterpool));
-=======
-      /* ### Ideally, we'd lookup the mergeinfo here, before
-         ### performing the copy.  However, as an implementation
-         ### shortcut, we perform the lookup after the copy. */
-
-      /* Perform the copy with mergeinfo, and then the delete. */
-      err = svn_wc_copy2(pair->src, dst_access, pair->base_name,
-                         ctx->cancel_func, ctx->cancel_baton,
-                         ctx->notify_func2, ctx->notify_baton2, iterpool);
-      if (err)
-        break;
-
-      err = propagate_mergeinfo_within_wc(pair, src_access, dst_access,
-                                          ctx, iterpool);
-      if (err)
-        break;
-
-      /* Perform the delete. */
-      SVN_ERR(svn_wc_delete3(pair->src, src_access,
-                             ctx->cancel_func, ctx->cancel_baton,
-                             ctx->notify_func2, ctx->notify_baton2, FALSE,
-                             iterpool));
->>>>>>> 0213fdc3
 
     }
   svn_pool_destroy(iterpool);
 
-<<<<<<< HEAD
   svn_io_sleep_for_timestamps(dst_path, pool);
 
   return svn_error_return(err);
-=======
-  svn_sleep_for_timestamps();
-  SVN_ERR(err);
-
-  return SVN_NO_ERROR;
->>>>>>> 0213fdc3
 }
 
 
@@ -891,8 +722,7 @@
 }
 
 static svn_error_t *
-repos_to_repos_copy(svn_commit_info_t **commit_info_p,
-                    const apr_array_header_t *copy_pairs,
+repos_to_repos_copy(const apr_array_header_t *copy_pairs,
                     svn_boolean_t make_parents,
                     const apr_hash_t *revprop_table,
                     svn_client_ctx_t *ctx,
@@ -904,26 +734,15 @@
                                              sizeof(const char *));
   apr_hash_t *action_hash = apr_hash_make(pool);
   apr_array_header_t *path_infos;
-<<<<<<< HEAD
   const char *top_url, *top_url_all, *top_url_dst;
   const char *message, *repos_root, *ignored_url;
   svn_revnum_t youngest = SVN_INVALID_REVNUM;
   svn_ra_session_t *ra_session = NULL;
-=======
-  const char *top_url, *message, *repos_root;
-  svn_revnum_t youngest;
-  svn_ra_session_t *ra_session;
->>>>>>> 0213fdc3
   const svn_delta_editor_t *editor;
   void *edit_baton;
-  void *commit_baton;
   struct path_driver_cb_baton cb_baton;
   apr_array_header_t *new_dirs = NULL;
   apr_hash_t *commit_revprops;
-<<<<<<< HEAD
-=======
-  apr_pool_t *iterpool;
->>>>>>> 0213fdc3
   int i;
   svn_client__copy_pair_t *first_pair =
     APR_ARRAY_IDX(copy_pairs, 0, svn_client__copy_pair_t *);
@@ -1040,40 +859,9 @@
         {
           top_url = svn_uri_dirname(top_url, pool);
         }
-<<<<<<< HEAD
       if (is_move
           && (strcmp(top_url, pair->src_abspath_or_url) == 0)
           && (strcmp(top_url, repos_root) != 0))
-=======
-    }
-
-  /* Open an RA session for the URL. Note that we don't have a local
-     directory, nor a place to put temp files. */
-  err = svn_client__open_ra_session_internal(&ra_session, top_url,
-                                             NULL, NULL, NULL, FALSE, TRUE,
-                                             ctx, pool);
-
-  /* If the two URLs appear not to be in the same repository, then
-     top_url will be empty and the call to svn_ra_open3()
-     above will have failed.  Below we check for that, and propagate a
-     descriptive error back to the user.
-
-     Ideally, we'd contact the repositories and compare their UUIDs to
-     determine whether or not src and dst are in the same repository,
-     instead of depending on an essentially textual comparison.
-     However, it is simpler to assume that if someone is using the
-     same repository, then they will use the same hostname/path to
-     refer to it both times.  Conversely, if the repositories are
-     different, then they can't share a non-empty prefix, so top_url
-     would still be "" and svn_ra_get_library() would still error.
-     Thus we can get this check without extra network turnarounds to
-     fetch the UUIDs.
-   */
-  if (err)
-    {
-      if ((err->apr_err == SVN_ERR_RA_ILLEGAL_URL)
-          && ((top_url == NULL) || (top_url[0] == '\0')))
->>>>>>> 0213fdc3
         {
           top_url = svn_uri_dirname(top_url, pool);
         }
@@ -1091,7 +879,6 @@
       const char *dir;
 
       new_dirs = apr_array_make(pool, 0, sizeof(const char *));
-<<<<<<< HEAD
 
       /* If this is a move, TOP_URL is at least the common ancestor of
          all the paths (sources and destinations) involved.  Assuming
@@ -1146,35 +933,6 @@
               const char *new_url = APR_ARRAY_IDX(new_urls, i, const char *);
               dir = svn_uri_is_child(top_url, new_url, pool);
               APR_ARRAY_PUSH(new_dirs, const char *) = dir ? dir : "";
-=======
-      dir = svn_path_is_child(top_url, svn_path_dirname(pair->dst, pool),
-                              pool);
-
-      /* Imagine a situation where the user tries to copy an existing source
-         directory to nonexistent directory with --parents options specified:
-            
-            svn copy --parents URL/src URL/dst
-            
-         where src exists and dst does not.  The svn_path_dirname() call above
-         will produce a string equivalent to top_url, which means
-         svn_path_is_child() will return NULL.  In this case, do not try to add
-         dst to the new_dirs list since it will be added to the commit items
-         array later in this function. */
-
-      if (dir) 
-        {
-          SVN_ERR(svn_ra_check_path(ra_session, dir, SVN_INVALID_REVNUM, &kind,
-                                    iterpool));
-
-          while (kind == svn_node_none)
-            {
-              svn_pool_clear(iterpool);
-              APR_ARRAY_PUSH(new_dirs, const char *) = dir;
-
-              svn_path_split(dir, &dir, NULL, pool);
-              SVN_ERR(svn_ra_check_path(ra_session, dir, SVN_INVALID_REVNUM,
-                                        &kind, iterpool));
->>>>>>> 0213fdc3
             }
         }
     }
@@ -1347,15 +1105,6 @@
     {
       path_driver_info_t *info = APR_ARRAY_IDX(path_infos, i,
                                                path_driver_info_t *);
-<<<<<<< HEAD
-=======
-      apr_hash_t *mergeinfo;
-      SVN_ERR(calculate_target_mergeinfo(ra_session, &mergeinfo, NULL,
-                                         info->src_url, info->src_revnum,
-                                         FALSE, ctx, pool));
-      if (mergeinfo)
-        SVN_ERR(svn_mergeinfo_to_string(&info->mergeinfo, mergeinfo, pool));
->>>>>>> 0213fdc3
 
       APR_ARRAY_PUSH(paths, const char *) = info->dst_path;
       if (is_move && (! info->resurrection))
@@ -1366,11 +1115,10 @@
                                            message, ctx, pool));
 
   /* Fetch RA commit editor. */
-  SVN_ERR(svn_client__commit_get_baton(&commit_baton, commit_info_p, pool));
   SVN_ERR(svn_ra_get_commit_editor3(ra_session, &editor, &edit_baton,
                                     commit_revprops,
-                                    svn_client__commit_callback,
-                                    commit_baton,
+                                    ctx->commit_callback2,
+                                    ctx->commit_baton,
                                     NULL, TRUE, /* No lock tokens */
                                     pool));
 
@@ -1402,33 +1150,24 @@
  * REVPROP_TABLE is ...
  * CTX is ... */
 static svn_error_t *
-wc_to_repos_copy(svn_commit_info_t **commit_info_p,
-                 const apr_array_header_t *copy_pairs,
+wc_to_repos_copy(const apr_array_header_t *copy_pairs,
                  svn_boolean_t make_parents,
                  const apr_hash_t *revprop_table,
                  svn_client_ctx_t *ctx,
                  apr_pool_t *pool)
 {
   const char *message;
-<<<<<<< HEAD
   const char *top_src_path, *top_dst_url;
   const char *top_src_abspath;
-=======
-  const char *top_src_path, *top_dst_url, *repos_root;
->>>>>>> 0213fdc3
   svn_ra_session_t *ra_session;
   const svn_delta_editor_t *editor;
   void *edit_baton;
-  void *commit_baton;
   apr_hash_t *committables;
   apr_array_header_t *commit_items;
   apr_pool_t *iterpool;
   apr_array_header_t *new_dirs = NULL;
   apr_hash_t *commit_revprops;
-<<<<<<< HEAD
   svn_client__copy_pair_t *first_pair;
-=======
->>>>>>> 0213fdc3
   int i;
 
   /* Find the common root of all the source paths */
@@ -1496,19 +1235,9 @@
         APR_ARRAY_IDX(copy_pairs, i, svn_client__copy_pair_t *);
 
       svn_pool_clear(iterpool);
-<<<<<<< HEAD
       dst_rel = svn_path_uri_decode(svn_uri_is_child(top_dst_url,
                                                      pair->dst_abspath_or_url,
                                                      iterpool),
-=======
-
-      SVN_ERR(svn_wc_entry(&entry, pair->src, adm_access, FALSE, iterpool));
-      pair->src_revnum = entry->revision;
-
-      dst_rel = svn_path_uri_decode(svn_path_is_child(top_dst_url,
-                                                      pair->dst,
-                                                      iterpool),
->>>>>>> 0213fdc3
                                     iterpool);
       SVN_ERR(svn_ra_check_path(ra_session, dst_rel, SVN_INVALID_REVNUM,
                                 &dst_kind, iterpool));
@@ -1619,7 +1348,6 @@
          info known to the WC and the repository. */
       item->outgoing_prop_changes = apr_array_make(pool, 1,
                                                    sizeof(svn_prop_t *));
-<<<<<<< HEAD
       SVN_ERR(calculate_target_mergeinfo(ra_session, &mergeinfo,
                                          pair->src_abspath_or_url,
                                          NULL, SVN_INVALID_REVNUM,
@@ -1627,18 +1355,6 @@
       SVN_ERR(svn_client__parse_mergeinfo(&wc_mergeinfo, ctx->wc_ctx,
                                           pair->src_abspath_or_url,
                                           iterpool, iterpool));
-=======
-      mergeinfo_prop = apr_palloc(item->outgoing_prop_changes->pool,
-                                  sizeof(svn_prop_t));
-      mergeinfo_prop->name = SVN_PROP_MERGEINFO;
-      SVN_ERR(calculate_target_mergeinfo(ra_session, &mergeinfo, adm_access,
-                                         pair->src, pair->src_revnum,
-                                         FALSE, ctx, pool));
-      SVN_ERR(svn_wc_entry(&entry, pair->src, adm_access, FALSE, pool));
-      SVN_ERR(svn_client__parse_mergeinfo(&wc_mergeinfo, entry,
-                                          pair->src, FALSE, adm_access, ctx,
-                                          pool));
->>>>>>> 0213fdc3
       if (wc_mergeinfo && mergeinfo)
         SVN_ERR(svn_mergeinfo_merge(mergeinfo, wc_mergeinfo, iterpool));
       else if (! mergeinfo)
@@ -1673,11 +1389,10 @@
                                                FALSE, FALSE, ctx, pool));
 
   /* Fetch RA commit editor. */
-  SVN_ERR(svn_client__commit_get_baton(&commit_baton, commit_info_p, pool));
   SVN_ERR(svn_ra_get_commit_editor3(ra_session, &editor, &edit_baton,
                                     commit_revprops,
-                                    svn_client__commit_callback,
-                                    commit_baton, NULL,
+                                    ctx->commit_callback2,
+                                    ctx->commit_baton, NULL,
                                     TRUE, /* No lock tokens */
                                     pool));
 
@@ -1685,7 +1400,7 @@
   SVN_ERR_W(svn_client__do_commit(top_dst_url, commit_items,
                                   editor, edit_baton,
                                   0, /* ### any notify_path_offset needed? */
-                                  NULL, NULL, NULL, ctx, pool),
+                                  NULL, NULL, ctx, pool),
             _("Commit failed (details follow):"));
 
   /* Sleep to ensure timestamp integrity. */
@@ -1754,13 +1469,8 @@
           /* Schedule dst_path for addition in parent, with copy history.
              (This function also recursively puts a 'copied' flag on every
              entry). */
-<<<<<<< HEAD
           SVN_ERR(svn_wc_add4(ctx->wc_ctx, dst_abspath, svn_depth_infinity,
                               pair->src_abspath_or_url, src_revnum,
-=======
-          SVN_ERR(svn_wc_add3(pair->dst, adm_access, svn_depth_infinity,
-                              pair->src, src_revnum,
->>>>>>> 0213fdc3
                               ctx->cancel_func, ctx->cancel_baton,
                               ctx->notify_func2, ctx->notify_baton2, pool));
 
@@ -1769,16 +1479,9 @@
              ### svn_wc_add4(), but can't occur before we add the new
              ### source path. */
           SVN_ERR(calculate_target_mergeinfo(ra_session, &src_mergeinfo, NULL,
-<<<<<<< HEAD
                                              pair->src_abspath_or_url,
                                              src_revnum, ctx, pool));
           SVN_ERR(extend_wc_mergeinfo(dst_abspath, src_mergeinfo, ctx, pool));
-=======
-                                             pair->src, src_revnum,
-                                             FALSE, ctx, pool));
-          SVN_ERR(extend_wc_mergeinfo(pair->dst, dst_entry, src_mergeinfo,
-                                      dst_access, ctx, pool));
->>>>>>> 0213fdc3
         }
       else  /* different repositories */
         {
@@ -1810,15 +1513,9 @@
                                      svn_io_file_del_on_pool_cleanup, pool,
                                      pool));
 
-<<<<<<< HEAD
       SVN_ERR(svn_ra_get_path_relative_to_session(ra_session, &src_rel,
                                                   pair->src_abspath_or_url,
                                                   pool));
-=======
-      fstream = svn_stream_from_aprfile2(fp, FALSE, pool);
-      SVN_ERR(svn_client__path_relative_to_session(&src_rel, ra_session,
-                                                   pair->src, pool));
->>>>>>> 0213fdc3
       SVN_ERR(svn_ra_get_file(ra_session, src_rel, src_revnum, fstream,
                               &real_rev, &new_props, pool));
       SVN_ERR(svn_stream_close(fstream));
@@ -1829,7 +1526,6 @@
       if (! SVN_IS_VALID_REVNUM(src_revnum))
         src_revnum = real_rev;
 
-<<<<<<< HEAD
       SVN_ERR(svn_stream_open_readonly(&new_base_contents, new_text_path,
                                        pool, pool));
       SVN_ERR(svn_wc_add_repos_file4(
@@ -1839,26 +1535,12 @@
          same_repositories ? src_revnum : SVN_INVALID_REVNUM,
          ctx->cancel_func, ctx->cancel_baton,
          ctx->notify_func2, ctx->notify_baton2,
-=======
-      SVN_ERR(svn_wc_add_repos_file2
-        (pair->dst, adm_access,
-         new_text_path, NULL, new_props, NULL,
-         same_repositories ? pair->src : NULL,
-         same_repositories ? src_revnum : SVN_INVALID_REVNUM,
->>>>>>> 0213fdc3
          pool));
 
       SVN_ERR(calculate_target_mergeinfo(ra_session, &src_mergeinfo,
-<<<<<<< HEAD
                                          NULL, pair->src_abspath_or_url,
                                          src_revnum, ctx, pool));
       SVN_ERR(extend_wc_mergeinfo(dst_abspath, src_mergeinfo, ctx, pool));
-=======
-                                         NULL, pair->src, src_revnum,
-                                         FALSE, ctx, pool));
-      SVN_ERR(extend_wc_mergeinfo(pair->dst, dst_entry, src_mergeinfo,
-                                  adm_access, ctx, pool));
->>>>>>> 0213fdc3
 
       /* Ideally, svn_wc_add_repos_file3() would take a notify function
          and baton, and we wouldn't have to make this call here.
@@ -1873,7 +1555,6 @@
           (*ctx->notify_func2)(ctx->notify_baton2, notify, pool);
         }
 
-<<<<<<< HEAD
       svn_io_sleep_for_timestamps(pair->dst_abspath_or_url, pool);
     }
 
@@ -2009,9 +1690,6 @@
                                       same_repositories,
                                       ignore_externals,
                                       ra_session, ctx, iterpool));
-=======
-      svn_sleep_for_timestamps();
->>>>>>> 0213fdc3
     }
   svn_pool_destroy(iterpool);
 
@@ -2121,14 +1799,9 @@
       svn_pool_clear(iterpool);
 
       /* Next, make sure that the path exists in the repository. */
-<<<<<<< HEAD
       SVN_ERR(svn_ra_get_path_relative_to_session(ra_session, &src_rel,
                                                   pair->src_abspath_or_url,
                                                   iterpool));
-=======
-      SVN_ERR(svn_client__path_relative_to_session(&src_rel, ra_session,
-                                                   pair->src, iterpool));
->>>>>>> 0213fdc3
       SVN_ERR(svn_ra_check_path(ra_session, src_rel, pair->src_revnum,
                                 &pair->src_kind, pool));
       if (pair->src_kind == svn_node_none)
@@ -2182,7 +1855,7 @@
 
   SVN_ERR(svn_wc__call_with_write_lock(repos_to_wc_copy_cb, &baton,
                                        ctx->wc_ctx, lock_abspath,
-                                       pool, pool));
+                                       FALSE, pool, pool));
   return SVN_NO_ERROR;
 }
 
@@ -2192,9 +1865,7 @@
 
 /* Perform all allocations in POOL. */
 static svn_error_t *
-<<<<<<< HEAD
-try_copy(svn_commit_info_t **commit_info_p,
-         const apr_array_header_t *sources,
+try_copy(const apr_array_header_t *sources,
          const char *dst_path_in,
          svn_boolean_t is_move,
          svn_boolean_t force,
@@ -2203,17 +1874,6 @@
          const apr_hash_t *revprop_table,
          svn_client_ctx_t *ctx,
          apr_pool_t *pool)
-=======
-setup_copy(svn_commit_info_t **commit_info_p,
-           const apr_array_header_t *sources,
-           const char *dst_path_in,
-           svn_boolean_t is_move,
-           svn_boolean_t force,
-           svn_boolean_t make_parents,
-           const apr_hash_t *revprop_table,
-           svn_client_ctx_t *ctx,
-           apr_pool_t *pool)
->>>>>>> 0213fdc3
 {
   apr_array_header_t *copy_pairs =
                         apr_array_make(pool, sources->nelts,
@@ -2221,28 +1881,9 @@
   svn_boolean_t srcs_are_urls, dst_is_url;
   int i;
 
-<<<<<<< HEAD
   /* Are either of our paths URLs?  Just check the first src_path.  If
      there are more than one, we'll check for homogeneity among them
      down below. */
-=======
-  /* Check to see if the supplied peg revisions make sense. */
-  for (i = 0; i < sources->nelts; i++)
-    {
-      svn_client_copy_source_t *source =
-        ((svn_client_copy_source_t **) (sources->elts))[i];
-
-      if (svn_path_is_url(source->path)
-          && (SVN_CLIENT__REVKIND_NEEDS_WC(source->peg_revision->kind)))
-        return svn_error_create
-          (SVN_ERR_CLIENT_BAD_REVISION, NULL,
-           _("Revision type requires a working copy path, not a URL"));
-    }
-
-  /* Are either of our paths URLs?
-   * Just check the first src_path.  If there are more than one, we'll check
-   * for homogeneity among them down below. */
->>>>>>> 0213fdc3
   srcs_are_urls = svn_path_is_url(APR_ARRAY_IDX(sources, 0,
                                   svn_client_copy_source_t *)->path);
   dst_is_url = svn_path_is_url(dst_path_in);
@@ -2508,39 +2149,26 @@
   /* Now, call the right handler for the operation. */
   if ((! srcs_are_urls) && (! dst_is_url))
     {
-      *commit_info_p = NULL;
       return svn_error_return(
         wc_to_wc_copy(copy_pairs, dst_path_in, is_move, make_parents, ctx,
                       pool));
     }
   else if ((! srcs_are_urls) && (dst_is_url))
     {
-<<<<<<< HEAD
       return svn_error_return(
-        wc_to_repos_copy(commit_info_p, copy_pairs, make_parents,
-                         revprop_table, ctx, pool));
-=======
-      SVN_ERR(wc_to_repos_copy(commit_info_p, copy_pairs, make_parents,
-                               revprop_table, ctx, pool));
->>>>>>> 0213fdc3
+        wc_to_repos_copy(copy_pairs, make_parents, revprop_table, ctx, pool));
     }
   else if ((srcs_are_urls) && (! dst_is_url))
     {
-      *commit_info_p = NULL;
       return svn_error_return(
         repos_to_wc_copy(copy_pairs, make_parents, ignore_externals,
                          ctx, pool));
     }
   else
     {
-<<<<<<< HEAD
       return svn_error_return(
-        repos_to_repos_copy(commit_info_p, copy_pairs, make_parents,
+        repos_to_repos_copy(copy_pairs, make_parents,
                             revprop_table, ctx, is_move, pool));
-=======
-      SVN_ERR(repos_to_repos_copy(commit_info_p, copy_pairs, make_parents,
-                                  revprop_table, ctx, is_move, pool));
->>>>>>> 0213fdc3
     }
 }
 
@@ -2549,30 +2177,23 @@
 
 /* Public Interfaces */
 svn_error_t *
-svn_client_copy5(svn_commit_info_t **commit_info_p,
-                 const apr_array_header_t *sources,
+svn_client_copy6(const apr_array_header_t *sources,
                  const char *dst_path,
                  svn_boolean_t copy_as_child,
                  svn_boolean_t make_parents,
-<<<<<<< HEAD
                  svn_boolean_t ignore_externals,
-=======
->>>>>>> 0213fdc3
                  const apr_hash_t *revprop_table,
                  svn_client_ctx_t *ctx,
                  apr_pool_t *pool)
 {
   svn_error_t *err;
-  svn_commit_info_t *commit_info = NULL;
   apr_pool_t *subpool = svn_pool_create(pool);
 
   if (sources->nelts > 1 && !copy_as_child)
     return svn_error_create(SVN_ERR_CLIENT_MULTIPLE_SOURCES_DISALLOWED,
                             NULL, NULL);
 
-<<<<<<< HEAD
-  err = try_copy(&commit_info,
-                 sources, dst_path,
+  err = try_copy(sources, dst_path,
                  FALSE /* is_move */,
                  TRUE /* force, set to avoid deletion check */,
                  make_parents,
@@ -2580,16 +2201,6 @@
                  revprop_table,
                  ctx,
                  subpool);
-=======
-  err = setup_copy(&commit_info,
-                   sources, dst_path,
-                   FALSE /* is_move */,
-                   TRUE /* force, set to avoid deletion check */,
-                   make_parents,
-                   revprop_table,
-                   ctx,
-                   subpool);
->>>>>>> 0213fdc3
 
   /* If the destination exists, try to copy the sources as children of the
      destination. */
@@ -2611,9 +2222,7 @@
       if (svn_path_is_url(src_path) && ! svn_path_is_url(dst_path))
         src_basename = svn_path_uri_decode(src_basename, subpool);
 
-<<<<<<< HEAD
-      err = try_copy(&commit_info,
-                     sources,
+      err = try_copy(sources,
                      dst_is_uri
                          ? svn_uri_join(dst_path, src_basename, subpool)
                          : svn_dirent_join(dst_path, src_basename, subpool),
@@ -2624,112 +2233,15 @@
                      revprop_table,
                      ctx,
                      subpool);
-=======
-      err = setup_copy(&commit_info,
-                       sources,
-                       svn_path_join(dst_path, src_basename, subpool),
-                       FALSE /* is_move */,
-                       TRUE /* force, set to avoid deletion check */,
-                       make_parents,
-                       revprop_table,
-                       ctx,
-                       subpool);
->>>>>>> 0213fdc3
-    }
-
-  if (commit_info_p != NULL)
-    {
-      if (commit_info)
-        *commit_info_p = svn_commit_info_dup(commit_info, pool);
-      else
-        *commit_info_p = NULL;
     }
 
   svn_pool_destroy(subpool);
-<<<<<<< HEAD
   return svn_error_return(err);
-=======
-  return err;
 }
 
 
 svn_error_t *
-svn_client_copy3(svn_commit_info_t **commit_info_p,
-                 const char *src_path,
-                 const svn_opt_revision_t *src_revision,
-                 const char *dst_path,
-                 svn_client_ctx_t *ctx,
-                 apr_pool_t *pool)
-{
-  apr_array_header_t *sources = apr_array_make(pool, 1,
-                                  sizeof(const svn_client_copy_source_t *));
-  svn_client_copy_source_t copy_source;
-
-  copy_source.path = src_path;
-  copy_source.revision = src_revision;
-  copy_source.peg_revision = src_revision;
-
-  APR_ARRAY_PUSH(sources, const svn_client_copy_source_t *) = &copy_source;
-
-  return svn_client_copy4(commit_info_p, sources, dst_path, FALSE, FALSE,
-                          NULL, ctx, pool);
-}
-
-
-svn_error_t *
-svn_client_copy2(svn_commit_info_t **commit_info_p,
-                 const char *src_path,
-                 const svn_opt_revision_t *src_revision,
-                 const char *dst_path,
-                 svn_client_ctx_t *ctx,
-                 apr_pool_t *pool)
-{
-  svn_error_t *err;
-
-  err = svn_client_copy3(commit_info_p, src_path, src_revision,
-                         dst_path, ctx, pool);
-
-  /* If the target exists, try to copy the source as a child of the target.
-     This will obviously fail if target is not a directory, but that's exactly
-     what we want. */
-  if (err && (err->apr_err == SVN_ERR_ENTRY_EXISTS
-              || err->apr_err == SVN_ERR_FS_ALREADY_EXISTS))
-    {
-      const char *src_basename = svn_path_basename(src_path, pool);
-
-      svn_error_clear(err);
-
-      return svn_client_copy3(commit_info_p, src_path, src_revision,
-                              svn_path_join(dst_path, src_basename, pool),
-                              ctx, pool);
-    }
-
-  return err;
-}
-
-svn_error_t *
-svn_client_copy(svn_client_commit_info_t **commit_info_p,
-                const char *src_path,
-                const svn_opt_revision_t *src_revision,
-                const char *dst_path,
-                svn_client_ctx_t *ctx,
-                apr_pool_t *pool)
-{
-  svn_commit_info_t *commit_info = NULL;
-  svn_error_t *err;
-
-  err = svn_client_copy2(&commit_info, src_path, src_revision, dst_path,
-                         ctx, pool);
-  /* These structs have the same layout for the common fields. */
-  *commit_info_p = (svn_client_commit_info_t *) commit_info;
-  return err;
->>>>>>> 0213fdc3
-}
-
-
-svn_error_t *
-svn_client_move5(svn_commit_info_t **commit_info_p,
-                 const apr_array_header_t *src_paths,
+svn_client_move6(const apr_array_header_t *src_paths,
                  const char *dst_path,
                  svn_boolean_t force,
                  svn_boolean_t move_as_child,
@@ -2738,7 +2250,6 @@
                  svn_client_ctx_t *ctx,
                  apr_pool_t *pool)
 {
-  svn_commit_info_t *commit_info = NULL;
   const svn_opt_revision_t head_revision
     = { svn_opt_revision_head, { 0 } };
   svn_error_t *err;
@@ -2764,8 +2275,7 @@
       APR_ARRAY_PUSH(sources, svn_client_copy_source_t *) = copy_source;
     }
 
-<<<<<<< HEAD
-  err = try_copy(&commit_info, sources, dst_path,
+  err = try_copy(sources, dst_path,
                  TRUE /* is_move */,
                  force,
                  make_parents,
@@ -2773,15 +2283,6 @@
                  revprop_table,
                  ctx,
                  subpool);
-=======
-  err = setup_copy(&commit_info, sources, dst_path,
-                   TRUE /* is_move */,
-                   force,
-                   make_parents,
-                   revprop_table,
-                   ctx,
-                   subpool);
->>>>>>> 0213fdc3
 
   /* If the destination exists, try to move the sources as children of the
      destination. */
@@ -2797,11 +2298,10 @@
       svn_error_clear(err);
       svn_pool_clear(subpool);
 
-<<<<<<< HEAD
       src_basename = src_is_uri ? svn_uri_basename(src_path, pool)
                                 : svn_dirent_basename(src_path, pool);
 
-      err = try_copy(&commit_info, sources,
+      err = try_copy(sources,
                      dst_is_uri
                          ? svn_uri_join(dst_path, src_basename, pool)
                          : svn_dirent_join(dst_path, src_basename, pool),
@@ -2812,145 +2312,8 @@
                      revprop_table,
                      ctx,
                      subpool);
-=======
-      src_basename = svn_path_basename(src_path, pool);
-
-      err = setup_copy(&commit_info, sources,
-                       svn_path_join(dst_path, src_basename, pool),
-                       TRUE /* is_move */,
-                       force,
-                       make_parents,
-                       revprop_table,
-                       ctx,
-                       subpool);
->>>>>>> 0213fdc3
-    }
-
-  if (commit_info_p != NULL)
-    {
-      if (commit_info)
-        *commit_info_p = svn_commit_info_dup(commit_info, pool);
-      else
-        *commit_info_p = commit_info;
     }
 
   svn_pool_destroy(subpool);
-<<<<<<< HEAD
   return svn_error_return(err);
-=======
-  return err;
-}
-
-svn_error_t *
-svn_client_move4(svn_commit_info_t **commit_info_p,
-                 const char *src_path,
-                 const char *dst_path,
-                 svn_boolean_t force,
-                 svn_client_ctx_t *ctx,
-                 apr_pool_t *pool)
-{
-  apr_array_header_t *src_paths =
-    apr_array_make(pool, 1, sizeof(const char *));
-  APR_ARRAY_PUSH(src_paths, const char *) = src_path;
-
-  return svn_client_move5(commit_info_p, src_paths, dst_path, force, FALSE,
-                          FALSE, NULL, ctx, pool);
-}
-
-svn_error_t *
-svn_client_move3(svn_commit_info_t **commit_info_p,
-                 const char *src_path,
-                 const char *dst_path,
-                 svn_boolean_t force,
-                 svn_client_ctx_t *ctx,
-                 apr_pool_t *pool)
-{
-  svn_error_t *err;
-
-  err = svn_client_move4(commit_info_p, src_path, dst_path, force, ctx, pool);
-
-  /* If the target exists, try to move the source as a child of the target.
-     This will obviously fail if target is not a directory, but that's exactly
-     what we want. */
-  if (err && (err->apr_err == SVN_ERR_ENTRY_EXISTS
-              || err->apr_err == SVN_ERR_FS_ALREADY_EXISTS))
-    {
-      const char *src_basename = svn_path_basename(src_path, pool);
-
-      svn_error_clear(err);
-
-      return svn_client_move4(commit_info_p, src_path,
-                              svn_path_join(dst_path, src_basename, pool),
-                              force, ctx, pool);
-    }
-
-  return err;
-}
-
-svn_error_t *
-svn_client_move2(svn_client_commit_info_t **commit_info_p,
-                 const char *src_path,
-                 const char *dst_path,
-                 svn_boolean_t force,
-                 svn_client_ctx_t *ctx,
-                 apr_pool_t *pool)
-{
-  svn_commit_info_t *commit_info = NULL;
-  svn_error_t *err;
-
-  err = svn_client_move3(&commit_info, src_path, dst_path, force, ctx, pool);
-  /* These structs have the same layout for the common fields. */
-  *commit_info_p = (svn_client_commit_info_t *) commit_info;
-  return err;
-}
-
-
-svn_error_t *
-svn_client_move(svn_client_commit_info_t **commit_info_p,
-                const char *src_path,
-                const svn_opt_revision_t *src_revision,
-                const char *dst_path,
-                svn_boolean_t force,
-                svn_client_ctx_t *ctx,
-                apr_pool_t *pool)
-{
-  svn_commit_info_t *commit_info = NULL;
-  svn_error_t *err;
-  svn_client_copy_source_t copy_source;
-  apr_array_header_t *sources = apr_array_make(pool, 1,
-                                  sizeof(const svn_client_copy_source_t *));
-
-  /* It doesn't make sense to specify revisions in a move. */
-
-  /* ### todo: this check could fail wrongly.  For example,
-     someone could pass in an svn_opt_revision_number that just
-     happens to be the HEAD.  It's fair enough to punt then, IMHO,
-     and just demand that the user not specify a revision at all;
-     beats mucking up this function with RA calls and such. */
-  if (src_revision->kind != svn_opt_revision_unspecified
-      && src_revision->kind != svn_opt_revision_head)
-    {
-      return svn_error_create
-        (SVN_ERR_UNSUPPORTED_FEATURE, NULL,
-         _("Cannot specify revisions (except HEAD) with move operations"));
-    }
-
-  copy_source.path = src_path;
-  copy_source.revision = src_revision;
-  copy_source.peg_revision = src_revision;
-
-  APR_ARRAY_PUSH(sources, const svn_client_copy_source_t *) = &copy_source;
-
-  err = setup_copy(&commit_info,
-                   sources, dst_path,
-                   TRUE /* is_move */,
-                   force,
-                   FALSE /* make_parents */,
-                   NULL,
-                   ctx,
-                   pool);
-  /* These structs have the same layout for the common fields. */
-  *commit_info_p = (svn_client_commit_info_t *) commit_info;
-  return err;
->>>>>>> 0213fdc3
 }