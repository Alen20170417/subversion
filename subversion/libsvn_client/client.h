/*
 * client.h :  shared stuff internal to the client library.
 *
 * ====================================================================
 * Copyright (c) 2000-2007 CollabNet.  All rights reserved.
 *
 * This software is licensed as described in the file COPYING, which
 * you should have received as part of this distribution.  The terms
 * are also available at http://subversion.tigris.org/license-1.html.
 * If newer versions of this license are posted there, you may use a
 * newer version instead, at your option.
 *
 * This software consists of voluntary contributions made by many
 * individuals.  For exact contribution history, see the revision
 * history and logs, available at http://subversion.tigris.org/.
 * ====================================================================
 */


#ifndef SVN_LIBSVN_CLIENT_H
#define SVN_LIBSVN_CLIENT_H


#include <apr_pools.h>

#include "svn_types.h"
#include "svn_opt.h"
#include "svn_string.h"
#include "svn_error.h"
#include "svn_ra.h"
#include "svn_client.h"

#ifdef __cplusplus
extern "C" {
#endif /* __cplusplus */


/* Set *URL and *PEG_REVNUM (the latter is ignored if NULL) to the
   repository URL of PATH_OR_URL.  If PATH_OR_URL is a WC path and
   PEG_REVISION->kind is svn_opt_revision_working, use the
   corresponding entry's copyfrom info.  RA_SESSION and ADM_ACCESS may
   be NULL, regardless of whether PATH_OR_URL is a URL.  Use CTX for
   cancellation (ignored if NULL), and POOL for all allocations. */
svn_error_t *
svn_client__derive_location(const char **url,
                            svn_revnum_t *peg_revnum,
                            const char *path_or_url,
                            const svn_opt_revision_t *peg_revision,
                            const svn_ra_session_t *ra_session,
                            svn_wc_adm_access_t *adm_access,
                            svn_client_ctx_t *ctx,
                            apr_pool_t *pool);

/* Get the repository URL and revision number for WC entry ENTRY,
   which is sometimes the entry's copyfrom info rather than its actual
   URL and revision. */
svn_error_t *
svn_client__entry_location(const char **url,
                           svn_revnum_t *revnum,
                           const char *path_or_url,
                           enum svn_opt_revision_kind peg_rev_kind,
                           const svn_wc_entry_t *entry,
                           apr_pool_t *pool);

/* Set *REVNUM to the revision number identified by REVISION.
<<<<<<< HEAD
 *
 * If REVISION->kind is svn_opt_revision_number, just use
 * REVISION->value.number, ignoring PATH and RA_SESSION.
 *
 * Else if REVISION->kind is svn_opt_revision_committed,
 * svn_opt_revision_previous, or svn_opt_revision_base, or
 * svn_opt_revision_working, then the revision can be identified
 * purely based on the working copy's administrative information for
 * PATH, so RA_SESSION is ignored.  If PATH is not under revision
 * control, return SVN_ERR_UNVERSIONED_RESOURCE, or if PATH is null,
 * return SVN_ERR_CLIENT_VERSIONED_PATH_REQUIRED.
 *
 * Else if REVISION->kind is svn_opt_revision_date or
 * svn_opt_revision_head, then RA_SESSION is used to retrieve the
 * revision from the repository (using REVISION->value.date in the
 * former case), and PATH is ignored.  If RA_SESSION is null,
 * return SVN_ERR_CLIENT_RA_ACCESS_REQUIRED.
 *
 * Else if REVISION->kind is svn_opt_revision_unspecified, set
 * *REVNUM to SVN_INVALID_REVNUM.
 *
 * Else return SVN_ERR_CLIENT_BAD_REVISION.
 *
 * Use POOL for any temporary allocation.
 */
=======

   If REVISION->kind is svn_opt_revision_number, just use
   REVISION->value.number, ignoring PATH and RA_SESSION.

   Else if REVISION->kind is svn_opt_revision_committed,
   svn_opt_revision_previous, or svn_opt_revision_base, or
   svn_opt_revision_working, then the revision can be identified
   purely based on the working copy's administrative information for
   PATH, so RA_SESSION is ignored.  If PATH is not under revision
   control, return SVN_ERR_UNVERSIONED_RESOURCE, or if PATH is null,
   return SVN_ERR_CLIENT_VERSIONED_PATH_REQUIRED.

   Else if REVISION->kind is svn_opt_revision_date or
   svn_opt_revision_head, then RA_SESSION is used to retrieve the
   revision from the repository (using REVISION->value.date in the
   former case), and PATH is ignored.  If RA_SESSION is null,
   return SVN_ERR_CLIENT_RA_ACCESS_REQUIRED.

   Else if REVISION->kind is svn_opt_revision_unspecified, set
   *REVNUM to SVN_INVALID_REVNUM.

   If YOUNGEST_REV is non-NULL, it is an in/out parameter.  If
   *YOUNGEST_REV is valid, use it as the youngest revision in the
   repository (regardless of reality) -- don't bother to lookup the
   true value for HEAD, and don't return any value in *REVNUM greater
   than *YOUNGEST_REV.  If *YOUNGEST_REV is not valid, and a HEAD
   lookup is required to populate *REVNUM, then also populate
   *YOUNGEST_REV with the result.  This is useful for making multiple
   serialized calls to this function with a basically static view of
   the repository, avoiding race conditions which could occur between
   multiple invocations with HEAD lookup requests.

   Else return SVN_ERR_CLIENT_BAD_REVISION.

   Use POOL for any temporary allocation.  */
>>>>>>> 8595db6c
svn_error_t *
svn_client__get_revision_number(svn_revnum_t *revnum,
                                svn_revnum_t *youngest_rev,
                                svn_ra_session_t *ra_session,
                                const svn_opt_revision_t *revision,
                                const char *path,
                                apr_pool_t *pool);

/* Return true if REVISION1 and REVISION2 would result in the same
   revision number if interpreted in the context of the same working
   copy and path and repository, or if both are of kind
   svn_opt_revision_unspecified.  Otherwise, return false. */
svn_boolean_t
svn_client__compare_revisions(svn_opt_revision_t *revision1,
                              svn_opt_revision_t *revision2);


/* Return true if the revision number for REVISION can be determined
   from just the working copy, or false if it can be determined from
   just the repository.

   NOTE: No other kinds of revisions should be possible; but if one
   day there are, this will return true for those kinds.
 */
svn_boolean_t
svn_client__revision_is_local(const svn_opt_revision_t *revision);


/* Set *COPYFROM_PATH and *COPYFROM_REV to the path and revision that
   served as the source of the copy from which PATH_OR_URL at REVISION
   was created, or NULL and SVN_INVALID_REVNUM (respectively) if
   PATH_OR_URL at REVISION was not the result of a copy operation. */
svn_error_t *svn_client__get_copy_source(const char *path_or_url,
                                         const svn_opt_revision_t *revision,
                                         const char **copyfrom_path,
                                         svn_revnum_t *copyfrom_rev,
                                         svn_client_ctx_t *ctx,
                                         apr_pool_t *pool);

/* Set *START_URL and *START_REVISION (and maybe *END_URL
   and *END_REVISION) to the revisions and repository URLs of one
   (or two) points of interest along a particular versioned resource's
   line of history.  PATH as it exists in "peg revision"
   REVISION identifies that line of history, and START and END
   specify the point(s) of interest (typically the revisions referred
   to as the "operative range" for a given operation) along that history.

   END may be of kind svn_opt_revision_unspecified (in which case
   END_URL and END_REVISION are not touched by the function);
   START and REVISION may not.

   RA_SESSION should be an open RA session pointing at the URL of PATH,
   or NULL, in which case this function will open its own temporary session.

   A NOTE ABOUT FUTURE REPORTING:

   If either START or END are greater than REVISION, then do a
   sanity check (since we cannot search future history yet): verify
   that PATH in the future revision(s) is the "same object" as the
   one pegged by REVISION.  In other words, all three objects must
   be connected by a single line of history which exactly passes
   through PATH at REVISION.  If this sanity check fails, return
   SVN_ERR_CLIENT_UNRELATED_RESOURCES.  If PATH doesn't exist in the future
   revision, SVN_ERR_FS_NOT_FOUND may also be returned.

   CTX is the client context baton.

   Use POOL for all allocations.  */
svn_error_t *
svn_client__repos_locations(const char **start_url,
                            svn_opt_revision_t **start_revision,
                            const char **end_url,
                            svn_opt_revision_t **end_revision,
                            svn_ra_session_t *ra_session,
                            const char *path,
                            const svn_opt_revision_t *revision,
                            const svn_opt_revision_t *start,
                            const svn_opt_revision_t *end,
                            svn_client_ctx_t *ctx,
                            apr_pool_t *pool);


/* Set *SEGMENTS to an array of svn_location_segment_t * objects, each
   representing a reposition location segment for the history of PATH
   (which is relative to RA_SESSION's session URL) in PEG_REVISION
   between END_REVISION and START_REVISION, ordered from oldest
   segment to youngest.

   This is basically a thin de-stream-ifying wrapper around the
   svn_ra_get_location_segments() interface, which see for the rules
   governing PEG_REVISION, START_REVISION, and END_REVISION.

   CTX is the client context baton.

   Use POOL for all allocations.  */
svn_error_t *
svn_client__repos_location_segments(apr_array_header_t **segments,
                                    svn_ra_session_t *ra_session,
                                    const char *path,
                                    svn_revnum_t peg_revision,
                                    svn_revnum_t start_revision,
                                    svn_revnum_t end_revision,
                                    svn_client_ctx_t *ctx,
                                    apr_pool_t *pool);


/* Set *ANCESTOR_PATH and *ANCESTOR_REVISION to the youngest common
   ancestor path (a path relative to the root of the repository) and
   revision, respectively, of the two locations identified as
   PATH_OR_URL1@REV1 and PATH_OR_URL2@REV1.  Use the authentication
   baton cached in CTX to authenticate against the repository.  Use
   POOL for all allocations. */
svn_error_t *
svn_client__get_youngest_common_ancestor(const char **ancestor_path,
                                         svn_revnum_t *ancestor_revision,
                                         const char *path_or_url1,
                                         svn_revnum_t rev1,
                                         const char *path_or_url2,
                                         svn_revnum_t rev2,
                                         svn_client_ctx_t *ctx,
                                         apr_pool_t *pool);

/* Given PATH_OR_URL, which contains either a working copy path or an
   absolute URL, a peg revision PEG_REVISION, and a desired revision
   REVISION, create an RA connection to that object as it exists in
   that revision, following copy history if necessary.  If REVISION is
   younger than PEG_REVISION, then PATH_OR_URL will be checked to see
   that it is the same node in both PEG_REVISION and REVISION.  If it
   is not, then @c SVN_ERR_CLIENT_UNRELATED_RESOURCES is returned.

   BASE_ACCESS is the working copy the ra_session corresponds to, should
   only be used if PATH_OR_URL is a url.

   If PEG_REVISION's kind is svn_opt_revision_unspecified, it is
   interpreted as "head" for a URL or "working" for a working-copy path.

   Store the resulting ra_session in *RA_SESSION_P.  Store the actual
   revision number of the object in *REV_P, and the final resulting
   URL in *URL_P.

   Use authentication baton cached in CTX to authenticate against the
   repository.

   Use POOL for all allocations. */
svn_error_t *
svn_client__ra_session_from_path(svn_ra_session_t **ra_session_p,
                                 svn_revnum_t *rev_p,
                                 const char **url_p,
                                 const char *path_or_url,
                                 svn_wc_adm_access_t *base_access,
                                 const svn_opt_revision_t *peg_revision,
                                 const svn_opt_revision_t *revision,
                                 svn_client_ctx_t *ctx,
                                 apr_pool_t *pool);

<<<<<<< HEAD
=======
/* Set *REL_PATH to a relative path which, when URI-encoded and joined
   with RA_SESSION's session url, will result in a string that matches URL. */
svn_error_t *
svn_client__path_relative_to_session(const char **rel_path,
                                     svn_ra_session_t *ra_session,
                                     const char *url, 
                                     apr_pool_t *pool);

/* Ensure that RA_SESSION's session URL matches SESSION_URL,
   reparenting that session if necessary.  If reparenting occurs,
   store the previous session URL in *OLD_SESSION_URL (so that if the
   reparenting is meant to be temporary, the caller can reparent the
   session back to where it was); otherwise set *OLD_SESSION_URL to
   NULL.
 
   If SESSION_URL is NULL, treat this as a magic value meaning "point
   the RA session to the root of the repository".  */
svn_error_t *
svn_client__ensure_ra_session_url(const char **old_session_url,
                                  svn_ra_session_t *ra_session,
                                  const char *session_url,
                                  apr_pool_t *pool);

/* Set REPOS_ROOT to the URL which represents the root of the
   repository in with PATH_OR_URL (at PEG_REVISION) is versioned.  Use
   the authentication baton cached in CTX as necessary.

   ADM_ACCESS is a working copy administrative access baton associated
   with PATH_OR_URL (if PATH_OR_URL is a working copy path), or NULL.

   Use POOL for all allocations. */
svn_error_t *
svn_client__get_repos_root(const char **repos_root,
                           const char *path_or_url,
                           const svn_opt_revision_t *peg_revision,
                           svn_wc_adm_access_t *adm_access,
                           svn_client_ctx_t *ctx,
                           apr_pool_t *pool);
>>>>>>> 8595db6c

/* Return the path of PATH_OR_URL relative to the repository root
   (REPOS_ROOT) in REL_PATH (URI-decoded).  If INCLUDE_LEADING_SLASH
   is set, the returned result will have a leading slash; otherwise,
   it will not.

   The remaining parameters are used to procure the repository root.
   Either REPOS_ROOT or RA_SESSION -- but not both -- may be NULL.
   REPOS_ROOT or ADM_ACCESS (which may also be NULL) should be passed
   when available as an optimization (in that order of preference). 

   CAUTION:  While having a leading slash on a so-called relative path
   might work out well for functionality that interacts with
   mergeinfo, it results in a relative path that cannot be naively
   svn_path_join()'d with a repository root URL to provide a full URL.
*/
svn_error_t *
svn_client__path_relative_to_root(const char **rel_path,
                                  const char *path_or_url,
                                  const char *repos_root,
                                  svn_boolean_t include_leading_slash,
                                  svn_ra_session_t *ra_session,
                                  svn_wc_adm_access_t *adm_access,
                                  apr_pool_t *pool);

/* Return the property value for any PROPNAME set on TARGET in *PROPS,
   with WC paths of char * for keys and property values of
   svn_string_t * for values.  Assumes that PROPS is non-NULL.

   CHANGELISTS is an array of const char * changelist names, used as a
   restrictive filter on items whose properties are set; that is,
   don't set properties on any item unless it's a member of one of
   those changelists.  If CHANGELISTS is empty (or altogether NULL),
   no changelist filtering occurs.

   Treat DEPTH as in svn_client_propget3().
*/
svn_error_t *
svn_client__get_prop_from_wc(apr_hash_t *props, 
                             const char *propname,
                             const char *target, 
                             svn_boolean_t pristine,
                             const svn_wc_entry_t *entry,
                             svn_wc_adm_access_t *adm_access,
                             svn_depth_t depth, 
                             const apr_array_header_t *changelists,
                             svn_client_ctx_t *ctx,
                             apr_pool_t *pool);

/* Retrieve the oldest revision of the node at REL_PATH at REV since
   it was last copied (if applicable), and store it in OLDEST_REV.  If
   REL_PATH does not exist in that REV, set *OLDEST_REV to
   SVN_INVALID_REVNUM.  Use POOL for temporary allocations. */
svn_error_t *
svn_client__oldest_rev_at_path(svn_revnum_t *oldest_rev,
                               svn_ra_session_t *ra_session,
                               const char *rel_path,
                               svn_revnum_t rev,
                               apr_pool_t *pool);

/* A default error handler for use with svn_wc_walk_entries3().  Returns
   ERR in all cases. */
svn_error_t *
svn_client__default_walker_error_handler(const char *path,
                                         svn_error_t *err,
                                         void *walk_baton,
                                         apr_pool_t *pool);


/* ---------------------------------------------------------------- */

/*** RA callbacks ***/


/* CTX is of type "svn_client_ctx_t *". */
#define SVN_CLIENT__HAS_LOG_MSG_FUNC(ctx) \
        ((ctx)->log_msg_func3 || (ctx)->log_msg_func2 || (ctx)->log_msg_func)

/* This is the baton that we pass svn_ra_open2(), and is associated with
   the callback table we provide to RA. */
typedef struct
{
  /* Holds the directory that corresponds to the REPOS_URL at svn_ra_open2()
     time. When callbacks specify a relative path, they are joined with
     this base directory. */
  const char *base_dir;
  svn_wc_adm_access_t *base_access;

  /* When true, makes sure temporary files are created
     outside the working copy. */
  svn_boolean_t read_only_wc;

  /* An array of svn_client_commit_item3_t * structures, present only
     during working copy commits. */
  apr_array_header_t *commit_items;

  /* A client context. */
  svn_client_ctx_t *ctx;

  /* The pool to use for session-related items. */
  apr_pool_t *pool;

} svn_client__callback_baton_t;


/* Open an RA session, returning it in *RA_SESSION.

   The root of the session is specified by BASE_URL and BASE_DIR.
   BASE_ACCESS is an access baton for BASE_DIR administrative data.

   Additional control parameters:

      - COMMIT_ITEMS is an array of svn_client_commit_item_t *
        structures, present only for working copy commits, NULL otherwise.

      - USE_ADMIN indicates that the RA layer should create tempfiles
        in the administrative area instead of in the working copy itself,
        and read properties from the administrative area.

      - READ_ONLY_WC indicates that the RA layer should not attempt to
        modify the WC props directly.

   BASE_DIR may be NULL if the RA operation does not correspond to a
   working copy (in which case, USE_ADMIN should be FALSE, and
   BASE_ACCESS should be null).

   The calling application's authentication baton is provided in CTX,
   and allocations related to this session are performed in POOL.

   NOTE: The reason for the _internal suffix of this function's name is to
   avoid confusion with the public API svn_client_open_ra_session(). */
svn_error_t *
svn_client__open_ra_session_internal(svn_ra_session_t **ra_session,
                                     const char *base_url,
                                     const char *base_dir,
                                     svn_wc_adm_access_t *base_access,
                                     apr_array_header_t *commit_items,
                                     svn_boolean_t use_admin,
                                     svn_boolean_t read_only_wc,
                                     svn_client_ctx_t *ctx,
                                     apr_pool_t *pool);



/* ---------------------------------------------------------------- */

/*** Commit ***/

/* Get the commit_baton to be used in couple with commit_callback. */
svn_error_t *svn_client__commit_get_baton(void **baton,
                                          svn_commit_info_t **info,
                                          apr_pool_t *pool);

/* The commit_callback function for storing svn_client_commit_info_t
   pointed by commit_baton. If the commit_info supplied by get_baton
   points to NULL after close_edit, it means the commit is a no-op.
*/
svn_error_t *svn_client__commit_callback(const svn_commit_info_t *commit_info,
                                         void *baton,
                                         apr_pool_t *pool);

/* ---------------------------------------------------------------- */

/*** Status ***/

/* Verify that the path can be deleted without losing stuff,
   i.e. ensure that there are no modified or unversioned resources
   under PATH.  This is similar to checking the output of the status
   command.  CTX is used for the client's config options.  POOL is
   used for all temporary allocations. */
svn_error_t * svn_client__can_delete(const char *path,
                                     svn_client_ctx_t *ctx,
                                     apr_pool_t *pool);


/* ---------------------------------------------------------------- */

/*** Add/delete ***/

/* Read automatic properties matching PATH from CTX->config.
   Set *PROPERTIES to a hash containing propname/value pairs
   (const char * keys mapping to svn_string_t * values), or if
   auto-props are disabled, set *PROPERTIES to NULL.
   Set *MIMETYPE to the mimetype, if any, or to NULL.
   Allocate the hash table, keys, values, and mimetype in POOL. */
svn_error_t *svn_client__get_auto_props(apr_hash_t **properties,
                                        const char **mimetype,
                                        const char *path,
                                        svn_client_ctx_t *ctx,
                                        apr_pool_t *pool);


/* The main logic for client deletion from a working copy. Deletes PATH
   from ADM_ACCESS.  If PATH (or any item below a directory PATH) is
   modified the delete will fail and return an error unless FORCE or KEEP_LOCAL
   is TRUE.

   If KEEP_LOCAL is TRUE then PATH is only scheduled from deletion from the
   repository and a local copy of PATH will be kept in the working copy.

   If DRY_RUN is TRUE all the checks are made to ensure that the delete can
   occur, but the working copy is not modified.  If NOTIFY_FUNC is not
   null, it is called with NOTIFY_BATON for each file or directory deleted. */
svn_error_t * svn_client__wc_delete(const char *path,
                                    svn_wc_adm_access_t *adm_access,
                                    svn_boolean_t force,
                                    svn_boolean_t dry_run,
                                    svn_boolean_t keep_local,
                                    svn_wc_notify_func2_t notify_func,
                                    void *notify_baton,
                                    svn_client_ctx_t *ctx,
                                    apr_pool_t *pool);

/* Return the set of WC paths to entries which would have been deleted
   by an update/merge if not in "dry run" mode, or NULL if not in "dry
   run" mode.  MERGE_CMD_BATON is expected to be of type "struct
   merge_cmd_baton" (from merge.c).  It contains the list, which is
   intended for direct modification. */
apr_hash_t *svn_client__dry_run_deletions(void *merge_cmd_baton);

/* Make PATH and add it to the working copy, optionally making all the
   intermediate parent directories if MAKE_PARENTS is TRUE. */
svn_error_t *
svn_client__make_local_parents(const char *path,
                               svn_boolean_t make_parents,
                               svn_client_ctx_t *ctx,
                               apr_pool_t *pool);

/* ---------------------------------------------------------------- */

/*** Checkout, update and switch ***/

/* Update a working copy PATH to REVISION, and (if not NULL) set
   RESULT_REV to the update revision.

   If DEPTH is svn_depth_unknown, then use whatever depth is already
   set for PATH, or @c svn_depth_infinity if PATH does not exist.

   Else if DEPTH is svn_depth_infinity, then update fully recursively
   (resetting the existing depth of the working copy if necessary).
   Else if DEPTH is svn_depth_files, update all files under PATH (if
   any), but exclude any subdirectories.  Else if DEPTH is
   svn_depth_immediates, update all files and include immediate
   subdirectories (at svn_depth_empty).  Else if DEPTH is
   svn_depth_empty, just update PATH; if PATH is a directory, that
   means touching only its properties not its entries.

   If DEPTH_IS_STICKY is set and DEPTH is not svn_depth_unknown, then
   in addition to updating PATH, also set its sticky ambient depth
   value to DEPTH.

   If IGNORE_EXTERNALS is true, do no externals processing.

   If TIMESTAMP_SLEEP is NULL this function will sleep before
   returning to ensure timestamp integrity.  If TIMESTAMP_SLEEP is not
   NULL then the function will not sleep but will set *TIMESTAMP_SLEEP
   to TRUE if a sleep is required, and will not change
   *TIMESTAMP_SLEEP if no sleep is required.

   If ALLOW_UNVER_OBSTRUCTIONS is TRUE, unversioned children of PATH
   that obstruct items added from the repos are tolerated; if FALSE,
<<<<<<< HEAD
   these obstructions cause the update to fail. */
=======
   these obstructions cause the update to fail.

   If SEND_COPYFROM_ARGS is true, then request that the server not
   send file contents when adding files that have been created by
   explicit copying; instead, just send copyfrom-args to add_file(),
   and possibly follow up with an apply_textdelta() against the copied
   file.
*/
>>>>>>> 8595db6c
svn_error_t *
svn_client__update_internal(svn_revnum_t *result_rev,
                            const char *path,
                            const svn_opt_revision_t *revision,
                            svn_depth_t depth,
                            svn_boolean_t depth_is_sticky,
                            svn_boolean_t ignore_externals,
                            svn_boolean_t allow_unver_obstructions,
                            svn_boolean_t *timestamp_sleep,
                            svn_boolean_t send_copyfrom_args,
                            svn_client_ctx_t *ctx,
                            apr_pool_t *pool);

/* Checkout into PATH a working copy of URL at REVISION, and (if not
   NULL) set RESULT_REV to the checked out revision.

   If DEPTH is svn_depth_infinity, then check out fully recursively.
   Else if DEPTH is svn_depth_files, checkout all files under PATH (if
   any), but not subdirectories.  Else if DEPTH is
   svn_depth_immediates, check out all files and include immediate
   subdirectories (at svn_depth_empty).  Else if DEPTH is
   svn_depth_empty, just check out PATH, with none of its entries.

   DEPTH must be a definite depth, not (e.g.) svn_depth_unknown.

   If IGNORE_EXTERNALS is true, do no externals processing.

   If TIMESTAMP_SLEEP is NULL this function will sleep before
   returning to ensure timestamp integrity.  If TIMESTAMP_SLEEP is not
   NULL then the function will not sleep but will set *TIMESTAMP_SLEEP
   to TRUE if a sleep is required, and will not change
   *TIMESTAMP_SLEEP if no sleep is required.  If
   ALLOW_UNVER_OBSTRUCTIONS is TRUE, unversioned children of PATH that
   obstruct items added from the repos are tolerated; if FALSE, these
   obstructions cause the checkout to fail. */
svn_error_t *
svn_client__checkout_internal(svn_revnum_t *result_rev,
                              const char *URL,
                              const char *path,
                              const svn_opt_revision_t *peg_revision,
                              const svn_opt_revision_t *revision,
                              svn_depth_t depth,
                              svn_boolean_t ignore_externals,
                              svn_boolean_t allow_unver_obstructions,
                              svn_boolean_t *timestamp_sleep,
                              svn_client_ctx_t *ctx,
                              apr_pool_t *pool);

/* Switch a working copy PATH to URL@PEG_REVISION at REVISION, and (if not
   NULL) set RESULT_REV to the switch revision.  Only switch as deeply as DEPTH
   indicates.  If TIMESTAMP_SLEEP is NULL this function will sleep before
   returning to ensure timestamp integrity.  If TIMESTAMP_SLEEP is not
   NULL then the function will not sleep but will set *TIMESTAMP_SLEEP
   to TRUE if a sleep is required, and will not change
   *TIMESTAMP_SLEEP if no sleep is required.  If IGNORE_EXTERNALS is true,
   don't process externals.  If ALLOW_UNVER_OBSTRUCTIONS is TRUE, unversioned
   children of PATH that obstruct items added from the repos are tolerated;
<<<<<<< HEAD
   if FALSE, these obstructions cause the switch to fail. */
=======
   if FALSE, these obstructions cause the switch to fail. 

   DEPTH and DEPTH_IS_STICKY behave as for svn_client__update_internal(). */
>>>>>>> 8595db6c
svn_error_t *
svn_client__switch_internal(svn_revnum_t *result_rev,
                            const char *path,
                            const char *url,
                            const svn_opt_revision_t *peg_revision,
                            const svn_opt_revision_t *revision,
                            svn_depth_t depth,
                            svn_boolean_t depth_is_sticky,
                            svn_boolean_t *timestamp_sleep,
                            svn_boolean_t ignore_externals,
                            svn_boolean_t allow_unver_obstructions,
                            svn_client_ctx_t *ctx,
                            apr_pool_t *pool);

/* ---------------------------------------------------------------- */

/*** Editor for repository diff ***/

/* Create an editor for a pure repository comparison, i.e. comparing one
<<<<<<< HEAD
 * repository version against the other.
 *
 * TARGET is a working-copy path, the base of the hierarchy to be
 * compared.  It corresponds to the URL opened in RA_SESSION below.
 *
 * ADM_ACCESS is an access baton with a write lock for the anchor of
 * TARGET.  It should lock the entire TARGET tree if RECURSE is TRUE.
 * ADM_ACCESS may be NULL, in which case the DIFF_CMD callbacks will be
 * passed a NULL access baton.
 *
 * DIFF_CMD/DIFF_CMD_BATON represent the callback and callback argument that
 * implement the file comparison function
 *
 * DEPTH is the depth to recurse.
 *
 * DRY_RUN is set if this is a dry-run merge. It is not relevant for diff.
 *
 * RA_SESSION defines the additional RA session for requesting file
 * contents.
 *
 * REVISION is the start revision in the comparison.
 *
 * If NOTIFY_FUNC is non-null, invoke it with NOTIFY_BATON for each
 * file and directory operated on during the edit.
 *
 * EDITOR/EDIT_BATON return the newly created editor and baton/
 */
=======
   repository version against the other.

   TARGET is a working-copy path, the base of the hierarchy to be
   compared.  It corresponds to the URL opened in RA_SESSION below.

   ADM_ACCESS is an access baton with a write lock for the anchor of
   TARGET.  It should lock the entire TARGET tree if RECURSE is TRUE.
   ADM_ACCESS may be NULL, in which case the DIFF_CMD callbacks will be
   passed a NULL access baton.

   DIFF_CMD/DIFF_CMD_BATON represent the callback and callback argument that
   implement the file comparison function

   DEPTH is the depth to recurse.

   DRY_RUN is set if this is a dry-run merge. It is not relevant for diff.

   RA_SESSION defines the additional RA session for requesting file
   contents.

   REVISION is the start revision in the comparison.

   If NOTIFY_FUNC is non-null, invoke it with NOTIFY_BATON for each
   file and directory operated on during the edit.

   EDITOR/EDIT_BATON return the newly created editor and baton/  */
>>>>>>> 8595db6c
svn_error_t *
svn_client__get_diff_editor(const char *target,
                            svn_wc_adm_access_t *adm_access,
                            const svn_wc_diff_callbacks3_t *diff_cmd,
                            void *diff_cmd_baton,
                            svn_depth_t depth,
                            svn_boolean_t dry_run,
                            svn_ra_session_t *ra_session,
                            svn_revnum_t revision,
                            svn_wc_notify_func2_t notify_func,
                            void *notify_baton,
                            svn_cancel_func_t cancel_func,
                            void *cancel_baton,
                            const svn_delta_editor_t **editor,
                            void **edit_baton,
                            apr_pool_t *pool);


/* ---------------------------------------------------------------- */

/*** Editor for diff summary ***/

/* Create an editor for a repository diff summary, i.e. comparing one
   repository version against the other and only providing information
   about the changed items without the text deltas.

   TARGET is the target of the diff, relative to the root of the edit.

   SUMMARIZE_FUNC is called with SUMMARIZE_BATON as parameter by the
   created svn_delta_editor_t for each changed item.

   See svn_client__get_diff_editor() for a description of the other
   parameters.  */
svn_error_t *
svn_client__get_diff_summarize_editor(const char *target,
                                      svn_client_diff_summarize_func_t
                                      summarize_func,
                                      void *summarize_baton,
                                      svn_ra_session_t *ra_session,
                                      svn_revnum_t revision,
                                      svn_cancel_func_t cancel_func,
                                      void *cancel_baton,
                                      const svn_delta_editor_t **editor,
                                      void **edit_baton,
                                      apr_pool_t *pool);

/* ---------------------------------------------------------------- */

/*** Copy Stuff ***/

/* This structure is used to associate a specific copy or move SRC with a
   specific copy or move destination.  It also contains information which
   various helper functions may need.  Not every copy function uses every
   field.
*/
typedef struct
{
    /* The source path or url. */
    const char *src;

    /* The absolute path of the source. */
    const char *src_abs;

    /* The base name of the object.  It should be the same for both src
       and dst. */
    const char *base_name;

    /* The node kind of the source */
    svn_node_kind_t src_kind;

    /* The original source name.  (Used when the source gets overwritten by a
       peg revision lookup.) */
    const char *src_original;

    /* The source operational revision. */
    svn_opt_revision_t src_op_revision;

    /* The source peg revision. */
    svn_opt_revision_t src_peg_revision;

    /* The source revision number. */
    svn_revnum_t src_revnum;

    /* The destination path or url */
    const char *dst;

    /* The destination's parent path */
    const char *dst_parent;
} svn_client__copy_pair_t;

/* ---------------------------------------------------------------- */

/*** Commit Stuff ***/

/* WARNING: This is all new, untested, un-peer-reviewed conceptual
   stuff.

   The day that 'svn switch' came into existence, our old commit
   crawler (svn_wc_crawl_local_mods) became obsolete.  It relied far
   too heavily on the on-disk hierarchy of files and directories, and
   simply had no way to support disjoint working copy trees or nest
   working copies.  The primary reason for this is that commit
   process, in order to guarantee atomicity, is a single drive of a
   commit editor which is based not on working copy paths, but on
   URLs.  With the completion of 'svn switch', it became all too
   likely that the on-disk working copy hierarchy would no longer be
   guaranteed to map to a similar in-repository hierarchy.

   Aside from this new brokenness of the old system, an unrelated
   feature request had cropped up -- the ability to know in advance of
   your commit, exactly what would be committed (so that log messages
   could be initially populated with this information).  Since the old
   crawler discovered commit candidates while in the process of
   committing, it was impossible to harvest this information upfront.
   As a workaround, svn_wc_statuses() was used to stat the whole
   working copy for changes before the commit started...and then the
   commit would again stat the whole tree for changes.

   Enter the new system.

   The primary goal of this system is very straightforward: harvest
   all commit candidate information up front, and cache enough info in
   the process to use this to drive a URL-sorted commit.

   *** END-OF-KNOWLEDGE ***

   The prototypes below are still in development.  In general, the
   idea is that commit-y processes ('svn mkdir URL', 'svn delete URL',
   'svn commit', 'svn copy WC_PATH URL', 'svn copy URL1 URL2', 'svn
   move URL1 URL2', others?) generate the cached commit candidate
   information, and hand this information off to a consumer which is
   responsible for driving the RA layer's commit editor in a
   URL-depth-first fashion and reporting back the post-commit
   information.

*/



/* ### This is TEMPORARY! Until we can find out the canonical
   repository URL of a given entry, we'll just use this bogus value in
   for our single committables hash key.  By the time we support
   multiple repositories we will have to be storing the canonical
   repository URLs anyway, so this will go away and the real URLs will
   be the keys of the committables hash. */
#define SVN_CLIENT__SINGLE_REPOS_NAME "svn:single-repos"


/* Recursively crawl a set of working copy paths (PARENT_DIR + each
   item in the TARGETS array) looking for commit candidates, locking
   working copy directories as the crawl progresses.  For each
   candidate found:

     - create svn_client_commit_item_t for the candidate.

     - add the structure to an apr_array_header_t array of commit
       items that are in the same repository, creating a new array if
       necessary.

     - add (or update) a reference to this array to the COMMITTABLES
       hash, keyed on the canonical repository name.  ### todo, until
       multi-repository support actually exists, the single key here
       will actually be some arbitrary thing to be ignored.

     - if the candidate has a lock token, add it to the LOCK_TOKENS hash.

     - if the candidate is a directory scheduled for deletion, crawl
       the directories children recursively for any lock tokens and
       add them to the LOCK_TOKENS array.

   At the successful return of this function, COMMITTABLES will be an
   apr_hash_t * hash of apr_array_header_t * arrays (of
   svn_client_commit_item_t * structures), keyed on const char *
   canonical repository URLs.  LOCK_TOKENS will point to a hash table
   with const char * lock tokens, keyed on const char * URLs.  Also,
   LOCKED_DIRS will be an apr_hash_t * hash of svn_wc_adm_access_t *
   keyed on const char * working copy path directory names which were
   locked in the process of this crawl.  These will need to be
   unlocked again post-commit.

   If DEPTH is specified, descend (or not) into each target in TARGETS
   as specified by DEPTH; the behavior is the same as that described
   for svn_client_commit4().

   If JUST_LOCKED is TRUE, treat unmodified items with lock tokens as
   commit candidates.

   If CHANGELISTS is non-NULL, it is an array of const char *
   changelist names used as a restrictive filter
   when harvesting committables; that is, don't add a path to
   COMMITTABLES unless it's a member of one of those changelists.

   If CTX->CANCEL_FUNC is non-null, it will be called with
   CTX->CANCEL_BATON while harvesting to determine if the client has
   cancelled the operation.  */
svn_error_t *
svn_client__harvest_committables(apr_hash_t **committables,
                                 apr_hash_t **lock_tokens,
                                 svn_wc_adm_access_t *parent_dir,
                                 apr_array_header_t *targets,
                                 svn_depth_t depth,
                                 svn_boolean_t just_locked,
                                 const apr_array_header_t *changelists,
                                 svn_client_ctx_t *ctx,
                                 apr_pool_t *pool);


/* Recursively crawl each working copy path SRC in COPY_PAIRS, harvesting
   commit_items into a COMMITABLES hash (see the docstring for
   svn_client__harvest_committables for what that really means, and
   for the relevance of LOCKED_DIRS) as if every entry at or below
   the SRC was to be committed as a set of adds (mostly with history)
   to a new repository URL (DST in COPY_PAIRS).

   If CTX->CANCEL_FUNC is non-null, it will be called with
   CTX->CANCEL_BATON while harvesting to determine if the client has
   cancelled the operation.  */
svn_error_t *
svn_client__get_copy_committables(apr_hash_t **committables,
                                  const apr_array_header_t *copy_pairs,
                                  svn_wc_adm_access_t *adm_access,
                                  svn_client_ctx_t *ctx,
                                  apr_pool_t *pool);


/* A qsort()-compatible sort routine for sorting an array of
   svn_client_commit_item_t's by their URL member. */
int svn_client__sort_commit_item_urls(const void *a, const void *b);


/* Rewrite the COMMIT_ITEMS array to be sorted by URL.  Also, discover
   a common *BASE_URL for the items in the array, and rewrite those
   items' URLs to be relative to that *BASE_URL.

   Afterwards, some of the items in COMMIT_ITEMS may contain data
   allocated in POOL. */
svn_error_t *
svn_client__condense_commit_items(const char **base_url,
                                  apr_array_header_t *commit_items,
                                  apr_pool_t *pool);


/* Commit the items in the COMMIT_ITEMS array using EDITOR/EDIT_BATON
   to describe the committed local mods.  Prior to this call,
   COMMIT_ITEMS should have been run through (and BASE_URL generated
   by) svn_client__condense_commit_items.

   CTX->NOTIFY_FUNC/CTX->BATON will be called as the commit progresses, as
   a way of describing actions to the application layer (if non NULL).

   NOTIFY_PATH_PREFIX is used to send shorter, relative paths to the
   notify_func (it's a prefix that will be subtracted from the front
   of the paths.)

   If the caller wants to keep track of any outstanding temporary
   files left after the transmission of text and property mods,
   *TEMPFILES is the place to look.

   MD5 checksums, if available,  for the new text bases of committed
   files are stored in *DIGESTS, which maps const char* paths (from the
   items' paths) to const unsigned char* digests.  DIGESTS may be
   null.  */
svn_error_t *
svn_client__do_commit(const char *base_url,
                      apr_array_header_t *commit_items,
                      svn_wc_adm_access_t *adm_access,
                      const svn_delta_editor_t *editor,
                      void *edit_baton,
                      const char *notify_path_prefix,
                      apr_hash_t **tempfiles,
                      apr_hash_t **digests,
                      svn_client_ctx_t *ctx,
                      apr_pool_t *pool);



/*** Externals (Modules) ***/

/* Handle changes to the svn:externals property in the tree traversed
   by TRAVERSAL_INFO (obtained from svn_wc_get_update_editor or
   svn_wc_get_switch_editor, for example).  The tree's top level
   directory is at TO_PATH and corresponds to FROM_URL URL in the
   repository, which has a root URL of REPOS_ROOT_URL.

   For each changed value of the property, discover the nature of the
   change and behave appropriately -- either check a new "external"
   subdir, or call svn_wc_remove_from_revision_control() on an
   existing one, or both.

   REQUESTED_DEPTH is the requested depth of the driving operation
   (e.g., update, switch, etc).  If it is neither svn_depth_infinity
   nor svn_depth_unknown, then changes to svn:externals will have no
   effect.  If REQUESTED_DEPTH is svn_depth_unknown, then the ambient
   depth of each working copy directory holding an svn:externals value
   will determine whether that value is interpreted there (the ambient
   depth must be svn_depth_infinity).  If REQUESTED_DEPTH is
   svn_depth_infinity, then it is presumed to be expanding any
   shallower ambient depth, so changes to svn:externals values will be
   interpreted.

   Pass NOTIFY_FUNC with NOTIFY_BATON along to svn_client_checkout().

   ### todo: AUTH_BATON may not be so useful.  It's almost like we
       need access to the original auth-obtaining callbacks that
       produced auth baton in the first place.  Hmmm. ###

   If UPDATE_UNCHANGED, then run svn_client_update() on any external
   items that are the same in both the before and after traversal
   info.

   *TIMESTAMP_SLEEP will be set TRUE if a sleep is required to ensure
   timestamp integrity, *TIMESTAMP_SLEEP will be unchanged if no sleep
   is required.

   Use POOL for temporary allocation. */
svn_error_t *
svn_client__handle_externals(svn_wc_traversal_info_t *traversal_info,
                             const char *from_url,
                             const char *to_path,
                             const char *repos_root_url,
                             svn_depth_t requested_depth,
                             svn_boolean_t update_unchanged,
                             svn_boolean_t *timestamp_sleep,
                             svn_client_ctx_t *ctx,
                             apr_pool_t *pool);


/* Fetch externals definitions described by EXTERNALS, a hash of the
   form returned by svn_wc_edited_externals() (which see).  If
   IS_EXPORT is set, the external items will be exported instead of
   checked out -- they will have no administrative subdirectories.

   The checked out or exported tree's top level directory is at
   TO_PATH and corresponds to FROM_URL URL in the repository, which
   has a root URL of REPOS_ROOT_URL.

   REQUESTED_DEPTH is the requested_depth of the driving operation; it
   behaves as for svn_client__handle_externals(), except that ambient
   depths are presumed to be svn_depth_infinity.

   *TIMESTAMP_SLEEP will be set TRUE if a sleep is required to ensure
   timestamp integrity, *TIMESTAMP_SLEEP will be unchanged if no sleep
   is required.

   Use POOL for temporary allocation. */
svn_error_t *
svn_client__fetch_externals(apr_hash_t *externals,
                            const char *from_url,
                            const char *to_path,
                            const char *repos_root_url,
                            svn_depth_t requested_depth,
                            svn_boolean_t is_export,
                            svn_boolean_t *timestamp_sleep,
                            svn_client_ctx_t *ctx,
                            apr_pool_t *pool);


/* Perform status operations on each external in TRAVERSAL_INFO.  All
   other options are the same as those passed to svn_client_status(). */
svn_error_t *
svn_client__do_external_status(svn_wc_traversal_info_t *traversal_info,
                               svn_wc_status_func2_t status_func,
                               void *status_baton,
                               svn_depth_t depth,
                               svn_boolean_t get_all,
                               svn_boolean_t update,
                               svn_boolean_t no_ignore,
                               svn_client_ctx_t *ctx,
                               apr_pool_t *pool);



/* Retrieve log messages using the first provided (non-NULL) callback
   in the set of *CTX->log_msg_func3, CTX->log_msg_func2, or
   CTX->log_msg_func.  Other arguments same as
   svn_client_get_commit_log3_t. */
svn_error_t *
svn_client__get_log_msg(const char **log_msg,
                        const char **tmp_file,
                        const apr_array_header_t *commit_items,
                        svn_client_ctx_t *ctx,
                        apr_pool_t *pool);

/* Return the revision properties stored in CTX (if any), adding LOG_MSG
   as SVN_PROP_REVISION_LOG in *REVPROP_TABLE, allocated in POOL.
   *REVPROP_TABLE will map const char * property names to svn_string_t values.
   If CTX->REVPROP_TABLE is non-NULL, check that it doesn't contain
   any of the standard Subversion properties.  In that case, return
   SVN_ERR_CLIENT_PROPERTY_NAME. */
svn_error_t *svn_client__get_revprop_table(apr_hash_t **revprop_table,
                                           const char *log_msg,
                                           svn_client_ctx_t *ctx,
                                           apr_pool_t *pool);


/** Return TRUE iff revision kind is dependent on the working copy.
 * Otherwise, return FALSE.
 */
#define SVN_CLIENT__REVKIND_NEEDS_WC(kind)                                 \
  (((kind) == svn_opt_revision_base ||                                     \
   (kind) == svn_opt_revision_previous ||                                  \
   (kind) == svn_opt_revision_working ||                                   \
   (kind) == svn_opt_revision_committed)                                   \
   ? TRUE : FALSE)


#ifdef __cplusplus
}
#endif /* __cplusplus */

#endif /* SVN_LIBSVN_CLIENT_H */<|MERGE_RESOLUTION|>--- conflicted
+++ resolved
@@ -2,20 +2,25 @@
  * client.h :  shared stuff internal to the client library.
  *
  * ====================================================================
- * Copyright (c) 2000-2007 CollabNet.  All rights reserved.
+ *    Licensed to the Apache Software Foundation (ASF) under one
+ *    or more contributor license agreements.  See the NOTICE file
+ *    distributed with this work for additional information
+ *    regarding copyright ownership.  The ASF licenses this file
+ *    to you under the Apache License, Version 2.0 (the
+ *    "License"); you may not use this file except in compliance
+ *    with the License.  You may obtain a copy of the License at
  *
- * This software is licensed as described in the file COPYING, which
- * you should have received as part of this distribution.  The terms
- * are also available at http://subversion.tigris.org/license-1.html.
- * If newer versions of this license are posted there, you may use a
- * newer version instead, at your option.
+ *      http://www.apache.org/licenses/LICENSE-2.0
  *
- * This software consists of voluntary contributions made by many
- * individuals.  For exact contribution history, see the revision
- * history and logs, available at http://subversion.tigris.org/.
+ *    Unless required by applicable law or agreed to in writing,
+ *    software distributed under the License is distributed on an
+ *    "AS IS" BASIS, WITHOUT WARRANTIES OR CONDITIONS OF ANY
+ *    KIND, either express or implied.  See the License for the
+ *    specific language governing permissions and limitations
+ *    under the License.
  * ====================================================================
  */
-+
 
 
 #ifndef SVN_LIBSVN_CLIENT_H
@@ -31,141 +36,60 @@
 #include "svn_ra.h"
 #include "svn_client.h"
 
+#include "private/svn_magic.h"
+#include "private/svn_client_private.h"
+#include "private/svn_diff_tree.h"
+#include "private/svn_editor.h"
+
 #ifdef __cplusplus
 extern "C" {
 #endif /* __cplusplus */
 
--
-/* Set *URL and *PEG_REVNUM (the latter is ignored if NULL) to the
-   repository URL of PATH_OR_URL.  If PATH_OR_URL is a WC path and
-   PEG_REVISION->kind is svn_opt_revision_working, use the
-   corresponding entry's copyfrom info.  RA_SESSION and ADM_ACCESS may
-   be NULL, regardless of whether PATH_OR_URL is a URL.  Use CTX for
-   cancellation (ignored if NULL), and POOL for all allocations. */
-svn_error_t *
-svn_client__derive_location(const char **url,
-                            svn_revnum_t *peg_revnum,
+
+/* Private client context.
+ *
+ * This is what is actually allocated by svn_client_create_context2(),
+ * which then returns the address of the public_ctx member. */
+typedef struct svn_client__private_ctx_t
+{
+  /* Reserved field, always zero, to detect misuse of the private
+     context as a public client context. */
+  apr_uint64_t magic_null;
+
+  /* Reserved field, always set to a known magic number, to identify
+     this struct as the private client context. */
+  apr_uint64_t magic_id;
+
+  /* Total number of bytes transferred over network across all RA sessions. */
+  apr_off_t total_progress;
+
+  /* The public context. */
+  svn_client_ctx_t public_ctx;
+} svn_client__private_ctx_t;
+
+
+/* Given a public client context CTX, return the private context
+   within which it is allocated. */
+svn_client__private_ctx_t *
+svn_client__get_private_ctx(svn_client_ctx_t *ctx);
+
+/* Set *ORIGINAL_REPOS_RELPATH and *ORIGINAL_REVISION to the original location
+   that served as the source of the copy from which PATH_OR_URL at REVISION was
+   created, or NULL and SVN_INVALID_REVNUM (respectively) if PATH_OR_URL at
+   REVISION was not the result of a copy operation.
+
+   If RA_SESSION is not NULL it is an existing session to the repository that
+   might be reparented temporarily to obtain the information.
+   */
+svn_error_t *
+svn_client__get_copy_source(const char **original_repos_relpath,
+                            svn_revnum_t *original_revision,
                             const char *path_or_url,
-                            const svn_opt_revision_t *peg_revision,
-                            const svn_ra_session_t *ra_session,
-                            svn_wc_adm_access_t *adm_access,
+                            const svn_opt_revision_t *revision,
+                            svn_ra_session_t *ra_session,
                             svn_client_ctx_t *ctx,
-                            apr_pool_t *pool);
-
-/* Get the repository URL and revision number for WC entry ENTRY,
-   which is sometimes the entry's copyfrom info rather than its actual
-   URL and revision. */
-svn_error_t *
-svn_client__entry_location(const char **url,
-                           svn_revnum_t *revnum,
-                           const char *path_or_url,
-                           enum svn_opt_revision_kind peg_rev_kind,
-                           const svn_wc_entry_t *entry,
-                           apr_pool_t *pool);
-
-/* Set *REVNUM to the revision number identified by REVISION.
-<<<<<<< HEAD
- *
- * If REVISION->kind is svn_opt_revision_number, just use
- * REVISION->value.number, ignoring PATH and RA_SESSION.
- *
- * Else if REVISION->kind is svn_opt_revision_committed,
- * svn_opt_revision_previous, or svn_opt_revision_base, or
- * svn_opt_revision_working, then the revision can be identified
- * purely based on the working copy's administrative information for
- * PATH, so RA_SESSION is ignored.  If PATH is not under revision
- * control, return SVN_ERR_UNVERSIONED_RESOURCE, or if PATH is null,
- * return SVN_ERR_CLIENT_VERSIONED_PATH_REQUIRED.
- *
- * Else if REVISION->kind is svn_opt_revision_date or
- * svn_opt_revision_head, then RA_SESSION is used to retrieve the
- * revision from the repository (using REVISION->value.date in the
- * former case), and PATH is ignored.  If RA_SESSION is null,
- * return SVN_ERR_CLIENT_RA_ACCESS_REQUIRED.
- *
- * Else if REVISION->kind is svn_opt_revision_unspecified, set
- * *REVNUM to SVN_INVALID_REVNUM.
- *
- * Else return SVN_ERR_CLIENT_BAD_REVISION.
- *
- * Use POOL for any temporary allocation.
- */
-=======
-
-   If REVISION->kind is svn_opt_revision_number, just use
-   REVISION->value.number, ignoring PATH and RA_SESSION.
-
-   Else if REVISION->kind is svn_opt_revision_committed,
-   svn_opt_revision_previous, or svn_opt_revision_base, or
-   svn_opt_revision_working, then the revision can be identified
-   purely based on the working copy's administrative information for
-   PATH, so RA_SESSION is ignored.  If PATH is not under revision
-   control, return SVN_ERR_UNVERSIONED_RESOURCE, or if PATH is null,
-   return SVN_ERR_CLIENT_VERSIONED_PATH_REQUIRED.
-
-   Else if REVISION->kind is svn_opt_revision_date or
-   svn_opt_revision_head, then RA_SESSION is used to retrieve the
-   revision from the repository (using REVISION->value.date in the
-   former case), and PATH is ignored.  If RA_SESSION is null,
-   return SVN_ERR_CLIENT_RA_ACCESS_REQUIRED.
-
-   Else if REVISION->kind is svn_opt_revision_unspecified, set
-   *REVNUM to SVN_INVALID_REVNUM.
-
-   If YOUNGEST_REV is non-NULL, it is an in/out parameter.  If
-   *YOUNGEST_REV is valid, use it as the youngest revision in the
-   repository (regardless of reality) -- don't bother to lookup the
-   true value for HEAD, and don't return any value in *REVNUM greater
-   than *YOUNGEST_REV.  If *YOUNGEST_REV is not valid, and a HEAD
-   lookup is required to populate *REVNUM, then also populate
-   *YOUNGEST_REV with the result.  This is useful for making multiple
-   serialized calls to this function with a basically static view of
-   the repository, avoiding race conditions which could occur between
-   multiple invocations with HEAD lookup requests.
-
-   Else return SVN_ERR_CLIENT_BAD_REVISION.
-
-   Use POOL for any temporary allocation.  */
->>>>>>> 8595db6c
-svn_error_t *
-svn_client__get_revision_number(svn_revnum_t *revnum,
-                                svn_revnum_t *youngest_rev,
-                                svn_ra_session_t *ra_session,
-                                const svn_opt_revision_t *revision,
-                                const char *path,
-                                apr_pool_t *pool);
-
-/* Return true if REVISION1 and REVISION2 would result in the same
-   revision number if interpreted in the context of the same working
-   copy and path and repository, or if both are of kind
-   svn_opt_revision_unspecified.  Otherwise, return false. */
-svn_boolean_t
-svn_client__compare_revisions(svn_opt_revision_t *revision1,
-                              svn_opt_revision_t *revision2);
-
-
-/* Return true if the revision number for REVISION can be determined
-   from just the working copy, or false if it can be determined from
-   just the repository.
-
-   NOTE: No other kinds of revisions should be possible; but if one
-   day there are, this will return true for those kinds.
- */
-svn_boolean_t
-svn_client__revision_is_local(const svn_opt_revision_t *revision);
-
-
-/* Set *COPYFROM_PATH and *COPYFROM_REV to the path and revision that
-   served as the source of the copy from which PATH_OR_URL at REVISION
-   was created, or NULL and SVN_INVALID_REVNUM (respectively) if
-   PATH_OR_URL at REVISION was not the result of a copy operation. */
-svn_error_t *svn_client__get_copy_source(const char *path_or_url,
-                                         const svn_opt_revision_t *revision,
-                                         const char **copyfrom_path,
-                                         svn_revnum_t *copyfrom_rev,
-                                         svn_client_ctx_t *ctx,
-                                         apr_pool_t *pool);
+                            apr_pool_t *result_pool,
+                            apr_pool_t *scratch_pool);
 
 /* Set *START_URL and *START_REVISION (and maybe *END_URL
    and *END_REVISION) to the revisions and repository URLs of one
@@ -175,9 +99,13 @@
    specify the point(s) of interest (typically the revisions referred
    to as the "operative range" for a given operation) along that history.
 
-   END may be of kind svn_opt_revision_unspecified (in which case
+   START_REVISION and/or END_REVISION may be NULL if not wanted.
+   END may be NULL or of kind svn_opt_revision_unspecified (in either case
    END_URL and END_REVISION are not touched by the function);
    START and REVISION may not.
+
+   If PATH is a WC path and REVISION is of kind svn_opt_revision_working,
+   then look at the PATH's copy-from URL instead of its base URL.
 
    RA_SESSION should be an open RA session pointing at the URL of PATH,
    or NULL, in which case this function will open its own temporary session.
@@ -198,9 +126,9 @@
    Use POOL for all allocations.  */
 svn_error_t *
 svn_client__repos_locations(const char **start_url,
-                            svn_opt_revision_t **start_revision,
+                            svn_revnum_t *start_revision,
                             const char **end_url,
-                            svn_opt_revision_t **end_revision,
+                            svn_revnum_t *end_revision,
                             svn_ra_session_t *ra_session,
                             const char *path,
                             const svn_opt_revision_t *revision,
@@ -209,24 +137,45 @@
                             svn_client_ctx_t *ctx,
                             apr_pool_t *pool);
 
+/* Trace a line of history of a particular versioned resource back to a
+ * specific revision.
+ *
+ * Set *OP_LOC_P to the location that the object PEG_LOC had in
+ * revision OP_REVNUM.
+ *
+ * RA_SESSION is an open RA session to the correct repository; it may be
+ * temporarily reparented inside this function. */
+svn_error_t *
+svn_client__repos_location(svn_client__pathrev_t **op_loc_p,
+                           svn_ra_session_t *ra_session,
+                           const svn_client__pathrev_t *peg_loc,
+                           svn_revnum_t op_revnum,
+                           svn_client_ctx_t *ctx,
+                           apr_pool_t *result_pool,
+                           apr_pool_t *scratch_pool);
+
 
 /* Set *SEGMENTS to an array of svn_location_segment_t * objects, each
-   representing a reposition location segment for the history of PATH
-   (which is relative to RA_SESSION's session URL) in PEG_REVISION
+   representing a reposition location segment for the history of URL
+   in PEG_REVISION
    between END_REVISION and START_REVISION, ordered from oldest
-   segment to youngest.
+   segment to youngest.  *SEGMENTS may be empty but it will never
+   be NULL.
 
    This is basically a thin de-stream-ifying wrapper around the
    svn_ra_get_location_segments() interface, which see for the rules
    governing PEG_REVISION, START_REVISION, and END_REVISION.
 
+   RA_SESSION is an RA session open to the repository of URL; it may be
+   temporarily reparented within this function.
+
    CTX is the client context baton.
 
    Use POOL for all allocations.  */
 svn_error_t *
 svn_client__repos_location_segments(apr_array_header_t **segments,
                                     svn_ra_session_t *ra_session,
-                                    const char *path,
+                                    const char *url,
                                     svn_revnum_t peg_revision,
                                     svn_revnum_t start_revision,
                                     svn_revnum_t end_revision,
@@ -234,167 +183,90 @@
                                     apr_pool_t *pool);
 
 
-/* Set *ANCESTOR_PATH and *ANCESTOR_REVISION to the youngest common
-   ancestor path (a path relative to the root of the repository) and
-   revision, respectively, of the two locations identified as
-   PATH_OR_URL1@REV1 and PATH_OR_URL2@REV1.  Use the authentication
-   baton cached in CTX to authenticate against the repository.  Use
-   POOL for all allocations. */
-svn_error_t *
-svn_client__get_youngest_common_ancestor(const char **ancestor_path,
-                                         svn_revnum_t *ancestor_revision,
-                                         const char *path_or_url1,
-                                         svn_revnum_t rev1,
-                                         const char *path_or_url2,
-                                         svn_revnum_t rev2,
+/* Find the common ancestor of two locations in a repository.
+   Ancestry is determined by the 'copy-from' relationship and the normal
+   successor relationship.
+
+   Set *ANCESTOR_P to the location of the youngest common ancestor of
+   LOC1 and LOC2.  If the locations have no common ancestor (including if
+   they don't have the same repository root URL), set *ANCESTOR_P to NULL.
+
+   If SESSION is not NULL, use it for retrieving the common ancestor instead
+   of creating a new session.
+
+   Use the authentication baton cached in CTX to authenticate against
+   the repository.  Use POOL for all allocations.
+
+   See also svn_client__calc_youngest_common_ancestor() to find youngest
+   common ancestor for already fetched history-as-mergeinfo information.
+
+*/
+svn_error_t *
+svn_client__get_youngest_common_ancestor(svn_client__pathrev_t **ancestor_p,
+                                         const svn_client__pathrev_t *loc1,
+                                         const svn_client__pathrev_t *loc2,
+                                         svn_ra_session_t *session,
                                          svn_client_ctx_t *ctx,
-                                         apr_pool_t *pool);
-
-/* Given PATH_OR_URL, which contains either a working copy path or an
-   absolute URL, a peg revision PEG_REVISION, and a desired revision
-   REVISION, create an RA connection to that object as it exists in
-   that revision, following copy history if necessary.  If REVISION is
-   younger than PEG_REVISION, then PATH_OR_URL will be checked to see
-   that it is the same node in both PEG_REVISION and REVISION.  If it
-   is not, then @c SVN_ERR_CLIENT_UNRELATED_RESOURCES is returned.
-
-   BASE_ACCESS is the working copy the ra_session corresponds to, should
-   only be used if PATH_OR_URL is a url.
-
-   If PEG_REVISION's kind is svn_opt_revision_unspecified, it is
-   interpreted as "head" for a URL or "working" for a working-copy path.
-
-   Store the resulting ra_session in *RA_SESSION_P.  Store the actual
-   revision number of the object in *REV_P, and the final resulting
-   URL in *URL_P.
-
-   Use authentication baton cached in CTX to authenticate against the
-   repository.
-
-   Use POOL for all allocations. */
-svn_error_t *
-svn_client__ra_session_from_path(svn_ra_session_t **ra_session_p,
-                                 svn_revnum_t *rev_p,
-                                 const char **url_p,
-                                 const char *path_or_url,
-                                 svn_wc_adm_access_t *base_access,
-                                 const svn_opt_revision_t *peg_revision,
-                                 const svn_opt_revision_t *revision,
-                                 svn_client_ctx_t *ctx,
-                                 apr_pool_t *pool);
-
-<<<<<<< HEAD
-=======
-/* Set *REL_PATH to a relative path which, when URI-encoded and joined
-   with RA_SESSION's session url, will result in a string that matches URL. */
-svn_error_t *
-svn_client__path_relative_to_session(const char **rel_path,
-                                     svn_ra_session_t *ra_session,
-                                     const char *url, 
-                                     apr_pool_t *pool);
+                                         apr_pool_t *result_pool,
+                                         apr_pool_t *scratch_pool);
+
+/* Find the common ancestor of two locations in a repository using already
+   fetched history-as-mergeinfo information.
+
+   Ancestry is determined by the 'copy-from' relationship and the normal
+   successor relationship.
+
+   Set *ANCESTOR_P to the location of the youngest common ancestor of
+   LOC1 and LOC2.  If the locations have no common ancestor (including if
+   they don't have the same repository root URL), set *ANCESTOR_P to NULL.
+
+   HISTORY1, HAS_REV_ZERO_HISTORY1, HISTORY2, HAS_REV_ZERO_HISTORY2 are
+   history-as-mergeinfo information as returned by
+   svn_client__get_history_as_mergeinfo() for LOC1 and LOC2 respectively.
+
+   See also svn_client__get_youngest_common_ancestor().
+
+*/
+svn_error_t *
+svn_client__calc_youngest_common_ancestor(svn_client__pathrev_t **ancestor_p,
+                                          const svn_client__pathrev_t *loc1,
+                                          apr_hash_t *history1,
+                                          svn_boolean_t has_rev_zero_history1,
+                                          const svn_client__pathrev_t *loc2,
+                                          apr_hash_t *history2,
+                                          svn_boolean_t has_rev_zero_history2,
+                                          apr_pool_t *result_pool,
+                                          apr_pool_t *scratch_pool);
 
 /* Ensure that RA_SESSION's session URL matches SESSION_URL,
-   reparenting that session if necessary.  If reparenting occurs,
-   store the previous session URL in *OLD_SESSION_URL (so that if the
+   reparenting that session if necessary.
+   Store the previous session URL in *OLD_SESSION_URL (so that if the
    reparenting is meant to be temporary, the caller can reparent the
-   session back to where it was); otherwise set *OLD_SESSION_URL to
-   NULL.
- 
+   session back to where it was).
+
    If SESSION_URL is NULL, treat this as a magic value meaning "point
-   the RA session to the root of the repository".  */
+   the RA session to the root of the repository".
+
+   NOTE: The typical usage pattern for this functions is:
+
+       const char *old_session_url;
+       SVN_ERR(svn_client__ensure_ra_session_url(&old_session_url,
+                                                 ra_session,
+                                                 new_session_url,
+                                                 pool);
+
+       [...]
+
+       SVN_ERR(svn_ra_reparent(ra_session, old_session_url, pool));
+*/
 svn_error_t *
 svn_client__ensure_ra_session_url(const char **old_session_url,
                                   svn_ra_session_t *ra_session,
                                   const char *session_url,
                                   apr_pool_t *pool);
 
-/* Set REPOS_ROOT to the URL which represents the root of the
-   repository in with PATH_OR_URL (at PEG_REVISION) is versioned.  Use
-   the authentication baton cached in CTX as necessary.
-
-   ADM_ACCESS is a working copy administrative access baton associated
-   with PATH_OR_URL (if PATH_OR_URL is a working copy path), or NULL.
-
-   Use POOL for all allocations. */
-svn_error_t *
-svn_client__get_repos_root(const char **repos_root,
-                           const char *path_or_url,
-                           const svn_opt_revision_t *peg_revision,
-                           svn_wc_adm_access_t *adm_access,
-                           svn_client_ctx_t *ctx,
-                           apr_pool_t *pool);
->>>>>>> 8595db6c
-
-/* Return the path of PATH_OR_URL relative to the repository root
-   (REPOS_ROOT) in REL_PATH (URI-decoded).  If INCLUDE_LEADING_SLASH
-   is set, the returned result will have a leading slash; otherwise,
-   it will not.
-
-   The remaining parameters are used to procure the repository root.
-   Either REPOS_ROOT or RA_SESSION -- but not both -- may be NULL.
-   REPOS_ROOT or ADM_ACCESS (which may also be NULL) should be passed
-   when available as an optimization (in that order of preference). 
-
-   CAUTION:  While having a leading slash on a so-called relative path
-   might work out well for functionality that interacts with
-   mergeinfo, it results in a relative path that cannot be naively
-   svn_path_join()'d with a repository root URL to provide a full URL.
-*/
-svn_error_t *
-svn_client__path_relative_to_root(const char **rel_path,
-                                  const char *path_or_url,
-                                  const char *repos_root,
-                                  svn_boolean_t include_leading_slash,
-                                  svn_ra_session_t *ra_session,
-                                  svn_wc_adm_access_t *adm_access,
-                                  apr_pool_t *pool);
-
-/* Return the property value for any PROPNAME set on TARGET in *PROPS,
-   with WC paths of char * for keys and property values of
-   svn_string_t * for values.  Assumes that PROPS is non-NULL.
-
-   CHANGELISTS is an array of const char * changelist names, used as a
-   restrictive filter on items whose properties are set; that is,
-   don't set properties on any item unless it's a member of one of
-   those changelists.  If CHANGELISTS is empty (or altogether NULL),
-   no changelist filtering occurs.
-
-   Treat DEPTH as in svn_client_propget3().
-*/
-svn_error_t *
-svn_client__get_prop_from_wc(apr_hash_t *props, 
-                             const char *propname,
-                             const char *target, 
-                             svn_boolean_t pristine,
-                             const svn_wc_entry_t *entry,
-                             svn_wc_adm_access_t *adm_access,
-                             svn_depth_t depth, 
-                             const apr_array_header_t *changelists,
-                             svn_client_ctx_t *ctx,
-                             apr_pool_t *pool);
-
-/* Retrieve the oldest revision of the node at REL_PATH at REV since
-   it was last copied (if applicable), and store it in OLDEST_REV.  If
-   REL_PATH does not exist in that REV, set *OLDEST_REV to
-   SVN_INVALID_REVNUM.  Use POOL for temporary allocations. */
-svn_error_t *
-svn_client__oldest_rev_at_path(svn_revnum_t *oldest_rev,
-                               svn_ra_session_t *ra_session,
-                               const char *rel_path,
-                               svn_revnum_t rev,
-                               apr_pool_t *pool);
-
-/* A default error handler for use with svn_wc_walk_entries3().  Returns
-   ERR in all cases. */
-svn_error_t *
-svn_client__default_walker_error_handler(const char *path,
-                                         svn_error_t *err,
-                                         void *walk_baton,
-                                         apr_pool_t *pool);
-
-
 /* ---------------------------------------------------------------- */
-+
 
 /*** RA callbacks ***/
 
@@ -403,53 +275,29 @@
 #define SVN_CLIENT__HAS_LOG_MSG_FUNC(ctx) \
         ((ctx)->log_msg_func3 || (ctx)->log_msg_func2 || (ctx)->log_msg_func)
 
-/* This is the baton that we pass svn_ra_open2(), and is associated with
-   the callback table we provide to RA. */
-typedef struct
-{
-  /* Holds the directory that corresponds to the REPOS_URL at svn_ra_open2()
-     time. When callbacks specify a relative path, they are joined with
-     this base directory. */
-  const char *base_dir;
-  svn_wc_adm_access_t *base_access;
-
-  /* When true, makes sure temporary files are created
-     outside the working copy. */
-  svn_boolean_t read_only_wc;
-
-  /* An array of svn_client_commit_item3_t * structures, present only
-     during working copy commits. */
-  apr_array_header_t *commit_items;
-
-  /* A client context. */
-  svn_client_ctx_t *ctx;
-
-  /* The pool to use for session-related items. */
-  apr_pool_t *pool;
-
-} svn_client__callback_baton_t;
-
-
-/* Open an RA session, returning it in *RA_SESSION.
-
-   The root of the session is specified by BASE_URL and BASE_DIR.
-   BASE_ACCESS is an access baton for BASE_DIR administrative data.
+/* Open an RA session, returning it in *RA_SESSION or a corrected URL
+   in *CORRECTED_URL.  (This function mirrors svn_ra_open4(), which
+   see, regarding the interpretation and handling of these two parameters.)
+
+   The root of the session is specified by BASE_URL and BASE_DIR_ABSPATH.
 
    Additional control parameters:
 
       - COMMIT_ITEMS is an array of svn_client_commit_item_t *
         structures, present only for working copy commits, NULL otherwise.
 
-      - USE_ADMIN indicates that the RA layer should create tempfiles
-        in the administrative area instead of in the working copy itself,
-        and read properties from the administrative area.
-
-      - READ_ONLY_WC indicates that the RA layer should not attempt to
-        modify the WC props directly.
-
-   BASE_DIR may be NULL if the RA operation does not correspond to a
-   working copy (in which case, USE_ADMIN should be FALSE, and
-   BASE_ACCESS should be null).
+      - WRITE_DAV_PROPS indicates that the RA layer can clear and write
+        the DAV properties in the working copy of BASE_DIR_ABSPATH.
+
+      - READ_DAV_PROPS indicates that the RA layer should not attempt to
+        modify the WC props directly, but is still allowed to read them.
+
+   BASE_DIR_ABSPATH may be NULL if the RA operation does not correspond to a
+   working copy (in which case, WRITE_DAV_PROPS and READ_DAV_PROPS must be
+   FALSE.
+
+   If WRITE_DAV_PROPS and READ_DAV_PROPS are both FALSE the working copy may
+   still be used for locating pristine files via their SHA1.
 
    The calling application's authentication baton is provided in CTX,
    and allocations related to this session are performed in POOL.
@@ -458,70 +306,111 @@
    avoid confusion with the public API svn_client_open_ra_session(). */
 svn_error_t *
 svn_client__open_ra_session_internal(svn_ra_session_t **ra_session,
+                                     const char **corrected_url,
                                      const char *base_url,
-                                     const char *base_dir,
-                                     svn_wc_adm_access_t *base_access,
-                                     apr_array_header_t *commit_items,
-                                     svn_boolean_t use_admin,
-                                     svn_boolean_t read_only_wc,
+                                     const char *base_dir_abspath,
+                                     const apr_array_header_t *commit_items,
+                                     svn_boolean_t write_dav_props,
+                                     svn_boolean_t read_dav_props,
                                      svn_client_ctx_t *ctx,
-                                     apr_pool_t *pool);
-
-
+                                     apr_pool_t *result_pool,
+                                     apr_pool_t *scratch_pool);
+
+
+svn_error_t *
+svn_client__ra_provide_base(svn_stream_t **contents,
+                            svn_revnum_t *revision,
+                            void *baton,
+                            const char *repos_relpath,
+                            apr_pool_t *result_pool,
+                            apr_pool_t *scratch_pool);
+
+
+svn_error_t *
+svn_client__ra_provide_props(apr_hash_t **props,
+                             svn_revnum_t *revision,
+                             void *baton,
+                             const char *repos_relpath,
+                             apr_pool_t *result_pool,
+                             apr_pool_t *scratch_pool);
+
+
+svn_error_t *
+svn_client__ra_get_copysrc_kind(svn_node_kind_t *kind,
+                                void *baton,
+                                const char *repos_relpath,
+                                svn_revnum_t src_revision,
+                                apr_pool_t *scratch_pool);
+
+
+void *
+svn_client__ra_make_cb_baton(svn_wc_context_t *wc_ctx,
+                             apr_hash_t *relpath_map,
+                             apr_pool_t *result_pool);
 
 /* ---------------------------------------------------------------- */
--
-/*** Commit ***/
-
-/* Get the commit_baton to be used in couple with commit_callback. */
-svn_error_t *svn_client__commit_get_baton(void **baton,
-                                          svn_commit_info_t **info,
-                                          apr_pool_t *pool);
-
-/* The commit_callback function for storing svn_client_commit_info_t
-   pointed by commit_baton. If the commit_info supplied by get_baton
-   points to NULL after close_edit, it means the commit is a no-op.
-*/
-svn_error_t *svn_client__commit_callback(const svn_commit_info_t *commit_info,
-                                         void *baton,
-                                         apr_pool_t *pool);
-
-/* ---------------------------------------------------------------- */
--
-/*** Status ***/
-
-/* Verify that the path can be deleted without losing stuff,
-   i.e. ensure that there are no modified or unversioned resources
-   under PATH.  This is similar to checking the output of the status
-   command.  CTX is used for the client's config options.  POOL is
-   used for all temporary allocations. */
-svn_error_t * svn_client__can_delete(const char *path,
-                                     svn_client_ctx_t *ctx,
-                                     apr_pool_t *pool);
-
-
-/* ---------------------------------------------------------------- */
-+
 
 /*** Add/delete ***/
 
-/* Read automatic properties matching PATH from CTX->config.
-   Set *PROPERTIES to a hash containing propname/value pairs
-   (const char * keys mapping to svn_string_t * values), or if
-   auto-props are disabled, set *PROPERTIES to NULL.
-   Set *MIMETYPE to the mimetype, if any, or to NULL.
-   Allocate the hash table, keys, values, and mimetype in POOL. */
-svn_error_t *svn_client__get_auto_props(apr_hash_t **properties,
-                                        const char **mimetype,
-                                        const char *path,
-                                        svn_client_ctx_t *ctx,
-                                        apr_pool_t *pool);
-
+/* If AUTOPROPS is not null: Then read automatic properties matching PATH
+   from AUTOPROPS.  AUTOPROPS is is a hash as per
+   svn_client__get_all_auto_props.  Set *PROPERTIES to a hash containing
+   propname/value pairs (const char * keys mapping to svn_string_t * values).
+
+   If AUTOPROPS is null then set *PROPERTIES to an empty hash.
+
+   If *MIMETYPE is null or "application/octet-stream" then check AUTOPROPS
+   for a matching svn:mime-type.  If AUTOPROPS is null or no match is found
+   and MAGIC_COOKIE is not NULL, then then try to detect the mime-type with
+   libmagic.  If a mimetype is found then add it to *PROPERTIES and set
+   *MIMETYPE to the mimetype value or NULL otherwise.
+
+   Allocate the *PROPERTIES and its contents as well as *MIMETYPE, in
+   RESULT_POOL.  Use SCRATCH_POOL for temporary allocations. */
+svn_error_t *svn_client__get_paths_auto_props(
+  apr_hash_t **properties,
+  const char **mimetype,
+  const char *path,
+  svn_magic__cookie_t *magic_cookie,
+  apr_hash_t *autoprops,
+  svn_client_ctx_t *ctx,
+  apr_pool_t *result_pool,
+  apr_pool_t *scratch_pool);
+
+/* Gather all auto-props from CTX->config (or none if auto-props are
+   disabled) and all svn:auto-props explicitly set on or inherited
+   by PATH_OR_URL.
+
+   If PATH_OR_URL is an unversioned WC path then gather the
+   svn:auto-props inherited by PATH_OR_URL's nearest versioned
+   parent.
+
+   If PATH_OR_URL is a URL ask for the properties @HEAD, if it is a WC
+   path as sfor the working properties.
+
+   Store both types of auto-props in *AUTOPROPS, a hash mapping const
+   char * file patterns to another hash which maps const char * property
+   names to const char *property values.
+
+   If a given property name exists for the same pattern in both the config
+   file and in an a svn:auto-props property, the latter overrides the
+   former.  If a given property name exists for the same pattern in two
+   different inherited svn:auto-props, then the closer path-wise
+   property overrides the more distant. svn:auto-props explicitly set
+   on PATH_OR_URL have the highest precedence and override inherited props
+   and config file settings.
+
+   Allocate *AUTOPROPS in RESULT_POOL.  Use SCRATCH_POOL for temporary
+   allocations. */
+svn_error_t *svn_client__get_all_auto_props(apr_hash_t **autoprops,
+                                            const char *path_or_url,
+                                            svn_client_ctx_t *ctx,
+                                            apr_pool_t *result_pool,
+                                            apr_pool_t *scratch_pool);
 
 /* The main logic for client deletion from a working copy. Deletes PATH
-   from ADM_ACCESS.  If PATH (or any item below a directory PATH) is
+   from CTX->WC_CTX.  If PATH (or any item below a directory PATH) is
    modified the delete will fail and return an error unless FORCE or KEEP_LOCAL
    is TRUE.
 
@@ -531,141 +420,163 @@
    If DRY_RUN is TRUE all the checks are made to ensure that the delete can
    occur, but the working copy is not modified.  If NOTIFY_FUNC is not
    null, it is called with NOTIFY_BATON for each file or directory deleted. */
-svn_error_t * svn_client__wc_delete(const char *path,
-                                    svn_wc_adm_access_t *adm_access,
-                                    svn_boolean_t force,
-                                    svn_boolean_t dry_run,
-                                    svn_boolean_t keep_local,
-                                    svn_wc_notify_func2_t notify_func,
-                                    void *notify_baton,
-                                    svn_client_ctx_t *ctx,
-                                    apr_pool_t *pool);
-
-/* Return the set of WC paths to entries which would have been deleted
-   by an update/merge if not in "dry run" mode, or NULL if not in "dry
-   run" mode.  MERGE_CMD_BATON is expected to be of type "struct
-   merge_cmd_baton" (from merge.c).  It contains the list, which is
-   intended for direct modification. */
-apr_hash_t *svn_client__dry_run_deletions(void *merge_cmd_baton);
-
-/* Make PATH and add it to the working copy, optionally making all the
-   intermediate parent directories if MAKE_PARENTS is TRUE. */
-svn_error_t *
-svn_client__make_local_parents(const char *path,
+svn_error_t *
+svn_client__wc_delete(const char *local_abspath,
+                      svn_boolean_t force,
+                      svn_boolean_t dry_run,
+                      svn_boolean_t keep_local,
+                      svn_wc_notify_func2_t notify_func,
+                      void *notify_baton,
+                      svn_client_ctx_t *ctx,
+                      apr_pool_t *pool);
+
+
+/* Like svn_client__wc_delete(), but deletes multiple TARGETS efficiently. */
+svn_error_t *
+svn_client__wc_delete_many(const apr_array_header_t *targets,
+                           svn_boolean_t force,
+                           svn_boolean_t dry_run,
+                           svn_boolean_t keep_local,
+                           svn_wc_notify_func2_t notify_func,
+                           void *notify_baton,
+                           svn_client_ctx_t *ctx,
+                           apr_pool_t *pool);
+
+
+/* Make LOCAL_ABSPATH and add it to the working copy, optionally making all
+   the intermediate parent directories if MAKE_PARENTS is TRUE. */
+svn_error_t *
+svn_client__make_local_parents(const char *local_abspath,
                                svn_boolean_t make_parents,
                                svn_client_ctx_t *ctx,
                                apr_pool_t *pool);
 
 /* ---------------------------------------------------------------- */
-+
 
 /*** Checkout, update and switch ***/
 
-/* Update a working copy PATH to REVISION, and (if not NULL) set
+/* Update a working copy LOCAL_ABSPATH to REVISION, and (if not NULL) set
    RESULT_REV to the update revision.
 
    If DEPTH is svn_depth_unknown, then use whatever depth is already
-   set for PATH, or @c svn_depth_infinity if PATH does not exist.
+   set for LOCAL_ABSPATH, or @c svn_depth_infinity if LOCAL_ABSPATH does
+   not exist.
 
    Else if DEPTH is svn_depth_infinity, then update fully recursively
    (resetting the existing depth of the working copy if necessary).
-   Else if DEPTH is svn_depth_files, update all files under PATH (if
+   Else if DEPTH is svn_depth_files, update all files under LOCAL_ABSPATH (if
    any), but exclude any subdirectories.  Else if DEPTH is
    svn_depth_immediates, update all files and include immediate
    subdirectories (at svn_depth_empty).  Else if DEPTH is
-   svn_depth_empty, just update PATH; if PATH is a directory, that
-   means touching only its properties not its entries.
+   svn_depth_empty, just update LOCAL_ABSPATH; if LOCAL_ABSPATH is a
+   directory, that means touching only its properties not its entries.
 
    If DEPTH_IS_STICKY is set and DEPTH is not svn_depth_unknown, then
-   in addition to updating PATH, also set its sticky ambient depth
+   in addition to updating LOCAL_ABSPATH, also set its sticky ambient depth
    value to DEPTH.
 
    If IGNORE_EXTERNALS is true, do no externals processing.
 
-   If TIMESTAMP_SLEEP is NULL this function will sleep before
-   returning to ensure timestamp integrity.  If TIMESTAMP_SLEEP is not
-   NULL then the function will not sleep but will set *TIMESTAMP_SLEEP
-   to TRUE if a sleep is required, and will not change
-   *TIMESTAMP_SLEEP if no sleep is required.
-
-   If ALLOW_UNVER_OBSTRUCTIONS is TRUE, unversioned children of PATH
+   Set *TIMESTAMP_SLEEP to TRUE if a sleep is required; otherwise do not
+   change *TIMESTAMP_SLEEP.  The output will be valid even if the function
+   returns an error.
+
+   If ALLOW_UNVER_OBSTRUCTIONS is TRUE, unversioned children of LOCAL_ABSPATH
    that obstruct items added from the repos are tolerated; if FALSE,
-<<<<<<< HEAD
-   these obstructions cause the update to fail. */
-=======
    these obstructions cause the update to fail.
 
-   If SEND_COPYFROM_ARGS is true, then request that the server not
-   send file contents when adding files that have been created by
-   explicit copying; instead, just send copyfrom-args to add_file(),
-   and possibly follow up with an apply_textdelta() against the copied
-   file.
+   If ADDS_AS_MODIFICATION is TRUE, local additions are handled as
+   modifications on added nodes.
+
+   If INNERUPDATE is true, no anchor check is performed on the update target.
+
+   If MAKE_PARENTS is true, allow the update to calculate and checkout
+   (with depth=empty) any parent directories of the requested update
+   target which are missing from the working copy.
+
+   If RA_SESSION is NOT NULL, it may be used to avoid creating a new
+   session. The session may point to a different URL after returning.
+
+   NOTE:  You may not specify both INNERUPDATE and MAKE_PARENTS as true.
 */
->>>>>>> 8595db6c
 svn_error_t *
 svn_client__update_internal(svn_revnum_t *result_rev,
-                            const char *path,
+                            svn_boolean_t *timestamp_sleep,
+                            const char *local_abspath,
                             const svn_opt_revision_t *revision,
                             svn_depth_t depth,
                             svn_boolean_t depth_is_sticky,
                             svn_boolean_t ignore_externals,
                             svn_boolean_t allow_unver_obstructions,
-                            svn_boolean_t *timestamp_sleep,
-                            svn_boolean_t send_copyfrom_args,
+                            svn_boolean_t adds_as_modification,
+                            svn_boolean_t make_parents,
+                            svn_boolean_t innerupdate,
+                            svn_ra_session_t *ra_session,
                             svn_client_ctx_t *ctx,
                             apr_pool_t *pool);
 
-/* Checkout into PATH a working copy of URL at REVISION, and (if not
+/* Checkout into LOCAL_ABSPATH a working copy of URL at REVISION, and (if not
    NULL) set RESULT_REV to the checked out revision.
 
    If DEPTH is svn_depth_infinity, then check out fully recursively.
-   Else if DEPTH is svn_depth_files, checkout all files under PATH (if
+   Else if DEPTH is svn_depth_files, checkout all files under LOCAL_ABSPATH (if
    any), but not subdirectories.  Else if DEPTH is
    svn_depth_immediates, check out all files and include immediate
    subdirectories (at svn_depth_empty).  Else if DEPTH is
-   svn_depth_empty, just check out PATH, with none of its entries.
+   svn_depth_empty, just check out LOCAL_ABSPATH, with none of its entries.
 
    DEPTH must be a definite depth, not (e.g.) svn_depth_unknown.
 
    If IGNORE_EXTERNALS is true, do no externals processing.
 
-   If TIMESTAMP_SLEEP is NULL this function will sleep before
-   returning to ensure timestamp integrity.  If TIMESTAMP_SLEEP is not
-   NULL then the function will not sleep but will set *TIMESTAMP_SLEEP
-   to TRUE if a sleep is required, and will not change
-   *TIMESTAMP_SLEEP if no sleep is required.  If
-   ALLOW_UNVER_OBSTRUCTIONS is TRUE, unversioned children of PATH that
-   obstruct items added from the repos are tolerated; if FALSE, these
-   obstructions cause the checkout to fail. */
+   Set *TIMESTAMP_SLEEP to TRUE if a sleep is required; otherwise do not
+   change *TIMESTAMP_SLEEP.  The output will be valid even if the function
+   returns an error.
+
+   If ALLOW_UNVER_OBSTRUCTIONS is TRUE,
+   unversioned children of LOCAL_ABSPATH that obstruct items added from
+   the repos are tolerated; if FALSE, these obstructions cause the checkout
+   to fail.
+
+   If RA_SESSION is NOT NULL, it may be used to avoid creating a new
+   session. The session may point to a different URL after returning.
+   */
 svn_error_t *
 svn_client__checkout_internal(svn_revnum_t *result_rev,
+                              svn_boolean_t *timestamp_sleep,
                               const char *URL,
-                              const char *path,
+                              const char *local_abspath,
                               const svn_opt_revision_t *peg_revision,
                               const svn_opt_revision_t *revision,
                               svn_depth_t depth,
                               svn_boolean_t ignore_externals,
                               svn_boolean_t allow_unver_obstructions,
-                              svn_boolean_t *timestamp_sleep,
+                              svn_ra_session_t *ra_session,
                               svn_client_ctx_t *ctx,
                               apr_pool_t *pool);
 
 /* Switch a working copy PATH to URL@PEG_REVISION at REVISION, and (if not
-   NULL) set RESULT_REV to the switch revision.  Only switch as deeply as DEPTH
-   indicates.  If TIMESTAMP_SLEEP is NULL this function will sleep before
-   returning to ensure timestamp integrity.  If TIMESTAMP_SLEEP is not
-   NULL then the function will not sleep but will set *TIMESTAMP_SLEEP
-   to TRUE if a sleep is required, and will not change
-   *TIMESTAMP_SLEEP if no sleep is required.  If IGNORE_EXTERNALS is true,
-   don't process externals.  If ALLOW_UNVER_OBSTRUCTIONS is TRUE, unversioned
-   children of PATH that obstruct items added from the repos are tolerated;
-<<<<<<< HEAD
-   if FALSE, these obstructions cause the switch to fail. */
-=======
-   if FALSE, these obstructions cause the switch to fail. 
-
-   DEPTH and DEPTH_IS_STICKY behave as for svn_client__update_internal(). */
->>>>>>> 8595db6c
+   NULL) set RESULT_REV to the switch revision. A write lock will be
+   acquired and released if not held. Only switch as deeply as DEPTH
+   indicates.
+
+   Set *TIMESTAMP_SLEEP to TRUE if a sleep is required; otherwise do not
+   change *TIMESTAMP_SLEEP.  The output will be valid even if the function
+   returns an error.
+
+   If IGNORE_EXTERNALS is true, don't process externals.
+
+   If ALLOW_UNVER_OBSTRUCTIONS is TRUE, unversioned children of PATH
+   that obstruct items added from the repos are tolerated; if FALSE,
+   these obstructions cause the switch to fail.
+
+   DEPTH and DEPTH_IS_STICKY behave as for svn_client__update_internal().
+
+   If IGNORE_ANCESTRY is true, don't perform a common ancestry check
+   between the PATH and URL; otherwise, do, and return
+   SVN_ERR_CLIENT_UNRELATED_RESOURCES if they aren't related.
+*/
 svn_error_t *
 svn_client__switch_internal(svn_revnum_t *result_rev,
                             const char *path,
@@ -674,123 +585,130 @@
                             const svn_opt_revision_t *revision,
                             svn_depth_t depth,
                             svn_boolean_t depth_is_sticky,
-                            svn_boolean_t *timestamp_sleep,
                             svn_boolean_t ignore_externals,
                             svn_boolean_t allow_unver_obstructions,
+                            svn_boolean_t ignore_ancestry,
+                            svn_boolean_t *timestamp_sleep,
                             svn_client_ctx_t *ctx,
                             apr_pool_t *pool);
 
 /* ---------------------------------------------------------------- */
-+
+
+/*** Inheritable Properties ***/
+
+/* Convert any svn_prop_inherited_item_t elements in INHERITED_PROPS which
+   have repository root relative path PATH_OR_URL structure members to URLs
+   using REPOS_ROOT_URL.  Changes to the contents of INHERITED_PROPS are
+   allocated in RESULT_POOL.  SCRATCH_POOL is used for temporary
+   allocations. */
+svn_error_t *
+svn_client__iprop_relpaths_to_urls(apr_array_header_t *inherited_props,
+                                   const char *repos_root_url,
+                                   apr_pool_t *result_pool,
+                                   apr_pool_t *scratch_pool);
+
+/* Fetch the inherited properties for the base of LOCAL_ABSPATH as well
+   as any WC roots under LOCAL_ABSPATH (as limited by DEPTH) using
+   RA_SESSION.  Store the results in *WCROOT_IPROPS, a hash mapping
+   const char * absolute working copy paths to depth-first ordered arrays
+   of svn_prop_inherited_item_t * structures.
+
+   Any svn_prop_inherited_item_t->path_or_url members returned in
+   *WCROOT_IPROPS are repository relative paths.
+
+   If LOCAL_ABSPATH has no base then do nothing.
+
+   RA_SESSION should be an open RA session pointing at the URL of PATH,
+   or NULL, in which case this function will use its own temporary session.
+
+   Allocate *WCROOT_IPROPS in RESULT_POOL, use SCRATCH_POOL for temporary
+   allocations.
+
+   If one or more of the paths are not available in the repository at the
+   specified revision, these paths will not be added to the hashtable.
+*/
+svn_error_t *
+svn_client__get_inheritable_props(apr_hash_t **wcroot_iprops,
+                                  const char *local_abspath,
+                                  svn_revnum_t revision,
+                                  svn_depth_t depth,
+                                  svn_ra_session_t *ra_session,
+                                  svn_client_ctx_t *ctx,
+                                  apr_pool_t *result_pool,
+                                  apr_pool_t *scratch_pool);
+
+/* ---------------------------------------------------------------- */
+
 
 /*** Editor for repository diff ***/
 
 /* Create an editor for a pure repository comparison, i.e. comparing one
-<<<<<<< HEAD
- * repository version against the other.
- *
- * TARGET is a working-copy path, the base of the hierarchy to be
- * compared.  It corresponds to the URL opened in RA_SESSION below.
- *
- * ADM_ACCESS is an access baton with a write lock for the anchor of
- * TARGET.  It should lock the entire TARGET tree if RECURSE is TRUE.
- * ADM_ACCESS may be NULL, in which case the DIFF_CMD callbacks will be
- * passed a NULL access baton.
- *
- * DIFF_CMD/DIFF_CMD_BATON represent the callback and callback argument that
- * implement the file comparison function
- *
- * DEPTH is the depth to recurse.
- *
- * DRY_RUN is set if this is a dry-run merge. It is not relevant for diff.
- *
- * RA_SESSION defines the additional RA session for requesting file
- * contents.
- *
- * REVISION is the start revision in the comparison.
- *
- * If NOTIFY_FUNC is non-null, invoke it with NOTIFY_BATON for each
- * file and directory operated on during the edit.
- *
- * EDITOR/EDIT_BATON return the newly created editor and baton/
- */
-=======
    repository version against the other.
 
-   TARGET is a working-copy path, the base of the hierarchy to be
-   compared.  It corresponds to the URL opened in RA_SESSION below.
-
-   ADM_ACCESS is an access baton with a write lock for the anchor of
-   TARGET.  It should lock the entire TARGET tree if RECURSE is TRUE.
-   ADM_ACCESS may be NULL, in which case the DIFF_CMD callbacks will be
-   passed a NULL access baton.
-
-   DIFF_CMD/DIFF_CMD_BATON represent the callback and callback argument that
-   implement the file comparison function
+   DIFF_CALLBACKS/DIFF_CMD_BATON represent the callback that implements
+   the comparison.
 
    DEPTH is the depth to recurse.
 
-   DRY_RUN is set if this is a dry-run merge. It is not relevant for diff.
-
-   RA_SESSION defines the additional RA session for requesting file
-   contents.
-
-   REVISION is the start revision in the comparison.
-
-   If NOTIFY_FUNC is non-null, invoke it with NOTIFY_BATON for each
-   file and directory operated on during the edit.
-
-   EDITOR/EDIT_BATON return the newly created editor and baton/  */
->>>>>>> 8595db6c
-svn_error_t *
-svn_client__get_diff_editor(const char *target,
-                            svn_wc_adm_access_t *adm_access,
-                            const svn_wc_diff_callbacks3_t *diff_cmd,
-                            void *diff_cmd_baton,
-                            svn_depth_t depth,
-                            svn_boolean_t dry_run,
-                            svn_ra_session_t *ra_session,
-                            svn_revnum_t revision,
-                            svn_wc_notify_func2_t notify_func,
-                            void *notify_baton,
-                            svn_cancel_func_t cancel_func,
-                            void *cancel_baton,
-                            const svn_delta_editor_t **editor,
-                            void **edit_baton,
-                            apr_pool_t *pool);
-
+   RA_SESSION is an RA session through which this editor may fetch
+   properties, file contents and directory listings of the 'old' side of the
+   diff. It is a separate RA session from the one through which this editor
+   is being driven. REVISION is the revision number of the 'old' side of
+   the diff.
+
+   If TEXT_DELTAS is FALSE, then do not expect text deltas from the edit
+   drive, nor send the 'before' and 'after' texts to the diff callbacks;
+   instead, send empty files to the diff callbacks if there was a change.
+   This must be FALSE if the edit producer is not sending text deltas,
+   otherwise the file content checksum comparisons will fail.
+
+   EDITOR/EDIT_BATON return the newly created editor and baton.
+
+   @since New in 1.8.
+   */
+svn_error_t *
+svn_client__get_diff_editor2(const svn_delta_editor_t **editor,
+                             void **edit_baton,
+                             svn_ra_session_t *ra_session,
+                             svn_depth_t depth,
+                             svn_revnum_t revision,
+                             svn_boolean_t text_deltas,
+                             const svn_diff_tree_processor_t *processor,
+                             svn_cancel_func_t cancel_func,
+                             void *cancel_baton,
+                             apr_pool_t *result_pool);
 
 /* ---------------------------------------------------------------- */
-+
 
 /*** Editor for diff summary ***/
 
-/* Create an editor for a repository diff summary, i.e. comparing one
-   repository version against the other and only providing information
-   about the changed items without the text deltas.
-
-   TARGET is the target of the diff, relative to the root of the edit.
+/* Set *DIFF_PROCESSOR to a diff processor that will report a diff summary
+   to SUMMARIZE_FUNC.
+
+   P_ROOT_RELPATH will return a pointer to a string that must be set to
+   the root of the operation before the processor is called.
+
+   ORIGINAL_PATH specifies the original path and will be used with
+   **ANCHOR_PATH to create paths as the user originally provided them
+   to the diff function.
 
    SUMMARIZE_FUNC is called with SUMMARIZE_BATON as parameter by the
-   created svn_delta_editor_t for each changed item.
-
-   See svn_client__get_diff_editor() for a description of the other
-   parameters.  */
-svn_error_t *
-svn_client__get_diff_summarize_editor(const char *target,
-                                      svn_client_diff_summarize_func_t
-                                      summarize_func,
-                                      void *summarize_baton,
-                                      svn_ra_session_t *ra_session,
-                                      svn_revnum_t revision,
-                                      svn_cancel_func_t cancel_func,
-                                      void *cancel_baton,
-                                      const svn_delta_editor_t **editor,
-                                      void **edit_baton,
-                                      apr_pool_t *pool);
+   created callbacks for each changed item.
+*/
+svn_error_t *
+svn_client__get_diff_summarize_callbacks(
+                        const svn_diff_tree_processor_t **diff_processor,
+                        const char ***p_root_relpath,
+                        svn_client_diff_summarize_func_t summarize_func,
+                        void *summarize_baton,
+                        const char *original_target,
+                        apr_pool_t *result_pool,
+                        apr_pool_t *scratch_pool);
 
 /* ---------------------------------------------------------------- */
-+
 
 /*** Copy Stuff ***/
 
@@ -799,13 +717,10 @@
    various helper functions may need.  Not every copy function uses every
    field.
 */
-typedef struct
+typedef struct svn_client__copy_pair_t
 {
-    /* The source path or url. */
-    const char *src;
-
-    /* The absolute path of the source. */
-    const char *src_abs;
+    /* The absolute source path or url. */
+    const char *src_abspath_or_url;
 
     /* The base name of the object.  It should be the same for both src
        and dst. */
@@ -827,15 +742,15 @@
     /* The source revision number. */
     svn_revnum_t src_revnum;
 
-    /* The destination path or url */
-    const char *dst;
-
-    /* The destination's parent path */
-    const char *dst_parent;
+    /* The absolute destination path or url */
+    const char *dst_abspath_or_url;
+
+    /* The absolute source path or url of the destination's parent. */
+    const char *dst_parent_abspath;
 } svn_client__copy_pair_t;
 
 /* ---------------------------------------------------------------- */
-+
 
 /*** Commit Stuff ***/
 
@@ -882,32 +797,49 @@
 
 */
 
-
-
-/* ### This is TEMPORARY! Until we can find out the canonical
-   repository URL of a given entry, we'll just use this bogus value in
-   for our single committables hash key.  By the time we support
-   multiple repositories we will have to be storing the canonical
-   repository URLs anyway, so this will go away and the real URLs will
-   be the keys of the committables hash. */
-#define SVN_CLIENT__SINGLE_REPOS_NAME "svn:single-repos"
-
-
-/* Recursively crawl a set of working copy paths (PARENT_DIR + each
+/* Structure that contains an apr_hash_t * hash of apr_array_header_t *
+   arrays of svn_client_commit_item3_t * structures; keyed by the
+   canonical repository URLs. For faster lookup, it also provides
+   an hash index keyed by the local absolute path. */
+typedef struct svn_client__committables_t
+{
+  /* apr_array_header_t array of svn_client_commit_item3_t structures
+     keyed by canonical repository URL */
+  apr_hash_t *by_repository;
+
+  /* svn_client_commit_item3_t structures keyed by local absolute path
+     (path member in the respective structures).
+
+     This member is for fast lookup only, i.e. whether there is an
+     entry for the given path or not, but it will only allow for one
+     entry per absolute path (in case of duplicate entries in the
+     above arrays). The "canonical" data storage containing all item
+     is by_repository. */
+  apr_hash_t *by_path;
+
+} svn_client__committables_t;
+
+/* Callback for the commit harvester to check if a node exists at the specified
+   url */
+typedef svn_error_t *(*svn_client__check_url_kind_t)(void *baton,
+                                                     svn_node_kind_t *kind,
+                                                     const char *url,
+                                                     svn_revnum_t revision,
+                                                     apr_pool_t *scratch_pool);
+
+/* Recursively crawl a set of working copy paths (BASE_DIR_ABSPATH + each
    item in the TARGETS array) looking for commit candidates, locking
    working copy directories as the crawl progresses.  For each
    candidate found:
 
-     - create svn_client_commit_item_t for the candidate.
+     - create svn_client_commit_item3_t for the candidate.
 
      - add the structure to an apr_array_header_t array of commit
        items that are in the same repository, creating a new array if
        necessary.
 
-     - add (or update) a reference to this array to the COMMITTABLES
-       hash, keyed on the canonical repository name.  ### todo, until
-       multi-repository support actually exists, the single key here
-       will actually be some arbitrary thing to be ignored.
+     - add (or update) a reference to this array to the by_repository
+       hash within COMMITTABLES and update the by_path member as well-
 
      - if the candidate has a lock token, add it to the LOCK_TOKENS hash.
 
@@ -915,19 +847,16 @@
        the directories children recursively for any lock tokens and
        add them to the LOCK_TOKENS array.
 
-   At the successful return of this function, COMMITTABLES will be an
-   apr_hash_t * hash of apr_array_header_t * arrays (of
-   svn_client_commit_item_t * structures), keyed on const char *
-   canonical repository URLs.  LOCK_TOKENS will point to a hash table
-   with const char * lock tokens, keyed on const char * URLs.  Also,
-   LOCKED_DIRS will be an apr_hash_t * hash of svn_wc_adm_access_t *
-   keyed on const char * working copy path directory names which were
-   locked in the process of this crawl.  These will need to be
-   unlocked again post-commit.
+   At the successful return of this function, COMMITTABLES will point
+   a new svn_client__committables_t*.  LOCK_TOKENS will point to a hash
+   table with const char * lock tokens, keyed on const char * URLs.
 
    If DEPTH is specified, descend (or not) into each target in TARGETS
    as specified by DEPTH; the behavior is the same as that described
    for svn_client_commit4().
+
+   If DEPTH_EMPTY_START is >= 0, all targets after index DEPTH_EMPTY_START
+   in TARGETS are handled as having svn_depth_empty.
 
    If JUST_LOCKED is TRUE, treat unmodified items with lock tokens as
    commit candidates.
@@ -939,46 +868,46 @@
 
    If CTX->CANCEL_FUNC is non-null, it will be called with
    CTX->CANCEL_BATON while harvesting to determine if the client has
-   cancelled the operation.  */
-svn_error_t *
-svn_client__harvest_committables(apr_hash_t **committables,
+   cancelled the operation. */
+svn_error_t *
+svn_client__harvest_committables(svn_client__committables_t **committables,
                                  apr_hash_t **lock_tokens,
-                                 svn_wc_adm_access_t *parent_dir,
-                                 apr_array_header_t *targets,
+                                 const char *base_dir_abspath,
+                                 const apr_array_header_t *targets,
+                                 int depth_empty_start,
                                  svn_depth_t depth,
                                  svn_boolean_t just_locked,
                                  const apr_array_header_t *changelists,
+                                 svn_client__check_url_kind_t check_url_func,
+                                 void *check_url_baton,
                                  svn_client_ctx_t *ctx,
-                                 apr_pool_t *pool);
-
-
-/* Recursively crawl each working copy path SRC in COPY_PAIRS, harvesting
-   commit_items into a COMMITABLES hash (see the docstring for
-   svn_client__harvest_committables for what that really means, and
-   for the relevance of LOCKED_DIRS) as if every entry at or below
-   the SRC was to be committed as a set of adds (mostly with history)
-   to a new repository URL (DST in COPY_PAIRS).
+                                 apr_pool_t *result_pool,
+                                 apr_pool_t *scratch_pool);
+
+
+/* Recursively crawl each absolute working copy path SRC in COPY_PAIRS,
+   harvesting commit_items into a COMMITABLES structure as if every entry
+   at or below the SRC was to be committed as a set of adds (mostly with
+   history) to a new repository URL (DST in COPY_PAIRS).
 
    If CTX->CANCEL_FUNC is non-null, it will be called with
    CTX->CANCEL_BATON while harvesting to determine if the client has
    cancelled the operation.  */
 svn_error_t *
-svn_client__get_copy_committables(apr_hash_t **committables,
+svn_client__get_copy_committables(svn_client__committables_t **committables,
                                   const apr_array_header_t *copy_pairs,
-                                  svn_wc_adm_access_t *adm_access,
+                                  svn_client__check_url_kind_t check_url_func,
+                                  void *check_url_baton,
                                   svn_client_ctx_t *ctx,
-                                  apr_pool_t *pool);
-
-
-/* A qsort()-compatible sort routine for sorting an array of
-   svn_client_commit_item_t's by their URL member. */
-int svn_client__sort_commit_item_urls(const void *a, const void *b);
-
+                                  apr_pool_t *result_pool,
+                                  apr_pool_t *scratch_pool);
 
 /* Rewrite the COMMIT_ITEMS array to be sorted by URL.  Also, discover
    a common *BASE_URL for the items in the array, and rewrite those
    items' URLs to be relative to that *BASE_URL.
 
+   COMMIT_ITEMS is an array of (svn_client_commit_item3_t *) items.
+
    Afterwards, some of the items in COMMIT_ITEMS may contain data
    allocated in POOL. */
 svn_error_t *
@@ -986,55 +915,54 @@
                                   apr_array_header_t *commit_items,
                                   apr_pool_t *pool);
 
-
 /* Commit the items in the COMMIT_ITEMS array using EDITOR/EDIT_BATON
    to describe the committed local mods.  Prior to this call,
    COMMIT_ITEMS should have been run through (and BASE_URL generated
-   by) svn_client__condense_commit_items.
+   by) svn_client__condense_commit_items().
+
+   COMMIT_ITEMS is an array of (svn_client_commit_item3_t *) items.
 
    CTX->NOTIFY_FUNC/CTX->BATON will be called as the commit progresses, as
    a way of describing actions to the application layer (if non NULL).
 
-   NOTIFY_PATH_PREFIX is used to send shorter, relative paths to the
-   notify_func (it's a prefix that will be subtracted from the front
-   of the paths.)
-
-   If the caller wants to keep track of any outstanding temporary
-   files left after the transmission of text and property mods,
-   *TEMPFILES is the place to look.
-
-   MD5 checksums, if available,  for the new text bases of committed
-   files are stored in *DIGESTS, which maps const char* paths (from the
-   items' paths) to const unsigned char* digests.  DIGESTS may be
-   null.  */
+   NOTIFY_PATH_PREFIX will be passed to CTX->notify_func2() as the
+   common absolute path prefix of the committed paths.  It can be NULL.
+
+   If SHA1_CHECKSUMS is not NULL, set *SHA1_CHECKSUMS to a hash containing,
+   for each file transmitted, a mapping from the commit-item's (const
+   char *) path to the (const svn_checksum_t *) SHA1 checksum of its new text
+   base.
+
+   Use RESULT_POOL for all allocating the resulting hashes and SCRATCH_POOL
+   for temporary allocations.
+   */
 svn_error_t *
 svn_client__do_commit(const char *base_url,
-                      apr_array_header_t *commit_items,
-                      svn_wc_adm_access_t *adm_access,
+                      const apr_array_header_t *commit_items,
                       const svn_delta_editor_t *editor,
                       void *edit_baton,
                       const char *notify_path_prefix,
-                      apr_hash_t **tempfiles,
-                      apr_hash_t **digests,
+                      apr_hash_t **sha1_checksums,
                       svn_client_ctx_t *ctx,
-                      apr_pool_t *pool);
-
-
-+                      apr_pool_t *result_pool,
+                      apr_pool_t *scratch_pool);
+
+
+
 
 /*** Externals (Modules) ***/
 
-/* Handle changes to the svn:externals property in the tree traversed
-   by TRAVERSAL_INFO (obtained from svn_wc_get_update_editor or
-   svn_wc_get_switch_editor, for example).  The tree's top level
-   directory is at TO_PATH and corresponds to FROM_URL URL in the
-   repository, which has a root URL of REPOS_ROOT_URL.
+/* Handle changes to the svn:externals property described by EXTERNALS_NEW,
+   and AMBIENT_DEPTHS.  The tree's top level directory
+   is at TARGET_ABSPATH which has a root URL of REPOS_ROOT_URL.
+   A write lock should be held.
 
    For each changed value of the property, discover the nature of the
    change and behave appropriately -- either check a new "external"
    subdir, or call svn_wc_remove_from_revision_control() on an
    existing one, or both.
 
+   TARGET_ABSPATH is the root of the driving operation and
    REQUESTED_DEPTH is the requested depth of the driving operation
    (e.g., update, switch, etc).  If it is neither svn_depth_infinity
    nor svn_depth_unknown, then changes to svn:externals will have no
@@ -1048,76 +976,70 @@
 
    Pass NOTIFY_FUNC with NOTIFY_BATON along to svn_client_checkout().
 
-   ### todo: AUTH_BATON may not be so useful.  It's almost like we
-       need access to the original auth-obtaining callbacks that
-       produced auth baton in the first place.  Hmmm. ###
-
-   If UPDATE_UNCHANGED, then run svn_client_update() on any external
-   items that are the same in both the before and after traversal
-   info.
-
-   *TIMESTAMP_SLEEP will be set TRUE if a sleep is required to ensure
-   timestamp integrity, *TIMESTAMP_SLEEP will be unchanged if no sleep
-   is required.
+   Set *TIMESTAMP_SLEEP to TRUE if a sleep is required; otherwise do not
+   change *TIMESTAMP_SLEEP.  The output will be valid even if the function
+   returns an error.
+
+   If RA_SESSION is NOT NULL, it may be used to avoid creating a new
+   session. The session may point to a different URL after returning.
 
    Use POOL for temporary allocation. */
 svn_error_t *
-svn_client__handle_externals(svn_wc_traversal_info_t *traversal_info,
-                             const char *from_url,
-                             const char *to_path,
+svn_client__handle_externals(apr_hash_t *externals_new,
+                             apr_hash_t *ambient_depths,
                              const char *repos_root_url,
+                             const char *target_abspath,
                              svn_depth_t requested_depth,
-                             svn_boolean_t update_unchanged,
                              svn_boolean_t *timestamp_sleep,
+                             svn_ra_session_t *ra_session,
                              svn_client_ctx_t *ctx,
                              apr_pool_t *pool);
 
 
-/* Fetch externals definitions described by EXTERNALS, a hash of the
-   form returned by svn_wc_edited_externals() (which see).  If
-   IS_EXPORT is set, the external items will be exported instead of
-   checked out -- they will have no administrative subdirectories.
+/* Export externals definitions described by EXTERNALS, a hash of the
+   form returned by svn_wc_edited_externals() (which see). The external
+   items will be exported instead of checked out -- they will have no
+   administrative subdirectories.
 
    The checked out or exported tree's top level directory is at
-   TO_PATH and corresponds to FROM_URL URL in the repository, which
+   TO_ABSPATH and corresponds to FROM_URL URL in the repository, which
    has a root URL of REPOS_ROOT_URL.
 
    REQUESTED_DEPTH is the requested_depth of the driving operation; it
    behaves as for svn_client__handle_externals(), except that ambient
    depths are presumed to be svn_depth_infinity.
 
-   *TIMESTAMP_SLEEP will be set TRUE if a sleep is required to ensure
-   timestamp integrity, *TIMESTAMP_SLEEP will be unchanged if no sleep
-   is required.
+   NATIVE_EOL is the value passed as NATIVE_EOL when exporting.
 
    Use POOL for temporary allocation. */
 svn_error_t *
-svn_client__fetch_externals(apr_hash_t *externals,
-                            const char *from_url,
-                            const char *to_path,
-                            const char *repos_root_url,
-                            svn_depth_t requested_depth,
-                            svn_boolean_t is_export,
-                            svn_boolean_t *timestamp_sleep,
-                            svn_client_ctx_t *ctx,
-                            apr_pool_t *pool);
-
-
-/* Perform status operations on each external in TRAVERSAL_INFO.  All
-   other options are the same as those passed to svn_client_status(). */
-svn_error_t *
-svn_client__do_external_status(svn_wc_traversal_info_t *traversal_info,
-                               svn_wc_status_func2_t status_func,
-                               void *status_baton,
-                               svn_depth_t depth,
-                               svn_boolean_t get_all,
-                               svn_boolean_t update,
-                               svn_boolean_t no_ignore,
-                               svn_client_ctx_t *ctx,
-                               apr_pool_t *pool);
-
--
+svn_client__export_externals(apr_hash_t *externals,
+                             const char *from_url,
+                             const char *to_abspath,
+                             const char *repos_root_url,
+                             svn_depth_t requested_depth,
+                             const char *native_eol,
+                             svn_boolean_t ignore_keywords,
+                             svn_client_ctx_t *ctx,
+                             apr_pool_t *pool);
+
+/* Baton for svn_client__dirent_fetcher */
+struct svn_client__dirent_fetcher_baton_t
+{
+  svn_ra_session_t *ra_session;
+  svn_revnum_t target_revision;
+  const char *anchor_url;
+};
+
+/* Implements svn_wc_dirents_func_t for update and switch handling. Assumes
+   a struct svn_client__dirent_fetcher_baton_t * baton */
+svn_error_t *
+svn_client__dirent_fetcher(void *baton,
+                           apr_hash_t **dirents,
+                           const char *repos_root_url,
+                           const char *repos_relpath,
+                           apr_pool_t *result_pool,
+                           apr_pool_t *scratch_pool);
 
 /* Retrieve log messages using the first provided (non-NULL) callback
    in the set of *CTX->log_msg_func3, CTX->log_msg_func2, or
@@ -1130,29 +1052,134 @@
                         svn_client_ctx_t *ctx,
                         apr_pool_t *pool);
 
-/* Return the revision properties stored in CTX (if any), adding LOG_MSG
-   as SVN_PROP_REVISION_LOG in *REVPROP_TABLE, allocated in POOL.
-   *REVPROP_TABLE will map const char * property names to svn_string_t values.
-   If CTX->REVPROP_TABLE is non-NULL, check that it doesn't contain
-   any of the standard Subversion properties.  In that case, return
-   SVN_ERR_CLIENT_PROPERTY_NAME. */
-svn_error_t *svn_client__get_revprop_table(apr_hash_t **revprop_table,
-                                           const char *log_msg,
-                                           svn_client_ctx_t *ctx,
-                                           apr_pool_t *pool);
-
-
-/** Return TRUE iff revision kind is dependent on the working copy.
- * Otherwise, return FALSE.
+/* Return the revision properties stored in REVPROP_TABLE_IN, adding
+   LOG_MSG as SVN_PROP_REVISION_LOG in *REVPROP_TABLE_OUT, allocated in
+   POOL.  *REVPROP_TABLE_OUT will map const char * property names to
+   svn_string_t values.  If REVPROP_TABLE_IN is non-NULL, check that
+   it doesn't contain any of the standard Subversion properties.  In
+   that case, return SVN_ERR_CLIENT_PROPERTY_NAME. */
+svn_error_t *
+svn_client__ensure_revprop_table(apr_hash_t **revprop_table_out,
+                                 const apr_hash_t *revprop_table_in,
+                                 const char *log_msg,
+                                 svn_client_ctx_t *ctx,
+                                 apr_pool_t *pool);
+
+/* Return a potentially translated version of local file LOCAL_ABSPATH
+   in NORMAL_STREAM.  REVISION must be one of the following: BASE, COMMITTED,
+   WORKING.
+
+   EXPAND_KEYWORDS operates as per the EXPAND argument to
+   svn_subst_stream_translated, which see.  If NORMALIZE_EOLS is TRUE and
+   LOCAL_ABSPATH requires translation, then normalize the line endings in
+   *NORMAL_STREAM.
+
+   Uses SCRATCH_POOL for temporary allocations. */
+svn_error_t *
+svn_client__get_normalized_stream(svn_stream_t **normal_stream,
+                                  svn_wc_context_t *wc_ctx,
+                                  const char *local_abspath,
+                                  const svn_opt_revision_t *revision,
+                                  svn_boolean_t expand_keywords,
+                                  svn_boolean_t normalize_eols,
+                                  svn_cancel_func_t cancel_func,
+                                  void *cancel_baton,
+                                  apr_pool_t *result_pool,
+                                  apr_pool_t *scratch_pool);
+
+/* Return a set of callbacks to use with the Ev2 shims. */
+svn_delta_shim_callbacks_t *
+svn_client__get_shim_callbacks(svn_wc_context_t *wc_ctx,
+                               apr_hash_t *relpath_map,
+                               apr_pool_t *result_pool);
+
+/* Return REVISION unless its kind is 'unspecified' in which case return
+ * a pointer to a statically allocated revision structure of kind 'head'
+ * if PATH_OR_URL is a URL or 'base' if it is a WC path. */
+const svn_opt_revision_t *
+svn_cl__rev_default_to_head_or_base(const svn_opt_revision_t *revision,
+                                    const char *path_or_url);
+
+/* Return REVISION unless its kind is 'unspecified' in which case return
+ * a pointer to a statically allocated revision structure of kind 'head'
+ * if PATH_OR_URL is a URL or 'working' if it is a WC path. */
+const svn_opt_revision_t *
+svn_cl__rev_default_to_head_or_working(const svn_opt_revision_t *revision,
+                                       const char *path_or_url);
+
+/* Return REVISION unless its kind is 'unspecified' in which case return
+ * PEG_REVISION. */
+const svn_opt_revision_t *
+svn_cl__rev_default_to_peg(const svn_opt_revision_t *revision,
+                           const svn_opt_revision_t *peg_revision);
+
+/* Call the conflict resolver callback in CTX for each conflict recorded
+ * in CONFLICTED_PATHS (const char *abspath keys; ignored values).  If
+ * CONFLICTS_REMAIN is not NULL, then set *CONFLICTS_REMAIN to true if
+ * there are any conflicts among CONFLICTED_PATHS remaining unresolved
+ * at the end of this operation, else set it to false.
  */
-#define SVN_CLIENT__REVKIND_NEEDS_WC(kind)                                 \
-  (((kind) == svn_opt_revision_base ||                                     \
-   (kind) == svn_opt_revision_previous ||                                  \
-   (kind) == svn_opt_revision_working ||                                   \
-   (kind) == svn_opt_revision_committed)                                   \
-   ? TRUE : FALSE)
-
-+svn_error_t *
+svn_client__resolve_conflicts(svn_boolean_t *conflicts_remain,
+                              apr_hash_t *conflicted_paths,
+                              svn_client_ctx_t *ctx,
+                              apr_pool_t *scratch_pool);
+
+/* Produce a diff with depth DEPTH between two files or two directories at
+ * LEFT_ABSPATH1 and RIGHT_ABSPATH, using the provided diff callbacks to
+ * show changes in files. The files and directories involved may be part of
+ * a working copy or they may be unversioned. For versioned files, show
+ * property changes, too.
+ *
+ * If ANCHOR_ABSPATH is not null, set it to the anchor of the diff before
+ * the first processor call. (The anchor is LEFT_ABSPATH or an ancestor of it)
+ */
+svn_error_t *
+svn_client__arbitrary_nodes_diff(const char **root_relpath,
+                                 svn_boolean_t *root_is_dir,
+                                 const char *left_abspath,
+                                 const char *right_abspath,
+                                 svn_depth_t depth,
+                                 const svn_diff_tree_processor_t *diff_processor,
+                                 svn_client_ctx_t *ctx,
+                                 apr_pool_t *result_pool,
+                                 apr_pool_t *scratch_pool);
+
+
+/* Helper for the remote case of svn_client_propget.
+ *
+ * If PROPS is not null, then get the value of property PROPNAME in
+ * REVNUM, using RA_SESSION.  Store the value ('svn_string_t *') in
+ * PROPS, under the path key "TARGET_PREFIX/TARGET_RELATIVE"
+ * ('const char *').
+ *
+ * If INHERITED_PROPS is not null, then set *INHERITED_PROPS to a
+ * depth-first ordered array of svn_prop_inherited_item_t * structures
+ * representing the PROPNAME properties inherited by the target.  If
+ * INHERITABLE_PROPS in not null and no inheritable properties are found,
+ * then set *INHERITED_PROPS to an empty array.
+ *
+ * Recurse according to DEPTH, similarly to svn_client_propget3().
+ *
+ * KIND is the kind of the node at "TARGET_PREFIX/TARGET_RELATIVE".
+ * Yes, caller passes this; it makes the recursion more efficient :-).
+ *
+ * Allocate PROPS and *INHERITED_PROPS in RESULT_POOL, but do all temporary
+ * work in SCRATCH_POOL.  The two pools can be the same; recursive
+ * calls may use a different SCRATCH_POOL, however.
+ */
+svn_error_t *
+svn_client__remote_propget(apr_hash_t *props,
+                           apr_array_header_t **inherited_props,
+                           const char *propname,
+                           const char *target_prefix,
+                           const char *target_relative,
+                           svn_node_kind_t kind,
+                           svn_revnum_t revnum,
+                           svn_ra_session_t *ra_session,
+                           svn_depth_t depth,
+                           apr_pool_t *result_pool,
+                           apr_pool_t *scratch_pool);
 
 #ifdef __cplusplus
 }
