/*
 * client.h :  shared stuff internal to the client library.
 *
 * ====================================================================
 * Copyright (c) 2000-2006 CollabNet.  All rights reserved.
 *
 * This software is licensed as described in the file COPYING, which
 * you should have received as part of this distribution.  The terms
 * are also available at http://subversion.tigris.org/license-1.html.
 * If newer versions of this license are posted there, you may use a
 * newer version instead, at your option.
 *
 * This software consists of voluntary contributions made by many
 * individuals.  For exact contribution history, see the revision
 * history and logs, available at http://subversion.tigris.org/.
 * ====================================================================
 */


#ifndef SVN_LIBSVN_CLIENT_H
#define SVN_LIBSVN_CLIENT_H


#include <apr_pools.h>

#include "svn_types.h"
#include "svn_string.h"
#include "svn_error.h"
#include "svn_ra.h"
#include "svn_client.h"

#ifdef __cplusplus
extern "C" {
#endif /* __cplusplus */


/* Set *REVNUM to the revision number identified by REVISION.
 *
 * If REVISION->kind is svn_opt_revision_number, just use
 * REVISION->value.number, ignoring PATH and RA_SESSION.
 *
 * Else if REVISION->kind is svn_opt_revision_committed,
 * svn_opt_revision_previous, or svn_opt_revision_base, or
 * svn_opt_revision_working, then the revision can be identified
 * purely based on the working copy's administrative information for
 * PATH, so RA_SESSION is ignored.  If PATH is not under revision
 * control, return SVN_ERR_UNVERSIONED_RESOURCE, or if PATH is null,
 * return SVN_ERR_CLIENT_VERSIONED_PATH_REQUIRED.
 * 
 * Else if REVISION->kind is svn_opt_revision_date or
 * svn_opt_revision_head, then RA_SESSION is used to retrieve the
 * revision from the repository (using REVISION->value.date in the
 * former case), and PATH is ignored.  If RA_SESSION is null,
 * return SVN_ERR_CLIENT_RA_ACCESS_REQUIRED. 
 *
 * Else if REVISION->kind is svn_opt_revision_unspecified, set
 * *REVNUM to SVN_INVALID_REVNUM.  
 *
 * Else return SVN_ERR_CLIENT_BAD_REVISION.
 * 
 * Use POOL for any temporary allocation.
 */
svn_error_t *
svn_client__get_revision_number(svn_revnum_t *revnum,
                                svn_ra_session_t *ra_session,
                                const svn_opt_revision_t *revision,
                                const char *path,
                                apr_pool_t *pool);

/* Return true if REVISION1 and REVISION2 would result in the same
   revision number if interpreted in the context of the same working
   copy and path and repository, or if both are of kind
   svn_opt_revision_unspecified.  Otherwise, return false. */
svn_boolean_t
svn_client__compare_revisions(svn_opt_revision_t *revision1,
                              svn_opt_revision_t *revision2);


/* Return true if the revision number for REVISION can be determined
   from just the working copy, or false if it can be determined from
   just the repository.
 
   NOTE: No other kinds of revisions should be possible; but if one
   day there are, this will return true for those kinds.
 */ 
svn_boolean_t 
svn_client__revision_is_local(const svn_opt_revision_t *revision);


/* Given the CHANGED_PATHS and REVISION from an instance of a
   svn_log_message_receiver_t function, determine at which location
   PATH may be expected in the next log message, and set *PREV_PATH_P
   to that value.  KIND is the node kind of PATH.  Set *ACTION_P to a
   character describing the change that caused this revision (as
   listed in svn_log_changed_path_t) and set *COPYFROM_REV_P to the
   revision PATH was copied from, or SVN_INVALID_REVNUM if it was not
   copied.  ACTION_P and COPYFROM_REV_P may be NULL, in which case
   they are not used.  Perform all allocations in POOL.

   This is useful for tracking the various changes in location a
   particular resource has undergone when performing an RA->get_logs()
   operation on that resource.  */
svn_error_t *svn_client__prev_log_path(const char **prev_path_p,
                                       char *action_p,
                                       svn_revnum_t *copyfrom_rev_p,
                                       apr_hash_t *changed_paths,
                                       const char *path,
                                       svn_node_kind_t kind,
                                       svn_revnum_t revision,
                                       apr_pool_t *pool);


/* Set *START_URL and *START_REVISION (and maybe *END_URL
   and *END_REVISION) to the revisions and repository URLs of one
   (or two) points of interest along a particular versioned resource's
   line of history.  PATH as it exists in "peg revision"
   REVISION identifies that line of history, and START and END
   specify the point(s) of interest (typically the revisions referred
   to as the "operative range" for a given operation) along that history.

   END may be of kind svn_opt_revision_unspecified (in which case
   END_URL and END_REVISION are not touched by the function);
   START and REVISION may not.

   RA_SESSION should be an open RA session pointing at the URL of PATH,
   or NULL, in which case this function will open its own temporary session.

   A NOTE ABOUT FUTURE REPORTING:

   If either START or END are greater than REVISION, then do a
   sanity check (since we cannot search future history yet): verify
   that PATH in the future revision(s) is the "same object" as the
   one pegged by REVISION.  In other words, all three objects must
   be connected by a single line of history which exactly passes
   through PATH at REVISION.  If this sanity check fails, return
   SVN_ERR_CLIENT_UNRELATED_RESOURCES.  If PATH doesn't exist in the future
   revision, SVN_ERR_FS_NOT_FOUND may also be returned.

   CTX is the client context baton.

   Use POOL for all allocations.  */
svn_error_t *
svn_client__repos_locations(const char **start_url,
                            svn_opt_revision_t **start_revision,
                            const char **end_url,
                            svn_opt_revision_t **end_revision,
                            svn_ra_session_t *ra_session,
                            const char *path,
                            const svn_opt_revision_t *revision,
                            const svn_opt_revision_t *start,
                            const svn_opt_revision_t *end,
                            svn_client_ctx_t *ctx,
                            apr_pool_t *pool);


/* Given PATH_OR_URL, which contains either a working copy path or an
   absolute URL, a peg revision PEG_REVISION, and a desired revision
   REVISION, create an RA connection to that object as it exists in
   that revision, following copy history if necessary.  If REVISION is
   younger than PEG_REVISION, then PATH_OR_URL will be checked to see
   that it is the same node in both PEG_REVISION and REVISION.  If it
   is not, then @c SVN_ERR_CLIENT_UNRELATED_RESOURCES is returned.

   If PEG_REVISION's kind is svn_opt_revision_unspecified, it is
   interpreted as "head" for a URL or "working" for a working-copy path.

   Store the resulting ra_session in *RA_SESSION_P.  Store the actual
   revision number of the object in *REV_P, and the final resulting
   URL in *URL_P.

   Use authentication baton cached in CTX to authenticate against the
   repository.

   Use POOL for all allocations. */
svn_error_t *
svn_client__ra_session_from_path(svn_ra_session_t **ra_session_p,
                                 svn_revnum_t *rev_p,
                                 const char **url_p,
                                 const char *path_or_url,
                                 const svn_opt_revision_t *peg_revision,
                                 const svn_opt_revision_t *revision,
                                 svn_client_ctx_t *ctx,
                                 apr_pool_t *pool);


/* ---------------------------------------------------------------- */

/*** RA callbacks ***/


/* This is the baton that we pass to RA->open(), and is associated with
   the callback table we provide to RA. */
typedef struct
{
  /* Holds the directory that corresponds to the REPOS_URL at RA->open()
     time. When callbacks specify a relative path, they are joined with
     this base directory. */
  const char *base_dir;
  svn_wc_adm_access_t *base_access;

  /* When true, makes sure temporary files are created
     outside the working copy. */
  svn_boolean_t read_only_wc;

  /* An array of svn_client_commit_item2_t * structures, present only
     during working copy commits. */
  apr_array_header_t *commit_items;

  /* A client context. */
  svn_client_ctx_t *ctx;

  /* The pool to use for session-related items. */
  apr_pool_t *pool;

} svn_client__callback_baton_t;


/* Open an RA session, returning it in *RA_SESSION.

   The root of the session is specified by BASE_URL and BASE_DIR.
   BASE_ACCESS is an access baton for BASE_DIR administrative data.

   Additional control parameters:

      - COMMIT_ITEMS is an array of svn_client_commit_item_t *
        structures, present only for working copy commits, NULL otherwise.

      - USE_ADMIN indicates that the RA layer should create tempfiles
        in the administrative area instead of in the working copy itself,
        and read properties from the administrative area.

      - READ_ONLY_WC indicates that the RA layer should not attempt to
        modify the WC props directly.

   BASE_DIR may be NULL if the RA operation does not correspond to a
   working copy (in which case, USE_ADMIN should be FALSE, and
   BASE_ACCESS should be null).

   The calling application's authentication baton is provided in CTX,
   and allocations related to this session are performed in POOL.

   NOTE: The reason for the _internal suffix of this function's name is to
   avoid confusion with the public API svn_client_open_ra_session(). */
svn_error_t *
svn_client__open_ra_session_internal(svn_ra_session_t **ra_session,
                                     const char *base_url,
                                     const char *base_dir,
                                     svn_wc_adm_access_t *base_access,
                                     apr_array_header_t *commit_items,
                                     svn_boolean_t use_admin,
                                     svn_boolean_t read_only_wc,
                                     svn_client_ctx_t *ctx,
                                     apr_pool_t *pool);



/* ---------------------------------------------------------------- */

/*** Commit ***/

/* Get the commit_baton to be used in couple with commit_callback. */
svn_error_t *svn_client__commit_get_baton(void **baton,
                                          svn_commit_info_t **info,
                                          apr_pool_t *pool);

/* The commit_callback function for storing svn_client_commit_info_t
   pointed by commit_baton. If the commit_info supplied by get_baton
   points to NULL after close_edit, it means the commit is a no-op.
*/
svn_error_t *svn_client__commit_callback(const svn_commit_info_t *commit_info,
                                         void *baton,
                                         apr_pool_t *pool);

/* ---------------------------------------------------------------- */

/*** Status ***/

/* Verify that the path can be deleted without losing stuff,
   i.e. ensure that there are no modified or unversioned resources
   under PATH.  This is similar to checking the output of the status
   command.  CTX is used for the client's config options.  POOL is
   used for all temporary allocations. */
svn_error_t * svn_client__can_delete(const char *path,
                                     svn_client_ctx_t *ctx,
                                     apr_pool_t *pool);


/* ---------------------------------------------------------------- */

/*** Add/delete ***/

/* Read automatic properties matching PATH from CTX->config.
   Set *PROPERTIES to a hash containing propname/value pairs
   (const char * keys mapping to svn_string_t * values), or if
   auto-props are disabled, set *PROPERTIES to NULL.
   Set *MIMETYPE to the mimetype, if any, or to NULL.
   Allocate the hash table, keys, values, and mimetype in POOL. */
svn_error_t *svn_client__get_auto_props(apr_hash_t **properties,
                                        const char **mimetype,
                                        const char *path,
                                        svn_client_ctx_t *ctx,
                                        apr_pool_t *pool);
                            

/* The main logic for client deletion from a working copy. Deletes PATH
   from ADM_ACCESS.  If PATH (or any item below a directory PATH) is
   modified the delete will fail and return an error unless FORCE is TRUE.
   If DRY_RUN is TRUE all the checks are made to ensure that the delete can
   occur, but the working copy is not modified.  If NOTIFY_FUNC is not
   null, it is called with NOTIFY_BATON for each file or directory deleted. */
svn_error_t * svn_client__wc_delete(const char *path,
                                    svn_wc_adm_access_t *adm_access,
                                    svn_boolean_t force,
                                    svn_boolean_t dry_run,
                                    svn_wc_notify_func2_t notify_func,
                                    void *notify_baton,
                                    svn_client_ctx_t *ctx,
                                    apr_pool_t *pool);

<<<<<<< HEAD
/* Return the set of WC paths to entries which would have been deleted
   by an update/merge if not in "dry run" mode, or NULL if not in "dry
   run" mode.  MERGE_CMD_BATON is expected to be of type "struct
   merge_cmd_baton" (from diff.c).  It contains the list, which is
=======
/* Return the list of WC paths to entries which would have been
   deleted by an update/merge if not in "dry run" mode, or NULL if not
   in "dry run" mode.  MERGE_CMD_BATON contains the list, which is
>>>>>>> db70df81
   intended for direct modification. */
apr_hash_t *svn_client__dry_run_deletions(void *merge_cmd_baton);

/* ---------------------------------------------------------------- */

/*** Checkout, update and switch ***/

/* Update a working copy PATH to REVISION, and (if not NULL) set
   RESULT_REV to the update revision.  RECURSE if so commanded;
   likewise, possibly IGNORE_EXTERNALS.  If TIMESTAMP_SLEEP is NULL this
   function will sleep before returning to ensure timestamp integrity.
   If TIMESTAMP_SLEEP is not NULL then the function will not sleep but
   will set *TIMESTAMP_SLEEP to TRUE if a sleep is required, and will
   not change *TIMESTAMP_SLEEP if no sleep is required.  If
   ALLOW_UNVER_OBSTRUCTIONS is TRUE, unversioned children of PATH that
   obstruct items added from the repos are tolerated; if FALSE, these
   obstructions cause the update to fail. */
svn_error_t *
svn_client__update_internal(svn_revnum_t *result_rev,
                            const char *path,
                            const svn_opt_revision_t *revision,
                            svn_boolean_t recurse,
                            svn_boolean_t ignore_externals,
                            svn_boolean_t allow_unver_obstructions,
                            svn_boolean_t *timestamp_sleep,
                            svn_client_ctx_t *ctx,
                            apr_pool_t *pool);

/* Checkout into PATH a working copy of URL at REVISION, and (if not
   NULL) set RESULT_REV to the checked out revision.  RECURSE if so
   commanded; likewise, possibly IGNORE_EXTERNALS.  If TIMESTAMP_SLEEP
   is NULL this function will sleep before returning to ensure
   timestamp integrity.  If TIMESTAMP_SLEEP is not NULL then the
   function will not sleep but will set *TIMESTAMP_SLEEP to TRUE if a
   sleep is required, and will not change *TIMESTAMP_SLEEP if no sleep
   is required.  If ALLOW_UNVER_OBSTRUCTIONS is TRUE, unversioned children
   of PATH that obstruct items added from the repos are tolerated; if FALSE,
   these obstructions cause the checkout to fail. */
svn_error_t *
svn_client__checkout_internal(svn_revnum_t *result_rev,
                              const char *URL,
                              const char *path,
                              const svn_opt_revision_t *peg_revision,
                              const svn_opt_revision_t *revision,
                              svn_boolean_t recurse,
                              svn_boolean_t ignore_externals,
                              svn_boolean_t allow_unver_obstructions,
                              svn_boolean_t *timestamp_sleep,
                              svn_client_ctx_t *ctx,
                              apr_pool_t *pool);

/* Switch a working copy PATH to URL at REVISION, and (if not NULL)
   set RESULT_REV to the switch revision.  RECURSE if so commanded.
   If TIMESTAMP_SLEEP is NULL this function will sleep before
   returning to ensure timestamp integrity.  If TIMESTAMP_SLEEP is not
   NULL then the function will not sleep but will set *TIMESTAMP_SLEEP
   to TRUE if a sleep is required, and will not change
   *TIMESTAMP_SLEEP if no sleep is required.  If ALLOW_UNVER_OBSTRUCTIONS
   is TRUE, unversioned children of PATH that obstruct items added from
   the repos are tolerated; if FALSE, these obstructions cause the switch
   to fail. */
svn_error_t *
svn_client__switch_internal(svn_revnum_t *result_rev,
                            const char *path,
                            const char *url,
                            const svn_opt_revision_t *revision,
                            svn_boolean_t recurse,
                            svn_boolean_t *timestamp_sleep,
                            svn_boolean_t allow_unver_obstructions,
                            svn_client_ctx_t *ctx,
                            apr_pool_t *pool);

/* ---------------------------------------------------------------- */

/*** Editor for repository diff ***/

/* Create an editor for a pure repository comparison, i.e. comparing one
 * repository version against the other. 
 *
 * TARGET is a working-copy path, the base of the hierarchy to be
 * compared.  It corresponds to the URL opened in RA_SESSION below.
 *
 * ADM_ACCESS is an access baton with a write lock for the anchor of
 * TARGET.  It should lock the entire TARGET tree if RECURSE is TRUE.
 * ADM_ACCESS may be NULL, in which case the DIFF_CMD callbacks will be
 * passed a NULL access baton.
 *
 * DIFF_CMD/DIFF_CMD_BATON represent the callback and callback argument that
 * implement the file comparison function
 *
 * RECURSE is set if the diff is to be recursive.
 *
 * DRY_RUN is set if this is a dry-run merge. It is not relevant for diff.
 *
 * RA_SESSION defines the additional RA session for requesting file
 * contents.
 *
 * REVISION is the start revision in the comparison.
 *
 * If NOTIFY_FUNC is non-null, invoke it with NOTIFY_BATON for each
 * file and directory operated on during the edit.
 *
 * EDITOR/EDIT_BATON return the newly created editor and baton/
 */
svn_error_t *
svn_client__get_diff_editor(const char *target,
                            svn_wc_adm_access_t *adm_access,
                            const svn_wc_diff_callbacks2_t *diff_cmd,
                            void *diff_cmd_baton,
                            svn_boolean_t recurse,
                            svn_boolean_t dry_run,
                            svn_ra_session_t *ra_session, 
                            svn_revnum_t revision,
                            svn_wc_notify_func2_t notify_func,
                            void *notify_baton,
                            svn_cancel_func_t cancel_func,
                            void *cancel_baton,
                            const svn_delta_editor_t **editor,
                            void **edit_baton,
                            apr_pool_t *pool);


/* ---------------------------------------------------------------- */

/*** Editor for diff summary ***/

/* Create an editor for a repository diff summary, i.e. comparing one
 * repository version against the other and only providing information
 * about the changed items without the text deltas.
 *
 * @a summarize_func is called with @a summarize_baton as parameter by the
 * created svn_delta_editor_t for each changed item.
 *
 * See svn_client__get_diff_editor() for a description of the other
 * parameters.
 */
svn_error_t *
svn_client__get_diff_summarize_editor(const char *target,
                                      svn_client_diff_summarize_func_t
                                      summarize_func,
                                      void *summarize_baton,
                                      svn_ra_session_t *ra_session, 
                                      svn_revnum_t revision,
                                      svn_cancel_func_t cancel_func,
                                      void *cancel_baton,
                                      const svn_delta_editor_t **editor,
                                      void **edit_baton,
                                      apr_pool_t *pool);

/* ---------------------------------------------------------------- */

/*** Commit Stuff ***/

/* WARNING: This is all new, untested, un-peer-reviewed conceptual
   stuff.

   The day that 'svn switch' came into existence, our old commit
   crawler (svn_wc_crawl_local_mods) became obsolete.  It relied far
   too heavily on the on-disk hierarchy of files and directories, and
   simply had no way to support disjoint working copy trees or nest
   working copies.  The primary reason for this is that commit
   process, in order to guarantee atomicity, is a single drive of a
   commit editor which is based not on working copy paths, but on
   URLs.  With the completion of 'svn switch', it became all too
   likely that the on-disk working copy hierarchy would no longer be
   guaranteed to map to a similar in-repository hierarchy.

   Aside from this new brokenness of the old system, an unrelated
   feature request had cropped up -- the ability to know in advance of
   your commit, exactly what would be committed (so that log messages
   could be initially populated with this information).  Since the old
   crawler discovered commit candidates while in the process of
   committing, it was impossible to harvest this information upfront.
   As a workaround, svn_wc_statuses() was used to stat the whole
   working copy for changes before the commit started...and then the
   commit would again stat the whole tree for changes.

   Enter the new system.

   The primary goal of this system is very straightforward: harvest
   all commit candidate information up front, and cache enough info in
   the process to use this to drive a URL-sorted commit.

   *** END-OF-KNOWLEDGE ***

   The prototypes below are still in development.  In general, the
   idea is that commit-y processes ('svn mkdir URL', 'svn delete URL',
   'svn commit', 'svn copy WC_PATH URL', 'svn copy URL1 URL2', 'svn
   move URL1 URL2', others?) generate the cached commit candidate
   information, and hand this information off to a consumer which is
   responsible for driving the RA layer's commit editor in a
   URL-depth-first fashion and reporting back the post-commit
   information.

*/



/* ### This is TEMPORARY! Until we can find out the canonical
   repository URL of a given entry, we'll just use this bogus value in
   for our single committables hash key.  By the time we support
   multiple repositories we will have to be storing the canonical
   repository URLs anyway, so this will go away and the real URLs will
   be the keys of the committables hash. */
#define SVN_CLIENT__SINGLE_REPOS_NAME "svn:single-repos"


/* Recursively crawl a set of working copy paths (PARENT_DIR + each
   item in the TARGETS array) looking for commit candidates, locking
   working copy directories as the crawl progresses.  For each
   candidate found:

     - create svn_client_commit_item_t for the candidate.

     - add the structure to an apr_array_header_t array of commit
       items that are in the same repository, creating a new array if
       necessary.

     - add (or update) a reference to this array to the COMMITTABLES
       hash, keyed on the canonical repository name.  ### todo, until
       multi-repository support actually exists, the single key here
       will actually be some arbitrary thing to be ignored.  

     - if the candidate has a lock token, add it to the LOCK_TOKENS hash.

     - if the candidate is a directory scheduled for deletion, crawl
       the directories children recursively for any lock tokens and
       add them to the LOCK_TOKENS array.

   At the successful return of this function, COMMITTABLES will be an
   apr_hash_t * hash of apr_array_header_t * arrays (of
   svn_client_commit_item_t * structures), keyed on const char *
   canonical repository URLs.  LOCK_TOKENS will point to a hash table
   with const char * lock tokens, keyed on const char * URLs.  Also,
   LOCKED_DIRS will be an apr_hash_t * hash of svn_wc_adm_access_t *
   keyed on const char * working copy path directory names which were
   locked in the process of this crawl.  These will need to be
   unlocked again post-commit.

   If NONRECURSIVE is specified, subdirectories of directory targets
   found in TARGETS will not be crawled for modifications.

   If JUST_LOCKED is TRUE, treat unmodified items with lock tokens as
   commit candidates.

   If CHANGELIST_NAME is non-NULL, then use it as a restrictive filter
   when harvesting committables; that is, don't add a path to
   COMMITTABLES unless it's a member of the changelist.

   If CTX->CANCEL_FUNC is non-null, it will be called with 
   CTX->CANCEL_BATON while harvesting to determine if the client has 
   cancelled the operation.  */
svn_error_t *
svn_client__harvest_committables(apr_hash_t **committables,
                                 apr_hash_t **lock_tokens,
                                 svn_wc_adm_access_t *parent_dir,
                                 apr_array_header_t *targets,
                                 svn_boolean_t nonrecursive,
                                 svn_boolean_t just_locked,
                                 const char *changelist_name,
                                 svn_client_ctx_t *ctx,
                                 apr_pool_t *pool);


/* Recursively crawl the working copy path TARGET, harvesting
   commit_items into a COMMITABLES hash (see the docstring for
   svn_client__harvest_committables for what that really means, and
   for the relevance of LOCKED_DIRS) as if every entry at or below
   TARGET was to be committed as a set of adds (mostly with history)
   to a new repository URL (NEW_URL).

   If CTX->CANCEL_FUNC is non-null, it will be called with 
   CTX->CANCEL_BATON while harvesting to determine if the client has 
   cancelled the operation.  */
svn_error_t *
svn_client__get_copy_committables(apr_hash_t **committables,
                                  const char *new_url,
                                  const char *target,
                                  svn_wc_adm_access_t *adm_access,
                                  svn_client_ctx_t *ctx,
                                  apr_pool_t *pool);
               

/* A qsort()-compatible sort routine for sorting an array of
   svn_client_commit_item_t's by their URL member. */
int svn_client__sort_commit_item_urls(const void *a, const void *b);


/* Rewrite the COMMIT_ITEMS array to be sorted by URL.  Also, discover
   a common *BASE_URL for the items in the array, and rewrite those
   items' URLs to be relative to that *BASE_URL.  

   Afterwards, some of the items in COMMIT_ITEMS may contain data
   allocated in POOL. */
svn_error_t *
svn_client__condense_commit_items(const char **base_url,
                                  apr_array_header_t *commit_items,
                                  apr_pool_t *pool);


/* Commit the items in the COMMIT_ITEMS array using EDITOR/EDIT_BATON
   to describe the committed local mods.  Prior to this call,
   COMMIT_ITEMS should have been run through (and BASE_URL generated
   by) svn_client__condense_commit_items.

   CTX->NOTIFY_FUNC/CTX->BATON will be called as the commit progresses, as 
   a way of describing actions to the application layer (if non NULL).

   NOTIFY_PATH_PREFIX is used to send shorter, relative paths to the
   notify_func (it's a prefix that will be subtracted from the front
   of the paths.)

   If the caller wants to keep track of any outstanding temporary
   files left after the transmission of text and property mods,
   *TEMPFILES is the place to look.

   MD5 checksums, if available,  for the new text bases of committed
   files are stored in *DIGESTS, which maps const char* paths (from the
   items' paths) to const unsigned char* digests.  DIGESTS may be
   null.  */
svn_error_t *
svn_client__do_commit(const char *base_url,
                      apr_array_header_t *commit_items,
                      svn_wc_adm_access_t *adm_access,
                      const svn_delta_editor_t *editor,
                      void *edit_baton,
                      const char *notify_path_prefix,
                      apr_hash_t **tempfiles,
                      apr_hash_t **digests,
                      svn_client_ctx_t *ctx,
                      apr_pool_t *pool);



/*** Externals (Modules) ***/

/* Handle changes to the svn:externals property in the tree traversed
   by TRAVERSAL_INFO (obtained from svn_wc_get_checkout_editor,
   svn_wc_get_update_editor, svn_wc_get_switch_editor, for example).

   For each changed value of the property, discover the nature of the
   change and behave appropriately -- either check a new "external"
   subdir, or call svn_wc_remove_from_revision_control() on an
   existing one, or both.

   Pass NOTIFY_FUNC with NOTIFY_BATON along to svn_client_checkout().

   ### todo: AUTH_BATON may not be so useful.  It's almost like we
       need access to the original auth-obtaining callbacks that
       produced auth baton in the first place.  Hmmm. ###

   If UPDATE_UNCHANGED, then run svn_client_update() on any external
   items that are the same in both the before and after traversal
   info.

   *TIMESTAMP_SLEEP will be set TRUE if a sleep is required to ensure
   timestamp integrity, *TIMESTAMP_SLEEP will be unchanged if no sleep
   is required.

   Use POOL for temporary allocation. */
svn_error_t *
svn_client__handle_externals(svn_wc_traversal_info_t *traversal_info,
                             svn_boolean_t update_unchanged,
                             svn_boolean_t *timestamp_sleep,
                             svn_client_ctx_t *ctx,
                             apr_pool_t *pool);


/* Fetch externals definitions described by EXTERNALS, a hash of the
   form returned by svn_wc_edited_externals() (which see).  If
   IS_EXPORT is set, the external items will be exported instead of
   checked out -- they will have no administrative subdirectories.

   *TIMESTAMP_SLEEP will be set TRUE if a sleep is required to ensure
   timestamp integrity, *TIMESTAMP_SLEEP will be unchanged if no sleep
   is required.

   Use POOL for temporary allocation. */
svn_error_t *
svn_client__fetch_externals(apr_hash_t *externals,
                            svn_boolean_t is_export,
                            svn_boolean_t *timestamp_sleep,
                            svn_client_ctx_t *ctx,
                            apr_pool_t *pool);


/* Perform status operations on each external in TRAVERSAL_INFO.  All
   other options are the same as those passed to svn_client_status(). */
svn_error_t *
svn_client__do_external_status(svn_wc_traversal_info_t *traversal_info,
                               svn_wc_status_func2_t status_func,
                               void *status_baton,
                               svn_boolean_t get_all,
                               svn_boolean_t update,
                               svn_boolean_t no_ignore,
                               svn_client_ctx_t *ctx,
                               apr_pool_t *pool);



/* Retrieves log message using *CTX->log_msg_func or
 * *CTX->log_msg_func2 callbacks.
 * Other arguments same as svn_client_get_commit_log2_t. */
svn_error_t * svn_client__get_log_msg(const char **log_msg,
                                      const char **tmp_file,
                                      const apr_array_header_t *commit_items,
                                      svn_client_ctx_t *ctx,
                                      apr_pool_t *pool);

#ifdef __cplusplus
}
#endif /* __cplusplus */

#endif /* SVN_LIBSVN_CLIENT_H */<|MERGE_RESOLUTION|>--- conflicted
+++ resolved
@@ -312,7 +312,7 @@
    from ADM_ACCESS.  If PATH (or any item below a directory PATH) is
    modified the delete will fail and return an error unless FORCE is TRUE.
    If DRY_RUN is TRUE all the checks are made to ensure that the delete can
-   occur, but the working copy is not modified.  If NOTIFY_FUNC is not
+   occur, but the working copy is not modifed.  If NOTIFY_FUNC is not
    null, it is called with NOTIFY_BATON for each file or directory deleted. */
 svn_error_t * svn_client__wc_delete(const char *path,
                                     svn_wc_adm_access_t *adm_access,
@@ -323,16 +323,9 @@
                                     svn_client_ctx_t *ctx,
                                     apr_pool_t *pool);
 
-<<<<<<< HEAD
-/* Return the set of WC paths to entries which would have been deleted
-   by an update/merge if not in "dry run" mode, or NULL if not in "dry
-   run" mode.  MERGE_CMD_BATON is expected to be of type "struct
-   merge_cmd_baton" (from diff.c).  It contains the list, which is
-=======
 /* Return the list of WC paths to entries which would have been
    deleted by an update/merge if not in "dry run" mode, or NULL if not
    in "dry run" mode.  MERGE_CMD_BATON contains the list, which is
->>>>>>> db70df81
    intended for direct modification. */
 apr_hash_t *svn_client__dry_run_deletions(void *merge_cmd_baton);
 
@@ -347,17 +340,13 @@
    function will sleep before returning to ensure timestamp integrity.
    If TIMESTAMP_SLEEP is not NULL then the function will not sleep but
    will set *TIMESTAMP_SLEEP to TRUE if a sleep is required, and will
-   not change *TIMESTAMP_SLEEP if no sleep is required.  If
-   ALLOW_UNVER_OBSTRUCTIONS is TRUE, unversioned children of PATH that
-   obstruct items added from the repos are tolerated; if FALSE, these
-   obstructions cause the update to fail. */
+   not change *TIMESTAMP_SLEEP if no sleep is required. */
 svn_error_t *
 svn_client__update_internal(svn_revnum_t *result_rev,
                             const char *path,
                             const svn_opt_revision_t *revision,
                             svn_boolean_t recurse,
                             svn_boolean_t ignore_externals,
-                            svn_boolean_t allow_unver_obstructions,
                             svn_boolean_t *timestamp_sleep,
                             svn_client_ctx_t *ctx,
                             apr_pool_t *pool);
@@ -369,9 +358,7 @@
    timestamp integrity.  If TIMESTAMP_SLEEP is not NULL then the
    function will not sleep but will set *TIMESTAMP_SLEEP to TRUE if a
    sleep is required, and will not change *TIMESTAMP_SLEEP if no sleep
-   is required.  If ALLOW_UNVER_OBSTRUCTIONS is TRUE, unversioned children
-   of PATH that obstruct items added from the repos are tolerated; if FALSE,
-   these obstructions cause the checkout to fail. */
+   is required. */
 svn_error_t *
 svn_client__checkout_internal(svn_revnum_t *result_rev,
                               const char *URL,
@@ -380,7 +367,6 @@
                               const svn_opt_revision_t *revision,
                               svn_boolean_t recurse,
                               svn_boolean_t ignore_externals,
-                              svn_boolean_t allow_unver_obstructions,
                               svn_boolean_t *timestamp_sleep,
                               svn_client_ctx_t *ctx,
                               apr_pool_t *pool);
@@ -391,10 +377,7 @@
    returning to ensure timestamp integrity.  If TIMESTAMP_SLEEP is not
    NULL then the function will not sleep but will set *TIMESTAMP_SLEEP
    to TRUE if a sleep is required, and will not change
-   *TIMESTAMP_SLEEP if no sleep is required.  If ALLOW_UNVER_OBSTRUCTIONS
-   is TRUE, unversioned children of PATH that obstruct items added from
-   the repos are tolerated; if FALSE, these obstructions cause the switch
-   to fail. */
+   *TIMESTAMP_SLEEP if no sleep is required. */
 svn_error_t *
 svn_client__switch_internal(svn_revnum_t *result_rev,
                             const char *path,
@@ -402,7 +385,6 @@
                             const svn_opt_revision_t *revision,
                             svn_boolean_t recurse,
                             svn_boolean_t *timestamp_sleep,
-                            svn_boolean_t allow_unver_obstructions,
                             svn_client_ctx_t *ctx,
                             apr_pool_t *pool);
 
@@ -422,7 +404,7 @@
  * ADM_ACCESS may be NULL, in which case the DIFF_CMD callbacks will be
  * passed a NULL access baton.
  *
- * DIFF_CMD/DIFF_CMD_BATON represent the callback and callback argument that
+ * DIFF_CMD/DIFF_CMD_BATON represent the callback and calback argument that
  * implement the file comparison function
  *
  * RECURSE is set if the diff is to be recursive.
@@ -572,19 +554,15 @@
    canonical repository URLs.  LOCK_TOKENS will point to a hash table
    with const char * lock tokens, keyed on const char * URLs.  Also,
    LOCKED_DIRS will be an apr_hash_t * hash of svn_wc_adm_access_t *
-   keyed on const char * working copy path directory names which were
-   locked in the process of this crawl.  These will need to be
-   unlocked again post-commit.
+   keyed
+   on const char * working copy path directory names which were locked
+   in the process of this crawl.  These will need to be unlocked again post-commit.
 
    If NONRECURSIVE is specified, subdirectories of directory targets
    found in TARGETS will not be crawled for modifications.
 
    If JUST_LOCKED is TRUE, treat unmodified items with lock tokens as
    commit candidates.
-
-   If CHANGELIST_NAME is non-NULL, then use it as a restrictive filter
-   when harvesting committables; that is, don't add a path to
-   COMMITTABLES unless it's a member of the changelist.
 
    If CTX->CANCEL_FUNC is non-null, it will be called with 
    CTX->CANCEL_BATON while harvesting to determine if the client has 
@@ -596,7 +574,6 @@
                                  apr_array_header_t *targets,
                                  svn_boolean_t nonrecursive,
                                  svn_boolean_t just_locked,
-                                 const char *changelist_name,
                                  svn_client_ctx_t *ctx,
                                  apr_pool_t *pool);
 
