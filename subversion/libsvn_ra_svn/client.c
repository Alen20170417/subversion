/*
 * client.c :  Functions for repository access via the Subversion protocol
 *
 * ====================================================================
 * Copyright (c) 2000-2009 CollabNet.  All rights reserved.
 *
 * This software is licensed as described in the file COPYING, which
 * you should have received as part of this distribution.  The terms
 * are also available at http://subversion.tigris.org/license-1.html.
 * If newer versions of this license are posted there, you may use a
 * newer version instead, at your option.
 *
 * This software consists of voluntary contributions made by many
 * individuals.  For exact contribution history, see the revision
 * history and logs, available at http://subversion.tigris.org/.
 * ====================================================================
 */



#include "svn_private_config.h"

#define APR_WANT_STRFUNC
#include <apr_want.h>
#include <apr_general.h>
#include <apr_strings.h>
#include <apr_network_io.h>
#include <apr_uri.h>

#include "svn_types.h"
#include "svn_string.h"
#include "svn_error.h"
#include "svn_time.h"
#include "svn_path.h"
#include "svn_pools.h"
#include "svn_config.h"
#include "svn_private_config.h"
#include "svn_ra.h"
#include "../libsvn_ra/ra_loader.h"
#include "svn_ra_svn.h"
#include "svn_props.h"
#include "svn_mergeinfo.h"

#include "ra_svn.h"

#ifdef SVN_HAVE_SASL
#define DO_AUTH svn_ra_svn__do_cyrus_auth
#else
#define DO_AUTH svn_ra_svn__do_internal_auth
#endif

/* We aren't using SVN_DEPTH_IS_RECURSIVE here because that macro (for
   whatever reason) deems svn_depth_immediates as non-recursive, which
   is ... kinda true, but not true enough for our purposes.  We need
   our requested recursion level to be *at least* as recursive as the
   real depth we're looking for.
 */
#define DEPTH_TO_RECURSE(d)    \
        (((d) == svn_depth_unknown || (d) > svn_depth_files) ? TRUE : FALSE)

typedef struct {
  svn_ra_svn__session_baton_t *sess_baton;
  apr_pool_t *pool;
  svn_revnum_t *new_rev;
  svn_commit_callback2_t callback;
  void *callback_baton;
} ra_svn_commit_callback_baton_t;

typedef struct {
  svn_ra_svn__session_baton_t *sess_baton;
  svn_ra_svn_conn_t *conn;
  apr_pool_t *pool;
  const svn_delta_editor_t *editor;
  void *edit_baton;
} ra_svn_reporter_baton_t;

/* Parse an svn URL's tunnel portion into tunnel, if there is a tunnel
   portion. */
static void parse_tunnel(const char *url, const char **tunnel,
                         apr_pool_t *pool)
{
  const char *p;

  *tunnel = NULL;

  if (strncasecmp(url, "svn", 3) != 0)
    return;
  url += 3;

  /* Get the tunnel specification, if any. */
  if (*url == '+')
    {
      url++;
      p = strchr(url, ':');
      if (!p)
        return;
      *tunnel = apr_pstrmemdup(pool, url, p - url);
      url = p;
    }
}

static svn_error_t *make_connection(const char *hostname, unsigned short port,
                                    apr_socket_t **sock, apr_pool_t *pool)
{
  apr_sockaddr_t *sa;
  apr_status_t status;
  int family = APR_INET;

  /* Make sure we have IPV6 support first before giving apr_sockaddr_info_get
     APR_UNSPEC, because it may give us back an IPV6 address even if we can't
     create IPV6 sockets.  */

#if APR_HAVE_IPV6
#ifdef MAX_SECS_TO_LINGER
  status = apr_socket_create(sock, APR_INET6, SOCK_STREAM, pool);
#else
  status = apr_socket_create(sock, APR_INET6, SOCK_STREAM,
                             APR_PROTO_TCP, pool);
#endif
  if (status == 0)
    {
      apr_socket_close(*sock);
      family = APR_UNSPEC;
    }
#endif

  /* Resolve the hostname. */
  status = apr_sockaddr_info_get(&sa, hostname, family, port, 0, pool);
  if (status)
    return svn_error_createf(status, NULL, _("Unknown hostname '%s'"),
                             hostname);
  /* Iterate through the returned list of addresses attempting to
   * connect to each in turn. */
  do
    {
      /* Create the socket. */
#ifdef MAX_SECS_TO_LINGER
      /* ### old APR interface */
      status = apr_socket_create(sock, sa->family, SOCK_STREAM, pool);
#else
      status = apr_socket_create(sock, sa->family, SOCK_STREAM, APR_PROTO_TCP,
                                 pool);
#endif
      if (status == APR_SUCCESS)
        {
          status = apr_socket_connect(*sock, sa);
          if (status != APR_SUCCESS)
            apr_socket_close(*sock);
        }
      sa = sa->next;
    }
  while (status != APR_SUCCESS && sa);

  if (status)
    return svn_error_wrap_apr(status, _("Can't connect to host '%s'"),
                              hostname);

  return SVN_NO_ERROR;
}

/* Set *DIFFS to an array of svn_prop_t, allocated in POOL, based on the
   property diffs in LIST, received from the server. */
static svn_error_t *parse_prop_diffs(apr_array_header_t *list,
                                     apr_pool_t *pool,
                                     apr_array_header_t **diffs)
{
  int i;

  *diffs = apr_array_make(pool, list->nelts, sizeof(svn_prop_t));

  for (i = 0; i < list->nelts; i++)
    {
      svn_prop_t *prop;
      svn_ra_svn_item_t *elt = &APR_ARRAY_IDX(list, i, svn_ra_svn_item_t);

      if (elt->kind != SVN_RA_SVN_LIST)
        return svn_error_create(SVN_ERR_RA_SVN_MALFORMED_DATA, NULL,
                                _("Prop diffs element not a list"));
      prop = apr_array_push(*diffs);
      SVN_ERR(svn_ra_svn_parse_tuple(elt->u.list, pool, "c(?s)", &prop->name,
                                     &prop->value));
    }
  return SVN_NO_ERROR;
}

/* Parse a lockdesc, provided in LIST as specified by the protocol into
   LOCK, allocated in POOL. */
static svn_error_t *parse_lock(apr_array_header_t *list, apr_pool_t *pool,
                               svn_lock_t **lock)
{
  const char *cdate, *edate;
  *lock = svn_lock_create(pool);
  SVN_ERR(svn_ra_svn_parse_tuple(list, pool, "ccc(?c)c(?c)", &(*lock)->path,
                                 &(*lock)->token, &(*lock)->owner,
                                 &(*lock)->comment, &cdate, &edate));
  (*lock)->path = svn_path_canonicalize((*lock)->path, pool);
  SVN_ERR(svn_time_from_cstring(&(*lock)->creation_date, cdate, pool));
  if (edate)
    SVN_ERR(svn_time_from_cstring(&(*lock)->expiration_date, edate, pool));
  return SVN_NO_ERROR;
}

/* --- AUTHENTICATION ROUTINES --- */

svn_error_t *svn_ra_svn__auth_response(svn_ra_svn_conn_t *conn,
                                       apr_pool_t *pool,
                                       const char *mech, const char *mech_arg)
{
  return svn_ra_svn_write_tuple(conn, pool, "w(?c)", mech, mech_arg);
}

static svn_error_t *handle_auth_request(svn_ra_svn__session_baton_t *sess,
                                        apr_pool_t *pool)
{
  svn_ra_svn_conn_t *conn = sess->conn;
  apr_array_header_t *mechlist;
  const char *realm;

  SVN_ERR(svn_ra_svn_read_cmd_response(conn, pool, "lc", &mechlist, &realm));
  if (mechlist->nelts == 0)
    return SVN_NO_ERROR;
  return DO_AUTH(sess, mechlist, realm, pool);
}

/* --- REPORTER IMPLEMENTATION --- */

static svn_error_t *ra_svn_set_path(void *baton, const char *path,
                                    svn_revnum_t rev,
                                    svn_depth_t depth,
                                    svn_boolean_t start_empty,
                                    const char *lock_token,
                                    apr_pool_t *pool)
{
  ra_svn_reporter_baton_t *b = baton;

  SVN_ERR(svn_ra_svn_write_cmd(b->conn, pool, "set-path", "crb(?c)w",
                               path, rev, start_empty, lock_token,
                               svn_depth_to_word(depth)));
  return SVN_NO_ERROR;
}

static svn_error_t *ra_svn_delete_path(void *baton, const char *path,
                                       apr_pool_t *pool)
{
  ra_svn_reporter_baton_t *b = baton;

  SVN_ERR(svn_ra_svn_write_cmd(b->conn, pool, "delete-path", "c", path));
  return SVN_NO_ERROR;
}

static svn_error_t *ra_svn_link_path(void *baton, const char *path,
                                     const char *url,
                                     svn_revnum_t rev,
                                     svn_depth_t depth,
                                     svn_boolean_t start_empty,
                                     const char *lock_token,
                                     apr_pool_t *pool)
{
  ra_svn_reporter_baton_t *b = baton;

  SVN_ERR(svn_ra_svn_write_cmd(b->conn, pool, "link-path", "ccrb(?c)w",
                               path, url, rev, start_empty, lock_token,
                               svn_depth_to_word(depth)));
  return SVN_NO_ERROR;
}

static svn_error_t *ra_svn_finish_report(void *baton,
                                         apr_pool_t *pool)
{
  ra_svn_reporter_baton_t *b = baton;

  SVN_ERR(svn_ra_svn_write_cmd(b->conn, b->pool, "finish-report", ""));
  SVN_ERR(handle_auth_request(b->sess_baton, b->pool));
  SVN_ERR(svn_ra_svn_drive_editor2(b->conn, b->pool, b->editor, b->edit_baton,
                                   NULL, FALSE));
  SVN_ERR(svn_ra_svn_read_cmd_response(b->conn, b->pool, ""));
  return SVN_NO_ERROR;
}

static svn_error_t *ra_svn_abort_report(void *baton,
                                        apr_pool_t *pool)
{
  ra_svn_reporter_baton_t *b = baton;

  SVN_ERR(svn_ra_svn_write_cmd(b->conn, b->pool, "abort-report", ""));
  return SVN_NO_ERROR;
}

static svn_ra_reporter3_t ra_svn_reporter = {
  ra_svn_set_path,
  ra_svn_delete_path,
  ra_svn_link_path,
  ra_svn_finish_report,
  ra_svn_abort_report
};

static svn_error_t *
ra_svn_get_reporter(svn_ra_svn__session_baton_t *sess_baton,
                    apr_pool_t *pool,
                    const svn_delta_editor_t *editor,
                    void *edit_baton,
                    const char *target,
                    svn_depth_t depth,
                    const svn_ra_reporter3_t **reporter,
                    void **report_baton)
{
  ra_svn_reporter_baton_t *b;
  const svn_delta_editor_t *filter_editor;
  void *filter_baton;

  /* We can skip the depth filtering when the user requested
     depth_files or depth_infinity because the server will
     transmit the right stuff anyway. */
  if ((depth != svn_depth_files) && (depth != svn_depth_infinity)
      && ! svn_ra_svn_has_capability(sess_baton->conn, SVN_RA_SVN_CAP_DEPTH))
    {
      SVN_ERR(svn_delta_depth_filter_editor(&filter_editor,
                                            &filter_baton,
                                            editor, edit_baton, depth,
                                            *target ? TRUE : FALSE,
                                            pool));
      editor = filter_editor;
      edit_baton = filter_baton;
    }

  b = apr_palloc(pool, sizeof(*b));
  b->sess_baton = sess_baton;
  b->conn = sess_baton->conn;
  b->pool = pool;
  b->editor = editor;
  b->edit_baton = edit_baton;

  *reporter = &ra_svn_reporter;
  *report_baton = b;

  return SVN_NO_ERROR;
}

/* --- RA LAYER IMPLEMENTATION --- */

/* (Note: *ARGV is an output parameter.) */
static svn_error_t *find_tunnel_agent(const char *tunnel,
                                      const char *hostinfo,
                                      const char ***argv,
                                      apr_hash_t *config, apr_pool_t *pool)
{
  svn_config_t *cfg;
  const char *val, *var, *cmd;
  char **cmd_argv;
  apr_size_t len;
  apr_status_t status;
  int n;

  /* Look up the tunnel specification in config. */
  cfg = config ? apr_hash_get(config, SVN_CONFIG_CATEGORY_CONFIG,
                              APR_HASH_KEY_STRING) : NULL;
  svn_config_get(cfg, &val, SVN_CONFIG_SECTION_TUNNELS, tunnel, NULL);

  /* We have one predefined tunnel scheme, if it isn't overridden by config. */
  if (!val && strcmp(tunnel, "ssh") == 0)
    val = "$SVN_SSH ssh";

  if (!val || !*val)
    return svn_error_createf(SVN_ERR_BAD_URL, NULL,
                             _("Undefined tunnel scheme '%s'"), tunnel);

  /* If the scheme definition begins with "$varname", it means there
   * is an environment variable which can override the command. */
  if (*val == '$')
    {
      val++;
      len = strcspn(val, " ");
      var = apr_pstrmemdup(pool, val, len);
      cmd = getenv(var);
      if (!cmd)
        {
          cmd = val + len;
          while (*cmd == ' ')
            cmd++;
          if (!*cmd)
            return svn_error_createf(SVN_ERR_BAD_URL, NULL,
                                     _("Tunnel scheme %s requires environment "
                                       "variable %s to be defined"), tunnel,
                                     var);
        }
    }
  else
    cmd = val;

  /* Tokenize the command into a list of arguments. */
  status = apr_tokenize_to_argv(cmd, &cmd_argv, pool);
  if (status != APR_SUCCESS)
    return svn_error_wrap_apr(status, _("Can't tokenize command '%s'"), cmd);

  /* Append the fixed arguments to the result. */
  for (n = 0; cmd_argv[n] != NULL; n++)
    ;
  *argv = apr_palloc(pool, (n + 4) * sizeof(char *));
  memcpy((void *) *argv, cmd_argv, n * sizeof(char *));
  (*argv)[n++] = svn_path_uri_decode(hostinfo, pool);
  (*argv)[n++] = "svnserve";
  (*argv)[n++] = "-t";
  (*argv)[n] = NULL;

  return SVN_NO_ERROR;
}

/* This function handles any errors which occur in the child process
 * created for a tunnel agent.  We write the error out as a command
 * failure; the code in ra_svn_open() to read the server's greeting
 * will see the error and return it to the caller. */
static void handle_child_process_error(apr_pool_t *pool, apr_status_t status,
                                       const char *desc)
{
  svn_ra_svn_conn_t *conn;
  apr_file_t *in_file, *out_file;
  svn_error_t *err;

  if (apr_file_open_stdin(&in_file, pool)
      || apr_file_open_stdout(&out_file, pool))
    return;

  conn = svn_ra_svn_create_conn(NULL, in_file, out_file, pool);
  err = svn_error_wrap_apr(status, _("Error in child process: %s"), desc);
  svn_error_clear(svn_ra_svn_write_cmd_failure(conn, pool, err));
  svn_error_clear(svn_ra_svn_flush(conn, pool));
}

/* (Note: *CONN is an output parameter.) */
static svn_error_t *make_tunnel(const char **args, svn_ra_svn_conn_t **conn,
                                apr_pool_t *pool)
{
  apr_status_t status;
  apr_proc_t *proc;
  apr_procattr_t *attr;

  status = apr_procattr_create(&attr, pool);
  if (status == APR_SUCCESS)
    status = apr_procattr_io_set(attr, 1, 1, 0);
  if (status == APR_SUCCESS)
    status = apr_procattr_cmdtype_set(attr, APR_PROGRAM_PATH);
  if (status == APR_SUCCESS)
    status = apr_procattr_child_errfn_set(attr, handle_child_process_error);
  proc = apr_palloc(pool, sizeof(*proc));
  if (status == APR_SUCCESS)
    status = apr_proc_create(proc, *args, args, NULL, attr, pool);
  if (status != APR_SUCCESS)
    return svn_error_wrap_apr(status, _("Can't create tunnel"));

  /* Arrange for the tunnel agent to get a SIGKILL on pool
   * cleanup.  This is a little extreme, but the alternatives
   * weren't working out:
   *   - Closing the pipes and waiting for the process to die
   *     was prone to mysterious hangs which are difficult to
   *     diagnose (e.g. svnserve dumps core due to unrelated bug;
   *     sshd goes into zombie state; ssh connection is never
   *     closed; ssh never terminates).
   *   - Killing the tunnel agent with SIGTERM leads to unsightly
   *     stderr output from ssh.
   */
  apr_pool_note_subprocess(pool, proc, APR_KILL_ALWAYS);

  /* APR pipe objects inherit by default.  But we don't want the
   * tunnel agent's pipes held open by future child processes
   * (such as other ra_svn sessions), so turn that off. */
  apr_file_inherit_unset(proc->in);
  apr_file_inherit_unset(proc->out);

  /* Guard against dotfile output to stdout on the server. */
  *conn = svn_ra_svn_create_conn(NULL, proc->out, proc->in, pool);
  SVN_ERR(svn_ra_svn_skip_leading_garbage(*conn, pool));
  return SVN_NO_ERROR;
}

/* Parse URL inot URI, validating it and setting the default port if none
   was given.  Allocate the URI fileds out of POOL. */
static svn_error_t *parse_url(const char *url, apr_uri_t *uri,
                              apr_pool_t *pool)
{
  apr_status_t apr_err;

  apr_err = apr_uri_parse(pool, url, uri);

  if (apr_err != 0)
    return svn_error_createf(SVN_ERR_RA_ILLEGAL_URL, NULL,
                             _("Illegal svn repository URL '%s'"), url);

  if (! uri->port)
    uri->port = SVN_RA_SVN_PORT;

  return SVN_NO_ERROR;
}

/* Open a session to URL, returning it in *SESS_P, allocating it in POOL.
   URI is a parsed version of URL.  CALLBACKS and CALLBACKS_BATON
   are provided by the caller of ra_svn_open. If tunnel_argv is non-null,
   it points to a program argument list to use when invoking the tunnel agent.
*/
static svn_error_t *open_session(svn_ra_svn__session_baton_t **sess_p,
                                 const char *url,
                                 const apr_uri_t *uri,
                                 const char **tunnel_argv,
                                 const svn_ra_callbacks2_t *callbacks,
                                 void *callbacks_baton,
                                 apr_pool_t *pool)
{
  svn_ra_svn__session_baton_t *sess;
  svn_ra_svn_conn_t *conn;
  apr_socket_t *sock;
  apr_uint64_t minver, maxver;
  apr_array_header_t *mechlist, *server_caplist, *repos_caplist;
  const char *client_string = NULL;

  sess = apr_palloc(pool, sizeof(*sess));
  sess->pool = pool;
  sess->is_tunneled = (tunnel_argv != NULL);
  sess->url = apr_pstrdup(pool, url);
  sess->user = uri->user;
  sess->hostname = uri->hostname;
  sess->realm_prefix = apr_psprintf(pool, "<svn://%s:%d>", uri->hostname,
                                    uri->port);
  sess->tunnel_argv = tunnel_argv;
  sess->callbacks = callbacks;
  sess->callbacks_baton = callbacks_baton;
  sess->bytes_read = sess->bytes_written = 0;

  if (tunnel_argv)
    SVN_ERR(make_tunnel(tunnel_argv, &conn, pool));
  else
    {
      SVN_ERR(make_connection(uri->hostname, uri->port, &sock, pool));
      conn = svn_ra_svn_create_conn(sock, NULL, NULL, pool);
    }

  /* Make sure we set conn->session before reading from it,
   * because the reader and writer functions expect a non-NULL value. */
  sess->conn = conn;
  conn->session = sess;

  /* Read server's greeting. */
  SVN_ERR(svn_ra_svn_read_cmd_response(conn, pool, "nnll", &minver, &maxver,
                                       &mechlist, &server_caplist));

  /* We support protocol version 2. */
  if (minver > 2)
    return svn_error_createf(SVN_ERR_RA_SVN_BAD_VERSION, NULL,
                             _("Server requires minimum version %d"),
                             (int) minver);
  if (maxver < 2)
    return svn_error_createf(SVN_ERR_RA_SVN_BAD_VERSION, NULL,
                             _("Server only supports versions up to %d"),
                             (int) maxver);
  SVN_ERR(svn_ra_svn_set_capabilities(conn, server_caplist));

  /* All released versions of Subversion support edit-pipeline,
   * so we do not support servers that do not. */
  if (! svn_ra_svn_has_capability(conn, SVN_RA_SVN_CAP_EDIT_PIPELINE))
    return svn_error_create(SVN_ERR_RA_SVN_BAD_VERSION, NULL,
                            _("Server does not support edit pipelining"));

  if (sess->callbacks->get_client_string != NULL)
    SVN_ERR(sess->callbacks->get_client_string(sess->callbacks_baton,
                                               &client_string, pool));

  /* In protocol version 2, we send back our protocol version, our
   * capability list, and the URL, and subsequently there is an auth
   * request. */
  SVN_ERR(svn_ra_svn_write_tuple(conn, pool, "n(wwwwww)cc(?c)",
                                 (apr_uint64_t) 2,
                                 SVN_RA_SVN_CAP_EDIT_PIPELINE,
                                 SVN_RA_SVN_CAP_SVNDIFF1,
                                 SVN_RA_SVN_CAP_ABSENT_ENTRIES,
                                 SVN_RA_SVN_CAP_DEPTH,
                                 SVN_RA_SVN_CAP_MERGEINFO,
                                 SVN_RA_SVN_CAP_LOG_REVPROPS,
                                 url, "SVN/" SVN_VERSION, client_string));
  SVN_ERR(handle_auth_request(sess, pool));

  /* This is where the security layer would go into effect if we
   * supported security layers, which is a ways off. */

  /* Read the repository's uuid and root URL, and perhaps learn more
     capabilities that weren't available before now. */
  SVN_ERR(svn_ra_svn_read_cmd_response(conn, pool, "c?c?l", &conn->uuid,
                                       &conn->repos_root, &repos_caplist));
  if (repos_caplist)
    SVN_ERR(svn_ra_svn_set_capabilities(conn, repos_caplist));

  if (conn->repos_root)
    {
      conn->repos_root = svn_path_canonicalize(conn->repos_root, pool);
      /* We should check that the returned string is a prefix of url, since
         that's the API guarantee, but this isn't true for 1.0 servers.
         Checking the length prevents client crashes. */
      if (strlen(conn->repos_root) > strlen(url))
        return svn_error_create(SVN_ERR_RA_SVN_MALFORMED_DATA, NULL,
                                _("Impossibly long repository root from "
                                  "server"));
    }

  *sess_p = sess;

  return SVN_NO_ERROR;
}


#ifdef SVN_HAVE_SASL
#define RA_SVN_DESCRIPTION \
  N_("Module for accessing a repository using the svn network protocol.\n" \
     "  - with Cyrus SASL authentication")
#else
#define RA_SVN_DESCRIPTION \
  N_("Module for accessing a repository using the svn network protocol.")
#endif

static const char *ra_svn_get_description(void)
{
  return _(RA_SVN_DESCRIPTION);
}

static const char * const *
ra_svn_get_schemes(apr_pool_t *pool)
{
  static const char *schemes[] = { "svn", NULL };

  return schemes;
}



static svn_error_t *ra_svn_open(svn_ra_session_t *session, const char *url,
                                const svn_ra_callbacks2_t *callbacks,
                                void *callback_baton,
                                apr_hash_t *config,
                                apr_pool_t *pool)
{
  apr_pool_t *sess_pool = svn_pool_create(pool);
  svn_ra_svn__session_baton_t *sess;
  const char *tunnel, **tunnel_argv;
  apr_uri_t uri;
  svn_config_t *cfg, *cfg_client;

  SVN_ERR(parse_url(url, &uri, sess_pool));

  parse_tunnel(url, &tunnel, pool);

  if (tunnel)
    SVN_ERR(find_tunnel_agent(tunnel, uri.hostinfo, &tunnel_argv, config,
                              pool));
  else
    tunnel_argv = NULL;

  cfg_client = config ? apr_hash_get(config,
                                     SVN_CONFIG_CATEGORY_CONFIG,
                                     APR_HASH_KEY_STRING) : NULL;
  cfg = config ? apr_hash_get(config,
                              SVN_CONFIG_CATEGORY_SERVERS,
                              APR_HASH_KEY_STRING) : NULL;
  svn_auth_set_parameter(callbacks->auth_baton,
                         SVN_AUTH_PARAM_CONFIG_CATEGORY_CONFIG, cfg_client);
  svn_auth_set_parameter(callbacks->auth_baton,
                         SVN_AUTH_PARAM_CONFIG_CATEGORY_SERVERS, cfg);

  /* We open the session in a subpool so we can get rid of it if we
     reparent with a server that doesn't support reparenting. */
  SVN_ERR(open_session(&sess, url, &uri, tunnel_argv,
                       callbacks, callback_baton, sess_pool));
  session->priv = sess;

  return SVN_NO_ERROR;
}

static svn_error_t *ra_svn_reparent(svn_ra_session_t *ra_session,
                                    const char *url,
                                    apr_pool_t *pool)
{
  svn_ra_svn__session_baton_t *sess = ra_session->priv;
  svn_ra_svn_conn_t *conn = sess->conn;
  svn_error_t *err;
  apr_pool_t *sess_pool;
  svn_ra_svn__session_baton_t *new_sess;
  apr_uri_t uri;

  SVN_ERR(svn_ra_svn_write_cmd(conn, pool, "reparent", "c", url));
  err = handle_auth_request(sess, pool);
  if (! err)
    {
      SVN_ERR(svn_ra_svn_read_cmd_response(conn, pool, ""));
      sess->url = apr_pstrdup(sess->pool, url);
      return SVN_NO_ERROR;
    }
  else if (err->apr_err != SVN_ERR_RA_SVN_UNKNOWN_CMD)
    return err;

  /* Servers before 1.4 doesn't support this command; try to reconnect
     instead. */
  svn_error_clear(err);
  /* Create a new subpool of the RA session pool. */
  sess_pool = svn_pool_create(ra_session->pool);
  err = parse_url(url, &uri, sess_pool);
  if (! err)
    err = open_session(&new_sess, url, &uri, sess->tunnel_argv,
                       sess->callbacks, sess->callbacks_baton, sess_pool);
  /* We destroy the new session pool on error, since it is allocated in
     the main session pool. */
  if (err)
    {
      svn_pool_destroy(sess_pool);
      return err;
    }

  /* We have a new connection, assign it and destroy the old. */
  ra_session->priv = new_sess;
  svn_pool_destroy(sess->pool);

  return SVN_NO_ERROR;
}

static svn_error_t *ra_svn_get_session_url(svn_ra_session_t *session,
                                           const char **url, apr_pool_t *pool)
{
  svn_ra_svn__session_baton_t *sess = session->priv;
  *url = apr_pstrdup(pool, sess->url);
  return SVN_NO_ERROR;
}

static svn_error_t *ra_svn_get_latest_rev(svn_ra_session_t *session,
                                          svn_revnum_t *rev, apr_pool_t *pool)
{
  svn_ra_svn__session_baton_t *sess_baton = session->priv;
  svn_ra_svn_conn_t *conn = sess_baton->conn;

  SVN_ERR(svn_ra_svn_write_cmd(conn, pool, "get-latest-rev", ""));
  SVN_ERR(handle_auth_request(sess_baton, pool));
  SVN_ERR(svn_ra_svn_read_cmd_response(conn, pool, "r", rev));
  return SVN_NO_ERROR;
}

static svn_error_t *ra_svn_get_dated_rev(svn_ra_session_t *session,
                                         svn_revnum_t *rev, apr_time_t tm,
                                         apr_pool_t *pool)
{
  svn_ra_svn__session_baton_t *sess_baton = session->priv;
  svn_ra_svn_conn_t *conn = sess_baton->conn;

  SVN_ERR(svn_ra_svn_write_cmd(conn, pool, "get-dated-rev", "c",
                               svn_time_to_cstring(tm, pool)));
  SVN_ERR(handle_auth_request(sess_baton, pool));
  SVN_ERR(svn_ra_svn_read_cmd_response(conn, pool, "r", rev));
  return SVN_NO_ERROR;
}

static svn_error_t *ra_svn_change_rev_prop(svn_ra_session_t *session, svn_revnum_t rev,
                                           const char *name,
                                           const svn_string_t *value,
                                           apr_pool_t *pool)
{
  svn_ra_svn__session_baton_t *sess_baton = session->priv;
  svn_ra_svn_conn_t *conn = sess_baton->conn;

  SVN_ERR(svn_ra_svn_write_cmd(conn, pool, "change-rev-prop", "rc?s",
                               rev, name, value));
  SVN_ERR(handle_auth_request(sess_baton, pool));
  SVN_ERR(svn_ra_svn_read_cmd_response(conn, pool, ""));
  return SVN_NO_ERROR;
}

static svn_error_t *ra_svn_get_uuid(svn_ra_session_t *session, const char **uuid,
                                    apr_pool_t *pool)
{
  svn_ra_svn__session_baton_t *sess_baton = session->priv;
  svn_ra_svn_conn_t *conn = sess_baton->conn;

  *uuid = conn->uuid;
  return SVN_NO_ERROR;
}

static svn_error_t *ra_svn_get_repos_root(svn_ra_session_t *session, const char **url,
                                          apr_pool_t *pool)
{
  svn_ra_svn__session_baton_t *sess_baton = session->priv;
  svn_ra_svn_conn_t *conn = sess_baton->conn;

  if (!conn->repos_root)
    return svn_error_create(SVN_ERR_RA_SVN_BAD_VERSION, NULL,
                            _("Server did not send repository root"));
  *url = conn->repos_root;
  return SVN_NO_ERROR;
}

static svn_error_t *ra_svn_rev_proplist(svn_ra_session_t *session, svn_revnum_t rev,
                                        apr_hash_t **props, apr_pool_t *pool)
{
  svn_ra_svn__session_baton_t *sess_baton = session->priv;
  svn_ra_svn_conn_t *conn = sess_baton->conn;
  apr_array_header_t *proplist;

  SVN_ERR(svn_ra_svn_write_cmd(conn, pool, "rev-proplist", "r", rev));
  SVN_ERR(handle_auth_request(sess_baton, pool));
  SVN_ERR(svn_ra_svn_read_cmd_response(conn, pool, "l", &proplist));
  SVN_ERR(svn_ra_svn_parse_proplist(proplist, pool, props));
  return SVN_NO_ERROR;
}

static svn_error_t *ra_svn_rev_prop(svn_ra_session_t *session, svn_revnum_t rev,
                                    const char *name,
                                    svn_string_t **value, apr_pool_t *pool)
{
  svn_ra_svn__session_baton_t *sess_baton = session->priv;
  svn_ra_svn_conn_t *conn = sess_baton->conn;

  SVN_ERR(svn_ra_svn_write_cmd(conn, pool, "rev-prop", "rc", rev, name));
  SVN_ERR(handle_auth_request(sess_baton, pool));
  SVN_ERR(svn_ra_svn_read_cmd_response(conn, pool, "(?s)", value));
  return SVN_NO_ERROR;
}

static svn_error_t *ra_svn_end_commit(void *baton)
{
  ra_svn_commit_callback_baton_t *ccb = baton;
  svn_commit_info_t *commit_info = svn_create_commit_info(ccb->pool);

  SVN_ERR(handle_auth_request(ccb->sess_baton, ccb->pool));
  SVN_ERR(svn_ra_svn_read_tuple(ccb->sess_baton->conn, ccb->pool,
                                "r(?c)(?c)?(?c)",
                                 &(commit_info->revision),
                                 &(commit_info->date),
                                 &(commit_info->author),
                                 &(commit_info->post_commit_err)));

  return ccb->callback(commit_info, ccb->callback_baton, ccb->pool);

}

static svn_error_t *ra_svn_commit(svn_ra_session_t *session,
                                  const svn_delta_editor_t **editor,
                                  void **edit_baton,
                                  apr_hash_t *revprop_table,
                                  svn_commit_callback2_t callback,
                                  void *callback_baton,
                                  apr_hash_t *lock_tokens,
                                  svn_boolean_t keep_locks,
                                  apr_pool_t *pool)
{
  svn_ra_svn__session_baton_t *sess_baton = session->priv;
  svn_ra_svn_conn_t *conn = sess_baton->conn;
  ra_svn_commit_callback_baton_t *ccb;
  apr_hash_index_t *hi;
  apr_pool_t *iterpool;
  const svn_string_t *log_msg = apr_hash_get(revprop_table,
                                             SVN_PROP_REVISION_LOG,
                                             APR_HASH_KEY_STRING);

  /* If we're sending revprops other than svn:log, make sure the server won't
     silently ignore them. */
  if (apr_hash_count(revprop_table) > 1 &&
      ! svn_ra_svn_has_capability(conn, SVN_RA_SVN_CAP_COMMIT_REVPROPS))
    return svn_error_create(SVN_ERR_RA_NOT_IMPLEMENTED, NULL,
                            _("Server doesn't support setting arbitrary "
                              "revision properties during commit"));

  /* Tell the server we're starting the commit.
     Send log message here for backwards compatibility with servers
     before 1.5. */
  SVN_ERR(svn_ra_svn_write_tuple(conn, pool, "w(c(!", "commit",
                                 log_msg->data));
  if (lock_tokens)
    {
      iterpool = svn_pool_create(pool);
      for (hi = apr_hash_first(pool, lock_tokens); hi; hi = apr_hash_next(hi))
        {
          const void *key;
          void *val;
          const char *path, *token;

          svn_pool_clear(iterpool);
          apr_hash_this(hi, &key, NULL, &val);
          path = key;
          token = val;
          SVN_ERR(svn_ra_svn_write_tuple(conn, iterpool, "cc", path, token));
        }
      svn_pool_destroy(iterpool);
    }
  SVN_ERR(svn_ra_svn_write_tuple(conn, pool, "!)b(!", keep_locks));
  SVN_ERR(svn_ra_svn_write_proplist(conn, pool, revprop_table));
  SVN_ERR(svn_ra_svn_write_tuple(conn, pool, "!))"));
  SVN_ERR(handle_auth_request(sess_baton, pool));
  SVN_ERR(svn_ra_svn_read_cmd_response(conn, pool, ""));

  /* Remember a few arguments for when the commit is over. */
  ccb = apr_palloc(pool, sizeof(*ccb));
  ccb->sess_baton = sess_baton;
  ccb->pool = pool;
  ccb->callback = callback;
  ccb->callback_baton = callback_baton;

  /* Fetch an editor for the caller to drive.  The editor will call
   * ra_svn_end_commit() upon close_edit(), at which point we'll fill
   * in the new_rev, committed_date, and committed_author values. */
  svn_ra_svn_get_editor(editor, edit_baton, conn, pool,
                        ra_svn_end_commit, ccb);
  return SVN_NO_ERROR;
}

static svn_error_t *ra_svn_get_file(svn_ra_session_t *session, const char *path,
                                    svn_revnum_t rev, svn_stream_t *stream,
                                    svn_revnum_t *fetched_rev,
                                    apr_hash_t **props,
                                    apr_pool_t *pool)
{
  svn_ra_svn__session_baton_t *sess_baton = session->priv;
  svn_ra_svn_conn_t *conn = sess_baton->conn;
  apr_array_header_t *proplist;
<<<<<<< HEAD
  const char *expected_checksum, *hex_digest;
=======
  const char *expected_checksum;
>>>>>>> e363d545
  svn_checksum_ctx_t *checksum_ctx;
  apr_pool_t *iterpool;

  SVN_ERR(svn_ra_svn_write_cmd(conn, pool, "get-file", "c(?r)bb", path,
                               rev, (props != NULL), (stream != NULL)));
  SVN_ERR(handle_auth_request(sess_baton, pool));
  SVN_ERR(svn_ra_svn_read_cmd_response(conn, pool, "(?c)rl",
                                       &expected_checksum,
                                       &rev, &proplist));

  if (fetched_rev)
    *fetched_rev = rev;
  if (props)
    SVN_ERR(svn_ra_svn_parse_proplist(proplist, pool, props));

  /* We're done if the contents weren't wanted. */
  if (!stream)
    return SVN_NO_ERROR;

  if (expected_checksum)
    checksum_ctx = svn_checksum_ctx_create(svn_checksum_md5, pool);

  /* Read the file's contents. */
  iterpool = svn_pool_create(pool);
  while (1)
    {
      svn_ra_svn_item_t *item;

      svn_pool_clear(iterpool);
      SVN_ERR(svn_ra_svn_read_item(conn, iterpool, &item));
      if (item->kind != SVN_RA_SVN_STRING)
        return svn_error_create(SVN_ERR_RA_SVN_MALFORMED_DATA, NULL,
                                _("Non-string as part of file contents"));
      if (item->u.string->len == 0)
        break;

      if (expected_checksum)
        SVN_ERR(svn_checksum_update(checksum_ctx, item->u.string->data,
                                    item->u.string->len));

      SVN_ERR(svn_stream_write(stream, item->u.string->data,
                               &item->u.string->len));
    }
  svn_pool_destroy(iterpool);

  SVN_ERR(svn_ra_svn_read_cmd_response(conn, pool, ""));

  if (expected_checksum)
    {
      svn_checksum_t *checksum;
<<<<<<< HEAD
=======
      const char *hex_digest;
>>>>>>> e363d545

      svn_checksum_final(&checksum, checksum_ctx, pool);
      hex_digest = svn_checksum_to_cstring_display(checksum, pool);
      if (strcmp(hex_digest, expected_checksum) != 0)
        return svn_error_createf
          (SVN_ERR_CHECKSUM_MISMATCH, NULL,
           _("Checksum mismatch for '%s':\n"
             "   expected checksum:  %s\n"
             "   actual checksum:    %s\n"),
           path, expected_checksum, hex_digest);
    }

  return SVN_NO_ERROR;
}

static svn_error_t *ra_svn_get_dir(svn_ra_session_t *session,
                                   apr_hash_t **dirents,
                                   svn_revnum_t *fetched_rev,
                                   apr_hash_t **props,
                                   const char *path,
                                   svn_revnum_t rev,
                                   apr_uint32_t dirent_fields,
                                   apr_pool_t *pool)
{
  svn_ra_svn__session_baton_t *sess_baton = session->priv;
  svn_ra_svn_conn_t *conn = sess_baton->conn;
  apr_array_header_t *proplist, *dirlist;
  int i;

  SVN_ERR(svn_ra_svn_write_tuple(conn, pool, "w(c(?r)bb(!", "get-dir", path,
                                 rev, (props != NULL), (dirents != NULL)));
  if (dirent_fields & SVN_DIRENT_KIND)
    SVN_ERR(svn_ra_svn_write_word(conn, pool, SVN_RA_SVN_DIRENT_KIND));
  if (dirent_fields & SVN_DIRENT_SIZE)
    SVN_ERR(svn_ra_svn_write_word(conn, pool, SVN_RA_SVN_DIRENT_SIZE));
  if (dirent_fields & SVN_DIRENT_HAS_PROPS)
    SVN_ERR(svn_ra_svn_write_word(conn, pool, SVN_RA_SVN_DIRENT_HAS_PROPS));
  if (dirent_fields & SVN_DIRENT_CREATED_REV)
    SVN_ERR(svn_ra_svn_write_word(conn, pool, SVN_RA_SVN_DIRENT_CREATED_REV));
  if (dirent_fields & SVN_DIRENT_TIME)
    SVN_ERR(svn_ra_svn_write_word(conn, pool, SVN_RA_SVN_DIRENT_TIME));
  if (dirent_fields & SVN_DIRENT_LAST_AUTHOR)
    SVN_ERR(svn_ra_svn_write_word(conn, pool, SVN_RA_SVN_DIRENT_LAST_AUTHOR));

  SVN_ERR(svn_ra_svn_write_tuple(conn, pool, "!))"));

  SVN_ERR(handle_auth_request(sess_baton, pool));
  SVN_ERR(svn_ra_svn_read_cmd_response(conn, pool, "rll", &rev, &proplist,
                                       &dirlist));

  if (fetched_rev)
    *fetched_rev = rev;
  if (props)
    SVN_ERR(svn_ra_svn_parse_proplist(proplist, pool, props));

  /* We're done if dirents aren't wanted. */
  if (!dirents)
    return SVN_NO_ERROR;

  /* Interpret the directory list. */
  *dirents = apr_hash_make(pool);
  for (i = 0; i < dirlist->nelts; i++)
    {
      const char *name, *kind, *cdate, *cauthor;
      svn_boolean_t has_props;
      svn_dirent_t *dirent;
      apr_uint64_t size;
      svn_revnum_t crev;
      svn_ra_svn_item_t *elt = &APR_ARRAY_IDX(dirlist, i, svn_ra_svn_item_t);

      if (elt->kind != SVN_RA_SVN_LIST)
        return svn_error_create(SVN_ERR_RA_SVN_MALFORMED_DATA, NULL,
                                _("Dirlist element not a list"));
      SVN_ERR(svn_ra_svn_parse_tuple(elt->u.list, pool, "cwnbr(?c)(?c)",
                                     &name, &kind, &size, &has_props,
                                     &crev, &cdate, &cauthor));
      name = svn_path_canonicalize(name, pool);
      dirent = apr_palloc(pool, sizeof(*dirent));
      dirent->kind = svn_node_kind_from_word(kind);
      dirent->size = size;/* FIXME: svn_filesize_t */
      dirent->has_props = has_props;
      dirent->created_rev = crev;
      SVN_ERR(svn_time_from_cstring(&dirent->time, cdate, pool));
      dirent->last_author = cauthor;
      apr_hash_set(*dirents, name, APR_HASH_KEY_STRING, dirent);
    }

  return SVN_NO_ERROR;
}

/* If REVISION is SVN_INVALID_REVNUM, no value is sent to the
   server, which defaults to youngest. */
static svn_error_t *ra_svn_get_mergeinfo(svn_ra_session_t *session,
                                         svn_mergeinfo_catalog_t *catalog,
                                         const apr_array_header_t *paths,
                                         svn_revnum_t revision,
                                         svn_mergeinfo_inheritance_t inherit,
                                         svn_boolean_t include_descendants,
                                         apr_pool_t *pool)
{
  svn_ra_svn__session_baton_t *sess_baton = session->priv;
  svn_ra_svn_conn_t *conn = sess_baton->conn;
  int i;
  apr_array_header_t *mergeinfo_tuple;
  svn_ra_svn_item_t *elt;
  const char *path;

  SVN_ERR(svn_ra_svn_write_tuple(conn, pool, "w((!", "get-mergeinfo"));
  for (i = 0; i < paths->nelts; i++)
    {
      path = APR_ARRAY_IDX(paths, i, const char *);
      SVN_ERR(svn_ra_svn_write_cstring(conn, pool, path));
    }
  SVN_ERR(svn_ra_svn_write_tuple(conn, pool, "!)(?r)wb)", revision,
                                 svn_inheritance_to_word(inherit),
                                 include_descendants));

  SVN_ERR(handle_auth_request(sess_baton, pool));
  SVN_ERR(svn_ra_svn_read_cmd_response(conn, pool, "l", &mergeinfo_tuple));

  *catalog = NULL;
  if (mergeinfo_tuple->nelts > 0)
    {
      *catalog = apr_hash_make(pool);
      for (i = 0; i < mergeinfo_tuple->nelts; i++)
        {
          svn_mergeinfo_t for_path;
          const char *to_parse;

          elt = &((svn_ra_svn_item_t *) mergeinfo_tuple->elts)[i];
          if (elt->kind != SVN_RA_SVN_LIST)
            return svn_error_create(SVN_ERR_RA_SVN_MALFORMED_DATA, NULL,
                                    _("Mergeinfo element is not a list"));
          SVN_ERR(svn_ra_svn_parse_tuple(elt->u.list, pool, "cc",
                                         &path, &to_parse));
          SVN_ERR(svn_mergeinfo_parse(&for_path, to_parse, pool));
          apr_hash_set(*catalog, path, APR_HASH_KEY_STRING, for_path);
        }
    }

  return SVN_NO_ERROR;
}

static svn_error_t *ra_svn_update(svn_ra_session_t *session,
                                  const svn_ra_reporter3_t **reporter,
                                  void **report_baton, svn_revnum_t rev,
                                  const char *target, svn_depth_t depth,
                                  svn_boolean_t send_copyfrom_args,
                                  const svn_delta_editor_t *update_editor,
                                  void *update_baton, apr_pool_t *pool)
{
  svn_ra_svn__session_baton_t *sess_baton = session->priv;
  svn_ra_svn_conn_t *conn = sess_baton->conn;
  svn_boolean_t recurse = DEPTH_TO_RECURSE(depth);

  /* Tell the server we want to start an update. */
  SVN_ERR(svn_ra_svn_write_cmd(conn, pool, "update", "(?r)cbwb", rev, target,
                               recurse, svn_depth_to_word(depth),
                               send_copyfrom_args));
  SVN_ERR(handle_auth_request(sess_baton, pool));

  /* Fetch a reporter for the caller to drive.  The reporter will drive
   * update_editor upon finish_report(). */
  SVN_ERR(ra_svn_get_reporter(sess_baton, pool, update_editor, update_baton,
                              target, depth, reporter, report_baton));
  return SVN_NO_ERROR;
}

static svn_error_t *ra_svn_switch(svn_ra_session_t *session,
                                  const svn_ra_reporter3_t **reporter,
                                  void **report_baton, svn_revnum_t rev,
                                  const char *target, svn_depth_t depth,
                                  const char *switch_url,
                                  const svn_delta_editor_t *update_editor,
                                  void *update_baton, apr_pool_t *pool)
{
  svn_ra_svn__session_baton_t *sess_baton = session->priv;
  svn_ra_svn_conn_t *conn = sess_baton->conn;
  svn_boolean_t recurse = DEPTH_TO_RECURSE(depth);

  /* Tell the server we want to start a switch. */
  SVN_ERR(svn_ra_svn_write_cmd(conn, pool, "switch", "(?r)cbcw", rev,
                               target, recurse, switch_url,
                               svn_depth_to_word(depth)));
  SVN_ERR(handle_auth_request(sess_baton, pool));

  /* Fetch a reporter for the caller to drive.  The reporter will drive
   * update_editor upon finish_report(). */
  SVN_ERR(ra_svn_get_reporter(sess_baton, pool, update_editor, update_baton,
                              target, depth, reporter, report_baton));
  return SVN_NO_ERROR;
}

static svn_error_t *ra_svn_status(svn_ra_session_t *session,
                                  const svn_ra_reporter3_t **reporter,
                                  void **report_baton,
                                  const char *target, svn_revnum_t rev,
                                  svn_depth_t depth,
                                  const svn_delta_editor_t *status_editor,
                                  void *status_baton, apr_pool_t *pool)
{
  svn_ra_svn__session_baton_t *sess_baton = session->priv;
  svn_ra_svn_conn_t *conn = sess_baton->conn;
  svn_boolean_t recurse = DEPTH_TO_RECURSE(depth);

  /* Tell the server we want to start a status operation. */
  SVN_ERR(svn_ra_svn_write_cmd(conn, pool, "status", "cb(?r)w",
                               target, recurse, rev,
                               svn_depth_to_word(depth)));
  SVN_ERR(handle_auth_request(sess_baton, pool));

  /* Fetch a reporter for the caller to drive.  The reporter will drive
   * status_editor upon finish_report(). */
  SVN_ERR(ra_svn_get_reporter(sess_baton, pool, status_editor, status_baton,
                              target, depth, reporter, report_baton));
  return SVN_NO_ERROR;
}

static svn_error_t *ra_svn_diff(svn_ra_session_t *session,
                                const svn_ra_reporter3_t **reporter,
                                void **report_baton,
                                svn_revnum_t rev, const char *target,
                                svn_depth_t depth,
                                svn_boolean_t ignore_ancestry,
                                svn_boolean_t text_deltas,
                                const char *versus_url,
                                const svn_delta_editor_t *diff_editor,
                                void *diff_baton, apr_pool_t *pool)
{
  svn_ra_svn__session_baton_t *sess_baton = session->priv;
  svn_ra_svn_conn_t *conn = sess_baton->conn;
  svn_boolean_t recurse = DEPTH_TO_RECURSE(depth);

  /* Tell the server we want to start a diff. */
  SVN_ERR(svn_ra_svn_write_cmd(conn, pool, "diff", "(?r)cbbcbw", rev,
                               target, recurse, ignore_ancestry,
                               versus_url, text_deltas,
                               svn_depth_to_word(depth)));
  SVN_ERR(handle_auth_request(sess_baton, pool));

  /* Fetch a reporter for the caller to drive.  The reporter will drive
   * diff_editor upon finish_report(). */
  SVN_ERR(ra_svn_get_reporter(sess_baton, pool, diff_editor, diff_baton,
                              target, depth, reporter, report_baton));
  return SVN_NO_ERROR;
}

static svn_error_t *ra_svn_log(svn_ra_session_t *session,
                               const apr_array_header_t *paths,
                               svn_revnum_t start, svn_revnum_t end,
                               int limit,
                               svn_boolean_t discover_changed_paths,
                               svn_boolean_t strict_node_history,
                               svn_boolean_t include_merged_revisions,
                               const apr_array_header_t *revprops,
                               svn_log_entry_receiver_t receiver,
                               void *receiver_baton, apr_pool_t *pool)
{
  svn_ra_svn__session_baton_t *sess_baton = session->priv;
  svn_ra_svn_conn_t *conn = sess_baton->conn;
  apr_pool_t *iterpool;
  int i;
  int nest_level = 0;
  const char *path;
  char *name;
  svn_boolean_t want_custom_revprops;

  SVN_ERR(svn_ra_svn_write_tuple(conn, pool, "w((!", "log"));
  if (paths)
    {
      for (i = 0; i < paths->nelts; i++)
        {
          path = APR_ARRAY_IDX(paths, i, const char *);
          SVN_ERR(svn_ra_svn_write_cstring(conn, pool, path));
        }
    }
  SVN_ERR(svn_ra_svn_write_tuple(conn, pool, "!)(?r)(?r)bbnb!", start, end,
                                 discover_changed_paths, strict_node_history,
                                 (apr_uint64_t) limit,
                                 include_merged_revisions));
  if (revprops)
    {
      want_custom_revprops = FALSE;
      SVN_ERR(svn_ra_svn_write_tuple(conn, pool, "!w(!", "revprops"));
      for (i = 0; i < revprops->nelts; i++)
        {
          name = APR_ARRAY_IDX(revprops, i, char *);
          SVN_ERR(svn_ra_svn_write_cstring(conn, pool, name));
          if (!want_custom_revprops
              && strcmp(name, SVN_PROP_REVISION_AUTHOR) != 0
              && strcmp(name, SVN_PROP_REVISION_DATE) != 0
              && strcmp(name, SVN_PROP_REVISION_LOG) != 0)
            want_custom_revprops = TRUE;
        }
      SVN_ERR(svn_ra_svn_write_tuple(conn, pool, "!))"));
    }
  else
    {
      SVN_ERR(svn_ra_svn_write_tuple(conn, pool, "!w())", "all-revprops"));
      want_custom_revprops = TRUE;
    }

  SVN_ERR(handle_auth_request(sess_baton, pool));

  /* Read the log messages. */
  iterpool = svn_pool_create(pool);
  while (1)
    {
      apr_uint64_t has_children_param, invalid_revnum_param;
      svn_string_t *author, *date, *message;
      apr_array_header_t *cplist, *rplist;
      svn_log_entry_t *log_entry;
      svn_boolean_t has_children;
      apr_uint64_t revprop_count;
      svn_ra_svn_item_t *item;
      apr_hash_t *cphash;
      svn_revnum_t rev;
      int nreceived;

      svn_pool_clear(iterpool);
      SVN_ERR(svn_ra_svn_read_item(conn, iterpool, &item));
      if (item->kind == SVN_RA_SVN_WORD && strcmp(item->u.word, "done") == 0)
        break;
      if (item->kind != SVN_RA_SVN_LIST)
        return svn_error_create(SVN_ERR_RA_SVN_MALFORMED_DATA, NULL,
                                _("Log entry not a list"));
      SVN_ERR(svn_ra_svn_parse_tuple(item->u.list, iterpool,
                                     "lr(?s)(?s)(?s)?BBnl",
                                     &cplist, &rev, &author, &date,
                                     &message, &has_children_param,
                                     &invalid_revnum_param,
                                     &revprop_count, &rplist));
      if (want_custom_revprops && rplist == NULL)
        {
          /* Caller asked for custom revprops, but server is too old. */
          return svn_error_create(SVN_ERR_RA_NOT_IMPLEMENTED, NULL,
                                  _("Server does not support custom revprops"
                                    " via log"));
        }

      if (has_children_param == SVN_RA_SVN_UNSPECIFIED_NUMBER)
        has_children = FALSE;
      else
        has_children = (svn_boolean_t) has_children_param;

      /* Because the svn protocol won't let us send an invalid revnum, we have
         to recover that fact using the extra parameter. */
      if (invalid_revnum_param != SVN_RA_SVN_UNSPECIFIED_NUMBER
            && invalid_revnum_param == TRUE)
        rev = SVN_INVALID_REVNUM;

      if (cplist->nelts > 0)
        {
          /* Interpret the changed-paths list. */
          cphash = apr_hash_make(iterpool);
          for (i = 0; i < cplist->nelts; i++)
            {
              svn_log_changed_path2_t *change;
              const char *copy_path, *action, *cpath, *kind_str;
              svn_revnum_t copy_rev;
              svn_ra_svn_item_t *elt = &APR_ARRAY_IDX(cplist, i,
                                                      svn_ra_svn_item_t);

              if (elt->kind != SVN_RA_SVN_LIST)
                return svn_error_create(SVN_ERR_RA_SVN_MALFORMED_DATA, NULL,
                                        _("Changed-path entry not a list"));
              SVN_ERR(svn_ra_svn_parse_tuple(elt->u.list, iterpool,
                                             "cw(?cr)(?c)",
                                             &cpath, &action, &copy_path,
                                             &copy_rev, &kind_str));
              cpath = svn_path_canonicalize(cpath, iterpool);
              if (copy_path)
                copy_path = svn_path_canonicalize(copy_path, iterpool);
              change = svn_log_changed_path2_create(iterpool);
              change->action = *action;
              change->copyfrom_path = copy_path;
              change->copyfrom_rev = copy_rev;
              change->node_kind = svn_node_kind_from_word(kind_str);
              apr_hash_set(cphash, cpath, APR_HASH_KEY_STRING, change);
            }
        }
      else
        cphash = NULL;

      nreceived = 0;
      if (! (limit && (nest_level == 0) && (++nreceived > limit)))
        {
          log_entry = svn_log_entry_create(iterpool);

          log_entry->changed_paths = cphash;
          log_entry->changed_paths2 = cphash;
          log_entry->revision = rev;
          log_entry->has_children = has_children;
          if (rplist)
            SVN_ERR(svn_ra_svn_parse_proplist(rplist, pool,
                                              &log_entry->revprops));
          if (log_entry->revprops == NULL)
            log_entry->revprops = apr_hash_make(pool);
          if (revprops == NULL)
            {
              /* Caller requested all revprops; set author/date/log. */
              if (author)
                apr_hash_set(log_entry->revprops, SVN_PROP_REVISION_AUTHOR,
                             APR_HASH_KEY_STRING, author);
              if (date)
                apr_hash_set(log_entry->revprops, SVN_PROP_REVISION_DATE,
                             APR_HASH_KEY_STRING, date);
              if (message)
                apr_hash_set(log_entry->revprops, SVN_PROP_REVISION_LOG,
                             APR_HASH_KEY_STRING, message);
            }
          else
            {
              /* Caller requested some; maybe set author/date/log. */
              for (i = 0; i < revprops->nelts; i++)
                {
                  name = APR_ARRAY_IDX(revprops, i, char *);
                  if (author && strcmp(name, SVN_PROP_REVISION_AUTHOR) == 0)
                    apr_hash_set(log_entry->revprops, SVN_PROP_REVISION_AUTHOR,
                                 APR_HASH_KEY_STRING, author);
                  if (date && strcmp(name, SVN_PROP_REVISION_DATE) == 0)
                    apr_hash_set(log_entry->revprops, SVN_PROP_REVISION_DATE,
                                 APR_HASH_KEY_STRING, date);
                  if (message && strcmp(name, SVN_PROP_REVISION_LOG) == 0)
                    apr_hash_set(log_entry->revprops, SVN_PROP_REVISION_LOG,
                                 APR_HASH_KEY_STRING, message);
                }
            }
          SVN_ERR(receiver(receiver_baton, log_entry, iterpool));
          if (log_entry->has_children)
            {
              nest_level++;
            }
          if (! SVN_IS_VALID_REVNUM(log_entry->revision))
            {
              SVN_ERR_ASSERT(nest_level);
              nest_level--;
            }
        }
    }
  svn_pool_destroy(iterpool);

  /* Read the response. */
  return svn_ra_svn_read_cmd_response(conn, pool, "");
}


static svn_error_t *ra_svn_check_path(svn_ra_session_t *session,
                                      const char *path, svn_revnum_t rev,
                                      svn_node_kind_t *kind, apr_pool_t *pool)
{
  svn_ra_svn__session_baton_t *sess_baton = session->priv;
  svn_ra_svn_conn_t *conn = sess_baton->conn;
  const char *kind_word;

  SVN_ERR(svn_ra_svn_write_cmd(conn, pool, "check-path", "c(?r)", path, rev));
  SVN_ERR(handle_auth_request(sess_baton, pool));
  SVN_ERR(svn_ra_svn_read_cmd_response(conn, pool, "w", &kind_word));
  *kind = svn_node_kind_from_word(kind_word);
  return SVN_NO_ERROR;
}


/* If ERR is a command not supported error, wrap it in a
   SVN_ERR_RA_NOT_IMPLEMENTED with error message MSG.  Else, return err. */
static svn_error_t *handle_unsupported_cmd(svn_error_t *err,
                                           const char *msg)
{
  if (err && err->apr_err == SVN_ERR_RA_SVN_UNKNOWN_CMD)
    return svn_error_create(SVN_ERR_RA_NOT_IMPLEMENTED, err,
                            msg);
  return err;
}


static svn_error_t *ra_svn_stat(svn_ra_session_t *session,
                                const char *path, svn_revnum_t rev,
                                svn_dirent_t **dirent, apr_pool_t *pool)
{
  svn_ra_svn__session_baton_t *sess_baton = session->priv;
  svn_ra_svn_conn_t *conn = sess_baton->conn;
  apr_array_header_t *list = NULL;
  svn_dirent_t *the_dirent;

  SVN_ERR(svn_ra_svn_write_cmd(conn, pool, "stat", "c(?r)", path, rev));

  SVN_ERR(handle_unsupported_cmd(handle_auth_request(sess_baton, pool),
                                 _("'stat' not implemented")));

  SVN_ERR(svn_ra_svn_read_cmd_response(conn, pool, "(?l)", &list));

  if (! list)
    {
      *dirent = NULL;
    }
  else
    {
      const char *kind, *cdate, *cauthor;
      svn_boolean_t has_props;
      svn_revnum_t crev;
      apr_uint64_t size;

      SVN_ERR(svn_ra_svn_parse_tuple(list, pool, "wnbr(?c)(?c)",
                                     &kind, &size, &has_props,
                                     &crev, &cdate, &cauthor));

      the_dirent = apr_palloc(pool, sizeof(*the_dirent));
      the_dirent->kind = svn_node_kind_from_word(kind);
      the_dirent->size = size;/* FIXME: svn_filesize_t */
      the_dirent->has_props = has_props;
      the_dirent->created_rev = crev;
      SVN_ERR(svn_time_from_cstring(&the_dirent->time, cdate, pool));
      the_dirent->last_author = cauthor;

      *dirent = the_dirent;
    }

  return SVN_NO_ERROR;
}


static svn_error_t *ra_svn_get_locations(svn_ra_session_t *session,
                                         apr_hash_t **locations,
                                         const char *path,
                                         svn_revnum_t peg_revision,
                                         apr_array_header_t *location_revisions,
                                         apr_pool_t *pool)
{
  svn_ra_svn__session_baton_t *sess_baton = session->priv;
  svn_ra_svn_conn_t *conn = sess_baton->conn;
  svn_revnum_t revision;
  svn_boolean_t is_done;
  int i;

  /* Transmit the parameters. */
  SVN_ERR(svn_ra_svn_write_tuple(conn, pool, "w(cr(!",
                                 "get-locations", path, peg_revision));
  for (i = 0; i < location_revisions->nelts; i++)
    {
      revision = APR_ARRAY_IDX(location_revisions, i, svn_revnum_t);
      SVN_ERR(svn_ra_svn_write_tuple(conn, pool, "!r!", revision));
    }

  SVN_ERR(svn_ra_svn_write_tuple(conn, pool, "!))"));

  /* Servers before 1.1 don't support this command. Check for this here. */
  SVN_ERR(handle_unsupported_cmd(handle_auth_request(sess_baton, pool),
                                 _("'get-locations' not implemented")));

  /* Read the hash items. */
  is_done = FALSE;
  *locations = apr_hash_make(pool);
  while (!is_done)
    {
      svn_ra_svn_item_t *item;
      const char *ret_path;

      SVN_ERR(svn_ra_svn_read_item(conn, pool, &item));
      if (item->kind == SVN_RA_SVN_WORD && strcmp(item->u.word, "done") == 0)
        is_done = 1;
      else if (item->kind != SVN_RA_SVN_LIST)
        return svn_error_create(SVN_ERR_RA_SVN_MALFORMED_DATA, NULL,
                                _("Location entry not a list"));
      else
        {
          SVN_ERR(svn_ra_svn_parse_tuple(item->u.list, pool, "rc",
                                         &revision, &ret_path));
          ret_path = svn_path_canonicalize(ret_path, pool);
          apr_hash_set(*locations, apr_pmemdup(pool, &revision,
                                               sizeof(revision)),
                       sizeof(revision), ret_path);
        }
    }

  /* Read the response. This is so the server would have a chance to
   * report an error. */
  return svn_ra_svn_read_cmd_response(conn, pool, "");
}

static svn_error_t *
ra_svn_get_location_segments(svn_ra_session_t *session,
                             const char *path,
                             svn_revnum_t peg_revision,
                             svn_revnum_t start_rev,
                             svn_revnum_t end_rev,
                             svn_location_segment_receiver_t receiver,
                             void *receiver_baton,
                             apr_pool_t *pool)
{
  svn_ra_svn__session_baton_t *sess_baton = session->priv;
  svn_ra_svn_conn_t *conn = sess_baton->conn;
  svn_boolean_t is_done;
  apr_pool_t *iterpool = svn_pool_create(pool);

  /* Transmit the parameters. */
  SVN_ERR(svn_ra_svn_write_tuple(conn, pool, "w(c(?r)(?r)(?r))",
                                 "get-location-segments",
                                 path, peg_revision, start_rev, end_rev));

  /* Servers before 1.5 don't support this command. Check for this here. */
  SVN_ERR(handle_unsupported_cmd(handle_auth_request(sess_baton, pool),
                                 _("'get-location-segments' not implemented")));

  /* Parse the response. */
  is_done = FALSE;
  while (!is_done)
    {
      svn_revnum_t range_start, range_end;
      svn_ra_svn_item_t *item;
      const char *ret_path;

      svn_pool_clear(iterpool);
      SVN_ERR(svn_ra_svn_read_item(conn, iterpool, &item));
      if (item->kind == SVN_RA_SVN_WORD && strcmp(item->u.word, "done") == 0)
        is_done = 1;
      else if (item->kind != SVN_RA_SVN_LIST)
        return svn_error_create(SVN_ERR_RA_SVN_MALFORMED_DATA, NULL,
                                _("Location segment entry not a list"));
      else
        {
          svn_location_segment_t *segment = apr_pcalloc(iterpool,
                                                        sizeof(*segment));
          SVN_ERR(svn_ra_svn_parse_tuple(item->u.list, iterpool, "rr(?c)",
                                         &range_start, &range_end, &ret_path));
          if (! (SVN_IS_VALID_REVNUM(range_start)
                 && SVN_IS_VALID_REVNUM(range_end)))
            return svn_error_create(SVN_ERR_RA_SVN_MALFORMED_DATA, NULL,
                                    _("Expected valid revision range"));
          if (ret_path)
            ret_path = svn_path_canonicalize(ret_path, iterpool);
          segment->path = ret_path;
          segment->range_start = range_start;
          segment->range_end = range_end;
          SVN_ERR(receiver(segment, receiver_baton, iterpool));
        }
    }
  svn_pool_destroy(iterpool);

  /* Read the response. This is so the server would have a chance to
   * report an error. */
  SVN_ERR(svn_ra_svn_read_cmd_response(conn, pool, ""));

  return SVN_NO_ERROR;
}

static svn_error_t *ra_svn_get_file_revs(svn_ra_session_t *session,
                                         const char *path,
                                         svn_revnum_t start, svn_revnum_t end,
                                         svn_boolean_t include_merged_revisions,
                                         svn_file_rev_handler_t handler,
                                         void *handler_baton, apr_pool_t *pool)
{
  svn_ra_svn__session_baton_t *sess_baton = session->priv;
  apr_pool_t *rev_pool, *chunk_pool;
  svn_boolean_t has_txdelta;
  svn_boolean_t had_revision = FALSE;

  /* One sub-pool for each revision and one for each txdelta chunk.
     Note that the rev_pool must live during the following txdelta. */
  rev_pool = svn_pool_create(pool);
  chunk_pool = svn_pool_create(pool);

  SVN_ERR(svn_ra_svn_write_cmd(sess_baton->conn, pool, "get-file-revs",
                               "c(?r)(?r)b", path, start, end,
                               include_merged_revisions));

  /* Servers before 1.1 don't support this command.  Check for this here. */
  SVN_ERR(handle_unsupported_cmd(handle_auth_request(sess_baton, pool),
                                 _("'get-file-revs' not implemented")));

  while (1)
    {
      apr_array_header_t *rev_proplist, *proplist;
      apr_uint64_t merged_rev_param;
      apr_array_header_t *props;
      svn_ra_svn_item_t *item;
      apr_hash_t *rev_props;
      svn_revnum_t rev;
      const char *p;
      svn_boolean_t merged_rev;
      svn_txdelta_window_handler_t d_handler;
      void *d_baton;

      svn_pool_clear(rev_pool);
      svn_pool_clear(chunk_pool);
      SVN_ERR(svn_ra_svn_read_item(sess_baton->conn, rev_pool, &item));
      if (item->kind == SVN_RA_SVN_WORD && strcmp(item->u.word, "done") == 0)
        break;
      /* Either we've got a correct revision or we will error out below. */
      had_revision = TRUE;
      if (item->kind != SVN_RA_SVN_LIST)
        return svn_error_create(SVN_ERR_RA_SVN_MALFORMED_DATA, NULL,
                                _("Revision entry not a list"));

      SVN_ERR(svn_ra_svn_parse_tuple(item->u.list, rev_pool,
                                     "crll?B", &p, &rev, &rev_proplist,
                                     &proplist, &merged_rev_param));
      p = svn_path_canonicalize(p, rev_pool);
      SVN_ERR(svn_ra_svn_parse_proplist(rev_proplist, rev_pool, &rev_props));
      SVN_ERR(parse_prop_diffs(proplist, rev_pool, &props));
      if (merged_rev_param == SVN_RA_SVN_UNSPECIFIED_NUMBER)
        merged_rev = FALSE;
      else
        merged_rev = (svn_boolean_t) merged_rev_param;

      /* Get the first delta chunk so we know if there is a delta. */
      SVN_ERR(svn_ra_svn_read_item(sess_baton->conn, chunk_pool, &item));
      if (item->kind != SVN_RA_SVN_STRING)
        return svn_error_create(SVN_ERR_RA_SVN_MALFORMED_DATA, NULL,
                                _("Text delta chunk not a string"));
      has_txdelta = item->u.string->len > 0;

      SVN_ERR(handler(handler_baton, p, rev, rev_props, merged_rev,
                      has_txdelta ? &d_handler : NULL, &d_baton,
                      props, rev_pool));

      /* Process the text delta if any. */
      if (has_txdelta)
        {
          svn_stream_t *stream;

          if (d_handler)
            stream = svn_txdelta_parse_svndiff(d_handler, d_baton, TRUE,
                                               rev_pool);
          else
            stream = NULL;
          while (item->u.string->len > 0)
            {
              apr_size_t size;

              size = item->u.string->len;
              if (stream)
                SVN_ERR(svn_stream_write(stream, item->u.string->data, &size));
              svn_pool_clear(chunk_pool);

              SVN_ERR(svn_ra_svn_read_item(sess_baton->conn, chunk_pool,
                                           &item));
              if (item->kind != SVN_RA_SVN_STRING)
                return svn_error_create(SVN_ERR_RA_SVN_MALFORMED_DATA, NULL,
                                        _("Text delta chunk not a string"));
            }
          if (stream)
            SVN_ERR(svn_stream_close(stream));
        }
    }

  SVN_ERR(svn_ra_svn_read_cmd_response(sess_baton->conn, pool, ""));

  /* Return error if we didn't get any revisions. */
  if (!had_revision)
    return svn_error_create(SVN_ERR_RA_SVN_MALFORMED_DATA, NULL,
                            _("The get-file-revs command didn't return "
                              "any revisions"));

  svn_pool_destroy(chunk_pool);
  svn_pool_destroy(rev_pool);

  return SVN_NO_ERROR;
}

/* For each path in PATH_REVS, send a 'lock' command to the server.
   Used with 1.2.x series servers which support locking, but of only
   one path at a time.  ra_svn_lock(), which supports 'lock-many'
   is now the default.  See svn_ra_lock() docstring for interface details. */
static svn_error_t *ra_svn_lock_compat(svn_ra_session_t *session,
                                       apr_hash_t *path_revs,
                                       const char *comment,
                                       svn_boolean_t steal_lock,
                                       svn_ra_lock_callback_t lock_func,
                                       void *lock_baton,
                                       apr_pool_t *pool)
{
  svn_ra_svn__session_baton_t *sess = session->priv;
  svn_ra_svn_conn_t* conn = sess->conn;
  apr_array_header_t *list;
  apr_hash_index_t *hi;
  apr_pool_t *iterpool = svn_pool_create(pool);

  for (hi = apr_hash_first(pool, path_revs); hi; hi = apr_hash_next(hi))
    {
      svn_lock_t *lock;
      const void *key;
      const char *path;
      void *val;
      svn_revnum_t *revnum;
      svn_error_t *err, *callback_err = NULL;

      svn_pool_clear(iterpool);

      apr_hash_this(hi, &key, NULL, &val);
      path = key;
      revnum = val;

      SVN_ERR(svn_ra_svn_write_cmd(conn, iterpool, "lock", "c(?c)b(?r)",
                                   path, comment,
                                   steal_lock, *revnum));

      /* Servers before 1.2 doesn't support locking.  Check this here. */
      SVN_ERR(handle_unsupported_cmd(handle_auth_request(sess, pool),
                                     _("Server doesn't support "
                                       "the lock command")));

      err = svn_ra_svn_read_cmd_response(conn, iterpool, "l", &list);

      if (!err)
        SVN_ERR(parse_lock(list, iterpool, &lock));

      if (err && !SVN_ERR_IS_LOCK_ERROR(err))
        return err;

      if (lock_func)
        callback_err = lock_func(lock_baton, path, TRUE, err ? NULL : lock,
                                 err, iterpool);

      svn_error_clear(err);

      if (callback_err)
        return callback_err;
    }

  svn_pool_destroy(iterpool);

  return SVN_NO_ERROR;
}

/* For each path in PATH_TOKENS, send an 'unlock' command to the server.
   Used with 1.2.x series servers which support unlocking, but of only
   one path at a time.  ra_svn_unlock(), which supports 'unlock-many' is
   now the default.  See svn_ra_unlock() docstring for interface details. */
static svn_error_t *ra_svn_unlock_compat(svn_ra_session_t *session,
                                         apr_hash_t *path_tokens,
                                         svn_boolean_t break_lock,
                                         svn_ra_lock_callback_t lock_func,
                                         void *lock_baton,
                                         apr_pool_t *pool)
{
  svn_ra_svn__session_baton_t *sess = session->priv;
  svn_ra_svn_conn_t* conn = sess->conn;
  apr_hash_index_t *hi;
  apr_pool_t *iterpool = svn_pool_create(pool);

  for (hi = apr_hash_first(pool, path_tokens); hi; hi = apr_hash_next(hi))
    {
      const void *key;
      const char *path;
      void *val;
      const char *token;
      svn_error_t *err, *callback_err = NULL;

      svn_pool_clear(iterpool);

      apr_hash_this(hi, &key, NULL, &val);
      path = key;
      if (strcmp(val, "") != 0)
        token = val;
      else
        token = NULL;

      SVN_ERR(svn_ra_svn_write_cmd(conn, iterpool, "unlock", "c(?c)b",
                                   path, token, break_lock));

      /* Servers before 1.2 don't support locking.  Check this here. */
      SVN_ERR(handle_unsupported_cmd(handle_auth_request(sess, iterpool),
                                     _("Server doesn't support the unlock "
                                       "command")));

      err = svn_ra_svn_read_cmd_response(conn, iterpool, "");

      if (err && !SVN_ERR_IS_UNLOCK_ERROR(err))
        return err;

      if (lock_func)
        callback_err = lock_func(lock_baton, path, FALSE, NULL, err, pool);

      svn_error_clear(err);

      if (callback_err)
        return callback_err;
    }

  svn_pool_destroy(iterpool);

  return SVN_NO_ERROR;
}

/* Tell the server to lock all paths in PATH_REVS.
   See svn_ra_lock() for interface details. */
static svn_error_t *ra_svn_lock(svn_ra_session_t *session,
                                apr_hash_t *path_revs,
                                const char *comment,
                                svn_boolean_t steal_lock,
                                svn_ra_lock_callback_t lock_func,
                                void *lock_baton,
                                apr_pool_t *pool)
{
  svn_ra_svn__session_baton_t *sess = session->priv;
  svn_ra_svn_conn_t *conn = sess->conn;
  apr_hash_index_t *hi;
  svn_error_t *err;
  apr_pool_t *iterpool = svn_pool_create(pool);

  SVN_ERR(svn_ra_svn_write_tuple(conn, pool, "w((?c)b(!", "lock-many",
                                 comment, steal_lock));

  for (hi = apr_hash_first(pool, path_revs); hi; hi = apr_hash_next(hi))
    {
      const void *key;
      const char *path;
      void *val;
      svn_revnum_t *revnum;

      svn_pool_clear(iterpool);
      apr_hash_this(hi, &key, NULL, &val);
      path = key;
      revnum = val;

      SVN_ERR(svn_ra_svn_write_tuple(conn, iterpool, "c(?r)", path, *revnum));
    }

  SVN_ERR(svn_ra_svn_write_tuple(conn, pool, "!))"));

  err = handle_auth_request(sess, pool);

  /* Pre-1.3 servers don't support 'lock-many'. If that fails, fall back
   * to 'lock'. */
  if (err && err->apr_err == SVN_ERR_RA_SVN_UNKNOWN_CMD)
    {
      svn_error_clear(err);
      return ra_svn_lock_compat(session, path_revs, comment, steal_lock,
                                lock_func, lock_baton, pool);
    }

  if (err)
    return err;

  /* Loop over responses to get lock information. */
  for (hi = apr_hash_first(pool, path_revs); hi; hi = apr_hash_next(hi))
    {
      svn_ra_svn_item_t *elt;
      const void *key;
      const char *path;
      svn_error_t *callback_err;
      const char *status;
      svn_lock_t *lock;
      apr_array_header_t *list;

      apr_hash_this(hi, &key, NULL, NULL);
      path = key;

      svn_pool_clear(iterpool);
      SVN_ERR(svn_ra_svn_read_item(conn, iterpool, &elt));

      /* The server might have encountered some sort of fatal error in
         the middle of the request list.  If this happens, it will
         transmit "done" to end the lock-info early, and then the
         overall command response will talk about the fatal error. */
      if (elt->kind == SVN_RA_SVN_WORD && strcmp(elt->u.word, "done") == 0)
        break;

      if (elt->kind != SVN_RA_SVN_LIST)
        return svn_error_create(SVN_ERR_RA_SVN_MALFORMED_DATA, NULL,
                                _("Lock response not a list"));

      SVN_ERR(svn_ra_svn_parse_tuple(elt->u.list, iterpool, "wl", &status,
                                     &list));

      if (strcmp(status, "failure") == 0)
        err = svn_ra_svn__handle_failure_status(list, iterpool);
      else if (strcmp(status, "success") == 0)
        {
          SVN_ERR(parse_lock(list, iterpool, &lock));
          err = NULL;
        }
      else
        return svn_error_create(SVN_ERR_RA_SVN_MALFORMED_DATA, NULL,
                                _("Unknown status for lock command"));

      if (lock_func)
        callback_err = lock_func(lock_baton, path, TRUE,
                                 err ? NULL : lock,
                                 err, iterpool);
      else
        callback_err = SVN_NO_ERROR;

      svn_error_clear(err);

      if (callback_err)
        return callback_err;
    }

  /* If we didn't break early above, and the whole hash was traversed,
     read the final "done" from the server. */
  if (!hi)
    {
      svn_ra_svn_item_t *elt;

      SVN_ERR(svn_ra_svn_read_item(conn, pool, &elt));
      if (elt->kind != SVN_RA_SVN_WORD || strcmp(elt->u.word, "done") != 0)
        return svn_error_create(SVN_ERR_RA_SVN_MALFORMED_DATA, NULL,
                                _("Didn't receive end marker for lock "
                                  "responses"));
    }

  SVN_ERR(svn_ra_svn_read_cmd_response(conn, pool, ""));

  svn_pool_destroy(iterpool);

  return SVN_NO_ERROR;
}

/* Tell the server to unlock all paths in PATH_TOKENS.
   See svn_ra_unlock() for interface details. */
static svn_error_t *ra_svn_unlock(svn_ra_session_t *session,
                                  apr_hash_t *path_tokens,
                                  svn_boolean_t break_lock,
                                  svn_ra_lock_callback_t lock_func,
                                  void *lock_baton,
                                  apr_pool_t *pool)
{
  svn_ra_svn__session_baton_t *sess = session->priv;
  svn_ra_svn_conn_t *conn = sess->conn;
  apr_hash_index_t *hi;
  apr_pool_t *iterpool = svn_pool_create(pool);
  svn_error_t *err;
  const char *path;

  SVN_ERR(svn_ra_svn_write_tuple(conn, pool, "w(b(!", "unlock-many",
                                 break_lock));

  for (hi = apr_hash_first(pool, path_tokens); hi; hi = apr_hash_next(hi))
    {
      void *val;
      const void *key;
      const char *token;

      svn_pool_clear(iterpool);
      apr_hash_this(hi, &key, NULL, &val);
      path = key;

      if (strcmp(val, "") != 0)
        token = val;
      else
        token = NULL;

      SVN_ERR(svn_ra_svn_write_tuple(conn, iterpool, "c(?c)", path, token));
    }

  SVN_ERR(svn_ra_svn_write_tuple(conn, pool, "!))"));

  err = handle_auth_request(sess, pool);

  /* Pre-1.3 servers don't support 'unlock-many'. If unknown, fall back
   * to 'unlock'.
   */
  if (err && err->apr_err == SVN_ERR_RA_SVN_UNKNOWN_CMD)
    {
      svn_error_clear(err);
      return ra_svn_unlock_compat(session, path_tokens, break_lock, lock_func,
                                  lock_baton, pool);
    }

  if (err)
    return err;

  /* Loop over responses to unlock files. */
  for (hi = apr_hash_first(pool, path_tokens); hi; hi = apr_hash_next(hi))
    {
      svn_ra_svn_item_t *elt;
      const void *key;
      svn_error_t *callback_err;
      const char *status;
      apr_array_header_t *list;

      svn_pool_clear(iterpool);

      SVN_ERR(svn_ra_svn_read_item(conn, iterpool, &elt));

      /* The server might have encountered some sort of fatal error in
         the middle of the request list.  If this happens, it will
         transmit "done" to end the lock-info early, and then the
         overall command response will talk about the fatal error. */
      if (elt->kind == SVN_RA_SVN_WORD && (strcmp(elt->u.word, "done") == 0))
        break;

      apr_hash_this(hi, &key, NULL, NULL);
      path = key;

      if (elt->kind != SVN_RA_SVN_LIST)
        return svn_error_create(SVN_ERR_RA_SVN_MALFORMED_DATA, NULL,
                                _("Unlock response not a list"));

      SVN_ERR(svn_ra_svn_parse_tuple(elt->u.list, iterpool, "wl", &status,
                                     &list));

      if (strcmp(status, "failure") == 0)
        err = svn_ra_svn__handle_failure_status(list, iterpool);
      else if (strcmp(status, "success") == 0)
        {
          SVN_ERR(svn_ra_svn_parse_tuple(list, iterpool, "c", &path));
          err = SVN_NO_ERROR;
        }
      else
        return svn_error_create(SVN_ERR_RA_SVN_MALFORMED_DATA, NULL,
                                _("Unknown status for unlock command"));

      if (lock_func)
        callback_err = lock_func(lock_baton, path, FALSE, NULL, err,
                                 iterpool);
      else
        callback_err = SVN_NO_ERROR;

      svn_error_clear(err);

      if (callback_err)
        return callback_err;
    }

  /* If we didn't break early above, and the whole hash was traversed,
     read the final "done" from the server. */
  if (!hi)
    {
      svn_ra_svn_item_t *elt;

      SVN_ERR(svn_ra_svn_read_item(conn, pool, &elt));
      if (elt->kind != SVN_RA_SVN_WORD || strcmp(elt->u.word, "done") != 0)
        return svn_error_create(SVN_ERR_RA_SVN_MALFORMED_DATA, NULL,
                                _("Didn't receive end marker for unlock "
                                  "responses"));
    }

  SVN_ERR(svn_ra_svn_read_cmd_response(conn, pool, ""));

  svn_pool_destroy(iterpool);

  return SVN_NO_ERROR;
}

static svn_error_t *ra_svn_get_lock(svn_ra_session_t *session,
                                    svn_lock_t **lock,
                                    const char *path,
                                    apr_pool_t *pool)
{
  svn_ra_svn__session_baton_t *sess = session->priv;
  svn_ra_svn_conn_t* conn = sess->conn;
  apr_array_header_t *list;

  SVN_ERR(svn_ra_svn_write_cmd(conn, pool, "get-lock", "c", path));

  /* Servers before 1.2 doesn't support locking.  Check this here. */
  SVN_ERR(handle_unsupported_cmd(handle_auth_request(sess, pool),
                                 _("Server doesn't support the get-lock "
                                   "command")));

  SVN_ERR(svn_ra_svn_read_cmd_response(conn, pool, "(?l)", &list));
  if (list)
    SVN_ERR(parse_lock(list, pool, lock));
  else
    *lock = NULL;

  return SVN_NO_ERROR;
}

static svn_error_t *ra_svn_get_locks(svn_ra_session_t *session,
                                     apr_hash_t **locks,
                                     const char *path,
                                     apr_pool_t *pool)
{
  svn_ra_svn__session_baton_t *sess = session->priv;
  svn_ra_svn_conn_t* conn = sess->conn;
  apr_array_header_t *list;
  int i;

  SVN_ERR(svn_ra_svn_write_cmd(conn, pool, "get-locks", "c", path));

  /* Servers before 1.2 doesn't support locking.  Check this here. */
  SVN_ERR(handle_unsupported_cmd(handle_auth_request(sess, pool),
                                 _("Server doesn't support the get-lock "
                                   "command")));

  SVN_ERR(svn_ra_svn_read_cmd_response(conn, pool, "l", &list));

  *locks = apr_hash_make(pool);

  for (i = 0; i < list->nelts; ++i)
    {
      svn_lock_t *lock;
      svn_ra_svn_item_t *elt = &APR_ARRAY_IDX(list, i, svn_ra_svn_item_t);

      if (elt->kind != SVN_RA_SVN_LIST)
        return svn_error_create(SVN_ERR_RA_SVN_MALFORMED_DATA, NULL,
                                _("Lock element not a list"));
      SVN_ERR(parse_lock(elt->u.list, pool, &lock));
      apr_hash_set(*locks, lock->path, APR_HASH_KEY_STRING, lock);
    }

  return SVN_NO_ERROR;
}


static svn_error_t *ra_svn_replay(svn_ra_session_t *session,
                                  svn_revnum_t revision,
                                  svn_revnum_t low_water_mark,
                                  svn_boolean_t send_deltas,
                                  const svn_delta_editor_t *editor,
                                  void *edit_baton,
                                  apr_pool_t *pool)
{
  svn_ra_svn__session_baton_t *sess = session->priv;

  SVN_ERR(svn_ra_svn_write_cmd(sess->conn, pool, "replay", "rrb", revision,
                               low_water_mark, send_deltas));

  SVN_ERR(handle_unsupported_cmd(handle_auth_request(sess, pool),
                                 _("Server doesn't support the replay "
                                   "command")));

  SVN_ERR(svn_ra_svn_drive_editor2(sess->conn, pool, editor, edit_baton,
                                   NULL, TRUE));

  return svn_ra_svn_read_cmd_response(sess->conn, pool, "");
}


static svn_error_t *
ra_svn_replay_range(svn_ra_session_t *session,
                    svn_revnum_t start_revision,
                    svn_revnum_t end_revision,
                    svn_revnum_t low_water_mark,
                    svn_boolean_t send_deltas,
                    svn_ra_replay_revstart_callback_t revstart_func,
                    svn_ra_replay_revfinish_callback_t revfinish_func,
                    void *replay_baton,
                    apr_pool_t *pool)
{
  svn_ra_svn__session_baton_t *sess = session->priv;
  apr_pool_t *iterpool;
  svn_revnum_t rev;

  SVN_ERR(svn_ra_svn_write_cmd(sess->conn, pool, "replay-range", "rrrb",
                               start_revision, end_revision,
                               low_water_mark, send_deltas));

  SVN_ERR(handle_unsupported_cmd(handle_auth_request(sess, pool),
                                 _("Server doesn't support the replay-range "
                                   "command")));

  iterpool = svn_pool_create(pool);
  for (rev = start_revision; rev <= end_revision; rev++)
    {
      const svn_delta_editor_t *editor;
      void *edit_baton;
      apr_hash_t *rev_props;
      const char *word;
      apr_array_header_t *list;

      svn_pool_clear(iterpool);

      SVN_ERR(svn_ra_svn_read_tuple(sess->conn, iterpool,
                                    "wl", &word, &list));
      if (strcmp(word, "revprops") != 0)
        return svn_error_createf(SVN_ERR_RA_SVN_MALFORMED_DATA, NULL,
                                 _("Expected 'revprops', found '%s'"),
                                 word);

      SVN_ERR(svn_ra_svn_parse_proplist(list, iterpool, &rev_props));

      SVN_ERR(revstart_func(rev, replay_baton,
                            &editor, &edit_baton,
                            rev_props,
                            iterpool));
      SVN_ERR(svn_ra_svn_drive_editor2(sess->conn, iterpool,
                                       editor, edit_baton,
                                       NULL, TRUE));
      SVN_ERR(revfinish_func(rev, replay_baton,
                             editor, edit_baton,
                             rev_props,
                             iterpool));
    }
  svn_pool_destroy(iterpool);

  return svn_ra_svn_read_cmd_response(sess->conn, pool, "");
}


static svn_error_t *ra_svn_has_capability(svn_ra_session_t *session,
                                          svn_boolean_t *has,
                                          const char *capability,
                                          apr_pool_t *pool)
{
  svn_ra_svn__session_baton_t *sess = session->priv;

  *has = FALSE;

  if (strcmp(capability, SVN_RA_CAPABILITY_DEPTH) == 0)
    *has = svn_ra_svn_has_capability(sess->conn, SVN_RA_SVN_CAP_DEPTH);
  else if (strcmp(capability, SVN_RA_CAPABILITY_MERGEINFO) == 0)
    *has = svn_ra_svn_has_capability(sess->conn, SVN_RA_SVN_CAP_MERGEINFO);
  else if (strcmp(capability, SVN_RA_CAPABILITY_LOG_REVPROPS) == 0)
    *has = svn_ra_svn_has_capability(sess->conn, SVN_RA_SVN_CAP_LOG_REVPROPS);
  else if (strcmp(capability, SVN_RA_CAPABILITY_PARTIAL_REPLAY) == 0)
    *has = svn_ra_svn_has_capability(sess->conn, SVN_RA_SVN_CAP_PARTIAL_REPLAY);
  else if (strcmp(capability, SVN_RA_CAPABILITY_COMMIT_REVPROPS) == 0)
    *has = svn_ra_svn_has_capability(sess->conn,
                                     SVN_RA_SVN_CAP_COMMIT_REVPROPS);
  else  /* Don't know any other capabilities, so error. */
    {
      return svn_error_createf
        (SVN_ERR_UNKNOWN_CAPABILITY, NULL,
         _("Don't know anything about capability '%s'"), capability);
    }

  return SVN_NO_ERROR;
}

static svn_error_t *
ra_svn_get_deleted_rev(svn_ra_session_t *session,
                       const char *path,
                       svn_revnum_t peg_revision,
                       svn_revnum_t end_revision,
                       svn_revnum_t *revision_deleted,
                       apr_pool_t *pool)

{
  svn_ra_svn__session_baton_t *sess_baton = session->priv;
  svn_ra_svn_conn_t *conn = sess_baton->conn;

  /* Transmit the parameters. */
  SVN_ERR(svn_ra_svn_write_cmd(conn, pool, "get-deleted-rev", "crr",
                               path, peg_revision, end_revision));

  /* Servers before 1.6 don't support this command.  Check for this here. */
  SVN_ERR(handle_unsupported_cmd(handle_auth_request(sess_baton, pool),
                                 _("'get-deleted-rev' not implemented")));

  return svn_ra_svn_read_cmd_response(conn, pool, "r", revision_deleted);
}


static const svn_ra__vtable_t ra_svn_vtable = {
  svn_ra_svn_version,
  ra_svn_get_description,
  ra_svn_get_schemes,
  ra_svn_open,
  ra_svn_reparent,
  ra_svn_get_session_url,
  ra_svn_get_latest_rev,
  ra_svn_get_dated_rev,
  ra_svn_change_rev_prop,
  ra_svn_rev_proplist,
  ra_svn_rev_prop,
  ra_svn_commit,
  ra_svn_get_file,
  ra_svn_get_dir,
  ra_svn_get_mergeinfo,
  ra_svn_update,
  ra_svn_switch,
  ra_svn_status,
  ra_svn_diff,
  ra_svn_log,
  ra_svn_check_path,
  ra_svn_stat,
  ra_svn_get_uuid,
  ra_svn_get_repos_root,
  ra_svn_get_locations,
  ra_svn_get_location_segments,
  ra_svn_get_file_revs,
  ra_svn_lock,
  ra_svn_unlock,
  ra_svn_get_lock,
  ra_svn_get_locks,
  ra_svn_replay,
  ra_svn_has_capability,
  ra_svn_replay_range,
  ra_svn_get_deleted_rev,
};

svn_error_t *
svn_ra_svn__init(const svn_version_t *loader_version,
                 const svn_ra__vtable_t **vtable,
                 apr_pool_t *pool)
{
  static const svn_version_checklist_t checklist[] =
    {
      { "svn_subr",  svn_subr_version },
      { "svn_delta", svn_delta_version },
      { NULL, NULL }
    };

  SVN_ERR(svn_ver_check_list(svn_ra_svn_version(), checklist));

  /* Simplified version check to make sure we can safely use the
     VTABLE parameter. The RA loader does a more exhaustive check. */
  if (loader_version->major != SVN_VER_MAJOR)
    {
      return svn_error_createf
        (SVN_ERR_VERSION_MISMATCH, NULL,
         _("Unsupported RA loader version (%d) for ra_svn"),
         loader_version->major);
    }

  *vtable = &ra_svn_vtable;

#ifdef SVN_HAVE_SASL
  SVN_ERR(svn_ra_svn__sasl_init());
#endif

  return SVN_NO_ERROR;
}

/* Compatibility wrapper for the 1.1 and before API. */
#define NAME "ra_svn"
#define DESCRIPTION RA_SVN_DESCRIPTION
#define VTBL ra_svn_vtable
#define INITFUNC svn_ra_svn__init
#define COMPAT_INITFUNC svn_ra_svn_init
#include "../libsvn_ra/wrapper_template.h"<|MERGE_RESOLUTION|>--- conflicted
+++ resolved
@@ -912,11 +912,7 @@
   svn_ra_svn__session_baton_t *sess_baton = session->priv;
   svn_ra_svn_conn_t *conn = sess_baton->conn;
   apr_array_header_t *proplist;
-<<<<<<< HEAD
-  const char *expected_checksum, *hex_digest;
-=======
   const char *expected_checksum;
->>>>>>> e363d545
   svn_checksum_ctx_t *checksum_ctx;
   apr_pool_t *iterpool;
 
@@ -967,10 +963,7 @@
   if (expected_checksum)
     {
       svn_checksum_t *checksum;
-<<<<<<< HEAD
-=======
       const char *hex_digest;
->>>>>>> e363d545
 
       svn_checksum_final(&checksum, checksum_ctx, pool);
       hex_digest = svn_checksum_to_cstring_display(checksum, pool);
