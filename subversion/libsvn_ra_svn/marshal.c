--- conflicted
+++ resolved
@@ -35,7 +35,6 @@
 #include "svn_error.h"
 #include "svn_pools.h"
 #include "svn_ra_svn.h"
-#include "svn_io.h"
 #include "svn_private_config.h"
 
 #include "ra_svn.h"
@@ -52,6 +51,9 @@
   svn_ra_svn_conn_t *conn = apr_palloc(pool, sizeof(*conn));
 
   assert((sock && !in_file && !out_file) || (!sock && in_file && out_file));
+  conn->sock = sock;
+  conn->in_file = in_file;
+  conn->out_file = out_file;
   conn->read_ptr = conn->read_buf;
   conn->read_end = conn->read_buf;
   conn->write_pos = 0;
@@ -59,13 +61,6 @@
   conn->block_baton = NULL;
   conn->capabilities = apr_hash_make(pool);
   conn->pool = pool;
-
-  
-  if (sock != NULL)
-    svn_ra_svn__sock_streams(sock, &conn->in_stream, &conn->out_stream, pool);
-  else
-    svn_ra_svn__file_streams(in_file, out_file, &conn->in_stream,
-                             &conn->out_stream, pool);
   return conn;
 }
 
@@ -104,15 +99,15 @@
 
   conn->block_handler = handler;
   conn->block_baton = baton;
-  svn_stream_timeout(conn->out_stream, interval);
+  if (conn->sock)
+    apr_socket_timeout_set(conn->sock, interval);
+  else
+    apr_file_pipe_timeout_set(conn->out_file, interval);
 }
 
 svn_boolean_t svn_ra_svn__input_waiting(svn_ra_svn_conn_t *conn,
                                         apr_pool_t *pool)
 {
-<<<<<<< HEAD
-  return svn_stream_data_pending(conn->in_stream);
-=======
   apr_pollfd_t pfd;
   int n;
 
@@ -134,7 +129,6 @@
   /* OS400 requires a pool argument for apr_poll(). */
   return ((apr_poll(&pfd, 1, &n, 0, pool) == APR_SUCCESS) && n);
 #endif
->>>>>>> d033f786
 }
 
 /* --- WRITE BUFFER MANAGEMENT --- */
@@ -158,13 +152,19 @@
                                     const char *data, apr_size_t len)
 {
   const char *end = data + len;
+  apr_status_t status;
   apr_size_t count;
   apr_pool_t *subpool = NULL;
 
   while (data < end)
     {
       count = end - data;
-      SVN_ERR(svn_stream_write(conn->out_stream, data, &count));
+      if (conn->sock)
+        status = apr_socket_send(conn->sock, data, &count);
+      else
+        status = apr_file_write(conn->out_file, data, &count);
+      if (status)
+        return svn_error_wrap_apr(status, _("Can't write to connection"));
       if (count == 0)
         {
           if (!subpool)
@@ -241,11 +241,23 @@
   return data + copylen;
 }
 
-/* Read data from from input stream. */
+/* Read data from socket or input file as appropriate. */
 static svn_error_t *readbuf_input(svn_ra_svn_conn_t *conn, char *data,
                                   apr_size_t *len)
 {
-  SVN_ERR(svn_stream_read(conn->in_stream, data, len));
+  apr_status_t status;
+
+  /* Always block for reading. */
+  if (conn->sock && conn->block_handler)
+    apr_socket_timeout_set(conn->sock, -1);
+  if (conn->sock)
+    status = apr_socket_recv(conn->sock, data, len);
+  else
+    status = apr_file_read(conn->in_file, data, len);
+  if (conn->sock && conn->block_handler)
+    apr_socket_timeout_set(conn->sock, 0);
+  if (status && !APR_STATUS_IS_EOF(status))
+    return svn_error_wrap_apr(status, _("Can't read from connection"));
   if (*len == 0)
     return svn_error_create(SVN_ERR_RA_SVN_CONNECTION_CLOSED, NULL,
                             _("Connection closed unexpectedly"));
