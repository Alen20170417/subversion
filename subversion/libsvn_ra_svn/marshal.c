--- conflicted
+++ resolved
@@ -100,11 +100,7 @@
                                           apr_pool_t *pool)
 {
   return svn_ra_svn_create_conn2(sock, in_file, out_file, 
-<<<<<<< HEAD
-                                 SVNDIFF1_COMPRESS_LEVEL, pool);
-=======
                                  SVN_DEFAULT_COMPRESSION_LEVEL, pool);
->>>>>>> 740542de
 }
 
 svn_error_t *svn_ra_svn_set_capabilities(svn_ra_svn_conn_t *conn,
