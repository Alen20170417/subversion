#!/usr/bin/env python
#
# graph-svn-dav.py by Brian W. Fitzpatrick <fitz@red-bean.com>
#
# This was originally a quick hack to make a pretty picture of svn DAV servers.
#
# I've dropped it in Subversion's repository at the request of Karl Fogel.
#
# Be warned this this script has many dependencies that don't ship with Python.

import sys
import os
import fileinput
import datetime
import time
from datetime import datetime
from matplotlib.dates import date2num
import matplotlib
matplotlib.use('Agg')
from matplotlib.pylab import *
import Image

OUTPUT_FILE = '../../www/images/svn-dav-securityspace-survey.png'
OUTPUT_IMAGE_WIDTH = 800

STATS = """1/1/2003       70
2/1/2003                 158
3/1/2003                 222
4/1/2003                 250
5/1/2003                 308
6/1/2003                 369
7/1/2003                 448
8/1/2003                 522
9/1/2003                 665
10/1/2003                782
11/1/2003                969
12/1/2003               1009
1/1/2004                1162
2/1/2004                1307
3/1/2004                1424
4/1/2004                1792
5/1/2004                2113
6/1/2004                2502
7/1/2004                2941
8/1/2004                3863
9/1/2004                4174
10/1/2004               4187
11/1/2004               4783
12/1/2004               4995
1/1/2005                5565
2/1/2005                6505
3/1/2005                7897
4/1/2005                8751
5/1/2005                9793
6/1/2005               11534
7/1/2005               12808
8/1/2005               13545
9/1/2005               15233
10/1/2005              17588
11/1/2005              18893
12/1/2005              20278
1/1/2006               21084
2/1/2006               23861
3/1/2006               26540
4/1/2006               29396
5/1/2006               33001
6/1/2006               35082
7/1/2006               38939
8/1/2006               40672
9/1/2006               46525
10/1/2006              54247
11/1/2006              63145
12/1/2006              68988
1/1/2007               77027
2/1/2007               84813
3/1/2007               95679
4/1/2007              103852
5/1/2007              117267
6/1/2007              133665
7/1/2007              137575
<<<<<<< HEAD
8/1/2007              155426"""
=======
8/1/2007              155426
9/1/2007              159055
10/1/2007             169939
11/1/2007             180831
12/1/2007             187093
1/1/2008              199432
2/1/2008              221547"""
>>>>>>> 8595db6c


def get_date(raw_date):
  date = time.strptime(raw_date, "%m/%d/%Y")
  date = datetime(date[0], date[1], date[2], date[3])
  return date


def get_ordinal_date(date):
  # This is the only way I can get matplotlib to do the dates right.
  return date2num(date)


def parse_stats(str):
  dates = []
  counts = []

  lines = str.split('\n')
  for line in lines:
    key, val = line.split(' ', 1)

    dates.append(int(get_ordinal_date(get_date(key))))
    counts.append(int(val.lstrip()))
  return dates, counts


def draw_graph(dates, counts):
  ###########################################################
  # Drawing takes place here.
  figure(1)

  ax = subplot(111)
  plot_date(dates, counts, color='r', linestyle='-', marker='o', markersize=3)

  ax.xaxis.set_major_formatter( DateFormatter('%Y') )
  ax.xaxis.set_major_locator( YearLocator() )
  ax.xaxis.set_minor_locator( MonthLocator() )
  ax.set_xlim( (dates[0] - 92, dates[len(dates) - 1] + 92) )

  ax.yaxis.set_major_formatter( FormatStrFormatter('%d') )

  ylabel('Total # of Public DAV Servers')

  lastdate = datetime.fromordinal(dates[len(dates) - 1]).strftime("%B %Y")
  xlabel("Data as of " + lastdate)
  title('Security Space Survey of\nPublic Subversion DAV Servers')
  # End drawing
  ###########################################################
  png = open(OUTPUT_FILE, 'w')
  savefig(png)
  png.close()
  os.rename(OUTPUT_FILE, OUTPUT_FILE + ".tmp.png")
  try:
    im = Image.open(OUTPUT_FILE + ".tmp.png", 'r')
    (width, height) = im.size
    print "Original size: %d x %d pixels" % (width, height)
    scale = float(OUTPUT_IMAGE_WIDTH) / float(width)
    width = OUTPUT_IMAGE_WIDTH
    height = int(float(height) * scale)
    print "Final size: %d x %d pixels" % (width, height)
    im = im.resize((width, height), Image.ANTIALIAS)
    im.save(OUTPUT_FILE, im.format)
    os.unlink(OUTPUT_FILE + ".tmp.png")
  except Exception, e:
    sys.stderr.write("Error attempting to resize the graphic: %s\n" % (str(e)))
    os.rename(OUTPUT_FILE + ".tmp.png", OUTPUT_FILE)
    raise
  close()


if __name__ == '__main__':
  dates, counts = parse_stats(STATS);
  draw_graph(dates, counts)
  print "Don't forget to update ../../www/svn-dav-securityspace-survey.html!"<|MERGE_RESOLUTION|>--- conflicted
+++ resolved
@@ -1,4 +1,24 @@
 #!/usr/bin/env python
+#
+#
+# Licensed to the Apache Software Foundation (ASF) under one
+# or more contributor license agreements.  See the NOTICE file
+# distributed with this work for additional information
+# regarding copyright ownership.  The ASF licenses this file
+# to you under the Apache License, Version 2.0 (the
+# "License"); you may not use this file except in compliance
+# with the License.  You may obtain a copy of the License at
+#
+#   http://www.apache.org/licenses/LICENSE-2.0
+#
+# Unless required by applicable law or agreed to in writing,
+# software distributed under the License is distributed on an
+# "AS IS" BASIS, WITHOUT WARRANTIES OR CONDITIONS OF ANY
+# KIND, either express or implied.  See the License for the
+# specific language governing permissions and limitations
+# under the License.
+#
+#
 #
 # graph-svn-dav.py by Brian W. Fitzpatrick <fitz@red-bean.com>
 #
@@ -13,142 +33,151 @@
 import fileinput
 import datetime
 import time
-from datetime import datetime
-from matplotlib.dates import date2num
+import datetime
+from matplotlib import dates
 import matplotlib
 matplotlib.use('Agg')
-from matplotlib.pylab import *
+from matplotlib import pylab
 import Image
 
 OUTPUT_FILE = '../../www/images/svn-dav-securityspace-survey.png'
 OUTPUT_IMAGE_WIDTH = 800
 
-STATS = """1/1/2003       70
-2/1/2003                 158
-3/1/2003                 222
-4/1/2003                 250
-5/1/2003                 308
-6/1/2003                 369
-7/1/2003                 448
-8/1/2003                 522
-9/1/2003                 665
-10/1/2003                782
-11/1/2003                969
-12/1/2003               1009
-1/1/2004                1162
-2/1/2004                1307
-3/1/2004                1424
-4/1/2004                1792
-5/1/2004                2113
-6/1/2004                2502
-7/1/2004                2941
-8/1/2004                3863
-9/1/2004                4174
-10/1/2004               4187
-11/1/2004               4783
-12/1/2004               4995
-1/1/2005                5565
-2/1/2005                6505
-3/1/2005                7897
-4/1/2005                8751
-5/1/2005                9793
-6/1/2005               11534
-7/1/2005               12808
-8/1/2005               13545
-9/1/2005               15233
-10/1/2005              17588
-11/1/2005              18893
-12/1/2005              20278
-1/1/2006               21084
-2/1/2006               23861
-3/1/2006               26540
-4/1/2006               29396
-5/1/2006               33001
-6/1/2006               35082
-7/1/2006               38939
-8/1/2006               40672
-9/1/2006               46525
-10/1/2006              54247
-11/1/2006              63145
-12/1/2006              68988
-1/1/2007               77027
-2/1/2007               84813
-3/1/2007               95679
-4/1/2007              103852
-5/1/2007              117267
-6/1/2007              133665
-7/1/2007              137575
-<<<<<<< HEAD
-8/1/2007              155426"""
-=======
-8/1/2007              155426
-9/1/2007              159055
-10/1/2007             169939
-11/1/2007             180831
-12/1/2007             187093
-1/1/2008              199432
-2/1/2008              221547"""
->>>>>>> 8595db6c
+STATS = [
+  ('1/1/2003', 70),
+  ('2/1/2003', 158),
+  ('3/1/2003', 222),
+  ('4/1/2003', 250),
+  ('5/1/2003', 308),
+  ('6/1/2003', 369),
+  ('7/1/2003', 448),
+  ('8/1/2003', 522),
+  ('9/1/2003', 665),
+  ('10/1/2003', 782),
+  ('11/1/2003', 969),
+  ('12/1/2003', 1009),
+  ('1/1/2004', 1162),
+  ('2/1/2004', 1307),
+  ('3/1/2004', 1424),
+  ('4/1/2004', 1792),
+  ('5/1/2004', 2113),
+  ('6/1/2004', 2502),
+  ('7/1/2004', 2941),
+  ('8/1/2004', 3863),
+  ('9/1/2004', 4174),
+  ('10/1/2004', 4187),
+  ('11/1/2004', 4783),
+  ('12/1/2004', 4995),
+  ('1/1/2005', 5565),
+  ('2/1/2005', 6505),
+  ('3/1/2005', 7897),
+  ('4/1/2005', 8751),
+  ('5/1/2005', 9793),
+  ('6/1/2005', 11534),
+  ('7/1/2005', 12808),
+  ('8/1/2005', 13545),
+  ('9/1/2005', 15233),
+  ('10/1/2005', 17588),
+  ('11/1/2005', 18893),
+  ('12/1/2005', 20278),
+  ('1/1/2006', 21084),
+  ('2/1/2006', 23861),
+  ('3/1/2006', 26540),
+  ('4/1/2006', 29396),
+  ('5/1/2006', 33001),
+  ('6/1/2006', 35082),
+  ('7/1/2006', 38939),
+  ('8/1/2006', 40672),
+  ('9/1/2006', 46525),
+  ('10/1/2006', 54247),
+  ('11/1/2006', 63145),
+  ('12/1/2006', 68988),
+  ('1/1/2007', 77027),
+  ('2/1/2007', 84813),
+  ('3/1/2007', 95679),
+  ('4/1/2007', 103852),
+  ('5/1/2007', 117267),
+  ('6/1/2007', 133665),
+  ('7/1/2007', 137575),
+  ('8/1/2007', 155426),
+  ('9/1/2007', 159055),
+  ('10/1/2007', 169939),
+  ('11/1/2007', 180831),
+  ('12/1/2007', 187093),
+  ('1/1/2008', 199432),
+  ('2/1/2008', 221547),
+  ('3/1/2008', 240794),
+  ('4/1/2008', 255520),
+  ('5/1/2008', 269478),
+  ('6/1/2008', 286614),
+  ('7/1/2008', 294579),
+  ('8/1/2008', 307923),
+  ('9/1/2008', 254757),
+  ('10/1/2008', 268081),
+  ('11/1/2008', 299071),
+  ('12/1/2008', 330884),
+  ('1/1/2009', 369719),
+  ('2/1/2009', 378434),
+  ('3/1/2009', 390502),
+  ('4/1/2009', 408658),
+  ('5/1/2009', 407044),
+  ('6/1/2009', 406520),
+  ('7/1/2009', 334276),
+  ]
 
 
 def get_date(raw_date):
-  date = time.strptime(raw_date, "%m/%d/%Y")
-  date = datetime(date[0], date[1], date[2], date[3])
-  return date
+  month, day, year = map(int, raw_date.split('/'))
+  return datetime.datetime(year, month, day)
 
 
 def get_ordinal_date(date):
   # This is the only way I can get matplotlib to do the dates right.
-  return date2num(date)
+  return int(dates.date2num(get_date(date)))
 
 
-def parse_stats(str):
-  dates = []
-  counts = []
+def load_stats():
+  dates = [get_ordinal_date(date) for date, value in STATS]
+  counts = [x[1] for x in STATS]
 
-  lines = str.split('\n')
-  for line in lines:
-    key, val = line.split(' ', 1)
-
-    dates.append(int(get_ordinal_date(get_date(key))))
-    counts.append(int(val.lstrip()))
   return dates, counts
 
 
 def draw_graph(dates, counts):
   ###########################################################
   # Drawing takes place here.
-  figure(1)
+  pylab.figure(1)
 
-  ax = subplot(111)
-  plot_date(dates, counts, color='r', linestyle='-', marker='o', markersize=3)
+  ax = pylab.subplot(111)
+  pylab.plot_date(dates, counts,
+                  color='r', linestyle='-', marker='o', markersize=3)
 
-  ax.xaxis.set_major_formatter( DateFormatter('%Y') )
-  ax.xaxis.set_major_locator( YearLocator() )
-  ax.xaxis.set_minor_locator( MonthLocator() )
+  ax.xaxis.set_major_formatter( pylab.DateFormatter('%Y') )
+  ax.xaxis.set_major_locator( pylab.YearLocator() )
+  ax.xaxis.set_minor_locator( pylab.MonthLocator() )
   ax.set_xlim( (dates[0] - 92, dates[len(dates) - 1] + 92) )
 
-  ax.yaxis.set_major_formatter( FormatStrFormatter('%d') )
+  ax.yaxis.set_major_formatter( pylab.FormatStrFormatter('%d') )
 
-  ylabel('Total # of Public DAV Servers')
+  pylab.ylabel('Total # of Public DAV Servers')
 
-  lastdate = datetime.fromordinal(dates[len(dates) - 1]).strftime("%B %Y")
-  xlabel("Data as of " + lastdate)
-  title('Security Space Survey of\nPublic Subversion DAV Servers')
+  lastdate = datetime.datetime.fromordinal(dates[len(dates) - 1]).strftime("%B %Y")
+  pylab.xlabel("Data as of " + lastdate)
+  pylab.title('Security Space Survey of\nPublic Subversion DAV Servers')
   # End drawing
   ###########################################################
   png = open(OUTPUT_FILE, 'w')
-  savefig(png)
+  pylab.savefig(png)
   png.close()
   os.rename(OUTPUT_FILE, OUTPUT_FILE + ".tmp.png")
   try:
     im = Image.open(OUTPUT_FILE + ".tmp.png", 'r')
     (width, height) = im.size
-    print "Original size: %d x %d pixels" % (width, height)
+    print("Original size: %d x %d pixels" % (width, height))
     scale = float(OUTPUT_IMAGE_WIDTH) / float(width)
     width = OUTPUT_IMAGE_WIDTH
     height = int(float(height) * scale)
-    print "Final size: %d x %d pixels" % (width, height)
+    print("Final size: %d x %d pixels" % (width, height))
     im = im.resize((width, height), Image.ANTIALIAS)
     im.save(OUTPUT_FILE, im.format)
     os.unlink(OUTPUT_FILE + ".tmp.png")
@@ -156,10 +185,10 @@
     sys.stderr.write("Error attempting to resize the graphic: %s\n" % (str(e)))
     os.rename(OUTPUT_FILE + ".tmp.png", OUTPUT_FILE)
     raise
-  close()
+  pylab.close()
 
 
 if __name__ == '__main__':
-  dates, counts = parse_stats(STATS);
+  dates, counts = load_stats()
   draw_graph(dates, counts)
-  print "Don't forget to update ../../www/svn-dav-securityspace-survey.html!"+  print("Don't forget to update ../../www/svn-dav-securityspace-survey.html!")