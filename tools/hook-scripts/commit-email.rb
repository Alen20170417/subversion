--- conflicted
+++ resolved
@@ -44,10 +44,7 @@
 
 begin
   require 'svn/commit-mailer'
-<<<<<<< HEAD
-=======
   Svn::Locale.set
->>>>>>> 6215c21a
   Svn::CommitMailer.run(argv)
 rescue Exception => error
   require 'net/smtp'
