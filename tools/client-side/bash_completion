# Programmable completion for the Subversion svn command under bash. Source
# this file (or on some systems add it to ~/.bash_completion and start a new
# shell) and bash's completion mechanism will know all about svn's options!
# Provides completion for the svnadmin command as well.  Who wants to read
# man pages/help text...

# Known to work with bash 2.05a with programmable completion and extended
# pattern matching enabled (use 'shopt -s extglob progcomp' to enable
# these if they are not already enabled).

shopt -s extglob

# This completion guides the command/option order along the one suggested
# by "svn help", although other syntaxes are allowed.
#
# - there is a "real" parser to check for what is available
#   and deduce what can be suggested further.
# - although it is not a good practice, mixed options and arguments
#   is supported by the completion as it is by the svn command.
# - the completion works in the middle of a line.
# - property names are completed: see comments about issues related to handling
#   ":" within property names although it is a word completion separator.
# - unknown properties are assumed to be simple file properties.
# - --revprop and --revision options are forced to revision properties
#   as they are mandatory in this case.
# - argument values are suggested to some other options, eg directory names
#   for --config-dir.
# - values suggested to some options can be extended with environment variables:
#     SVN_BASH_FILE_PROPS: other properties on files/directories
#     SVN_BASH_REV_PROPS: other properties on revisions
#     SVN_BASH_ENCODINGS: encodings to be suggested
#     SVN_BASH_MIME_TYPE: mime types to be suggested
#     SVN_BASH_KEYWORDS: keyword substitutions to be suggested
# - to do: other options? SVN_BASH_USERNAME?
_svn()
{
	local cur cmds cmdOpts pOpts mOpts rOpts qOpts nOpts optsParam opt

	COMPREPLY=()
	cur=${COMP_WORDS[COMP_CWORD]}

	# Possible expansions, without pure-prefix abbreviations such as "up".
	cmds='add blame annotate praise cat changelist cl \
              checkout co cleanup commit ci \
              copy cp delete remove rm diff export help import info \
              list ls lock log merge mkdir move mv rename \
              propdel pdel propedit pedit propget pget \
              proplist plist propset pset resolved revert \
              status switch unlock update'

	# help options have a strange command status...
	local helpOpts='--help -h'
	# all special options that have a command status
	local specOpts="--version $helpOpts"

	# options that require a parameter
	# note: continued lines must end '|' continuing lines must start '|'
	optsParam="-r|--revision|--username|--password|--targets|
	           |-x|--extensions|-m|--message|-F|--file|--encoding|
	           |--diff-cmd|--diff3-cmd|--editor-cmd|--old|--new|
	           |--config-dir|--native-eol|--limit"

	# svn:* and other (env SVN_BASH_*_PROPS) properties
	local svnProps revProps allProps psCmds propCmds

	# svn and user configured file properties
	svnProps="svn:keywords svn:executable svn:needs-lock svn:externals
	          svn:ignore svn:eol-style svn:mime-type $SVN_BASH_FILE_PROPS"

	# svn and user configured revision properties
	revProps="svn:author svn:log svn:date $SVN_BASH_REV_PROPS"

	# all properties as an array variable
	allProps=( $svnProps $revProps )

	# subcommands that expect property names
	psCmds='propset|pset|ps'
	propCmds="$psCmds|propget|pget|pg|propedit|pedit|pe|propdel|pdel|pd"

	# Parse arguments and set various variables about what was found.
	#
	# cmd: the current command if available
	#    isPropCmd: whether it expects a property name argument
	#    isPsCmd: whether it also expects a property value argument
	#    isHelpCmd: whether it is about help
	#    nExpectArgs: how many arguments are expected by the command
	# help: help requested about this command (if cmd=='help')
	# prop: property name (if appropriate)
	#    isRevProp: is it a special revision property
	# val: property value (if appropriate, under pset)
	# options: all options encountered
	#    hasRevPropOpt: is --revprop set
	#    hasRevisionOpt: is --revision set
	#    hasRelocateOpt: is --relocate set
	# nargs: how many arguments were found
	# stat: status of parsing at the 'current' word
	#
	# prev: previous command in the loop
	# last: status of last parameter analyzed
	# i: index
	local cmd= isPropCmd= isPsCmd= isHelpCmd= nExpectArgs= isCur= i=0
	local prev= help= prop= val= isRevProp= last='none' nargs=0 stat=
	local options= hasRevPropOpt= hasRevisionOpt= hasRelocateOpt=

	for opt in "${COMP_WORDS[@]}"
	do
	    # get status of current word (from previous iteration)
	    [[ $isCur ]] && stat=$last

	    # are we processing the current word
	    isCur=
	    [[ $i -eq $COMP_CWORD ]] && isCur=1
	    let i++

	    # FIRST must be the "svn" command
	    [ $last = 'none' ] && { last='first'; continue ; }

	    # SKIP option arguments
	    if [[ $prev == @($optsParam) ]] ; then
		prev=''
		last='skip'
		continue ;
	    fi

	    # Argh...  This looks like a bashbug...
	    # Redirections are passed to the completion function
	    # although it is managed by the shell directly...
	    # It matters because we want to tell the user when no more
	    # completion is available, so it does not necessary
	    # fallback to the default case.
	    if [[ $prev == @(<|>|>>|[12]>|[12]>>) ]] ; then
		prev=''
		last='skip'
		continue ;
	    fi
	    prev=$opt

	    # get the subCoMmanD
	    if [[ ! $cmd && $opt \
               && ( $opt != -* || $opt == @(${specOpts// /|}) ) ]]
            then
		cmd=$opt
		[[ $cmd == @($propCmds) ]] && isPropCmd=1
		[[ $cmd == @($psCmds) ]] && isPsCmd=1
		[[ $cmd == @(${helpOpts// /|}) ]] && cmd='help'
		[[ $cmd = 'help' ]] && isHelpCmd=1
	        # HELP about a command asked with an option
		if [[ $isHelpCmd && $cmd && $cmd != 'help' && ! $help ]]
		then
		    help=$cmd
		    cmd='help'
		fi
		last='cmd'
		continue
	    fi

	    # HELP about a command
	    if [[ $isHelpCmd && ! $help && $opt && $opt != -* ]]
	    then
		help=$opt
		last='help'
		continue
	    fi

	    # PROPerty name
	    if [[ $isPropCmd && ! $prop && $opt && $opt != -* ]]
	    then
		prop=$opt
		[[ $prop == @(${revProps// /|}) ]] && isRevProp=1
		last='prop'
		continue
	    fi

	    # property VALue
	    if [[ $isPsCmd && $prop && ! $val && $opt != -* ]] ;
	    then
		val=$opt
		last='val'
		continue
	    fi

	    if [[ $last != 'onlyarg' ]]
	    then
	      # more OPTions
	      case $opt in
		  -r|--revision|--revision=*)
		      hasRevisionOpt=1
		      ;;
		  --revprop)
		      hasRevPropOpt=1
		      # restrict to revision properties!
		      allProps=( $revProps )
		      # on revprops, only one URL is expected
		      nExpectArgs=1
		      ;;
		  -h|--help)
		      isHelpCmd=1
		      ;;
		  -F|--file)
		      val='-F'
		      ;;
		  --relocate)
		      hasRelocateOpt=1
		      ;;
	      esac

	      # no more options, only arguments, whatever they look like.
	      if [[ $opt = '--' && ! $isCur ]] ; then
		  last='onlyarg'
		  continue
	      fi

	      # options are recorded...
	      if [[ $opt == -* ]] ; then
		  # but not the current one!
		  [[ ! $isCur ]] && options="$options $opt "
		  last='opt'
		  continue
	      fi
	    else
		# onlyarg
		let nargs++
		continue
	    fi

	    # then we have an argument
	    last='arg'
	    let nargs++
	done
	[[ $stat ]] || stat=$last

	# suggest all subcommands, including special help
	if [[ ! $cmd || $stat = 'cmd' ]]
	then
	    COMPREPLY=( $( compgen -W "$cmds $specOpts" -- $cur ) )
	    return 0
	fi

	# suggest all subcommands
	if [[ $stat = 'help' || ( $isHelpCmd && ! $help ) ]]
	then
	    COMPREPLY=( $( compgen -W "$cmds" -- $cur ) )
	    return 0
	fi

	# help about option arguments
	if [[ $stat = 'skip' ]]
	then
	    local previous=${COMP_WORDS[COMP_CWORD-1]}
	    local values= dirs= beep=

	    [[ $previous = '--config-dir' ]] && dirs=1

	    [[ $previous = '--native-eol' ]] && values='LF CR CRLF'

	    # just to suggest that a number is expected. hummm.
	    [[ $previous = '--limit' ]] && values='0 1 2 3 4 5 6 7 8 9'

            # some special partial help about --revision option.
	    [[ $previous = '--revision' || $previous = '-r' ]] && \
		values='HEAD BASE PREV COMMITTED 0 {'

	    [[ $previous = '--encoding' ]] && \
		values="latin1 utf8 $SVN_BASH_ENCODINGS"

	    # could look at ~/.subversion/
	    [[ $previous = '--username' ]] && beep=1
	    [[ $previous = '--password' ]] && beep=1

	    # TODO: provide help about other options such as: --old --new

	    # if the previous option required a parameter, do something
	    # or fallback on ordinary filename expansion
	    [[ $values ]] && COMPREPLY=( $( compgen -W "$values" -- $cur ) )
	    [[ $dirs ]] && COMPREPLY=( $( compgen -o dirnames -- $cur ) )
	    [[ $beep ]] &&
	    {
		# 'no known completion'. hummm.
		echo -en "\a"
		COMPREPLY=( '' )
	    }
	    return 0
	fi

	# provide allowed property names after property commands
	if [[ $isPropCmd && ( ! $prop || $stat = 'prop' ) && $cur != -* ]]
	then
	    #
	    # Ok, this part is pretty ugly.
	    #
	    # The issue is that ":" is a completion word separator,
	    # which is a good idea for file:// urls but not within
	    # property names...
	    #
	    # The first idea was to remove locally ":" from COMP_WORDBREAKS
	    # and then put it back in all cases but in property name
	    # completion.  It does not always work.  There is a strange bug
	    # where one may get "svn:svn:xxx" in some unclear cases.
	    #
    	    # Thus the handling is reprogrammed here...
	    # The code assumes that property names look like *:*,
	    # but it also works reasonably well with simple names.
	    local choices=

	    if [[ $cur == *:* ]]
	    then
		# only suggest/show possible suffixes
		local prefix=${cur%:*} suffix=${cur#*:} c=
		for c in ${allProps[@]} ; do
		    [[ $c == $prefix:* ]] && choices="$choices ${c#*:}"
		done
		# everything will be appended to the prefix because ':' is
		# a separator, so cur is restricted to the suffix part.
		cur=$suffix
	    else
		# only one choice is fine
		COMPREPLY=( $( compgen -W "${allProps[*]}" -- $cur ) )
		[ ${#COMPREPLY[@]} -eq 1 ] && return 0

		# no ':' so only suggest prefixes?
		local seen= n=0 last= c=
		for c in ${allProps[@]%:*} ; do
		    # do not put the same prefix twice...
		    if [[ $c == $cur* && ( ! $seen || $c != @($seen) ) ]]
		    then
			let n++
			last=$c
			choices="$choices $c:"
			if [[ $seen ]]
			then
			    seen="$seen|$c*"
			else
			    seen="$c*"
			fi
		    fi
		done

		# supply two choices to force a partial completion and a beep
		[[ $n -eq 1 ]] && choices="$last:1 $last:2"
	    fi

	    COMPREPLY=( $( compgen -W "$choices" -- $cur ) )
	    return 0
	fi

	# force mandatory --revprop option on revision properties
	if [[ $isRevProp && ! $hasRevPropOpt ]]
	then
	    COMPREPLY=( $( compgen -W '--revprop' -- $cur ) )
	    return 0
	fi

	# force mandatory --revision option on revision properties
	if [[ $isRevProp && $hasRevPropOpt && ! $hasRevisionOpt ]]
	then
	    COMPREPLY=( $( compgen -W '--revision' -- $cur ) )
	    return 0
	fi

	# possible completion when setting property values
	if [[ $isPsCmd && $prop && ( ! $val || $stat = 'val' ) ]]
	then
	    # ' is a reminder for an arbitrary value
	    local values="\' --file"
	    case $prop in
		svn:keywords)
		    # just a subset?
		    values="Id Rev URL Date Author \' $SVN_BASH_KEYWORDS"
		    ;;
		svn:executable|svn:needs-lock)
		    # hmmm... canonical value * is special to the shell.
		    values='\\*'
		    ;;
		svn:eol-style)
		    values='native LF CR CRLF'
		    ;;
		svn:mime-type)
		    # could read /etc/mime.types if available. overkill.
		    values="text/ text/plain text/html text/xml text/rtf
                       image/ image/png image/gif image/jpeg image/tiff
                       audio/ audio/midi audio/mpeg
                       video/ video/mpeg video/mp4
                       application/ application/octet-stream
                       $SVN_BASH_MIME_TYPE"
		    ;;
	    esac

	    COMPREPLY=( $( compgen -W "$values" -- $cur ) )
	    # special case for --file... return even if within an option
	    [[ ${COMPREPLY} ]] && return 0
	fi

	# maximum number of additional arguments expected in various forms
	case $cmd in
	    merge)
		nExpectArgs=3
		;;
	    copy|cp|move|mv|rename|ren|export|import)
		nExpectArgs=2
		;;
	    switch|sw)
		[[ ! $hasRelocateOpt ]] && nExpectArgs=2
		;;
	    help|h)
		nExpectArgs=0
		;;
	    --version)
		nExpectArgs=0
		;;
	esac

	# the maximum number of arguments is reached for a command
	if [[ $nExpectArgs && $nargs -gt $nExpectArgs ]]
	then
	    # some way to tell 'no completion at all'... is there a better one?
	    # Do not say 'file completion' here.
	    echo -en "\a"
	    COMPREPLY=( '' )
	    return 0
	fi

	# if not typing an option,
	# then fallback on ordinary filename expansion
	if [[ $cur != -* || $stat = 'onlyarg' ]]  ; then
	    return 0
	fi

	# otherwise build possible options for the command
	pOpts="--username --password --no-auth-cache --non-interactive"
	mOpts="-m --message -F --file --encoding --force-log"
	rOpts="-r --revision"
	qOpts="-q --quiet"
	nOpts="-N --non-recursive"

	cmdOpts=
	case $cmd in
	--version)
		cmdOpts="$qOpts"
		;;
	add)
		cmdOpts="--auto-props --no-auto-props --force --targets \
		         --no-ignore $nOpts $qOpts"
		;;
	blame|annotate|ann|praise)
		cmdOpts="$rOpts $pOpts -v --verbose --incremental --xml \
		         -x --extensions --force"
		;;
	cat)
		cmdOpts="$rOpts $pOpts"
		;;
	changelist|cl)
		cmdOpts="--clear --targets"
		;;
	checkout|co)
		cmdOpts="$rOpts $qOpts $nOpts $pOpts --ignore-externals \
                         --force"
		;;
	cleanup)
		cmdOpts="--diff3-cmd"
		;;
	commit|ci)
		cmdOpts="$mOpts $qOpts $nOpts --targets --editor-cmd $pOpts \
		         --no-unlock --changelist --keep-changelist"
		;;
	copy|cp)
		cmdOpts="$mOpts $rOpts $qOpts --editor-cmd $pOpts"
		;;
	delete|del|remove|rm)
		cmdOpts="--force $mOpts $qOpts --targets --editor-cmd $pOpts"
		;;
	diff|di)
		cmdOpts="$rOpts -x --extensions --diff-cmd --no-diff-deleted \
		         $nOpts $pOpts --force --old --new --notice-ancestry \
		         -c --change --summarize"
		;;
	export)
		cmdOpts="$rOpts $qOpts $pOpts $nOpts --force --native-eol \
                         --ignore-externals"
		;;
	help|h|\?)
		cmdOpts=
		;;
	import)
		cmdOpts="--auto-props --no-auto-props $mOpts $qOpts $nOpts \
		         --no-ignore --editor-cmd $pOpts"
		;; 
	info)
		cmdOpts="$pOpts $rOpts --targets -R --recursive \
                         --incremental --xml --changelist"
		;;
	list|ls)
		cmdOpts="$rOpts -v --verbose -R --recursive $pOpts \
                         --incremental --xml"
		;;
	lock)
		cmdOpts="$mOpts --targets --force $pOpts"
		;;
	log)
		cmdOpts="$rOpts -v --verbose --targets $pOpts --stop-on-copy \
		         --incremental --xml $qOpts --limit"
		;;
	merge)
		cmdOpts="$rOpts $nOpts $qOpts --force --dry-run --diff3-cmd \
		         $pOpts --ignore-ancestry -c --change -x --extensions"
		;;
	mkdir)
		cmdOpts="$mOpts $qOpts --editor-cmd $pOpts"
		;;
	move|mv|rename|ren)
		cmdOpts="$mOpts $rOpts $qOpts --force --editor-cmd $pOpts"
		;;
	propdel|pdel|pd)
		cmdOpts="$qOpts -R --recursive $rOpts $pOpts"
		[[ $isRevProp || ! $prop ]] && cmdOpts="$cmdOpts --revprop"
		;;
	propedit|pedit|pe)
		cmdOpts="--encoding --editor-cmd $pOpts --force"
		[[ $isRevProp || ! $prop ]] && \
		    cmdOpts="$cmdOpts --revprop $rOpts"
		;;
	propget|pget|pg)
	        cmdOpts="-R --recursive $rOpts --strict $pOpts"
		[[ $isRevProp || ! $prop ]] && cmdOpts="$cmdOpts --revprop"
		;;
	proplist|plist|pl)
		cmdOpts="-v --verbose -R --recursive $rOpts --revprop $qOpts \
		         $pOpts"
		;;
	propset|pset|ps)
		cmdOpts="$qOpts --targets -R --recursive \
		         --encoding $pOpts --force"
		[[ $isRevProp || ! $prop ]] && \
		    cmdOpts="$cmdOpts --revprop $rOpts"
		[[ $val ]] || cmdOpts="$cmdOpts -F --file"
		;;
	resolved)
		cmdOpts="--targets -R --recursive $qOpts"
		;;
	revert)
		cmdOpts="--targets -R --recursive $qOpts --changelist"
		;;
	status|stat|st)
		cmdOpts="-u --show-updates -v --verbose $nOpts $qOpts $pOpts \
		         --no-ignore --ignore-externals --incremental --xml"
		;;
	switch|sw)
		cmdOpts="--relocate $rOpts $nOpts $qOpts $pOpts --diff3-cmd \
                         --force"
		;;
	unlock)
		cmdOpts="--targets --force $pOpts"
		;;
	update|up)
		cmdOpts="$rOpts $nOpts $qOpts $pOpts --diff3-cmd \
                         --ignore-externals --force"
		;;
	*)
		;;
	esac

<<<<<<< HEAD
	# add options that are nearly always available
=======
	# add options that are always available whatever the subcommand
>>>>>>> db70df81
	[[ "$cmd" != "--version" ]] && cmdOpts="$cmdOpts $helpOpts"
	cmdOpts="$cmdOpts --config-dir"

	# take out options already given
	for opt in $options
	do
	        local optBase

		# remove leading dashes and arguments
		case $opt in
		--*)    optBase=${opt/=*/} ;;
		-*)     optBase=${opt:0:2} ;;
		esac

		cmdOpts=" $cmdOpts "
		cmdOpts=${cmdOpts/ ${optBase} / }

		# take out alternatives and mutually exclusives
		case $optBase in
		-v)              cmdOpts=${cmdOpts/ --verbose / } ;;
		--verbose)       cmdOpts=${cmdOpts/ -v / } ;;
		-N)              cmdOpts=${cmdOpts/ --non-recursive / } ;;
		--non-recursive) cmdOpts=${cmdOpts/ -N / } ;;
		-R)              cmdOpts=${cmdOpts/ --recursive / } ;;
		--recursive)     cmdOpts=${cmdOpts/ -R / } ;;
		-x)              cmdOpts=${cmdOpts/ --extensions / } ;;
		--extensions)    cmdOpts=${cmdOpts/ -x / } ;;
		-q)              cmdOpts=${cmdOpts/ --quiet / } ;;
		--quiet)         cmdOpts=${cmdOpts/ -q / } ;;
		-h)              cmdOpts=${cmdOpts/ --help / } ;;
		--help)          cmdOpts=${cmdOpts/ -h / } ;;
		-r)              cmdOpts=${cmdOpts/ --revision / } ;;
		--revision)      cmdOpts=${cmdOpts/ -r / } ;;
		-c)              cmdOpts=${cmdOpts/ --change / } ;;
		--change)        cmdOpts=${cmdOpts/ -c / } ;;
		--auto-props)    cmdOpts=${cmdOpts/ --no-auto-props / } ;;
		--no-auto-props) cmdOpts=${cmdOpts/ --auto-props / } ;;

		-m|--message|-F|--file)
			cmdOpts=${cmdOpts/ --message / }
			cmdOpts=${cmdOpts/ -m / }
			cmdOpts=${cmdOpts/ --file / }
			cmdOpts=${cmdOpts/ -F / }
			;;
		esac

		# remove help options within help subcommand
		if [ $isHelpCmd ] ; then
		    cmdOpts=${cmdOpts/ -h / }
		    cmdOpts=${cmdOpts/ --help / }
		fi
	done

	# provide help about available options
	COMPREPLY=( $( compgen -W "$cmdOpts" -- $cur ) )
	return 0
}
complete -F _svn -o default svn

_svnadmin ()
{
	local cur cmds cmdOpts optsParam opt helpCmds optBase i

	COMPREPLY=()
	cur=${COMP_WORDS[COMP_CWORD]}

	# Possible expansions, without pure-prefix abbreviations such as "h".
	cmds='crashtest create deltify dump help hotcopy list-dblogs \
	      list-unused-dblogs load lslocks lstxns recover rmlocks \
	      rmtxns setlog verify --version'

	if [[ $COMP_CWORD -eq 1 ]] ; then
		COMPREPLY=( $( compgen -W "$cmds" -- $cur ) )
		return 0
	fi

	# options that require a parameter
	# note: continued lines must end '|' continuing lines must start '|'
	optsParam="-r|--revision|--parent-dir|--fs-type"

	# if not typing an option, or if the previous option required a
	# parameter, then fallback on ordinary filename expansion
	helpCmds='help|--help|h|\?'
	if [[ ${COMP_WORDS[1]} != @($helpCmds) ]] && \
	   [[ "$cur" != -* ]] || \
	   [[ ${COMP_WORDS[COMP_CWORD-1]} == @($optsParam) ]] ; then
		return 0
	fi

	cmdOpts=
	case ${COMP_WORDS[1]} in
	create)
		cmdOpts="--bdb-txn-nosync --bdb-log-keep --config-dir \
                         --fs-type --pre-1.4-compatible"
		;;
	deltify)
		cmdOpts="-r --revision -q --quiet"
		;;
	dump)
		cmdOpts="-r --revision --incremental -q --quiet --deltas"
		;;
	help|h|\?)
		cmdOpts="$cmds -q --quiet"
		;;
	hotcopy)
		cmdOpts="--clean-logs"
		;;
	load)
		cmdOpts="--ignore-uuid --force-uuid --parent-dir -q --quiet \
		         --use-pre-commit-hook --use-post-commit-hook"
		;;
	recover)
		cmdOpts="--wait"
		;;
	rmtxns)
		cmdOpts="-q --quiet"
		;;
	setlog)
		cmdOpts="-r --revision --bypass-hooks"
		;;
	*)
		;;
	esac

	cmdOpts="$cmdOpts --help -h"

	# take out options already given
	for (( i=2; i<=$COMP_CWORD-1; ++i )) ; do
		opt=${COMP_WORDS[$i]}

		case $opt in
		--*)    optBase=${opt/=*/} ;;
		-*)     optBase=${opt:0:2} ;;
		esac

		cmdOpts=" $cmdOpts "
		cmdOpts=${cmdOpts/ ${optBase} / }

		# take out alternatives
		case $optBase in
		-q)              cmdOpts=${cmdOpts/ --quiet / } ;;
		--quiet)         cmdOpts=${cmdOpts/ -q / } ;;
		-h)              cmdOpts=${cmdOpts/ --help / } ;;
		--help)          cmdOpts=${cmdOpts/ -h / } ;;
		-r)              cmdOpts=${cmdOpts/ --revision / } ;;
		--revision)      cmdOpts=${cmdOpts/ -r / } ;;
		esac

		# skip next option if this one requires a parameter
		if [[ $opt == @($optsParam) ]] ; then
			((++i))
		fi
	done

	COMPREPLY=( $( compgen -W "$cmdOpts" -- $cur ) )

	return 0
}
complete -F _svnadmin -o default svnadmin<|MERGE_RESOLUTION|>--- conflicted
+++ resolved
@@ -40,8 +40,7 @@
 	cur=${COMP_WORDS[COMP_CWORD]}
 
 	# Possible expansions, without pure-prefix abbreviations such as "up".
-	cmds='add blame annotate praise cat changelist cl \
-              checkout co cleanup commit ci \
+	cmds='add blame annotate praise cat checkout co cleanup commit ci \
               copy cp delete remove rm diff export help import info \
               list ls lock log merge mkdir move mv rename \
               propdel pdel propedit pedit propget pget \
@@ -442,25 +441,20 @@
 		         --no-ignore $nOpts $qOpts"
 		;;
 	blame|annotate|ann|praise)
-		cmdOpts="$rOpts $pOpts -v --verbose --incremental --xml \
-		         -x --extensions --force"
+		cmdOpts="$rOpts $pOpts -v --verbose --incremental --xml --force"
 		;;
 	cat)
 		cmdOpts="$rOpts $pOpts"
 		;;
-	changelist|cl)
-		cmdOpts="--clear --targets"
-		;;
 	checkout|co)
-		cmdOpts="$rOpts $qOpts $nOpts $pOpts --ignore-externals \
-                         --force"
+		cmdOpts="$rOpts $qOpts $nOpts $pOpts --ignore-externals"
 		;;
 	cleanup)
 		cmdOpts="--diff3-cmd"
 		;;
 	commit|ci)
 		cmdOpts="$mOpts $qOpts $nOpts --targets --editor-cmd $pOpts \
-		         --no-unlock --changelist --keep-changelist"
+		         --no-unlock"
 		;;
 	copy|cp)
 		cmdOpts="$mOpts $rOpts $qOpts --editor-cmd $pOpts"
@@ -486,7 +480,7 @@
 		;; 
 	info)
 		cmdOpts="$pOpts $rOpts --targets -R --recursive \
-                         --incremental --xml --changelist"
+                         --incremental --xml"
 		;;
 	list|ls)
 		cmdOpts="$rOpts -v --verbose -R --recursive $pOpts \
@@ -501,7 +495,7 @@
 		;;
 	merge)
 		cmdOpts="$rOpts $nOpts $qOpts --force --dry-run --diff3-cmd \
-		         $pOpts --ignore-ancestry -c --change -x --extensions"
+		         $pOpts --ignore-ancestry -c --change"
 		;;
 	mkdir)
 		cmdOpts="$mOpts $qOpts --editor-cmd $pOpts"
@@ -537,32 +531,27 @@
 		cmdOpts="--targets -R --recursive $qOpts"
 		;;
 	revert)
-		cmdOpts="--targets -R --recursive $qOpts --changelist"
+		cmdOpts="--targets -R --recursive $qOpts"
 		;;
 	status|stat|st)
 		cmdOpts="-u --show-updates -v --verbose $nOpts $qOpts $pOpts \
 		         --no-ignore --ignore-externals --incremental --xml"
 		;;
 	switch|sw)
-		cmdOpts="--relocate $rOpts $nOpts $qOpts $pOpts --diff3-cmd \
-                         --force"
+		cmdOpts="--relocate $rOpts $nOpts $qOpts $pOpts --diff3-cmd"
 		;;
 	unlock)
 		cmdOpts="--targets --force $pOpts"
 		;;
 	update|up)
 		cmdOpts="$rOpts $nOpts $qOpts $pOpts --diff3-cmd \
-                         --ignore-externals --force"
+                         --ignore-externals"
 		;;
 	*)
 		;;
 	esac
 
-<<<<<<< HEAD
-	# add options that are nearly always available
-=======
 	# add options that are always available whatever the subcommand
->>>>>>> db70df81
 	[[ "$cmd" != "--version" ]] && cmdOpts="$cmdOpts $helpOpts"
 	cmdOpts="$cmdOpts --config-dir"
 
@@ -630,7 +619,7 @@
 	cur=${COMP_WORDS[COMP_CWORD]}
 
 	# Possible expansions, without pure-prefix abbreviations such as "h".
-	cmds='crashtest create deltify dump help hotcopy list-dblogs \
+	cmds='create deltify dump help hotcopy list-dblogs \
 	      list-unused-dblogs load lslocks lstxns recover rmlocks \
 	      rmtxns setlog verify --version'
 
@@ -655,8 +644,7 @@
 	cmdOpts=
 	case ${COMP_WORDS[1]} in
 	create)
-		cmdOpts="--bdb-txn-nosync --bdb-log-keep --config-dir \
-                         --fs-type --pre-1.4-compatible"
+		cmdOpts="--bdb-txn-nosync --bdb-log-keep --config-dir --fs-type"
 		;;
 	deltify)
 		cmdOpts="-r --revision -q --quiet"
@@ -673,9 +661,6 @@
 	load)
 		cmdOpts="--ignore-uuid --force-uuid --parent-dir -q --quiet \
 		         --use-pre-commit-hook --use-post-commit-hook"
-		;;
-	recover)
-		cmdOpts="--wait"
 		;;
 	rmtxns)
 		cmdOpts="-q --quiet"
