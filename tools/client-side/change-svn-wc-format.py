#!/usr/bin/env python
#
# change-svn-wc-format.py: Change the format of a Subversion working copy.
#
# ====================================================================
#    Licensed to the Apache Software Foundation (ASF) under one
#    or more contributor license agreements.  See the NOTICE file
#    distributed with this work for additional information
#    regarding copyright ownership.  The ASF licenses this file
#    to you under the Apache License, Version 2.0 (the
#    "License"); you may not use this file except in compliance
#    with the License.  You may obtain a copy of the License at
#
#      http://www.apache.org/licenses/LICENSE-2.0
#
#    Unless required by applicable law or agreed to in writing,
#    software distributed under the License is distributed on an
#    "AS IS" BASIS, WITHOUT WARRANTIES OR CONDITIONS OF ANY
#    KIND, either express or implied.  See the License for the
#    specific language governing permissions and limitations
#    under the License.
# ====================================================================

import sys
import os
import getopt
try:
  my_getopt = getopt.gnu_getopt
except AttributeError:
  my_getopt = getopt.getopt

### The entries file parser in subversion/tests/cmdline/svntest/entry.py
### handles the XML-based WC entries file format used by Subversion
### 1.3 and lower.  It could be rolled into this script.

LATEST_FORMATS = { "1.4" : 8,
                   "1.5" : 9,
                   "1.6" : 10,
                   # Do NOT add format 11 here.  See comment in must_retain_fields
                   # for why.
                 }

def usage_and_exit(error_msg=None):
  """Write usage information and exit.  If ERROR_MSG is provide, that
  error message is printed first (to stderr), the usage info goes to
  stderr, and the script exits with a non-zero status.  Otherwise,
  usage info goes to stdout and the script exits with a zero status."""
  progname = os.path.basename(sys.argv[0])

  stream = error_msg and sys.stderr or sys.stdout
  if error_msg:
    stream.write("ERROR: %s\n\n" % error_msg)
  stream.write("""\
usage: %s WC_PATH SVN_VERSION [--verbose] [--force] [--skip-unknown-format]
       %s --help

Change the format of a Subversion working copy to that of SVN_VERSION.

  --skip-unknown-format    : skip directories with unknown working copy
                             format and continue the update

""" % (progname, progname))
  stream.flush()
  sys.exit(error_msg and 1 or 0)

def get_adm_dir():
  """Return the name of Subversion's administrative directory,
  adjusted for the SVN_ASP_DOT_NET_HACK environment variable.  See
  <http://svn.apache.org/repos/asf/subversion/trunk/notes/asp-dot-net-hack.txt>
  for details."""
  return "SVN_ASP_DOT_NET_HACK" in os.environ and "_svn" or ".svn"

class WCFormatConverter:
  "Performs WC format conversions."
  root_path = None
  error_on_unrecognized = True
  force = False
  verbosity = 0

  def write_dir_format(self, format_nbr, dirname, paths):
    """Attempt to write the WC format FORMAT_NBR to the entries file
    for DIRNAME.  Throws LossyConversionException when not in --force
    mode, and unconvertable WC data is encountered."""

    # Avoid iterating in unversioned directories.
    if not (get_adm_dir() in paths):
      del paths[:]
      return

    # Process the entries file for this versioned directory.
    if self.verbosity:
      print("Processing directory '%s'" % dirname)
    entries = Entries(os.path.join(dirname, get_adm_dir(), "entries"))
    entries_parsed = True
    if self.verbosity:
      print("Parsing file '%s'" % entries.path)
    try:
      entries.parse(self.verbosity)
    except UnrecognizedWCFormatException, e:
      if self.error_on_unrecognized:
        raise
      sys.stderr.write("%s, skipping\n" % e)
      sys.stderr.flush()
      entries_parsed = False
<<<<<<< HEAD

    if entries_parsed:
      format = Format(os.path.join(dirname, get_adm_dir(), "format"))
      if self.verbosity:
        print("Updating file '%s'" % format.path)
      format.write_format(format_nbr, self.verbosity)
    else:
      if self.verbosity:
        print("Skipping file '%s'" % format.path)
=======
>>>>>>> d3608daf

    if entries_parsed:
      format = Format(os.path.join(dirname, get_adm_dir(), "format"))
      if self.verbosity:
        print("Updating file '%s'" % format.path)
      format.write_format(format_nbr, self.verbosity)
    else:
      if self.verbosity:
        print("Skipping file '%s'" % format.path)
        
    if self.verbosity:
      print("Checking whether WC format can be converted")
    try:
      entries.assert_valid_format(format_nbr, self.verbosity)
    except LossyConversionException, e:
      # In --force mode, ignore complaints about lossy conversion.
      if self.force:
        print("WARNING: WC format conversion will be lossy. Dropping "\
              "field(s) %s " % ", ".join(e.lossy_fields))
      else:
        raise

    if self.verbosity:
      print("Writing WC format")
    entries.write_format(format_nbr)

  def change_wc_format(self, format_nbr):
    """Walk all paths in a WC tree, and change their format to
    FORMAT_NBR.  Throw LossyConversionException or NotImplementedError
    if the WC format should not be converted, or is unrecognized."""
    for dirpath, dirs, files in os.walk(self.root_path):
      self.write_dir_format(format_nbr, dirpath, dirs + files)

class Entries:
  """Represents a .svn/entries file.

  'The entries file' section in subversion/libsvn_wc/README is a
  useful reference."""

  # The name and index of each field composing an entry's record.
  entry_fields = (
    "name",
    "kind",
    "revision",
    "url",
    "repos",
    "schedule",
    "text-time",
    "checksum",
    "committed-date",
    "committed-rev",
    "last-author",
    "has-props",
    "has-prop-mods",
    "cachable-props",
    "present-props",
    "conflict-old",
    "conflict-new",
    "conflict-wrk",
    "prop-reject-file",
    "copied",
    "copyfrom-url",
    "copyfrom-rev",
    "deleted",
    "absent",
    "incomplete",
    "uuid",
    "lock-token",
    "lock-owner",
    "lock-comment",
    "lock-creation-date",
    "changelist",
    "keep-local",
    "working-size",
    "depth",
    "tree-conflicts",
    "file-external",
  )

  # The format number.
  format_nbr = -1

  # How many bytes the format number takes in the file.  (The format number
  # may have leading zeroes after using this script to convert format 10 to
  # format 9 -- which would write the format number as '09'.)
  format_nbr_bytes = -1

  def __init__(self, path):
    self.path = path
    self.entries = []

  def parse(self, verbosity=0):
    """Parse the entries file.  Throw NotImplementedError if the WC
    format is unrecognized."""

    input = open(self.path, "r")

    # Read WC format number from INPUT.  Validate that it
    # is a supported format for conversion.
    format_line = input.readline()
    try:
      self.format_nbr = int(format_line)
      self.format_nbr_bytes = len(format_line.rstrip()) # remove '\n'
    except ValueError:
      self.format_nbr = -1
      self.format_nbr_bytes = -1
    if not self.format_nbr in LATEST_FORMATS.values():
      raise UnrecognizedWCFormatException(self.format_nbr, self.path)

    # Parse file into individual entries, to later inspect for
    # non-convertable data.
    entry = None
    while True:
      entry = self.parse_entry(input, verbosity)
      if entry is None:
        break
      self.entries.append(entry)

    input.close()

  def assert_valid_format(self, format_nbr, verbosity=0):
    if verbosity >= 2:
      print("Validating format for entries file '%s'" % self.path)
    for entry in self.entries:
      if verbosity >= 3:
        print("Validating format for entry '%s'" % entry.get_name())
      try:
        entry.assert_valid_format(format_nbr)
      except LossyConversionException:
        if verbosity >= 3:
          sys.stderr.write("Offending entry:\n%s\n" % entry)
          sys.stderr.flush()
        raise

  def parse_entry(self, input, verbosity=0):
    "Read an individual entry from INPUT stream."
    entry = None

    while True:
      line = input.readline()
      if line in ("", "\x0c\n"):
        # EOF or end of entry terminator encountered.
        break

      if entry is None:
        entry = Entry()

      # Retain the field value, ditching its field terminator ("\x0a").
      entry.fields.append(line[:-1])

    if entry is not None and verbosity >= 3:
      sys.stdout.write(str(entry))
      print("-" * 76)
    return entry

  def write_format(self, format_nbr):
    # Overwrite all bytes of the format number (which are the first bytes in
    # the file).  Overwrite format '10' by format '09', which will be converted
    # to '9' by Subversion when it rewrites the file.  (Subversion 1.4 and later
    # ignore leading zeroes in the format number.)
    assert len(str(format_nbr)) <= self.format_nbr_bytes
    format_string = '%0' + str(self.format_nbr_bytes) + 'd'

    os.chmod(self.path, 0600)
    output = open(self.path, "r+", 0)
    output.write(format_string % format_nbr)
    output.close()
    os.chmod(self.path, 0400)

class Entry:
  "Describes an entry in a WC."

  # Maps format numbers to indices of fields within an entry's record that must
  # be retained when downgrading to that format.
  must_retain_fields = {
      # Not in 1.4: changelist, keep-local, depth, tree-conflicts, file-externals
      8  : (30, 31, 33, 34, 35),
      # Not in 1.5: tree-conflicts, file-externals
      9  : (34, 35),
<<<<<<< HEAD
      10 : (),
      # Downgrading from format 11 (1.7-dev) to format 10 is not possible,
      # because 11 does not use has-props and cachable-props (but 10 does).
      # Naively downgrading in that situation causes properties to disappear
      # from the wc.
      #
      # Downgrading from the 1.7 SQLite-based format to format 10 is not
      # implemented.
=======
      10 : ()
>>>>>>> d3608daf
      }

  def __init__(self):
    self.fields = []

  def assert_valid_format(self, format_nbr):
    "Assure that conversion will be non-lossy by examining fields."

    # Check whether lossy conversion is being attempted.
    lossy_fields = []
    for field_index in self.must_retain_fields[format_nbr]:
      if len(self.fields) - 1 >= field_index and self.fields[field_index]:
        lossy_fields.append(Entries.entry_fields[field_index])
    if lossy_fields:
      raise LossyConversionException(lossy_fields,
        "Lossy WC format conversion requested for entry '%s'\n"
        "Data for the following field(s) is unsupported by older versions "
        "of\nSubversion, and is likely to be subsequently discarded, and/or "
        "have\nunexpected side-effects: %s\n\n"
        "WC format conversion was cancelled, use the --force option to "
        "override\nthe default behavior."
        % (self.get_name(), ", ".join(lossy_fields)))

  def get_name(self):
    "Return the name of this entry."
    return len(self.fields) > 0 and self.fields[0] or ""

  def __str__(self):
    "Return all fields from this entry as a multi-line string."
    rep = ""
    for i in range(0, len(self.fields)):
      rep += "[%s] %s\n" % (Entries.entry_fields[i], self.fields[i])
    return rep

class Format:
  """Represents a .svn/format file."""

  def __init__(self, path):
    self.path = path

  def write_format(self, format_nbr, verbosity=0):
    format_string = '%d\n'
    if os.path.exists(self.path):
      if verbosity >= 1:
        print("%s will be updated." % self.path)
      os.chmod(self.path,0600)
    else:
      if verbosity >= 1:
        print("%s does not exist, creating it." % self.path)
    format = open(self.path, "w")
    format.write(format_string % format_nbr)
    format.close()
    os.chmod(self.path, 0400)

class LocalException(Exception):
  """Root of local exception class hierarchy."""
  pass

class LossyConversionException(LocalException):
  "Exception thrown when a lossy WC format conversion is requested."
  def __init__(self, lossy_fields, str):
    self.lossy_fields = lossy_fields
    self.str = str
  def __str__(self):
    return self.str

class UnrecognizedWCFormatException(LocalException):
  def __init__(self, format, path):
    self.format = format
    self.path = path
  def __str__(self):
    return ("Unrecognized WC format %d in '%s'; "
            "only formats 8, 9, and 10 can be supported") % (self.format, self.path)


def main():
  try:
    opts, args = my_getopt(sys.argv[1:], "vh?",
                           ["debug", "force", "skip-unknown-format",
                            "verbose", "help"])
  except:
    usage_and_exit("Unable to process arguments/options")

  converter = WCFormatConverter()

  # Process arguments.
  if len(args) == 2:
    converter.root_path = args[0]
    svn_version = args[1]
  else:
    usage_and_exit()

  # Process options.
  debug = False
  for opt, value in opts:
    if opt in ("--help", "-h", "-?"):
      usage_and_exit()
    elif opt == "--force":
      converter.force = True
    elif opt == "--skip-unknown-format":
      converter.error_on_unrecognized = False
    elif opt in ("--verbose", "-v"):
      converter.verbosity += 1
    elif opt == "--debug":
      debug = True
    else:
      usage_and_exit("Unknown option '%s'" % opt)

  try:
    new_format_nbr = LATEST_FORMATS[svn_version]
  except KeyError:
    usage_and_exit("Unsupported version number '%s'; "
                   "only 1.4, 1.5, and 1.6 can be supported" % svn_version)

  try:
    converter.change_wc_format(new_format_nbr)
  except LocalException, e:
    if debug:
      raise
    sys.stderr.write("%s\n" % e)
    sys.stderr.flush()
    sys.exit(1)

  print("Converted WC at '%s' into format %d for Subversion %s" % \
        (converter.root_path, new_format_nbr, svn_version))

if __name__ == "__main__":
  main()<|MERGE_RESOLUTION|>--- conflicted
+++ resolved
@@ -3,22 +3,17 @@
 # change-svn-wc-format.py: Change the format of a Subversion working copy.
 #
 # ====================================================================
-#    Licensed to the Apache Software Foundation (ASF) under one
-#    or more contributor license agreements.  See the NOTICE file
-#    distributed with this work for additional information
-#    regarding copyright ownership.  The ASF licenses this file
-#    to you under the Apache License, Version 2.0 (the
-#    "License"); you may not use this file except in compliance
-#    with the License.  You may obtain a copy of the License at
+# Copyright (c) 2007-2008 CollabNet.  All rights reserved.
 #
-#      http://www.apache.org/licenses/LICENSE-2.0
+# This software is licensed as described in the file COPYING, which
+# you should have received as part of this distribution.  The terms
+# are also available at http://subversion.tigris.org/license-1.html.
+# If newer versions of this license are posted there, you may use a
+# newer version instead, at your option.
 #
-#    Unless required by applicable law or agreed to in writing,
-#    software distributed under the License is distributed on an
-#    "AS IS" BASIS, WITHOUT WARRANTIES OR CONDITIONS OF ANY
-#    KIND, either express or implied.  See the License for the
-#    specific language governing permissions and limitations
-#    under the License.
+# This software consists of voluntary contributions made by many
+# individuals.  For exact contribution history, see the revision
+# history and logs, available at http://subversion.tigris.org/.
 # ====================================================================
 
 import sys
@@ -36,8 +31,6 @@
 LATEST_FORMATS = { "1.4" : 8,
                    "1.5" : 9,
                    "1.6" : 10,
-                   # Do NOT add format 11 here.  See comment in must_retain_fields
-                   # for why.
                  }
 
 def usage_and_exit(error_msg=None):
@@ -102,18 +95,6 @@
       sys.stderr.write("%s, skipping\n" % e)
       sys.stderr.flush()
       entries_parsed = False
-<<<<<<< HEAD
-
-    if entries_parsed:
-      format = Format(os.path.join(dirname, get_adm_dir(), "format"))
-      if self.verbosity:
-        print("Updating file '%s'" % format.path)
-      format.write_format(format_nbr, self.verbosity)
-    else:
-      if self.verbosity:
-        print("Skipping file '%s'" % format.path)
-=======
->>>>>>> d3608daf
 
     if entries_parsed:
       format = Format(os.path.join(dirname, get_adm_dir(), "format"))
@@ -144,8 +125,7 @@
     """Walk all paths in a WC tree, and change their format to
     FORMAT_NBR.  Throw LossyConversionException or NotImplementedError
     if the WC format should not be converted, or is unrecognized."""
-    for dirpath, dirs, files in os.walk(self.root_path):
-      self.write_dir_format(format_nbr, dirpath, dirs + files)
+    os.path.walk(self.root_path, self.write_dir_format, format_nbr)
 
 class Entries:
   """Represents a .svn/entries file.
@@ -293,18 +273,7 @@
       8  : (30, 31, 33, 34, 35),
       # Not in 1.5: tree-conflicts, file-externals
       9  : (34, 35),
-<<<<<<< HEAD
-      10 : (),
-      # Downgrading from format 11 (1.7-dev) to format 10 is not possible,
-      # because 11 does not use has-props and cachable-props (but 10 does).
-      # Naively downgrading in that situation causes properties to disappear
-      # from the wc.
-      #
-      # Downgrading from the 1.7 SQLite-based format to format 10 is not
-      # implemented.
-=======
       10 : ()
->>>>>>> d3608daf
       }
 
   def __init__(self):
@@ -376,8 +345,7 @@
     self.format = format
     self.path = path
   def __str__(self):
-    return ("Unrecognized WC format %d in '%s'; "
-            "only formats 8, 9, and 10 can be supported") % (self.format, self.path)
+    return "Unrecognized WC format %d in '%s'" % (self.format, self.path)
 
 
 def main():
@@ -416,8 +384,7 @@
   try:
     new_format_nbr = LATEST_FORMATS[svn_version]
   except KeyError:
-    usage_and_exit("Unsupported version number '%s'; "
-                   "only 1.4, 1.5, and 1.6 can be supported" % svn_version)
+    usage_and_exit("Unsupported version number '%s'" % svn_version)
 
   try:
     converter.change_wc_format(new_format_nbr)
