--- conflicted
+++ resolved
@@ -224,20 +224,9 @@
 
 rm -f "$DISTPATH/STATUS"
 
-<<<<<<< HEAD
-# Remove the www/ directory, and create an empty directory in it's place.
-# Export hacking.html from trunk into that directory.
-# (See http://svn.haxx.se/dev/archive-2008-02/0863.shtml for rationale.)
-rm -rf "$DISTPATH/www"
-mkdir "$DISTPATH/www"
-${SVN:-svn} export -q $EXTRA_EXPORT_OPTIONS -r "$REVISION" \
-    "http://svn.apache.org/repos/asf/subversion/trunk/www/hacking.html" \
-    --username none --password none "$DISTPATH/www/hacking.html"
-=======
 ver_major=`echo $VERSION | cut -d '.' -f 1`
 ver_minor=`echo $VERSION | cut -d '.' -f 2`
 ver_patch=`echo $VERSION | cut -d '.' -f 3`
->>>>>>> 4cf18c3e
 
 # Remove contrib/ from our distribution tarball.  Some of it is of
 # unknown license, and usefulness.
